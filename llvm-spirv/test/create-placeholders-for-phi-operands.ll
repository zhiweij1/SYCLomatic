; RUN: llvm-as %s -o %t.bc
; RUN: llvm-spirv %t.bc -o %t.spv -spirv-ext=+SPV_INTEL_variable_length_array
; RUN: llvm-spirv -r %t.spv -o %t.rev.bc
; RUN: llvm-dis %t.rev.bc -o %t.rev.ll
; RUN: FileCheck %s --input-file %t.rev.ll --check-prefix CHECK-LLVM

; CHECK-LLVM: phi ptr [ [[savedstack:%.*]], {{.*}} ], [ [[savedstack_us:%.*]], {{.*}} ]

; CHECK-LLVM: BB.{{[0-9]+}}:
; CHECK-LLVM: [[savedstack]] = call ptr @llvm.stacksave.p0()

; CHECK-LLVM: BB.{{[0-9]+}}:
; CHECK-LLVM: [[savedstack_us]] = call ptr @llvm.stacksave.p0()

; ModuleID = 's.bc'
source_filename = "llvm-link"
target datalayout = "e-i64:64-v16:16-v24:32-v32:32-v48:64-v96:128-v192:256-v256:256-v512:512-v1024:1024-n8:16:32:64"
target triple = "spir64"

; Function Attrs: noinline nounwind mustprogress
define weak dso_local spir_kernel void @Kernel(ptr addrspace(1) %0, ptr addrspace(1) %1, i64 %.omp.lb.ascast.val109.zext, i64 %.omp.ub.ascast.val.zext, i64 %.capture_expr.0.ascast.val.zext, i64 %length_.ascast.val.zext) local_unnamed_addr #0 {
BB.0:
  %dmt.i = alloca [624 x i32], align 4
  %length_.ascast.val.zext.trunc = trunc i64 %length_.ascast.val.zext to i32
  %.capture_expr.0.ascast.val.zext.trunc = trunc i64 %.capture_expr.0.ascast.val.zext to i32
  %.omp.ub.ascast.val.zext.trunc = trunc i64 %.omp.ub.ascast.val.zext to i32
  %.omp.lb.ascast.val109.zext.trunc = trunc i64 %.omp.lb.ascast.val109.zext to i32
  %cmp41 = icmp slt i32 %.capture_expr.0.ascast.val.zext.trunc, 1
  %cmp42.not104 = icmp sgt i32 %.omp.lb.ascast.val109.zext.trunc, %.omp.ub.ascast.val.zext.trunc
  %or.cond = select i1 %cmp41, i1 true, i1 %cmp42.not104
  br i1 %or.cond, label %BB.2, label %BB.3

BB.1:                                             ; preds = %BB.12.loopexit, %BB.11.loopexit
<<<<<<< HEAD
  %savedstack.sink = phi i8* [ %savedstack, %BB.12.loopexit ], [ %savedstack.us, %BB.11.loopexit ]
  call void @llvm.stackrestore.p0(i8* %savedstack.sink), !llvm.access.group !9
=======
  %savedstack.sink = phi ptr [ %savedstack, %BB.12.loopexit ], [ %savedstack.us, %BB.11.loopexit ]
  call void @llvm.stackrestore.p0(ptr %savedstack.sink), !llvm.access.group !9
>>>>>>> cb5ae2c0
  br label %BB.2

BB.2:                                             ; preds = %BB.3, %BB.1, %BB.0
  ret void

BB.3:                                             ; preds = %BB.0
  %2 = call spir_func i64 @_Z13get_global_idj(i32 0)
  %3 = trunc i64 %2 to i32
  %.not = icmp sgt i32 %3, %.omp.ub.ascast.val.zext.trunc
  br i1 %.not, label %BB.2, label %BB.4, !prof !10

BB.4:                                             ; preds = %BB.3
  %div.i = udiv i32 %length_.ascast.val.zext.trunc, 624
  %4 = icmp ult i32 %length_.ascast.val.zext.trunc, 624
  br i1 %4, label %BB.5, label %BB.6

BB.5:                                             ; preds = %BB.4
<<<<<<< HEAD
  %savedstack = call i8* @llvm.stacksave.p0(), !llvm.access.group !9
=======
  %savedstack = call ptr @llvm.stacksave.p0(), !llvm.access.group !9
>>>>>>> cb5ae2c0
  br label %BB.12

BB.6:                                             ; preds = %BB.4
  %5 = icmp ugt i32 %div.i, 1
  %umax = select i1 %5, i32 %div.i, i32 1
<<<<<<< HEAD
  %arrayidx4812.us = getelementptr inbounds i32, i32 addrspace(1)* %0, i64 %2
  %arrayidx5113.us = getelementptr inbounds i32, i32 addrspace(1)* %1, i64 %2
  %savedstack.us = call i8* @llvm.stacksave.p0(), !llvm.access.group !9
=======
  %arrayidx4812.us = getelementptr inbounds i32, ptr addrspace(1) %0, i64 %2
  %arrayidx5113.us = getelementptr inbounds i32, ptr addrspace(1) %1, i64 %2
  %savedstack.us = call ptr @llvm.stacksave.p0(), !llvm.access.group !9
>>>>>>> cb5ae2c0
  br label %BB.9

BB.7:                                             ; preds = %BB.8
  %indvars.iv.next27 = add nuw nsw i64 %indvars.iv26, 1
  %exitcond29.not = icmp eq i64 %indvars.iv.next27, %7
  br i1 %exitcond29.not, label %BB.11.loopexit, label %BB.11, !llvm.loop !11

BB.11.loopexit:
  br label %BB.1

BB.8:                                             ; preds = %BB.11, %BB.8
  %indvars.iv22 = phi i64 [ 0, %BB.11 ], [ %indvars.iv.next23, %BB.8 ]
  %j.0.i17.us = phi i32 [ 0, %BB.11 ], [ %add.i.us, %BB.8 ]
  %arrayidx1276.i.us = getelementptr inbounds [624 x i32], ptr %dmt.i, i64 0, i64 %indvars.iv22
  %6 = load i32, ptr %arrayidx1276.i.us, align 4, !alias.scope !14, !noalias !19, !llvm.access.group !9
  %and.i.us = and i32 %6, -2147483648
  %indvars.iv.next23 = add nuw nsw i64 %indvars.iv22, 1
  %add.i.us = add nuw nsw i32 %j.0.i17.us, 1
  %exitcond25.not = icmp eq i64 %indvars.iv.next23, 624
  br i1 %exitcond25.not, label %BB.7, label %BB.8, !llvm.loop !26

BB.9:                                             ; preds = %BB.9, %BB.6
  %indvars.iv = phi i64 [ %indvars.iv.next, %BB.9 ], [ 0, %BB.6 ]
  %indvars.iv.next = add nuw nsw i64 %indvars.iv, 1
  %exitcond.not = icmp eq i64 %indvars.iv.next, 624
  br i1 %exitcond.not, label %BB.10, label %BB.9, !llvm.loop !28

BB.10:                                            ; preds = %BB.9
  %7 = zext i32 %umax to i64
  br label %BB.11

BB.11:                                            ; preds = %BB.10, %BB.7
  %indvars.iv26 = phi i64 [ 0, %BB.10 ], [ %indvars.iv.next27, %BB.7 ]
  %8 = mul nuw nsw i64 %indvars.iv26, 624
  br label %BB.8

BB.12:                                            ; preds = %BB.12, %BB.5
  %indvars.iv33 = phi i64 [ 0, %BB.5 ], [ %indvars.iv.next34, %BB.12 ]
  %indvars.iv.next34 = add nuw nsw i64 %indvars.iv33, 1
  %exitcond35.not = icmp eq i64 %indvars.iv.next34, 624
  br i1 %exitcond35.not, label %BB.12.loopexit, label %BB.12, !llvm.loop !11

BB.12.loopexit:
  br label %BB.1
}

declare spir_func i64 @_Z13get_global_idj(i32) local_unnamed_addr

; Function Attrs: nofree nosync nounwind willreturn
<<<<<<< HEAD
declare i8* @llvm.stacksave.p0() #1

; Function Attrs: nofree nosync nounwind willreturn
declare void @llvm.stackrestore.p0(i8*) #1
=======
declare ptr @llvm.stacksave.p0() #1

; Function Attrs: nofree nosync nounwind willreturn
declare void @llvm.stackrestore.p0(ptr) #1
>>>>>>> cb5ae2c0

attributes #0 = { noinline nounwind mustprogress "contains-openmp-target"="true" "denormal-fp-math"="preserve-sign,preserve-sign" "denormal-fp-math-f32"="ieee,ieee" "frame-pointer"="all" "may-have-openmp-directive"="false" "min-legal-vector-width"="0" "no-infs-fp-math"="true" "no-nans-fp-math"="true" "no-signed-zeros-fp-math"="true" "no-trapping-math"="true" "stack-protector-buffer-size"="8" "target.declare"="true" "unsafe-fp-math"="true" }
attributes #1 = { nofree nosync nounwind willreturn }

!opencl.used.extensions = !{!0, !0, !0, !0, !0, !0, !0, !0, !0, !0, !0, !0, !0, !0}
!opencl.used.optional.core.features = !{!1, !0, !0, !0, !1, !0, !1, !0, !1, !0, !1, !0, !0, !0}
!opencl.compiler.options = !{!0, !0, !0, !0, !0, !0, !0, !0, !0, !0, !0, !0, !0, !0, !0, !0, !0, !0, !0, !0}
!llvm.ident = !{!2, !2, !2, !2, !2, !2, !2, !2, !2, !2, !2, !2, !2, !2, !2, !2, !2, !2, !2, !2}
!spirv.Source = !{!3, !4, !3, !3, !3, !3, !3, !3, !3, !3, !3, !3, !3, !3, !3}
!spirv.MemoryModel = !{!5}
!spirv.ExecutionMode = !{}
!llvm.module.flags = !{!6, !7, !8}
!sycl.specialization-constants = !{}

!0 = !{}
!1 = !{!"cl_doubles"}
!2 = !{!"Compiler"}
!3 = !{i32 4, i32 200000}
!4 = !{i32 3, i32 200000}
!5 = !{i32 2, i32 2}
!6 = !{i32 1, !"wchar_size", i32 4}
!7 = !{i32 7, !"PIC Level", i32 2}
!8 = !{i32 7, !"frame-pointer", i32 2}
!9 = distinct !{}
!10 = !{!"branch_weights", i32 100000, i32 299998}
!11 = distinct !{!11, !12, !13}
!12 = !{!"llvm.loop.vectorize.ivdep_loop", i32 0}
!13 = !{!"llvm.loop.parallel_accesses", !9}
!14 = !{!15, !17}
!15 = distinct !{!15, !16}
!16 = distinct !{!16}
!17 = distinct !{!17, !18}
!18 = distinct !{!18}
!19 = !{!20, !21, !22, !23, !24, !25}
!20 = distinct !{!20, !16}
!21 = distinct !{!21, !16}
!22 = distinct !{!22, !18}
!23 = distinct !{!23, !18}
!24 = distinct !{!24, !18}
!25 = distinct !{!25, !18}
!26 = distinct !{!26, !27}
!27 = !{!"llvm.loop.mustprogress"}
!28 = distinct !{!28, !27}<|MERGE_RESOLUTION|>--- conflicted
+++ resolved
@@ -31,13 +31,8 @@
   br i1 %or.cond, label %BB.2, label %BB.3
 
 BB.1:                                             ; preds = %BB.12.loopexit, %BB.11.loopexit
-<<<<<<< HEAD
-  %savedstack.sink = phi i8* [ %savedstack, %BB.12.loopexit ], [ %savedstack.us, %BB.11.loopexit ]
-  call void @llvm.stackrestore.p0(i8* %savedstack.sink), !llvm.access.group !9
-=======
   %savedstack.sink = phi ptr [ %savedstack, %BB.12.loopexit ], [ %savedstack.us, %BB.11.loopexit ]
   call void @llvm.stackrestore.p0(ptr %savedstack.sink), !llvm.access.group !9
->>>>>>> cb5ae2c0
   br label %BB.2
 
 BB.2:                                             ; preds = %BB.3, %BB.1, %BB.0
@@ -55,25 +50,15 @@
   br i1 %4, label %BB.5, label %BB.6
 
 BB.5:                                             ; preds = %BB.4
-<<<<<<< HEAD
-  %savedstack = call i8* @llvm.stacksave.p0(), !llvm.access.group !9
-=======
   %savedstack = call ptr @llvm.stacksave.p0(), !llvm.access.group !9
->>>>>>> cb5ae2c0
   br label %BB.12
 
 BB.6:                                             ; preds = %BB.4
   %5 = icmp ugt i32 %div.i, 1
   %umax = select i1 %5, i32 %div.i, i32 1
-<<<<<<< HEAD
-  %arrayidx4812.us = getelementptr inbounds i32, i32 addrspace(1)* %0, i64 %2
-  %arrayidx5113.us = getelementptr inbounds i32, i32 addrspace(1)* %1, i64 %2
-  %savedstack.us = call i8* @llvm.stacksave.p0(), !llvm.access.group !9
-=======
   %arrayidx4812.us = getelementptr inbounds i32, ptr addrspace(1) %0, i64 %2
   %arrayidx5113.us = getelementptr inbounds i32, ptr addrspace(1) %1, i64 %2
   %savedstack.us = call ptr @llvm.stacksave.p0(), !llvm.access.group !9
->>>>>>> cb5ae2c0
   br label %BB.9
 
 BB.7:                                             ; preds = %BB.8
@@ -123,17 +108,10 @@
 declare spir_func i64 @_Z13get_global_idj(i32) local_unnamed_addr
 
 ; Function Attrs: nofree nosync nounwind willreturn
-<<<<<<< HEAD
-declare i8* @llvm.stacksave.p0() #1
-
-; Function Attrs: nofree nosync nounwind willreturn
-declare void @llvm.stackrestore.p0(i8*) #1
-=======
 declare ptr @llvm.stacksave.p0() #1
 
 ; Function Attrs: nofree nosync nounwind willreturn
 declare void @llvm.stackrestore.p0(ptr) #1
->>>>>>> cb5ae2c0
 
 attributes #0 = { noinline nounwind mustprogress "contains-openmp-target"="true" "denormal-fp-math"="preserve-sign,preserve-sign" "denormal-fp-math-f32"="ieee,ieee" "frame-pointer"="all" "may-have-openmp-directive"="false" "min-legal-vector-width"="0" "no-infs-fp-math"="true" "no-nans-fp-math"="true" "no-signed-zeros-fp-math"="true" "no-trapping-math"="true" "stack-protector-buffer-size"="8" "target.declare"="true" "unsafe-fp-math"="true" }
 attributes #1 = { nofree nosync nounwind willreturn }
