//===- IntrinsicsAMDGPU.td - Defines AMDGPU intrinsics -----*- tablegen -*-===//
//
// Part of the LLVM Project, under the Apache License v2.0 with LLVM Exceptions.
// See https://llvm.org/LICENSE.txt for license information.
// SPDX-License-Identifier: Apache-2.0 WITH LLVM-exception
//
//===----------------------------------------------------------------------===//
//
// This file defines all of the R600-specific intrinsics.
//
//===----------------------------------------------------------------------===//

class AMDGPUReadPreloadRegisterIntrinsic
  : DefaultAttrsIntrinsic<[llvm_i32_ty], [], [IntrNoMem, IntrSpeculatable]>;

class AMDGPUReadPreloadRegisterIntrinsicNamed<string name>
  : DefaultAttrsIntrinsic<[llvm_i32_ty], [], [IntrNoMem, IntrSpeculatable]>, ClangBuiltin<name>;

// Used to tag image and resource intrinsics with information used to generate
// mem operands.
class AMDGPURsrcIntrinsic<int rsrcarg, bit isimage = false> {
  int RsrcArg = rsrcarg;
  bit IsImage = isimage;
}

let TargetPrefix = "r600" in {

multiclass AMDGPUReadPreloadRegisterIntrinsic_xyz {
  def _x : AMDGPUReadPreloadRegisterIntrinsic;
  def _y : AMDGPUReadPreloadRegisterIntrinsic;
  def _z : AMDGPUReadPreloadRegisterIntrinsic;
}

multiclass AMDGPUReadPreloadRegisterIntrinsic_xyz_named<string prefix> {
  def _x : AMDGPUReadPreloadRegisterIntrinsicNamed<!strconcat(prefix, "_x")>;
  def _y : AMDGPUReadPreloadRegisterIntrinsicNamed<!strconcat(prefix, "_y")>;
  def _z : AMDGPUReadPreloadRegisterIntrinsicNamed<!strconcat(prefix, "_z")>;
}

defm int_r600_read_global_size : AMDGPUReadPreloadRegisterIntrinsic_xyz_named
                                 <"__builtin_r600_read_global_size">;
defm int_r600_read_ngroups : AMDGPUReadPreloadRegisterIntrinsic_xyz_named
                             <"__builtin_r600_read_ngroups">;
defm int_r600_read_tgid : AMDGPUReadPreloadRegisterIntrinsic_xyz_named
                          <"__builtin_r600_read_tgid">;

defm int_r600_read_local_size : AMDGPUReadPreloadRegisterIntrinsic_xyz;
defm int_r600_read_tidig : AMDGPUReadPreloadRegisterIntrinsic_xyz;

def int_r600_group_barrier : ClangBuiltin<"__builtin_r600_group_barrier">,
  Intrinsic<[], [], [IntrConvergent, IntrWillReturn]>;

// AS 7 is PARAM_I_ADDRESS, used for kernel arguments
def int_r600_implicitarg_ptr :
  ClangBuiltin<"__builtin_r600_implicitarg_ptr">,
  DefaultAttrsIntrinsic<[LLVMQualPointerType<llvm_i8_ty, 7>], [],
  [IntrNoMem, IntrSpeculatable]>;

def int_r600_rat_store_typed :
  // 1st parameter: Data
  // 2nd parameter: Index
  // 3rd parameter: Constant RAT ID
  DefaultAttrsIntrinsic<[], [llvm_v4i32_ty, llvm_v4i32_ty, llvm_i32_ty], []>,
  ClangBuiltin<"__builtin_r600_rat_store_typed">;

def int_r600_recipsqrt_ieee :  DefaultAttrsIntrinsic<
  [llvm_anyfloat_ty], [LLVMMatchType<0>], [IntrNoMem, IntrSpeculatable]
>;

def int_r600_recipsqrt_clamped : DefaultAttrsIntrinsic<
  [llvm_anyfloat_ty], [LLVMMatchType<0>], [IntrNoMem, IntrSpeculatable]
>;

def int_r600_cube : DefaultAttrsIntrinsic<
  [llvm_v4f32_ty], [llvm_v4f32_ty], [IntrNoMem, IntrSpeculatable]
>;

def int_r600_store_stream_output : DefaultAttrsIntrinsic<
  [], [llvm_v4f32_ty, llvm_i32_ty, llvm_i32_ty, llvm_i32_ty], []
>;

class TextureIntrinsicFloatInput : DefaultAttrsIntrinsic<[llvm_v4f32_ty], [
  llvm_v4f32_ty, // Coord
  llvm_i32_ty,   // offset_x
  llvm_i32_ty,   // offset_y,
  llvm_i32_ty,   // offset_z,
  llvm_i32_ty,   // resource_id
  llvm_i32_ty,   // samplerid
  llvm_i32_ty,   // coord_type_x
  llvm_i32_ty,   // coord_type_y
  llvm_i32_ty,   // coord_type_z
  llvm_i32_ty],  // coord_type_w
  [IntrNoMem]
>;

class TextureIntrinsicInt32Input : DefaultAttrsIntrinsic<[llvm_v4i32_ty], [
    llvm_v4i32_ty, // Coord
    llvm_i32_ty,   // offset_x
    llvm_i32_ty,   // offset_y,
    llvm_i32_ty,   // offset_z,
    llvm_i32_ty,   // resource_id
    llvm_i32_ty,   // samplerid
    llvm_i32_ty,   // coord_type_x
    llvm_i32_ty,   // coord_type_y
    llvm_i32_ty,   // coord_type_z
    llvm_i32_ty],  // coord_type_w
    [IntrNoMem]
>;

def int_r600_store_swizzle :
  Intrinsic<[], [llvm_v4f32_ty, llvm_i32_ty, llvm_i32_ty], [IntrWillReturn, IntrNoCallback, IntrNoFree]
>;

def int_r600_tex : TextureIntrinsicFloatInput;
def int_r600_texc : TextureIntrinsicFloatInput;
def int_r600_txl : TextureIntrinsicFloatInput;
def int_r600_txlc : TextureIntrinsicFloatInput;
def int_r600_txb : TextureIntrinsicFloatInput;
def int_r600_txbc : TextureIntrinsicFloatInput;
def int_r600_txf : TextureIntrinsicInt32Input;
def int_r600_txq : TextureIntrinsicInt32Input;
def int_r600_ddx : TextureIntrinsicFloatInput;
def int_r600_ddy : TextureIntrinsicFloatInput;

def int_r600_dot4 : DefaultAttrsIntrinsic<[llvm_float_ty],
  [llvm_v4f32_ty, llvm_v4f32_ty], [IntrNoMem, IntrSpeculatable]
>;

def int_r600_kill : DefaultAttrsIntrinsic<[], [llvm_float_ty], []>;

} // End TargetPrefix = "r600"

let TargetPrefix = "amdgcn" in {

//===----------------------------------------------------------------------===//
// ABI Special Intrinsics
//===----------------------------------------------------------------------===//

defm int_amdgcn_workitem_id : AMDGPUReadPreloadRegisterIntrinsic_xyz;
defm int_amdgcn_workgroup_id : AMDGPUReadPreloadRegisterIntrinsic_xyz_named
                               <"__builtin_amdgcn_workgroup_id">;

def int_amdgcn_dispatch_ptr :
  DefaultAttrsIntrinsic<[LLVMQualPointerType<llvm_i8_ty, 4>], [],
  [Align<RetIndex, 4>, IntrNoMem, IntrSpeculatable]>;

def int_amdgcn_queue_ptr :
  ClangBuiltin<"__builtin_amdgcn_queue_ptr">,
  DefaultAttrsIntrinsic<[LLVMQualPointerType<llvm_i8_ty, 4>], [],
  [Align<RetIndex, 4>, IntrNoMem, IntrSpeculatable]>;

def int_amdgcn_kernarg_segment_ptr :
  ClangBuiltin<"__builtin_amdgcn_kernarg_segment_ptr">,
  DefaultAttrsIntrinsic<[LLVMQualPointerType<llvm_i8_ty, 4>], [],
  [Align<RetIndex, 4>, IntrNoMem, IntrSpeculatable]>;

def int_amdgcn_implicitarg_ptr :
  ClangBuiltin<"__builtin_amdgcn_implicitarg_ptr">,
  DefaultAttrsIntrinsic<[LLVMQualPointerType<llvm_i8_ty, 4>], [],
  [Align<RetIndex, 4>, IntrNoMem, IntrSpeculatable]>;

def int_amdgcn_groupstaticsize :
  ClangBuiltin<"__builtin_amdgcn_groupstaticsize">,
  DefaultAttrsIntrinsic<[llvm_i32_ty], [], [IntrNoMem, IntrSpeculatable]>;

def int_amdgcn_dispatch_id :
  ClangBuiltin<"__builtin_amdgcn_dispatch_id">,
  DefaultAttrsIntrinsic<[llvm_i64_ty], [], [IntrNoMem, IntrSpeculatable]>;

// For internal use. Coordinates LDS lowering between IR transform and backend.
def int_amdgcn_lds_kernel_id :
  DefaultAttrsIntrinsic<[llvm_i32_ty], [], [IntrNoMem, IntrSpeculatable]>;

def int_amdgcn_implicit_buffer_ptr :
  ClangBuiltin<"__builtin_amdgcn_implicit_buffer_ptr">,
  DefaultAttrsIntrinsic<[LLVMQualPointerType<llvm_i8_ty, 4>], [],
  [Align<RetIndex, 4>, IntrNoMem, IntrSpeculatable]>;

// Set EXEC to the 64-bit value given.
// This is always moved to the beginning of the basic block.
// FIXME: Should be mangled for wave size.
def int_amdgcn_init_exec : Intrinsic<[],
  [llvm_i64_ty],      // 64-bit literal constant
  [IntrConvergent, IntrNoMem, IntrHasSideEffects, IntrNoCallback,
   IntrNoFree, IntrWillReturn, ImmArg<ArgIndex<0>>]>;

// Set EXEC according to a thread count packed in an SGPR input:
//    thread_count = (input >> bitoffset) & 0x7f;
// This is always moved to the beginning of the basic block.
// Note: only inreg arguments to the parent function are valid as
// inputs to this intrinsic, computed values cannot be used.
def int_amdgcn_init_exec_from_input : Intrinsic<[],
  [llvm_i32_ty,       // 32-bit SGPR input
   llvm_i32_ty],      // bit offset of the thread count
  [IntrConvergent, IntrHasSideEffects, IntrNoMem, IntrNoCallback,
   IntrNoFree, IntrWillReturn, ImmArg<ArgIndex<1>>]>;

def int_amdgcn_wavefrontsize :
  ClangBuiltin<"__builtin_amdgcn_wavefrontsize">,
  DefaultAttrsIntrinsic<[llvm_i32_ty], [], [IntrNoMem, IntrSpeculatable]>;


//===----------------------------------------------------------------------===//
// Instruction Intrinsics
//===----------------------------------------------------------------------===//

// The first parameter is s_sendmsg immediate (i16),
// the second one is copied to m0
def int_amdgcn_s_sendmsg : ClangBuiltin<"__builtin_amdgcn_s_sendmsg">,
  Intrinsic <[], [llvm_i32_ty, llvm_i32_ty],
  [ImmArg<ArgIndex<0>>, IntrNoMem, IntrHasSideEffects]>;
def int_amdgcn_s_sendmsghalt : ClangBuiltin<"__builtin_amdgcn_s_sendmsghalt">,
  Intrinsic <[], [llvm_i32_ty, llvm_i32_ty],
  [ImmArg<ArgIndex<0>>, IntrNoMem, IntrHasSideEffects]>;


// gfx11 intrinsic
// The first parameter is s_sendmsg immediate (i16). Return type is i32 or i64.
def int_amdgcn_s_sendmsg_rtn : Intrinsic <[llvm_anyint_ty], [llvm_i32_ty],
  [ImmArg<ArgIndex<0>>, IntrNoMem, IntrHasSideEffects]>;

def int_amdgcn_s_barrier : ClangBuiltin<"__builtin_amdgcn_s_barrier">,
  Intrinsic<[], [], [IntrNoMem, IntrHasSideEffects, IntrConvergent, IntrWillReturn, IntrNoCallback, IntrNoFree]>;

def int_amdgcn_wave_barrier : ClangBuiltin<"__builtin_amdgcn_wave_barrier">,
  Intrinsic<[], [], [IntrNoMem, IntrHasSideEffects, IntrConvergent, IntrWillReturn, IntrNoCallback, IntrNoFree]>;

// The 1st parameter is a mask for the types of instructions that may be allowed
// to cross the SCHED_BARRIER during scheduling.
//     MASK = 0x0000 0000: No instructions may be scheduled across SCHED_BARRIER.
//     MASK = 0x0000 0001: ALL, non-memory, non-side-effect producing instructions may be
//                         scheduled across SCHED_BARRIER, i.e. allow ALU instructions to pass.
//     MASK = 0x0000 0002: VALU instructions may be scheduled across SCHED_BARRIER.
//     MASK = 0x0000 0004: SALU instructions may be scheduled across SCHED_BARRIER.
//     MASK = 0x0000 0008: MFMA instructions may be scheduled across SCHED_BARRIER.
//     MASK = 0x0000 0010: ALL VMEM instructions may be scheduled across SCHED_BARRIER.
//     MASK = 0x0000 0020: VMEM read instructions may be scheduled across SCHED_BARRIER.
//     MASK = 0x0000 0040: VMEM write instructions may be scheduled across SCHED_BARRIER.
//     MASK = 0x0000 0080: ALL DS instructions may be scheduled across SCHED_BARRIER.
//     MASK = 0x0000 0100: ALL DS read instructions may be scheduled accoss SCHED_BARRIER.
//     MASK = 0x0000 0200: ALL DS write instructions may be scheduled across SCHED_BARRIER.
def int_amdgcn_sched_barrier : ClangBuiltin<"__builtin_amdgcn_sched_barrier">,
  Intrinsic<[], [llvm_i32_ty], [ImmArg<ArgIndex<0>>, IntrNoMem, IntrHasSideEffects, IntrConvergent,
                                IntrWillReturn, IntrNoCallback, IntrNoFree]>;

// The first parameter is a mask that determines the types of instructions that
// you would like to synchronize around and add to a scheduling group. The
// values of the mask are defined above for sched_barrier. These instructions
// will be selected from the bottom up starting from the sched_group_barrier's
// location during instruction scheduling. The second parameter is the number of
// matching instructions that will be associated with this sched_group_barrier.
// The third parameter is an identifier which is used to describe what other
// sched_group_barriers should be synchronized with.
def int_amdgcn_sched_group_barrier : ClangBuiltin<"__builtin_amdgcn_sched_group_barrier">,
  Intrinsic<[], [llvm_i32_ty, llvm_i32_ty, llvm_i32_ty],
  [ImmArg<ArgIndex<0>>, ImmArg<ArgIndex<1>>, ImmArg<ArgIndex<2>>, IntrNoMem, IntrHasSideEffects,
   IntrConvergent, IntrWillReturn, IntrNoCallback, IntrNoFree]>;

// Scheduler optimization hint.
//     MASK = 0: Small gemm opt
def int_amdgcn_iglp_opt : ClangBuiltin<"__builtin_amdgcn_iglp_opt">,
  Intrinsic<[], [llvm_i32_ty], [ImmArg<ArgIndex<0>>, IntrNoMem, IntrHasSideEffects, IntrConvergent,
                                IntrWillReturn, IntrNoCallback, IntrNoFree]>;

def int_amdgcn_s_waitcnt : ClangBuiltin<"__builtin_amdgcn_s_waitcnt">,
  Intrinsic<[], [llvm_i32_ty], [ImmArg<ArgIndex<0>>, IntrNoMem, IntrHasSideEffects, IntrWillReturn, IntrNoCallback, IntrNoFree]>;

def int_amdgcn_div_scale : DefaultAttrsIntrinsic<
  // 1st parameter: Numerator
  // 2nd parameter: Denominator
  // 3rd parameter: Select quotient. Must equal Numerator or Denominator.
  //                (0 = Denominator, 1 = Numerator).
  [llvm_anyfloat_ty, llvm_i1_ty],
  [LLVMMatchType<0>, LLVMMatchType<0>, llvm_i1_ty],
  [IntrNoMem, IntrSpeculatable, ImmArg<ArgIndex<2>>]
>;

def int_amdgcn_div_fmas : DefaultAttrsIntrinsic<[llvm_anyfloat_ty],
  [LLVMMatchType<0>, LLVMMatchType<0>, LLVMMatchType<0>, llvm_i1_ty],
  [IntrNoMem, IntrSpeculatable]
>;

def int_amdgcn_div_fixup : DefaultAttrsIntrinsic<[llvm_anyfloat_ty],
  [LLVMMatchType<0>, LLVMMatchType<0>, LLVMMatchType<0>],
  [IntrNoMem, IntrSpeculatable]
>;

// Look Up 2.0 / pi src0 with segment select src1[4:0]
def int_amdgcn_trig_preop : DefaultAttrsIntrinsic<
  [llvm_anyfloat_ty], [LLVMMatchType<0>, llvm_i32_ty],
  [IntrNoMem, IntrSpeculatable]
>;

def int_amdgcn_sin : DefaultAttrsIntrinsic<
  [llvm_anyfloat_ty], [LLVMMatchType<0>],
  [IntrNoMem, IntrSpeculatable]
>;

def int_amdgcn_cos : DefaultAttrsIntrinsic<
  [llvm_anyfloat_ty], [LLVMMatchType<0>], [IntrNoMem, IntrSpeculatable]
>;

def int_amdgcn_log_clamp : DefaultAttrsIntrinsic<
  [llvm_anyfloat_ty], [LLVMMatchType<0>], [IntrNoMem, IntrSpeculatable]
>;

def int_amdgcn_fmul_legacy : ClangBuiltin<"__builtin_amdgcn_fmul_legacy">,
  DefaultAttrsIntrinsic<[llvm_float_ty], [llvm_float_ty, llvm_float_ty],
  [IntrNoMem, IntrSpeculatable, Commutative]
>;

// Fused single-precision multiply-add with legacy behaviour for the multiply,
// which is that +/- 0.0 * anything (even NaN or infinity) is +0.0. This is
// intended for use on subtargets that have the v_fma_legacy_f32 and/or
// v_fmac_legacy_f32 instructions. (Note that v_fma_legacy_f16 is unrelated and
// has a completely different kind of legacy behaviour.)
def int_amdgcn_fma_legacy :
  DefaultAttrsIntrinsic<[llvm_float_ty], [llvm_float_ty, llvm_float_ty, llvm_float_ty],
  [IntrNoMem, IntrSpeculatable, Commutative]
>;

def int_amdgcn_rcp : DefaultAttrsIntrinsic<
  [llvm_anyfloat_ty], [LLVMMatchType<0>], [IntrNoMem, IntrSpeculatable]
>;

def int_amdgcn_rcp_legacy : ClangBuiltin<"__builtin_amdgcn_rcp_legacy">,
  DefaultAttrsIntrinsic<[llvm_float_ty], [llvm_float_ty],
  [IntrNoMem, IntrSpeculatable]
>;

def int_amdgcn_sqrt :  DefaultAttrsIntrinsic<
  [llvm_anyfloat_ty], [LLVMMatchType<0>], [IntrNoMem, IntrSpeculatable]
>;

def int_amdgcn_rsq :  DefaultAttrsIntrinsic<
  [llvm_anyfloat_ty], [LLVMMatchType<0>], [IntrNoMem, IntrSpeculatable]
>;

def int_amdgcn_rsq_legacy :  ClangBuiltin<"__builtin_amdgcn_rsq_legacy">,
  DefaultAttrsIntrinsic<
  [llvm_float_ty], [llvm_float_ty], [IntrNoMem, IntrSpeculatable]
>;

// out = 1.0 / sqrt(a) result clamped to +/- max_float.
def int_amdgcn_rsq_clamp : DefaultAttrsIntrinsic<
  [llvm_anyfloat_ty], [LLVMMatchType<0>], [IntrNoMem, IntrSpeculatable]>;

// For int_amdgcn_ldexp_f16, only the low 16 bits of the i32 src1 operand will used.
def int_amdgcn_ldexp : DefaultAttrsIntrinsic<
  [llvm_anyfloat_ty], [LLVMMatchType<0>, llvm_i32_ty],
  [IntrNoMem, IntrSpeculatable]
>;

def int_amdgcn_frexp_mant : DefaultAttrsIntrinsic<
  [llvm_anyfloat_ty], [LLVMMatchType<0>], [IntrNoMem, IntrSpeculatable]
>;

def int_amdgcn_frexp_exp : DefaultAttrsIntrinsic<
  [llvm_anyint_ty], [llvm_anyfloat_ty], [IntrNoMem, IntrSpeculatable]
>;

// v_fract is buggy on SI/CI. It mishandles infinities, may return 1.0
// and always uses rtz, so is not suitable for implementing the OpenCL
// fract function. It should be ok on VI.
def int_amdgcn_fract : DefaultAttrsIntrinsic<
  [llvm_anyfloat_ty], [LLVMMatchType<0>], [IntrNoMem, IntrSpeculatable]
>;

def int_amdgcn_cvt_pkrtz : ClangBuiltin<"__builtin_amdgcn_cvt_pkrtz">,
  DefaultAttrsIntrinsic<[llvm_v2f16_ty], [llvm_float_ty, llvm_float_ty],
            [IntrNoMem, IntrSpeculatable]
>;

def int_amdgcn_cvt_pknorm_i16 :
  ClangBuiltin<"__builtin_amdgcn_cvt_pknorm_i16">,
  DefaultAttrsIntrinsic<[llvm_v2i16_ty], [llvm_float_ty, llvm_float_ty],
            [IntrNoMem, IntrSpeculatable]
>;

def int_amdgcn_cvt_pknorm_u16 :
  ClangBuiltin<"__builtin_amdgcn_cvt_pknorm_u16">,
  DefaultAttrsIntrinsic<[llvm_v2i16_ty], [llvm_float_ty, llvm_float_ty],
            [IntrNoMem, IntrSpeculatable]
>;

def int_amdgcn_cvt_pk_i16 :
    ClangBuiltin<"__builtin_amdgcn_cvt_pk_i16">,
    DefaultAttrsIntrinsic<
  [llvm_v2i16_ty], [llvm_i32_ty, llvm_i32_ty],
  [IntrNoMem, IntrSpeculatable]
>;

def int_amdgcn_cvt_pk_u16 : ClangBuiltin<"__builtin_amdgcn_cvt_pk_u16">,
  DefaultAttrsIntrinsic<[llvm_v2i16_ty], [llvm_i32_ty, llvm_i32_ty],
    [IntrNoMem, IntrSpeculatable]
>;

def int_amdgcn_class : DefaultAttrsIntrinsic<
  [llvm_i1_ty], [llvm_anyfloat_ty, llvm_i32_ty],
  [IntrNoMem, IntrSpeculatable]
>;

def int_amdgcn_fmed3 : ClangBuiltin<"__builtin_amdgcn_fmed3">,
  DefaultAttrsIntrinsic<[llvm_anyfloat_ty],
    [LLVMMatchType<0>, LLVMMatchType<0>, LLVMMatchType<0>],
    [IntrNoMem, IntrSpeculatable]
>;

def int_amdgcn_cubeid : ClangBuiltin<"__builtin_amdgcn_cubeid">,
  DefaultAttrsIntrinsic<[llvm_float_ty],
    [llvm_float_ty, llvm_float_ty, llvm_float_ty],
    [IntrNoMem, IntrSpeculatable]
>;

def int_amdgcn_cubema : ClangBuiltin<"__builtin_amdgcn_cubema">,
  DefaultAttrsIntrinsic<[llvm_float_ty],
  [llvm_float_ty, llvm_float_ty, llvm_float_ty],
  [IntrNoMem, IntrSpeculatable]
>;

def int_amdgcn_cubesc : ClangBuiltin<"__builtin_amdgcn_cubesc">,
  DefaultAttrsIntrinsic<[llvm_float_ty],
    [llvm_float_ty, llvm_float_ty, llvm_float_ty],
    [IntrNoMem, IntrSpeculatable]
>;

def int_amdgcn_cubetc : ClangBuiltin<"__builtin_amdgcn_cubetc">,
  DefaultAttrsIntrinsic<[llvm_float_ty],
    [llvm_float_ty, llvm_float_ty, llvm_float_ty],
    [IntrNoMem, IntrSpeculatable]
>;

// v_ffbh_i32, as opposed to v_ffbh_u32. For v_ffbh_u32, llvm.ctlz
// should be used.
def int_amdgcn_sffbh :
  DefaultAttrsIntrinsic<[llvm_anyint_ty], [LLVMMatchType<0>],
  [IntrNoMem, IntrSpeculatable]
>;

// v_mad_f32|f16/v_mac_f32|f16, selected regardless of denorm support.
def int_amdgcn_fmad_ftz :
  DefaultAttrsIntrinsic<[llvm_anyfloat_ty],
            [LLVMMatchType<0>, LLVMMatchType<0>, LLVMMatchType<0>],
            [IntrNoMem, IntrSpeculatable]
>;

// Fields should mirror atomicrmw
class AMDGPUAtomicIncIntrin : Intrinsic<[llvm_anyint_ty],
  [llvm_anyptr_ty,
  LLVMMatchType<0>,
  llvm_i32_ty, // ordering
  llvm_i32_ty, // scope
  llvm_i1_ty], // isVolatile
  [IntrArgMemOnly, IntrWillReturn, NoCapture<ArgIndex<0>>,
   ImmArg<ArgIndex<2>>, ImmArg<ArgIndex<3>>, ImmArg<ArgIndex<4>>, IntrNoCallback, IntrNoFree], "",
  [SDNPMemOperand]
>;

def int_amdgcn_atomic_inc : AMDGPUAtomicIncIntrin;
def int_amdgcn_atomic_dec : AMDGPUAtomicIncIntrin;

class AMDGPULDSIntrin :
  Intrinsic<[llvm_any_ty],
    [LLVMQualPointerType<LLVMMatchType<0>, 3>,
    LLVMMatchType<0>,
    llvm_i32_ty, // ordering
    llvm_i32_ty, // scope
    llvm_i1_ty], // isVolatile
    [IntrArgMemOnly, IntrWillReturn, NoCapture<ArgIndex<0>>,
     ImmArg<ArgIndex<2>>, ImmArg<ArgIndex<3>>, ImmArg<ArgIndex<4>>, IntrNoCallback, IntrNoFree]
>;

// FIXME: The m0 argument should be moved after the normal arguments
class AMDGPUDSOrderedIntrinsic : Intrinsic<
  [llvm_i32_ty],
  // M0 = {hi16:address, lo16:waveID}. Allow passing M0 as a pointer, so that
  // the bit packing can be optimized at the IR level.
  [LLVMQualPointerType<llvm_i32_ty, 2>, // IntToPtr(M0)
   llvm_i32_ty, // value to add or swap
   llvm_i32_ty, // ordering
   llvm_i32_ty, // scope
   llvm_i1_ty,  // isVolatile
   llvm_i32_ty, // ordered count index (OA index), also added to the address
                // gfx10: bits 24-27 indicate the number of active threads/dwords
   llvm_i1_ty,  // wave release, usually set to 1
   llvm_i1_ty], // wave done, set to 1 for the last ordered instruction
  [IntrWillReturn, NoCapture<ArgIndex<0>>,
   ImmArg<ArgIndex<2>>, ImmArg<ArgIndex<3>>, ImmArg<ArgIndex<4>>,
   ImmArg<ArgIndex<5>>, ImmArg<ArgIndex<6>>, ImmArg<ArgIndex<7>>, IntrNoCallback, IntrNoFree
  ]
>;

class AMDGPUDSAppendConsumedIntrinsic : Intrinsic<
  [llvm_i32_ty],
  [llvm_anyptr_ty, // LDS or GDS ptr
   llvm_i1_ty], // isVolatile
   [IntrConvergent, IntrWillReturn, IntrArgMemOnly,
    NoCapture<ArgIndex<0>>, ImmArg<ArgIndex<1>>, IntrNoCallback, IntrNoFree],
   "",
   [SDNPMemOperand]
>;

def int_amdgcn_ds_ordered_add : AMDGPUDSOrderedIntrinsic;
def int_amdgcn_ds_ordered_swap : AMDGPUDSOrderedIntrinsic;

// The pointer argument is assumed to be dynamically uniform if a VGPR.
def int_amdgcn_ds_append : AMDGPUDSAppendConsumedIntrinsic;
def int_amdgcn_ds_consume : AMDGPUDSAppendConsumedIntrinsic;

def int_amdgcn_ds_fadd : AMDGPULDSIntrin;
def int_amdgcn_ds_fmin : AMDGPULDSIntrin;
def int_amdgcn_ds_fmax : AMDGPULDSIntrin;

} // TargetPrefix = "amdgcn"

// New-style image intrinsics

//////////////////////////////////////////////////////////////////////////
// Dimension-aware image intrinsics framework
//////////////////////////////////////////////////////////////////////////

// Helper class to represent (type, name) combinations of arguments. The
// argument names are explanatory and used as DAG operand names for codegen
// pattern matching.
class AMDGPUArg<LLVMType ty, string name> {
  LLVMType Type = ty;
  string Name = name;
}

// Return [AMDGPUArg<basety, names[0]>, AMDGPUArg<LLVMMatchType<0>, names[1]>, ...]
class makeArgList<list<string> names, LLVMType basety> {
  list<AMDGPUArg> ret =
    !listconcat([AMDGPUArg<basety, names[0]>],
                !foreach(name, !tail(names), AMDGPUArg<LLVMMatchType<0>, name>));
}

// Return arglist, with LLVMMatchType's references shifted by 'shift'.
class arglistmatchshift<list<AMDGPUArg> arglist, int shift> {
  list<AMDGPUArg> ret =
    !foreach(arg, arglist,
             !if(!isa<LLVMMatchType>(arg.Type),
                 AMDGPUArg<LLVMMatchType<!add(!cast<LLVMMatchType>(arg.Type).Number, shift)>,
                           arg.Name>,
                 arg));
}

// Return the concatenation of the given arglists. LLVMMatchType's are adjusted
// accordingly, and shifted by an additional 'shift'.
class arglistconcat<list<list<AMDGPUArg>> arglists, int shift = 0> {
  list<AMDGPUArg> ret =
    !foldl([]<AMDGPUArg>, arglists, lhs, rhs,
           !listconcat(
             lhs,
             arglistmatchshift<rhs,
                               !add(shift, !foldl(0, lhs, a, b,
                                                  !add(a, b.Type.isAny)))>.ret));
}

// Represent texture/image types / dimensionality.
class AMDGPUDimProps<bits<3> enc, string name, string asmsuffix,
                     list<string> coord_names, list<string> slice_names,
                     bit msaa = 0> {
  AMDGPUDimProps Dim = !cast<AMDGPUDimProps>(NAME);
  string Name = name; // e.g. "2darraymsaa"
  string AsmSuffix = asmsuffix; // e.g. 2D_MSAA_ARRAY (used in assembly strings)
  bits<3> Encoding = enc;
  bit DA = 0; // DA bit in MIMG encoding
  bit MSAA = msaa;

  list<AMDGPUArg> CoordSliceArgs =
    makeArgList<!listconcat(coord_names, slice_names), llvm_anyfloat_ty>.ret;
  list<AMDGPUArg> CoordSliceIntArgs =
    makeArgList<!listconcat(coord_names, slice_names), llvm_anyint_ty>.ret;
  list<AMDGPUArg> GradientArgs =
    makeArgList<!listconcat(!foreach(name, coord_names, "d" # name # "dh"),
                            !foreach(name, coord_names, "d" # name # "dv")),
                llvm_anyfloat_ty>.ret;

  bits<8> NumCoords = !size(CoordSliceArgs);
  bits<8> NumGradients = !size(GradientArgs);
}

def AMDGPUDim1D : AMDGPUDimProps<0x0, "1d", "1D", ["s"], []>;
def AMDGPUDim2D : AMDGPUDimProps<0x1, "2d", "2D", ["s", "t"], []>;
def AMDGPUDim3D : AMDGPUDimProps<0x2, "3d", "3D", ["s", "t", "r"], []>;
let DA = 1 in {
  def AMDGPUDimCube : AMDGPUDimProps<0x3, "cube", "CUBE", ["s", "t"], ["face"]>;
  def AMDGPUDim1DArray : AMDGPUDimProps<0x4, "1darray", "1D_ARRAY", ["s"], ["slice"]>;
  def AMDGPUDim2DArray : AMDGPUDimProps<0x5, "2darray", "2D_ARRAY", ["s", "t"], ["slice"]>;
}
def AMDGPUDim2DMsaa : AMDGPUDimProps<0x6, "2dmsaa", "2D_MSAA", ["s", "t"], ["fragid"], 1>;
let DA = 1 in {
  def AMDGPUDim2DArrayMsaa : AMDGPUDimProps<0x7, "2darraymsaa", "2D_MSAA_ARRAY", ["s", "t"], ["slice", "fragid"], 1>;
}

def AMDGPUDims {
  list<AMDGPUDimProps> NoMsaa = [AMDGPUDim1D, AMDGPUDim2D, AMDGPUDim3D,
                                 AMDGPUDimCube, AMDGPUDim1DArray,
                                 AMDGPUDim2DArray];
  list<AMDGPUDimProps> Msaa = [AMDGPUDim2DMsaa, AMDGPUDim2DArrayMsaa];
  list<AMDGPUDimProps> All = !listconcat(NoMsaa, Msaa);
}

// Represent sample variants, i.e. _C, _O, _B, ... and combinations thereof.
class AMDGPUSampleVariant<string ucmod, string lcmod, list<AMDGPUArg> extra_addr> {
  string UpperCaseMod = ucmod;
  string LowerCaseMod = lcmod;

  // {offset} {bias} {z-compare}
  list<AMDGPUArg> ExtraAddrArgs = extra_addr;
  bit Offset = false;
  bit Bias = false;
  bit ZCompare = false;
  bit Gradients = false;

  // Name of the {lod} or {clamp} argument that is appended to the coordinates,
  // if any.
  string LodOrClamp = "";
}

// AMDGPUSampleVariants: all variants supported by IMAGE_SAMPLE
// AMDGPUSampleVariantsNoGradients: variants supported by IMAGE_GATHER4
defset list<AMDGPUSampleVariant> AMDGPUSampleVariants = {
  multiclass AMDGPUSampleHelper_Offset<string ucmod, string lcmod,
                                       list<AMDGPUArg> extra_addr> {
    def NAME#lcmod : AMDGPUSampleVariant<ucmod, lcmod, extra_addr>;
    let Offset = true in
    def NAME#lcmod#_o : AMDGPUSampleVariant<
        ucmod#"_O", lcmod#"_o", !listconcat([AMDGPUArg<llvm_i32_ty, "offset">], extra_addr)>;
  }

  multiclass AMDGPUSampleHelper_Compare<string ucmod, string lcmod,
                                        list<AMDGPUArg> extra_addr> {
    defm NAME : AMDGPUSampleHelper_Offset<ucmod, lcmod, extra_addr>;
    let ZCompare = true in
    defm NAME : AMDGPUSampleHelper_Offset<
        "_C"#ucmod, "_c"#lcmod, !listconcat(extra_addr, [AMDGPUArg<llvm_float_ty, "zcompare">])>;
  }

  multiclass AMDGPUSampleHelper_Clamp<string ucmod, string lcmod,
                                      list<AMDGPUArg> extra_addr> {
    defm NAME : AMDGPUSampleHelper_Compare<ucmod, lcmod, extra_addr>;
    let LodOrClamp = "clamp" in
    defm NAME : AMDGPUSampleHelper_Compare<ucmod#"_CL", lcmod#"_cl", extra_addr>;
  }

  defset list<AMDGPUSampleVariant> AMDGPUSampleVariantsNoGradients = {
    defm AMDGPUSample : AMDGPUSampleHelper_Clamp<"", "", []>;
    let Bias = true in
    defm AMDGPUSample : AMDGPUSampleHelper_Clamp<
        "_B", "_b", [AMDGPUArg<llvm_anyfloat_ty, "bias">]>;
    let LodOrClamp = "lod" in
    defm AMDGPUSample : AMDGPUSampleHelper_Compare<"_L", "_l", []>;
    defm AMDGPUSample : AMDGPUSampleHelper_Compare<"_LZ", "_lz", []>;
  }

  let Gradients = true in {
    defm AMDGPUSample : AMDGPUSampleHelper_Clamp<"_D", "_d", []>;
    defm AMDGPUSample : AMDGPUSampleHelper_Clamp<"_CD", "_cd", []>;
  }
}

// Helper class to capture the profile of a dimension-aware image intrinsic.
// This information is used to generate the intrinsic's type and to inform
// codegen pattern matching.
class AMDGPUDimProfile<string opmod,
                       AMDGPUDimProps dim> {
  AMDGPUDimProps Dim = dim;
  string OpMod = opmod; // the corresponding instruction is named IMAGE_OpMod

  // These are intended to be overwritten by subclasses
  bit IsSample = false;
  bit IsAtomic = false;
  list<LLVMType> RetTypes = [];
  list<AMDGPUArg> DataArgs = [];
  list<AMDGPUArg> ExtraAddrArgs = [];
  bit Offset = false;
  bit Bias = false;
  bit ZCompare = false;
  bit Gradients = false;
  string LodClampMip = "";

  int NumRetAndDataAnyTypes =
    !foldl(0, !listconcat(RetTypes, !foreach(arg, DataArgs, arg.Type)), a, b,
           !add(a, b.isAny));

  list<AMDGPUArg> AddrArgs =
    arglistconcat<[ExtraAddrArgs,
                   !if(Gradients, dim.GradientArgs, []),
                   !listconcat(!if(IsSample, dim.CoordSliceArgs, dim.CoordSliceIntArgs),
                               !if(!empty(LodClampMip),
                                   []<AMDGPUArg>,
                                   [AMDGPUArg<LLVMMatchType<0>, LodClampMip>]))],
                  NumRetAndDataAnyTypes>.ret;
  list<LLVMType> AddrTypes = !foreach(arg, AddrArgs, arg.Type);
  list<AMDGPUArg> AddrDefaultArgs =
    !foreach(arg, AddrArgs,
             AMDGPUArg<!if(!or(arg.Type.isAny, !isa<LLVMMatchType>(arg.Type)),
                           !if(IsSample, llvm_float_ty, llvm_i32_ty), arg.Type),
                       arg.Name>);
  list<AMDGPUArg> AddrA16Args =
    !foreach(arg, AddrArgs,
             AMDGPUArg<!if(!or(arg.Type.isAny, !isa<LLVMMatchType>(arg.Type)),
                           !if(IsSample, llvm_half_ty, llvm_i16_ty), arg.Type),
                       arg.Name>);
}

class AMDGPUDimProfileCopy<AMDGPUDimProfile base> : AMDGPUDimProfile<base.OpMod, base.Dim> {
  let IsSample = base.IsSample;
  let IsAtomic = base.IsAtomic;
  let RetTypes = base.RetTypes;
  let DataArgs = base.DataArgs;
  let ExtraAddrArgs = base.ExtraAddrArgs;
  let Offset = base.Offset;
  let Bias = base.Bias;
  let ZCompare = base.ZCompare;
  let Gradients = base.Gradients;
  let LodClampMip = base.LodClampMip;
}

class AMDGPUDimSampleProfile<string opmod,
                             AMDGPUDimProps dim,
                             AMDGPUSampleVariant sample> : AMDGPUDimProfile<opmod, dim> {
  let IsSample = true;
  let RetTypes = [llvm_any_ty];
  let ExtraAddrArgs = sample.ExtraAddrArgs;
  let Offset = sample.Offset;
  let Bias = sample.Bias;
  let ZCompare = sample.ZCompare;
  let Gradients = sample.Gradients;
  let LodClampMip = sample.LodOrClamp;
}

class AMDGPUDimNoSampleProfile<string opmod,
                               AMDGPUDimProps dim,
                               list<LLVMType> retty,
                               list<AMDGPUArg> dataargs,
                               bit Mip = false> : AMDGPUDimProfile<opmod, dim> {
  let RetTypes = retty;
  let DataArgs = dataargs;
  let LodClampMip = !if(Mip, "mip", "");
}

class AMDGPUDimAtomicProfile<string opmod,
                             AMDGPUDimProps dim,
                             list<AMDGPUArg> dataargs> : AMDGPUDimProfile<opmod, dim> {
  let RetTypes = [llvm_anyint_ty];
  let DataArgs = dataargs;
  let IsAtomic = true;
}

class AMDGPUDimAtomicFloatProfile<string opmod, AMDGPUDimProps dim,
                                  list<AMDGPUArg> dataargs>
    : AMDGPUDimAtomicProfile<opmod, dim, dataargs> {
  let RetTypes = [llvm_anyfloat_ty];
}

class AMDGPUDimGetResInfoProfile<AMDGPUDimProps dim>
    : AMDGPUDimProfile<"GET_RESINFO", dim> {
  let RetTypes = [llvm_anyfloat_ty];
  let DataArgs = [];
  let AddrArgs = [AMDGPUArg<llvm_anyint_ty, "mip">];
  let LodClampMip = "mip";
}

// Helper class for figuring out image intrinsic argument indexes.
class AMDGPUImageDimIntrinsicEval<AMDGPUDimProfile P_> {
  int NumDataArgs = !size(P_.DataArgs);
  int NumDmaskArgs = !not(P_.IsAtomic);
  int NumOffsetArgs = !if(P_.Offset, 1, 0);
  int NumBiasArgs = !if(P_.Bias, 1, 0);
  int NumZCompareArgs = !if(P_.ZCompare, 1, 0);
  int NumExtraAddrArgs = !add(NumOffsetArgs, NumBiasArgs, NumZCompareArgs);
  int NumVAddrArgs = !size(P_.AddrArgs);
  int NumGradientArgs = !if(P_.Gradients, !size(P_.Dim.GradientArgs), 0);
  int NumCoordArgs = !if(P_.IsSample, !size(P_.Dim.CoordSliceArgs), !size(P_.Dim.CoordSliceIntArgs));
  int NumRSrcArgs = 1;
  int NumSampArgs = !if(P_.IsSample, 2, 0);
  int DmaskArgIndex = NumDataArgs;
  int VAddrArgIndex = !add(DmaskArgIndex, NumDmaskArgs);
  int OffsetArgIndex = VAddrArgIndex;
  int BiasArgIndex = !add(VAddrArgIndex, NumOffsetArgs);
  int ZCompareArgIndex = !add(BiasArgIndex, NumBiasArgs);
  int GradientArgIndex = !add(VAddrArgIndex, NumExtraAddrArgs);
  int CoordArgIndex = !add(GradientArgIndex, NumGradientArgs);
  int LodArgIndex = !add(VAddrArgIndex, NumVAddrArgs, -1);
  int MipArgIndex = LodArgIndex;
  int RsrcArgIndex = !add(VAddrArgIndex, NumVAddrArgs);
  int SampArgIndex = !add(RsrcArgIndex, NumRSrcArgs);
  int UnormArgIndex = !add(SampArgIndex, 1);
  int TexFailCtrlArgIndex = !add(SampArgIndex, NumSampArgs);
  int CachePolicyArgIndex = !add(TexFailCtrlArgIndex, 1);
}

// All dimension-aware intrinsics are derived from this class.
class AMDGPUImageDimIntrinsic<AMDGPUDimProfile P_,
                              list<IntrinsicProperty> props,
                              list<SDNodeProperty> sdnodeprops> : DefaultAttrsIntrinsic<
    P_.RetTypes,        // vdata(VGPR) -- for load/atomic-with-return
    !listconcat(
      !foreach(arg, P_.DataArgs, arg.Type),      // vdata(VGPR) -- for store/atomic
      !if(P_.IsAtomic, [], [llvm_i32_ty]),       // dmask(imm)
      P_.AddrTypes,                              // vaddr(VGPR)
      [llvm_v8i32_ty],                           // rsrc(SGPR)
      !if(P_.IsSample, [llvm_v4i32_ty,           // samp(SGPR)
                        llvm_i1_ty], []),        // unorm(imm)
      [llvm_i32_ty,                              // texfailctrl(imm; bit 0 = tfe, bit 1 = lwe)
       llvm_i32_ty]),                            // cachepolicy(imm; bit 0 = glc, bit 1 = slc, bit 2 = dlc)

     !listconcat(props,
          !if(P_.IsAtomic, [], [ImmArg<ArgIndex<AMDGPUImageDimIntrinsicEval<P_>.DmaskArgIndex>>]),
          !if(P_.IsSample, [ImmArg<ArgIndex<AMDGPUImageDimIntrinsicEval<P_>.UnormArgIndex>>], []),
          [ImmArg<ArgIndex<AMDGPUImageDimIntrinsicEval<P_>.TexFailCtrlArgIndex>>,
           ImmArg<ArgIndex<AMDGPUImageDimIntrinsicEval<P_>.CachePolicyArgIndex>>]),


      "", sdnodeprops>,
  AMDGPURsrcIntrinsic<!add(!size(P_.DataArgs), !size(P_.AddrTypes),
                           !if(P_.IsAtomic, 0, 1)), 1> {
  AMDGPUDimProfile P = P_;

  AMDGPUImageDimIntrinsic Intr = !cast<AMDGPUImageDimIntrinsic>(NAME);

  let TargetPrefix = "amdgcn";
}

// Marker class for intrinsics with a DMask that determines the returned
// channels.
class AMDGPUImageDMaskIntrinsic;

defset list<AMDGPUImageDimIntrinsic> AMDGPUImageDimIntrinsics = {

  //////////////////////////////////////////////////////////////////////////
  // Load and store intrinsics
  //////////////////////////////////////////////////////////////////////////
  multiclass AMDGPUImageDimIntrinsicsNoMsaa<string opmod,
                                            list<LLVMType> retty,
                                            list<AMDGPUArg> dataargs,
                                            list<IntrinsicProperty> props,
                                            list<SDNodeProperty> sdnodeprops,
                                            bit Mip = false> {
    foreach dim = AMDGPUDims.NoMsaa in {
      def !strconcat(NAME, "_", dim.Name)
        : AMDGPUImageDimIntrinsic<
            AMDGPUDimNoSampleProfile<opmod, dim, retty, dataargs, Mip>,
            props, sdnodeprops>;
    }
  }

  multiclass AMDGPUImageDimIntrinsicsAll<string opmod,
                                         list<LLVMType> retty,
                                         list<AMDGPUArg> dataargs,
                                         list<IntrinsicProperty> props,
                                         list<SDNodeProperty> sdnodeprops,
                                         bit Mip = false> {
    foreach dim = AMDGPUDims.All in {
      def !strconcat(NAME, "_", dim.Name)
        : AMDGPUImageDimIntrinsic<
            AMDGPUDimNoSampleProfile<opmod, dim, retty, dataargs, Mip>,
            props, sdnodeprops>;
    }
  }

  defm int_amdgcn_image_load
    : AMDGPUImageDimIntrinsicsAll<"LOAD", [llvm_any_ty], [], [IntrReadMem],
                                  [SDNPMemOperand]>,
      AMDGPUImageDMaskIntrinsic;
  defm int_amdgcn_image_load_mip
    : AMDGPUImageDimIntrinsicsNoMsaa<"LOAD_MIP", [llvm_any_ty], [],
                                     [IntrReadMem, IntrWillReturn], [SDNPMemOperand], 1>,
      AMDGPUImageDMaskIntrinsic;

  defm int_amdgcn_image_store : AMDGPUImageDimIntrinsicsAll<
              "STORE", [], [AMDGPUArg<llvm_anyfloat_ty, "vdata">],
              [IntrWriteMem, IntrWillReturn], [SDNPMemOperand]>;
  defm int_amdgcn_image_store_mip : AMDGPUImageDimIntrinsicsNoMsaa<
              "STORE_MIP", [], [AMDGPUArg<llvm_anyfloat_ty, "vdata">],
              [IntrWriteMem, IntrWillReturn], [SDNPMemOperand], 1>;

  //////////////////////////////////////////////////////////////////////////
  // MSAA intrinsics
  //////////////////////////////////////////////////////////////////////////
  foreach dim = AMDGPUDims.Msaa in {
    def int_amdgcn_image_msaa_load_x # _ # dim.Name:
        AMDGPUImageDimIntrinsic<
            AMDGPUDimNoSampleProfile<"MSAA_LOAD_X", dim, [llvm_any_ty], []>,
            [IntrReadMem], [SDNPMemOperand]>;
  }

  foreach dim = AMDGPUDims.Msaa in {
    def int_amdgcn_image_msaa_load # _ # dim.Name:
        AMDGPUImageDimIntrinsic<
            AMDGPUDimNoSampleProfile<"MSAA_LOAD", dim, [llvm_any_ty], []>,
            [IntrReadMem], [SDNPMemOperand]>;
  }

  //////////////////////////////////////////////////////////////////////////
  // sample and getlod intrinsics
  //////////////////////////////////////////////////////////////////////////
  multiclass AMDGPUImageDimSampleDims<string opmod,
                                      AMDGPUSampleVariant sample,
                                      bit NoMem = false> {
    foreach dim = AMDGPUDims.NoMsaa in {
      def !strconcat(NAME, "_", dim.Name) : AMDGPUImageDimIntrinsic<
          AMDGPUDimSampleProfile<opmod, dim, sample>,
          !if(NoMem, [IntrNoMem], [IntrReadMem]),
          !if(NoMem, [], [SDNPMemOperand])>;
    }
  }

  foreach sample = AMDGPUSampleVariants in {
    defm int_amdgcn_image_sample # sample.LowerCaseMod
      : AMDGPUImageDimSampleDims<"SAMPLE" # sample.UpperCaseMod, sample>,
        AMDGPUImageDMaskIntrinsic;
  }

  defm int_amdgcn_image_getlod
    : AMDGPUImageDimSampleDims<"GET_LOD", AMDGPUSample, 1>,
      AMDGPUImageDMaskIntrinsic;

  //////////////////////////////////////////////////////////////////////////
  // getresinfo intrinsics
  //////////////////////////////////////////////////////////////////////////
  foreach dim = AMDGPUDims.All in {
    def !strconcat("int_amdgcn_image_getresinfo_", dim.Name)
      : AMDGPUImageDimIntrinsic<AMDGPUDimGetResInfoProfile<dim>, [IntrNoMem], []>,
        AMDGPUImageDMaskIntrinsic;
  }

  //////////////////////////////////////////////////////////////////////////
  // gather4 intrinsics
  //////////////////////////////////////////////////////////////////////////
  foreach sample = AMDGPUSampleVariantsNoGradients in {
    foreach dim = [AMDGPUDim2D, AMDGPUDimCube, AMDGPUDim2DArray] in {
      def int_amdgcn_image_gather4 # sample.LowerCaseMod # _ # dim.Name:
          AMDGPUImageDimIntrinsic<
              AMDGPUDimSampleProfile<"GATHER4" # sample.UpperCaseMod, dim, sample>,
              [IntrReadMem], [SDNPMemOperand]>;
    }
  }
}

//////////////////////////////////////////////////////////////////////////
// atomic intrinsics
//////////////////////////////////////////////////////////////////////////
defset list<AMDGPUImageDimIntrinsic> AMDGPUImageDimAtomicIntrinsics = {
  multiclass AMDGPUImageDimAtomicX<string opmod, list<AMDGPUArg> dataargs,
                                   int isFloat = 0> {
        foreach dim = AMDGPUDims.All in {
          def !strconcat(NAME, "_", dim.Name): AMDGPUImageDimIntrinsic<
              !if (isFloat, AMDGPUDimAtomicFloatProfile<opmod, dim, dataargs>,
                   AMDGPUDimAtomicProfile<opmod, dim, dataargs>),
              [], [SDNPMemOperand]>;
        }
  }

  multiclass AMDGPUImageDimAtomic<string opmod, int isFloat = 0> {
    defm ""
        : AMDGPUImageDimAtomicX<opmod, [AMDGPUArg<LLVMMatchType<0>, "vdata">],
                                isFloat>;
  }

  multiclass AMDGPUImageDimFloatAtomic<string opmod> {
    defm "" : AMDGPUImageDimAtomic<opmod, 1 /*isFloat*/>;
  }

  defm int_amdgcn_image_atomic_swap : AMDGPUImageDimAtomic<"ATOMIC_SWAP">;
  defm int_amdgcn_image_atomic_add : AMDGPUImageDimAtomic<"ATOMIC_ADD">;
  defm int_amdgcn_image_atomic_sub : AMDGPUImageDimAtomic<"ATOMIC_SUB">;
  defm int_amdgcn_image_atomic_smin : AMDGPUImageDimAtomic<"ATOMIC_SMIN">;
  defm int_amdgcn_image_atomic_umin : AMDGPUImageDimAtomic<"ATOMIC_UMIN">;
  defm int_amdgcn_image_atomic_fmin : AMDGPUImageDimFloatAtomic<"ATOMIC_FMIN">;
  defm int_amdgcn_image_atomic_smax : AMDGPUImageDimAtomic<"ATOMIC_SMAX">;
  defm int_amdgcn_image_atomic_umax : AMDGPUImageDimAtomic<"ATOMIC_UMAX">;
  defm int_amdgcn_image_atomic_fmax : AMDGPUImageDimFloatAtomic<"ATOMIC_FMAX">;
  defm int_amdgcn_image_atomic_and : AMDGPUImageDimAtomic<"ATOMIC_AND">;
  defm int_amdgcn_image_atomic_or : AMDGPUImageDimAtomic<"ATOMIC_OR">;
  defm int_amdgcn_image_atomic_xor : AMDGPUImageDimAtomic<"ATOMIC_XOR">;
  defm int_amdgcn_image_atomic_inc : AMDGPUImageDimAtomic<"ATOMIC_INC">;
  defm int_amdgcn_image_atomic_dec : AMDGPUImageDimAtomic<"ATOMIC_DEC">;

  defm int_amdgcn_image_atomic_cmpswap :
      AMDGPUImageDimAtomicX<"ATOMIC_CMPSWAP", [AMDGPUArg<LLVMMatchType<0>, "src">,
                                               AMDGPUArg<LLVMMatchType<0>, "cmp">]>;
}

//////////////////////////////////////////////////////////////////////////
// Buffer intrinsics
//////////////////////////////////////////////////////////////////////////

let TargetPrefix = "amdgcn" in {

defset list<AMDGPURsrcIntrinsic> AMDGPUBufferIntrinsics = {

class AMDGPUBufferLoad<LLVMType data_ty = llvm_any_ty> : DefaultAttrsIntrinsic <
  [data_ty],
  [llvm_v4i32_ty,     // rsrc(SGPR)
   llvm_i32_ty,       // vindex(VGPR)
   llvm_i32_ty,       // offset(SGPR/VGPR/imm)
   llvm_i1_ty,        // glc(imm)
   llvm_i1_ty],       // slc(imm)
  [IntrReadMem, ImmArg<ArgIndex<3>>, ImmArg<ArgIndex<4>>], "", [SDNPMemOperand]>,
  AMDGPURsrcIntrinsic<0>;
def int_amdgcn_buffer_load_format : AMDGPUBufferLoad<llvm_anyfloat_ty>;
def int_amdgcn_buffer_load : AMDGPUBufferLoad;

// Generate a buffer_load instruction that may be optimized to s_buffer_load if
// the offset argument is uniform.
def int_amdgcn_s_buffer_load : DefaultAttrsIntrinsic <
  [llvm_any_ty],
  [llvm_v4i32_ty,     // rsrc(SGPR)
   llvm_i32_ty,       // byte offset
   llvm_i32_ty],      // cachepolicy(imm; bit 0 = glc, bit 2 = dlc)
  [IntrNoMem, ImmArg<ArgIndex<2>>]>,
  AMDGPURsrcIntrinsic<0>;

class AMDGPUBufferStore<LLVMType data_ty = llvm_any_ty> : DefaultAttrsIntrinsic <
  [],
  [data_ty,          // vdata(VGPR)
   llvm_v4i32_ty,     // rsrc(SGPR)
   llvm_i32_ty,       // vindex(VGPR)
   llvm_i32_ty,       // offset(SGPR/VGPR/imm)
   llvm_i1_ty,        // glc(imm)
   llvm_i1_ty],       // slc(imm)
  [IntrWriteMem, ImmArg<ArgIndex<4>>, ImmArg<ArgIndex<5>>], "", [SDNPMemOperand]>,
  AMDGPURsrcIntrinsic<1>;
def int_amdgcn_buffer_store_format : AMDGPUBufferStore<llvm_anyfloat_ty>;
def int_amdgcn_buffer_store : AMDGPUBufferStore;

// New buffer intrinsics with separate raw and struct variants.  The raw
// variant never has an index. The struct variant always has an index, even if
// it is const 0. A struct intrinsic with constant 0 index is different to the
// corresponding raw intrinsic on gfx9+ because the behavior of bound checking
// and swizzling changes depending on whether idxen is set in the instruction.
// These new instrinsics also keep the offset and soffset arguments separate as
// they behave differently in bounds checking and swizzling.
class AMDGPURawBufferLoad<LLVMType data_ty = llvm_any_ty> : DefaultAttrsIntrinsic <
  [data_ty],
  [llvm_v4i32_ty,     // rsrc(SGPR)
   llvm_i32_ty,       // offset(VGPR/imm, included in bounds checking and swizzling)
   llvm_i32_ty,       // soffset(SGPR/imm, excluded from bounds checking and swizzling)
   llvm_i32_ty],      // auxiliary data (imm, cachepolicy     (bit 0 = glc,
                      //                                       bit 1 = slc,
                      //                                       bit 2 = dlc on gfx10+),
                      //                      swizzled buffer (bit 3 = swz))
  [IntrReadMem, ImmArg<ArgIndex<3>>], "", [SDNPMemOperand]>,
  AMDGPURsrcIntrinsic<0>;
def int_amdgcn_raw_buffer_load_format : AMDGPURawBufferLoad<llvm_anyfloat_ty>;
def int_amdgcn_raw_buffer_load : AMDGPURawBufferLoad;

class AMDGPUStructBufferLoad<LLVMType data_ty = llvm_any_ty> : DefaultAttrsIntrinsic <
  [data_ty],
  [llvm_v4i32_ty,     // rsrc(SGPR)
   llvm_i32_ty,       // vindex(VGPR)
   llvm_i32_ty,       // offset(VGPR/imm, included in bounds checking and swizzling)
   llvm_i32_ty,       // soffset(SGPR/imm, excluded from bounds checking and swizzling)
   llvm_i32_ty],      // auxiliary data (imm, cachepolicy     (bit 0 = glc,
                      //                                       bit 1 = slc,
                      //                                       bit 2 = dlc on gfx10+),
                      //                      swizzled buffer (bit 3 = swz))
  [IntrReadMem, ImmArg<ArgIndex<4>>], "", [SDNPMemOperand]>,
  AMDGPURsrcIntrinsic<0>;
def int_amdgcn_struct_buffer_load_format : AMDGPUStructBufferLoad;
def int_amdgcn_struct_buffer_load : AMDGPUStructBufferLoad;

class AMDGPURawBufferStore<LLVMType data_ty = llvm_any_ty> : DefaultAttrsIntrinsic <
  [],
  [data_ty,           // vdata(VGPR)
   llvm_v4i32_ty,     // rsrc(SGPR)
   llvm_i32_ty,       // offset(VGPR/imm, included in bounds checking and swizzling)
   llvm_i32_ty,       // soffset(SGPR/imm, excluded from bounds checking and swizzling)
   llvm_i32_ty],      // auxiliary data (imm, cachepolicy     (bit 0 = glc,
                      //                                       bit 1 = slc,
                      //                                       bit 2 = dlc on gfx10+),
                      //                      swizzled buffer (bit 3 = swz))
  [IntrWriteMem, ImmArg<ArgIndex<4>>], "", [SDNPMemOperand]>,
  AMDGPURsrcIntrinsic<1>;
def int_amdgcn_raw_buffer_store_format : AMDGPURawBufferStore<llvm_anyfloat_ty>;
def int_amdgcn_raw_buffer_store : AMDGPURawBufferStore;

class AMDGPUStructBufferStore<LLVMType data_ty = llvm_any_ty> : DefaultAttrsIntrinsic <
  [],
  [data_ty,           // vdata(VGPR)
   llvm_v4i32_ty,     // rsrc(SGPR)
   llvm_i32_ty,       // vindex(VGPR)
   llvm_i32_ty,       // offset(VGPR/imm, included in bounds checking and swizzling)
   llvm_i32_ty,       // soffset(SGPR/imm, excluded from bounds checking and swizzling)
   llvm_i32_ty],      // auxiliary data (imm, cachepolicy     (bit 0 = glc,
                      //                                       bit 1 = slc,
                      //                                       bit 2 = dlc on gfx10+),
                      //                      swizzled buffer (bit 3 = swz))
  [IntrWriteMem, ImmArg<ArgIndex<5>>], "", [SDNPMemOperand]>,
  AMDGPURsrcIntrinsic<1>;
def int_amdgcn_struct_buffer_store_format : AMDGPUStructBufferStore;
def int_amdgcn_struct_buffer_store : AMDGPUStructBufferStore;

class AMDGPURawBufferAtomic<LLVMType data_ty = llvm_any_ty, bit NoRtn = false> : Intrinsic <
  !if(NoRtn, [], [data_ty]),
  [!if(NoRtn, data_ty, LLVMMatchType<0>),  // vdata(VGPR)
   llvm_v4i32_ty,     // rsrc(SGPR)
   llvm_i32_ty,       // offset(VGPR/imm, included in bounds checking and swizzling)
   llvm_i32_ty,       // soffset(SGPR/imm, excluded from bounds checking and swizzling)
   llvm_i32_ty],      // cachepolicy(imm; bit 1 = slc)
  [ImmArg<ArgIndex<4>>, IntrWillReturn, IntrNoCallback, IntrNoFree], "", [SDNPMemOperand]>,
  AMDGPURsrcIntrinsic<1, 0>;
def int_amdgcn_raw_buffer_atomic_swap : AMDGPURawBufferAtomic;
def int_amdgcn_raw_buffer_atomic_add : AMDGPURawBufferAtomic;
def int_amdgcn_raw_buffer_atomic_sub : AMDGPURawBufferAtomic;
def int_amdgcn_raw_buffer_atomic_smin : AMDGPURawBufferAtomic;
def int_amdgcn_raw_buffer_atomic_umin : AMDGPURawBufferAtomic;
def int_amdgcn_raw_buffer_atomic_fmin : AMDGPURawBufferAtomic<llvm_anyfloat_ty>;
def int_amdgcn_raw_buffer_atomic_smax : AMDGPURawBufferAtomic;
def int_amdgcn_raw_buffer_atomic_umax : AMDGPURawBufferAtomic;
def int_amdgcn_raw_buffer_atomic_fmax : AMDGPURawBufferAtomic<llvm_anyfloat_ty>;
def int_amdgcn_raw_buffer_atomic_and : AMDGPURawBufferAtomic;
def int_amdgcn_raw_buffer_atomic_or : AMDGPURawBufferAtomic;
def int_amdgcn_raw_buffer_atomic_xor : AMDGPURawBufferAtomic;
def int_amdgcn_raw_buffer_atomic_inc : AMDGPURawBufferAtomic;
def int_amdgcn_raw_buffer_atomic_dec : AMDGPURawBufferAtomic;
def int_amdgcn_raw_buffer_atomic_cmpswap : Intrinsic<
  [llvm_anyint_ty],
  [LLVMMatchType<0>,  // src(VGPR)
   LLVMMatchType<0>,  // cmp(VGPR)
   llvm_v4i32_ty,     // rsrc(SGPR)
   llvm_i32_ty,       // offset(VGPR/imm, included in bounds checking and swizzling)
   llvm_i32_ty,       // soffset(SGPR/imm, excluded from bounds checking and swizzling)
   llvm_i32_ty],      // cachepolicy(imm; bit 1 = slc)
  [ImmArg<ArgIndex<5>>, IntrWillReturn, IntrNoCallback, IntrNoFree], "", [SDNPMemOperand]>,
  AMDGPURsrcIntrinsic<2, 0>;

// gfx908 intrinsic
def int_amdgcn_raw_buffer_atomic_fadd : AMDGPURawBufferAtomic<llvm_anyfloat_ty>;

class AMDGPUStructBufferAtomic<LLVMType data_ty = llvm_any_ty, bit NoRtn = false> : Intrinsic <
  !if(NoRtn, [], [data_ty]),
  [!if(NoRtn, data_ty, LLVMMatchType<0>),  // vdata(VGPR)
   llvm_v4i32_ty,     // rsrc(SGPR)
   llvm_i32_ty,       // vindex(VGPR)
   llvm_i32_ty,       // offset(VGPR/imm, included in bounds checking and swizzling)
   llvm_i32_ty,       // soffset(SGPR/imm, excluded from bounds checking and swizzling)
   llvm_i32_ty],      // cachepolicy(imm; bit 1 = slc)
  [ImmArg<ArgIndex<5>>, IntrWillReturn, IntrNoCallback, IntrNoFree], "", [SDNPMemOperand]>,
  AMDGPURsrcIntrinsic<1, 0>;
def int_amdgcn_struct_buffer_atomic_swap : AMDGPUStructBufferAtomic;
def int_amdgcn_struct_buffer_atomic_add : AMDGPUStructBufferAtomic;
def int_amdgcn_struct_buffer_atomic_sub : AMDGPUStructBufferAtomic;
def int_amdgcn_struct_buffer_atomic_smin : AMDGPUStructBufferAtomic;
def int_amdgcn_struct_buffer_atomic_umin : AMDGPUStructBufferAtomic;
def int_amdgcn_struct_buffer_atomic_smax : AMDGPUStructBufferAtomic;
def int_amdgcn_struct_buffer_atomic_umax : AMDGPUStructBufferAtomic;
def int_amdgcn_struct_buffer_atomic_and : AMDGPUStructBufferAtomic;
def int_amdgcn_struct_buffer_atomic_or : AMDGPUStructBufferAtomic;
def int_amdgcn_struct_buffer_atomic_xor : AMDGPUStructBufferAtomic;
def int_amdgcn_struct_buffer_atomic_inc : AMDGPUStructBufferAtomic;
def int_amdgcn_struct_buffer_atomic_dec : AMDGPUStructBufferAtomic;
def int_amdgcn_struct_buffer_atomic_cmpswap : Intrinsic<
  [llvm_anyint_ty],
  [LLVMMatchType<0>,  // src(VGPR)
   LLVMMatchType<0>,  // cmp(VGPR)
   llvm_v4i32_ty,     // rsrc(SGPR)
   llvm_i32_ty,       // vindex(VGPR)
   llvm_i32_ty,       // offset(VGPR/imm, included in bounds checking and swizzling)
   llvm_i32_ty,       // soffset(SGPR/imm, excluded from bounds checking and swizzling)
   llvm_i32_ty],      // cachepolicy(imm; bit 1 = slc)
  [ImmArg<ArgIndex<6>>, IntrWillReturn, IntrNoCallback, IntrNoFree], "", [SDNPMemOperand]>,
  AMDGPURsrcIntrinsic<2, 0>;

// gfx908 intrinsic
def int_amdgcn_struct_buffer_atomic_fadd : AMDGPUStructBufferAtomic<llvm_anyfloat_ty>;

// gfx90a intrinsics
def int_amdgcn_struct_buffer_atomic_fmin : AMDGPUStructBufferAtomic<llvm_anyfloat_ty>;
def int_amdgcn_struct_buffer_atomic_fmax : AMDGPUStructBufferAtomic<llvm_anyfloat_ty>;


// Obsolescent tbuffer intrinsics.
def int_amdgcn_tbuffer_load : DefaultAttrsIntrinsic <
    [llvm_any_ty],    // overloaded for types f32/i32, v2f32/v2i32, v4f32/v4i32
    [llvm_v4i32_ty,   // rsrc(SGPR)
     llvm_i32_ty,     // vindex(VGPR)
     llvm_i32_ty,     // voffset(VGPR)
     llvm_i32_ty,     // soffset(SGPR)
     llvm_i32_ty,     // offset(imm)
     llvm_i32_ty,     // dfmt(imm)
     llvm_i32_ty,     // nfmt(imm)
     llvm_i1_ty,     // glc(imm)
     llvm_i1_ty],    // slc(imm)
    [IntrReadMem,
     ImmArg<ArgIndex<4>>, ImmArg<ArgIndex<5>>, ImmArg<ArgIndex<6>>,
     ImmArg<ArgIndex<7>>, ImmArg<ArgIndex<8>>], "", [SDNPMemOperand]>,
  AMDGPURsrcIntrinsic<0>;

def int_amdgcn_tbuffer_store : DefaultAttrsIntrinsic <
    [],
    [llvm_any_ty,    // vdata(VGPR), overloaded for types f32/i32, v2f32/v2i32, v4f32/v4i32
     llvm_v4i32_ty,  // rsrc(SGPR)
     llvm_i32_ty,    // vindex(VGPR)
     llvm_i32_ty,    // voffset(VGPR)
     llvm_i32_ty,    // soffset(SGPR)
     llvm_i32_ty,    // offset(imm)
     llvm_i32_ty,    // dfmt(imm)
     llvm_i32_ty,    // nfmt(imm)
     llvm_i1_ty,     // glc(imm)
     llvm_i1_ty],    // slc(imm)
    [IntrWriteMem, ImmArg<ArgIndex<5>>,
     ImmArg<ArgIndex<6>>, ImmArg<ArgIndex<7>>,
     ImmArg<ArgIndex<8>>, ImmArg<ArgIndex<9>>], "", [SDNPMemOperand]>,
  AMDGPURsrcIntrinsic<1>;

// New tbuffer intrinsics, with:
// - raw and struct variants
// - joint format field
// - joint cachepolicy field
def int_amdgcn_raw_tbuffer_load : DefaultAttrsIntrinsic <
    [llvm_any_ty],    // overloaded for types f32/i32, v2f32/v2i32, v4f32/v4i32
    [llvm_v4i32_ty,   // rsrc(SGPR)
     llvm_i32_ty,     // offset(VGPR/imm, included in bounds checking and swizzling)
     llvm_i32_ty,     // soffset(SGPR/imm, excluded from bounds checking and swizzling)
     llvm_i32_ty,     // format(imm; bits 3..0 = dfmt, bits 6..4 = nfmt)
     llvm_i32_ty],    // auxiliary data (imm, cachepolicy     (bit 0 = glc,
                      //                                       bit 1 = slc,
                      //                                       bit 2 = dlc on gfx10+),
                      //                      swizzled buffer (bit 3 = swz))
    [IntrReadMem,
     ImmArg<ArgIndex<3>>, ImmArg<ArgIndex<4>>], "", [SDNPMemOperand]>,
  AMDGPURsrcIntrinsic<0>;

def int_amdgcn_raw_tbuffer_store : DefaultAttrsIntrinsic <
    [],
    [llvm_any_ty,    // vdata(VGPR), overloaded for types f32/i32, v2f32/v2i32, v4f32/v4i32
     llvm_v4i32_ty,  // rsrc(SGPR)
     llvm_i32_ty,    // offset(VGPR/imm, included in bounds checking and swizzling)
     llvm_i32_ty,    // soffset(SGPR/imm, excluded from bounds checking and swizzling)
     llvm_i32_ty,    // format(imm; bits 3..0 = dfmt, bits 6..4 = nfmt)
     llvm_i32_ty],   // auxiliary data (imm, cachepolicy     (bit 0 = glc,
                     //                                       bit 1 = slc,
                     //                                       bit 2 = dlc on gfx10+),
                     //                      swizzled buffer (bit 3 = swz))
    [IntrWriteMem,
     ImmArg<ArgIndex<4>>, ImmArg<ArgIndex<5>>], "", [SDNPMemOperand]>,
  AMDGPURsrcIntrinsic<1>;

def int_amdgcn_struct_tbuffer_load : DefaultAttrsIntrinsic <
    [llvm_any_ty],    // overloaded for types f32/i32, v2f32/v2i32, v4f32/v4i32
    [llvm_v4i32_ty,   // rsrc(SGPR)
     llvm_i32_ty,     // vindex(VGPR)
     llvm_i32_ty,     // offset(VGPR/imm, included in bounds checking and swizzling)
     llvm_i32_ty,     // soffset(SGPR/imm, excluded from bounds checking and swizzling)
     llvm_i32_ty,     // format(imm; bits 3..0 = dfmt, bits 6..4 = nfmt)
     llvm_i32_ty],    // auxiliary data (imm, cachepolicy     (bit 0 = glc,
                      //                                       bit 1 = slc,
                      //                                       bit 2 = dlc on gfx10+),
                      //                      swizzled buffer (bit 3 = swz))
    [IntrReadMem,
     ImmArg<ArgIndex<4>>, ImmArg<ArgIndex<5>>], "", [SDNPMemOperand]>,
  AMDGPURsrcIntrinsic<0>;

def int_amdgcn_struct_tbuffer_store : DefaultAttrsIntrinsic <
    [],
    [llvm_any_ty,    // vdata(VGPR), overloaded for types f32/i32, v2f32/v2i32, v4f32/v4i32
     llvm_v4i32_ty,  // rsrc(SGPR)
     llvm_i32_ty,    // vindex(VGPR)
     llvm_i32_ty,    // offset(VGPR/imm, included in bounds checking and swizzling)
     llvm_i32_ty,    // soffset(SGPR/imm, excluded from bounds checking and swizzling)
     llvm_i32_ty,    // format(imm; bits 3..0 = dfmt, bits 6..4 = nfmt)
     llvm_i32_ty],   // auxiliary data (imm, cachepolicy     (bit 0 = glc,
                     //                                       bit 1 = slc,
                     //                                       bit 2 = dlc on gfx10+),
                     //                      swizzled buffer (bit 3 = swz))
    [IntrWriteMem,
     ImmArg<ArgIndex<5>>, ImmArg<ArgIndex<6>>], "", [SDNPMemOperand]>,
  AMDGPURsrcIntrinsic<1>;

class AMDGPUBufferAtomic : Intrinsic <
  [llvm_anyint_ty],
  [LLVMMatchType<0>,       // vdata(VGPR)
   llvm_v4i32_ty,     // rsrc(SGPR)
   llvm_i32_ty,       // vindex(VGPR)
   llvm_i32_ty,       // offset(SGPR/VGPR/imm)
   llvm_i1_ty],       // slc(imm)
  [ImmArg<ArgIndex<4>>, IntrWillReturn, IntrNoCallback, IntrNoFree], "", [SDNPMemOperand]>,
  AMDGPURsrcIntrinsic<1, 0>;
def int_amdgcn_buffer_atomic_swap : AMDGPUBufferAtomic;
def int_amdgcn_buffer_atomic_add : AMDGPUBufferAtomic;
def int_amdgcn_buffer_atomic_sub : AMDGPUBufferAtomic;
def int_amdgcn_buffer_atomic_smin : AMDGPUBufferAtomic;
def int_amdgcn_buffer_atomic_umin : AMDGPUBufferAtomic;
def int_amdgcn_buffer_atomic_smax : AMDGPUBufferAtomic;
def int_amdgcn_buffer_atomic_umax : AMDGPUBufferAtomic;
def int_amdgcn_buffer_atomic_and : AMDGPUBufferAtomic;
def int_amdgcn_buffer_atomic_or : AMDGPUBufferAtomic;
def int_amdgcn_buffer_atomic_xor : AMDGPUBufferAtomic;
def int_amdgcn_buffer_atomic_cmpswap : Intrinsic<
  [llvm_i32_ty],
  [llvm_i32_ty,       // src(VGPR)
   llvm_i32_ty,       // cmp(VGPR)
   llvm_v4i32_ty,     // rsrc(SGPR)
   llvm_i32_ty,       // vindex(VGPR)
   llvm_i32_ty,       // offset(SGPR/VGPR/imm)
   llvm_i1_ty],       // slc(imm)
  [ImmArg<ArgIndex<5>>, IntrWillReturn, IntrNoCallback, IntrNoFree], "", [SDNPMemOperand]>,
  AMDGPURsrcIntrinsic<2, 0>;

def int_amdgcn_buffer_atomic_csub : AMDGPUBufferAtomic;

class AMDGPUBufferAtomicFP : Intrinsic <
  [llvm_anyfloat_ty],
  [LLVMMatchType<0>, // vdata(VGPR)
   llvm_v4i32_ty,    // rsrc(SGPR)
   llvm_i32_ty,      // vindex(VGPR)
   llvm_i32_ty,      // offset(SGPR/VGPR/imm)
   llvm_i1_ty],      // slc(imm)
  [ImmArg<ArgIndex<4>>, IntrWillReturn, IntrNoCallback, IntrNoFree], "", [SDNPMemOperand]>,
  AMDGPURsrcIntrinsic<1, 0>;

// Legacy form of the intrinsic. raw and struct forms should be preferred.
def int_amdgcn_buffer_atomic_fadd : AMDGPUBufferAtomicFP;

class AMDGPURawBufferLoadLDS : Intrinsic <
  [],
  [llvm_v4i32_ty,                      // rsrc(SGPR)
   LLVMQualPointerType<llvm_i8_ty, 3>, // LDS base offset
   llvm_i32_ty,                        // Data byte size: 1/2/4
   llvm_i32_ty,                        // voffset(VGPR, included in bounds checking and swizzling)
   llvm_i32_ty,                        // soffset(SGPR/imm, excluded from bounds checking and swizzling)
   llvm_i32_ty,                        // imm offset(imm, included in bounds checking and swizzling)
   llvm_i32_ty],                       // auxiliary data (imm, cachepolicy     (bit 0 = glc,
                                       //                                       bit 1 = slc,
                                       //                                       bit 2 = dlc on gfx10+))
                                       //                      swizzled buffer (bit 3 = swz))
  [IntrWillReturn, NoCapture<ArgIndex<1>>, ImmArg<ArgIndex<2>>, ImmArg<ArgIndex<5>>,
   ImmArg<ArgIndex<6>>, IntrNoCallback, IntrNoFree], "", [SDNPMemOperand]>, AMDGPURsrcIntrinsic<0>;
def int_amdgcn_raw_buffer_load_lds : AMDGPURawBufferLoadLDS;

class AMDGPUStructBufferLoadLDS : Intrinsic <
  [],
  [llvm_v4i32_ty,                      // rsrc(SGPR)
   LLVMQualPointerType<llvm_i8_ty, 3>, // LDS base offset
   llvm_i32_ty,                        // Data byte size: 1/2/4
   llvm_i32_ty,                        // vindex(VGPR)
   llvm_i32_ty,                        // voffset(VGPR, included in bounds checking and swizzling)
   llvm_i32_ty,                        // soffset(SGPR/imm, excluded from bounds checking and swizzling)
   llvm_i32_ty,                        // imm offset(imm, included in bounds checking and swizzling)
   llvm_i32_ty],                       // auxiliary data (imm, cachepolicy     (bit 0 = glc,
                                       //                                       bit 1 = slc,
                                       //                                       bit 2 = dlc on gfx10+))
                                       //                      swizzled buffer (bit 3 = swz))
  [IntrWillReturn, NoCapture<ArgIndex<1>>, ImmArg<ArgIndex<2>>, ImmArg<ArgIndex<6>>,
   ImmArg<ArgIndex<7>>, IntrNoCallback, IntrNoFree], "", [SDNPMemOperand]>, AMDGPURsrcIntrinsic<0>;
def int_amdgcn_struct_buffer_load_lds : AMDGPUStructBufferLoadLDS;

} // defset AMDGPUBufferIntrinsics

// Uses that do not set the done bit should set IntrWriteMem on the
// call site.
def int_amdgcn_exp : DefaultAttrsIntrinsic <[], [
  llvm_i32_ty,       // tgt,
  llvm_i32_ty,       // en
  llvm_any_ty,       // src0 (f32 or i32)
  LLVMMatchType<0>,  // src1
  LLVMMatchType<0>,  // src2
  LLVMMatchType<0>,  // src3
  llvm_i1_ty,        // done
  llvm_i1_ty         // vm (ignored on GFX11+)
  ],
  [ImmArg<ArgIndex<0>>, ImmArg<ArgIndex<1>>, ImmArg<ArgIndex<6>>,
   ImmArg<ArgIndex<7>>, IntrWriteMem, IntrInaccessibleMemOnly]
>;

// exp with row_en bit set. Only supported on GFX11+.
def int_amdgcn_exp_row : DefaultAttrsIntrinsic <[], [
  llvm_i32_ty,       // tgt,
  llvm_i32_ty,       // en
  llvm_any_ty,       // src0 (f32 or i32)
  LLVMMatchType<0>,  // src1
  LLVMMatchType<0>,  // src2
  LLVMMatchType<0>,  // src3
  llvm_i1_ty,        // done
  llvm_i32_ty],      // row number
  [ImmArg<ArgIndex<0>>, ImmArg<ArgIndex<1>>, ImmArg<ArgIndex<6>>,
   IntrWriteMem, IntrInaccessibleMemOnly]
>;

// exp with compr bit set. Not supported on GFX11+.
def int_amdgcn_exp_compr : DefaultAttrsIntrinsic <[], [
  llvm_i32_ty,       // tgt,
  llvm_i32_ty,       // en
  llvm_anyvector_ty, // src0 (v2f16 or v2i16)
  LLVMMatchType<0>,  // src1
  llvm_i1_ty,        // done
  llvm_i1_ty],       // vm
  [ImmArg<ArgIndex<0>>, ImmArg<ArgIndex<1>>, ImmArg<ArgIndex<4>>,
   ImmArg<ArgIndex<5>>, IntrWriteMem, IntrInaccessibleMemOnly]
>;

def int_amdgcn_buffer_wbinvl1_sc :
  ClangBuiltin<"__builtin_amdgcn_buffer_wbinvl1_sc">,
  DefaultAttrsIntrinsic<[], [], [IntrNoMem, IntrHasSideEffects]>;

def int_amdgcn_buffer_wbinvl1 :
  ClangBuiltin<"__builtin_amdgcn_buffer_wbinvl1">,
  DefaultAttrsIntrinsic<[], [], [IntrNoMem, IntrHasSideEffects]>;

def int_amdgcn_s_dcache_inv :
  ClangBuiltin<"__builtin_amdgcn_s_dcache_inv">,
  DefaultAttrsIntrinsic<[], [], [IntrNoMem, IntrHasSideEffects]>;

def int_amdgcn_s_memtime :
  ClangBuiltin<"__builtin_amdgcn_s_memtime">,
  DefaultAttrsIntrinsic<[llvm_i64_ty], [], [IntrNoMem, IntrHasSideEffects]>;

def int_amdgcn_s_sleep :
  ClangBuiltin<"__builtin_amdgcn_s_sleep">,
  DefaultAttrsIntrinsic<[], [llvm_i32_ty], [ImmArg<ArgIndex<0>>, IntrNoMem,
                                IntrHasSideEffects]> {
}

def int_amdgcn_s_incperflevel :
  ClangBuiltin<"__builtin_amdgcn_s_incperflevel">,
  DefaultAttrsIntrinsic<[], [llvm_i32_ty], [ImmArg<ArgIndex<0>>, IntrNoMem,
                                IntrHasSideEffects]> {
}

def int_amdgcn_s_decperflevel :
  ClangBuiltin<"__builtin_amdgcn_s_decperflevel">,
  DefaultAttrsIntrinsic<[], [llvm_i32_ty], [ImmArg<ArgIndex<0>>, IntrNoMem,
                                IntrHasSideEffects]> {
}

def int_amdgcn_s_sethalt :
  DefaultAttrsIntrinsic<[], [llvm_i32_ty], [ImmArg<ArgIndex<0>>, IntrNoMem,
                                IntrHasSideEffects]>;

def int_amdgcn_s_setprio :
  ClangBuiltin<"__builtin_amdgcn_s_setprio">,
  DefaultAttrsIntrinsic<[], [llvm_i16_ty], [ImmArg<ArgIndex<0>>, IntrNoMem,
                                IntrHasSideEffects]>;

// This is IntrHasSideEffects so it can be used to read cycle counters.
def int_amdgcn_s_getreg :
  ClangBuiltin<"__builtin_amdgcn_s_getreg">,
  DefaultAttrsIntrinsic<[llvm_i32_ty], [llvm_i32_ty],
  [IntrNoMem, IntrHasSideEffects, ImmArg<ArgIndex<0>>]
>;

// Note this can be used to set FP environment properties that are
// unsafe to change in non-strictfp functions. The register properties
// available (and value required to access them) may differ per
// subtarget. llvm.amdgcn.s.setreg(hwmode, value)
def int_amdgcn_s_setreg :
  ClangBuiltin<"__builtin_amdgcn_s_setreg">,
  DefaultAttrsIntrinsic<[], [llvm_i32_ty, llvm_i32_ty],
  [IntrNoMem, IntrHasSideEffects, ImmArg<ArgIndex<0>>]
>;

// int_amdgcn_s_getpc is provided to allow a specific style of position
// independent code to determine the high part of its address when it is
// known (through convention) that the code and any data of interest does
// not cross a 4Gb address boundary. Use for any other purpose may not
// produce the desired results as optimizations may cause code movement,
// especially as we explicitly use IntrNoMem to allow optimizations.
def int_amdgcn_s_getpc :
  ClangBuiltin<"__builtin_amdgcn_s_getpc">,
  DefaultAttrsIntrinsic<[llvm_i64_ty], [], [IntrNoMem, IntrSpeculatable,
                                IntrWillReturn]>;

// __builtin_amdgcn_interp_mov <param>, <attr_chan>, <attr>, <m0>
// param values: 0 = P10, 1 = P20, 2 = P0
def int_amdgcn_interp_mov :
  ClangBuiltin<"__builtin_amdgcn_interp_mov">,
  DefaultAttrsIntrinsic<[llvm_float_ty],
            [llvm_i32_ty, llvm_i32_ty, llvm_i32_ty, llvm_i32_ty],
            [IntrNoMem, IntrSpeculatable,
              ImmArg<ArgIndex<0>>, ImmArg<ArgIndex<1>>, ImmArg<ArgIndex<2>>]>;

// __builtin_amdgcn_interp_p1 <i>, <attr_chan>, <attr>, <m0>
// This intrinsic reads from lds, but the memory values are constant,
// so it behaves like IntrNoMem.
def int_amdgcn_interp_p1 :
  ClangBuiltin<"__builtin_amdgcn_interp_p1">,
  DefaultAttrsIntrinsic<[llvm_float_ty],
            [llvm_float_ty, llvm_i32_ty, llvm_i32_ty, llvm_i32_ty],
            [IntrNoMem, IntrSpeculatable,
             ImmArg<ArgIndex<1>>, ImmArg<ArgIndex<2>>]>;

// __builtin_amdgcn_interp_p2 <p1>, <j>, <attr_chan>, <attr>, <m0>
def int_amdgcn_interp_p2 :
  ClangBuiltin<"__builtin_amdgcn_interp_p2">,
  DefaultAttrsIntrinsic<[llvm_float_ty],
            [llvm_float_ty, llvm_float_ty, llvm_i32_ty, llvm_i32_ty, llvm_i32_ty],
            [IntrNoMem, IntrSpeculatable,
             ImmArg<ArgIndex<2>>, ImmArg<ArgIndex<3>>]>;
          // See int_amdgcn_v_interp_p1 for why this is IntrNoMem.

// __builtin_amdgcn_interp_p1_f16 <i>, <attr_chan>, <attr>, <high>, <m0>
// high selects whether high or low 16-bits are loaded from LDS
def int_amdgcn_interp_p1_f16 :
  ClangBuiltin<"__builtin_amdgcn_interp_p1_f16">,
  DefaultAttrsIntrinsic<[llvm_float_ty],
            [llvm_float_ty, llvm_i32_ty, llvm_i32_ty, llvm_i1_ty, llvm_i32_ty],
            [IntrNoMem, IntrSpeculatable,
             ImmArg<ArgIndex<1>>, ImmArg<ArgIndex<2>>, ImmArg<ArgIndex<3>>]>;

// __builtin_amdgcn_interp_p2_f16 <p1>, <j>, <attr_chan>, <attr>, <high>, <m0>
// high selects whether high or low 16-bits are loaded from LDS
def int_amdgcn_interp_p2_f16 :
  ClangBuiltin<"__builtin_amdgcn_interp_p2_f16">,
  DefaultAttrsIntrinsic<[llvm_half_ty],
            [llvm_float_ty, llvm_float_ty, llvm_i32_ty, llvm_i32_ty, llvm_i1_ty, llvm_i32_ty],
            [IntrNoMem, IntrSpeculatable,
             ImmArg<ArgIndex<2>>, ImmArg<ArgIndex<3>>, ImmArg<ArgIndex<4>>]>;

// llvm.amdgcn.lds.direct.load <m0>
// The input argument is m0, which contains a packed combination of address
// offset and flags describing the data type.
def int_amdgcn_lds_direct_load :
  DefaultAttrsIntrinsic<[llvm_any_ty], // overloaded for types u8, u16, i32/f32, i8, i16
            [llvm_i32_ty],
            [IntrReadMem, IntrSpeculatable]>;

// llvm.amdgcn.lds.param.load <attr_chan>, <attr>, <m0>
// Like interp intrinsics, this reads from lds, but the memory values are constant,
// so it behaves like IntrNoMem.
def int_amdgcn_lds_param_load :
  DefaultAttrsIntrinsic<[llvm_float_ty],
            [llvm_i32_ty, llvm_i32_ty, llvm_i32_ty],
            [IntrNoMem, IntrSpeculatable,
             ImmArg<ArgIndex<0>>, ImmArg<ArgIndex<1>>]>;

// llvm.amdgcn.interp.inreg.p10 <p>, <i>, <p0>
def int_amdgcn_interp_inreg_p10 :
  DefaultAttrsIntrinsic<[llvm_float_ty],
            [llvm_float_ty, llvm_float_ty, llvm_float_ty],
            [IntrNoMem, IntrSpeculatable]>;

// llvm.amdgcn.interp.inreg.p2 <p>, <j>, <tmp>
def int_amdgcn_interp_inreg_p2 :
  DefaultAttrsIntrinsic<[llvm_float_ty],
            [llvm_float_ty, llvm_float_ty, llvm_float_ty],
            [IntrNoMem, IntrSpeculatable]>;

// llvm.amdgcn.interp.inreg.p10.f16 <p>, <i>, <p0>, <high>
// high selects whether high or low 16-bits are used for p and p0 operands
def int_amdgcn_interp_inreg_p10_f16:
  DefaultAttrsIntrinsic<[llvm_float_ty],
            [llvm_float_ty, llvm_float_ty, llvm_float_ty, llvm_i1_ty],
            [IntrNoMem, IntrSpeculatable,
             ImmArg<ArgIndex<3>>]>;

// llvm.amdgcn.interp.inreg.p2.f16 <p>, <j>, <tmp>, <high>
// high selects whether high or low 16-bits are used for p operand
def int_amdgcn_interp_inreg_p2_f16 :
  DefaultAttrsIntrinsic<[llvm_half_ty],
            [llvm_float_ty, llvm_float_ty, llvm_float_ty, llvm_i1_ty],
            [IntrNoMem, IntrSpeculatable,
             ImmArg<ArgIndex<3>>]>;

// Deprecated: use llvm.amdgcn.live.mask instead.
def int_amdgcn_ps_live : DefaultAttrsIntrinsic <
  [llvm_i1_ty],
  [],
  [IntrNoMem]>;

// Query currently live lanes.
// Returns true if lane is live (and not a helper lane).
def int_amdgcn_live_mask : DefaultAttrsIntrinsic <[llvm_i1_ty],
  [], [IntrReadMem, IntrInaccessibleMemOnly]
>;

def int_amdgcn_mbcnt_lo :
  ClangBuiltin<"__builtin_amdgcn_mbcnt_lo">,
  DefaultAttrsIntrinsic<[llvm_i32_ty], [llvm_i32_ty, llvm_i32_ty],
   [IntrNoMem]>;

def int_amdgcn_mbcnt_hi :
  ClangBuiltin<"__builtin_amdgcn_mbcnt_hi">,
  DefaultAttrsIntrinsic<[llvm_i32_ty], [llvm_i32_ty, llvm_i32_ty],
            [IntrNoMem]>;

// llvm.amdgcn.ds.swizzle src offset
def int_amdgcn_ds_swizzle :
  ClangBuiltin<"__builtin_amdgcn_ds_swizzle">,
  Intrinsic<[llvm_i32_ty], [llvm_i32_ty, llvm_i32_ty],
            [IntrNoMem, IntrConvergent, IntrWillReturn, IntrNoCallback, IntrNoFree,
             ImmArg<ArgIndex<1>>]>;

def int_amdgcn_ubfe : DefaultAttrsIntrinsic<[llvm_anyint_ty],
    [LLVMMatchType<0>, llvm_i32_ty, llvm_i32_ty],
    [IntrNoMem, IntrSpeculatable]
>;

def int_amdgcn_sbfe : DefaultAttrsIntrinsic<[llvm_anyint_ty],
    [LLVMMatchType<0>, llvm_i32_ty, llvm_i32_ty],
    [IntrNoMem, IntrSpeculatable]
>;

def int_amdgcn_lerp :
  ClangBuiltin<"__builtin_amdgcn_lerp">,
  DefaultAttrsIntrinsic<[llvm_i32_ty], [llvm_i32_ty, llvm_i32_ty, llvm_i32_ty],
  [IntrNoMem, IntrSpeculatable]
>;

def int_amdgcn_sad_u8 :
  ClangBuiltin<"__builtin_amdgcn_sad_u8">,
  DefaultAttrsIntrinsic<[llvm_i32_ty], [llvm_i32_ty, llvm_i32_ty, llvm_i32_ty],
  [IntrNoMem, IntrSpeculatable]
>;

def int_amdgcn_msad_u8 :
  ClangBuiltin<"__builtin_amdgcn_msad_u8">,
  DefaultAttrsIntrinsic<[llvm_i32_ty], [llvm_i32_ty, llvm_i32_ty, llvm_i32_ty],
  [IntrNoMem, IntrSpeculatable]
>;

def int_amdgcn_sad_hi_u8 :
  ClangBuiltin<"__builtin_amdgcn_sad_hi_u8">,
  DefaultAttrsIntrinsic<[llvm_i32_ty], [llvm_i32_ty, llvm_i32_ty, llvm_i32_ty],
  [IntrNoMem, IntrSpeculatable]
>;

def int_amdgcn_sad_u16 :
  ClangBuiltin<"__builtin_amdgcn_sad_u16">,
  DefaultAttrsIntrinsic<[llvm_i32_ty], [llvm_i32_ty, llvm_i32_ty, llvm_i32_ty],
  [IntrNoMem, IntrSpeculatable]
>;

def int_amdgcn_qsad_pk_u16_u8 :
  ClangBuiltin<"__builtin_amdgcn_qsad_pk_u16_u8">,
  DefaultAttrsIntrinsic<[llvm_i64_ty], [llvm_i64_ty, llvm_i32_ty, llvm_i64_ty],
  [IntrNoMem, IntrSpeculatable]
>;

def int_amdgcn_mqsad_pk_u16_u8 :
  ClangBuiltin<"__builtin_amdgcn_mqsad_pk_u16_u8">,
  DefaultAttrsIntrinsic<[llvm_i64_ty], [llvm_i64_ty, llvm_i32_ty, llvm_i64_ty],
  [IntrNoMem, IntrSpeculatable]
>;

def int_amdgcn_mqsad_u32_u8 :
  ClangBuiltin<"__builtin_amdgcn_mqsad_u32_u8">,
  DefaultAttrsIntrinsic<[llvm_v4i32_ty], [llvm_i64_ty, llvm_i32_ty, llvm_v4i32_ty],
  [IntrNoMem, IntrSpeculatable]
>;

def int_amdgcn_cvt_pk_u8_f32 :
  ClangBuiltin<"__builtin_amdgcn_cvt_pk_u8_f32">,
  DefaultAttrsIntrinsic<[llvm_i32_ty], [llvm_float_ty, llvm_i32_ty, llvm_i32_ty],
  [IntrNoMem, IntrSpeculatable]
>;

def int_amdgcn_icmp :
  Intrinsic<[llvm_anyint_ty], [llvm_anyint_ty, LLVMMatchType<1>, llvm_i32_ty],
            [IntrNoMem, IntrConvergent,
             ImmArg<ArgIndex<2>>, IntrWillReturn, IntrNoCallback, IntrNoFree]>;

def int_amdgcn_fcmp :
  Intrinsic<[llvm_anyint_ty], [llvm_anyfloat_ty, LLVMMatchType<1>, llvm_i32_ty],
            [IntrNoMem, IntrConvergent,
             ImmArg<ArgIndex<2>>, IntrWillReturn, IntrNoCallback, IntrNoFree]>;

def int_amdgcn_ballot :
  Intrinsic<[llvm_anyint_ty], [llvm_i1_ty],
            [IntrNoMem, IntrConvergent, IntrWillReturn, IntrNoCallback, IntrNoFree]>;

def int_amdgcn_readfirstlane :
  ClangBuiltin<"__builtin_amdgcn_readfirstlane">,
  Intrinsic<[llvm_i32_ty], [llvm_i32_ty],
            [IntrNoMem, IntrConvergent, IntrWillReturn, IntrNoCallback, IntrNoFree]>;

// The lane argument must be uniform across the currently active threads of the
// current wave. Otherwise, the result is undefined.
def int_amdgcn_readlane :
  ClangBuiltin<"__builtin_amdgcn_readlane">,
  Intrinsic<[llvm_i32_ty], [llvm_i32_ty, llvm_i32_ty],
            [IntrNoMem, IntrConvergent, IntrWillReturn, IntrNoCallback, IntrNoFree]>;

// The value to write and lane select arguments must be uniform across the
// currently active threads of the current wave. Otherwise, the result is
// undefined.
def int_amdgcn_writelane :
  ClangBuiltin<"__builtin_amdgcn_writelane">,
  Intrinsic<[llvm_i32_ty], [
    llvm_i32_ty,    // uniform value to write: returned by the selected lane
    llvm_i32_ty,    // uniform lane select
    llvm_i32_ty     // returned by all lanes other than the selected one
  ],
  [IntrNoMem, IntrConvergent, IntrWillReturn, IntrNoCallback, IntrNoFree]
>;

def int_amdgcn_alignbyte : ClangBuiltin<"__builtin_amdgcn_alignbyte">,
  DefaultAttrsIntrinsic<[llvm_i32_ty], [llvm_i32_ty, llvm_i32_ty, llvm_i32_ty],
  [IntrNoMem, IntrSpeculatable]
>;

def int_amdgcn_mul_i24 : DefaultAttrsIntrinsic<[llvm_i32_ty],
  [llvm_i32_ty, llvm_i32_ty],
  [IntrNoMem, IntrSpeculatable]
>;

def int_amdgcn_mul_u24 : DefaultAttrsIntrinsic<[llvm_i32_ty],
  [llvm_i32_ty, llvm_i32_ty],
  [IntrNoMem, IntrSpeculatable]
>;

def int_amdgcn_mulhi_i24 : DefaultAttrsIntrinsic<[llvm_i32_ty],
  [llvm_i32_ty, llvm_i32_ty],
  [IntrNoMem, IntrSpeculatable]
>;

def int_amdgcn_mulhi_u24 : DefaultAttrsIntrinsic<[llvm_i32_ty],
  [llvm_i32_ty, llvm_i32_ty],
  [IntrNoMem, IntrSpeculatable]
>;

// llvm.amdgcn.ds.gws.init(i32 bar_val, i32 resource_id)
//
// bar_val is the total number of waves that will wait on this
// barrier, minus 1.
def int_amdgcn_ds_gws_init :
  ClangBuiltin<"__builtin_amdgcn_ds_gws_init">,
  Intrinsic<[],
  [llvm_i32_ty, llvm_i32_ty],
  [IntrConvergent, IntrWriteMem,
   IntrInaccessibleMemOnly, IntrWillReturn, IntrNoCallback, IntrNoFree], "",
  [SDNPMemOperand]
>;

// llvm.amdgcn.ds.gws.barrier(i32 vsrc0, i32 resource_id)
// bar_val is the total number of waves that will wait on this
// barrier, minus 1.
def int_amdgcn_ds_gws_barrier :
  ClangBuiltin<"__builtin_amdgcn_ds_gws_barrier">,
  Intrinsic<[],
  [llvm_i32_ty, llvm_i32_ty],
  [IntrConvergent, IntrInaccessibleMemOnly, IntrWillReturn, IntrNoCallback, IntrNoFree], "",
  [SDNPMemOperand]
>;

// llvm.amdgcn.ds.gws.sema.v(i32 resource_id)
def int_amdgcn_ds_gws_sema_v :
  ClangBuiltin<"__builtin_amdgcn_ds_gws_sema_v">,
  Intrinsic<[],
  [llvm_i32_ty],
  [IntrConvergent, IntrInaccessibleMemOnly, IntrWillReturn, IntrNoCallback, IntrNoFree], "",
  [SDNPMemOperand]
>;

// llvm.amdgcn.ds.gws.sema.br(i32 vsrc, i32 resource_id)
def int_amdgcn_ds_gws_sema_br :
  ClangBuiltin<"__builtin_amdgcn_ds_gws_sema_br">,
  Intrinsic<[],
  [llvm_i32_ty, llvm_i32_ty],
  [IntrConvergent, IntrInaccessibleMemOnly, IntrWillReturn, IntrNoCallback, IntrNoFree], "",
  [SDNPMemOperand]
>;

// llvm.amdgcn.ds.gws.sema.p(i32 resource_id)
def int_amdgcn_ds_gws_sema_p :
  ClangBuiltin<"__builtin_amdgcn_ds_gws_sema_p">,
  Intrinsic<[],
  [llvm_i32_ty],
  [IntrConvergent, IntrInaccessibleMemOnly, IntrWillReturn, IntrNoCallback, IntrNoFree], "",
  [SDNPMemOperand]
>;

// llvm.amdgcn.ds.gws.sema.release.all(i32 resource_id)
def int_amdgcn_ds_gws_sema_release_all :
  ClangBuiltin<"__builtin_amdgcn_ds_gws_sema_release_all">,
  Intrinsic<[],
  [llvm_i32_ty],
  [IntrConvergent, IntrInaccessibleMemOnly, IntrWillReturn, IntrNoCallback, IntrNoFree], "",
  [SDNPMemOperand]
>;


// Copies the source value to the destination value, with the guarantee that
// the source value is computed as if the entire program were executed in WQM.
def int_amdgcn_wqm : Intrinsic<[llvm_any_ty],
  [LLVMMatchType<0>], [IntrNoMem, IntrSpeculatable, IntrWillReturn, IntrNoCallback, IntrNoFree]
>;

// Copies the source value to the destination value, such that the source
// is computed as if the entire program were executed in WQM if any other
// program code executes in WQM.
def int_amdgcn_softwqm : Intrinsic<[llvm_any_ty],
  [LLVMMatchType<0>], [IntrNoMem, IntrSpeculatable, IntrWillReturn, IntrNoCallback, IntrNoFree]
>;

// Return true if at least one thread within the pixel quad passes true into
// the function.
def int_amdgcn_wqm_vote : Intrinsic<[llvm_i1_ty],
  [llvm_i1_ty], [IntrNoMem, IntrConvergent, IntrWillReturn, IntrNoCallback, IntrNoFree]
>;

// If false, set EXEC=0 for the current thread until the end of program.
// FIXME: Should this be IntrNoMem, IntrHasSideEffects, or IntrWillReturn?
def int_amdgcn_kill : Intrinsic<[], [llvm_i1_ty], [IntrNoCallback, IntrNoFree]>;

def int_amdgcn_endpgm : ClangBuiltin<"__builtin_amdgcn_endpgm">,
  Intrinsic<[], [], [IntrNoReturn, IntrCold, IntrNoMem, IntrHasSideEffects, IntrNoCallback, IntrNoFree]
>;

// If false, mark all active lanes as helper lanes until the end of program.
def int_amdgcn_wqm_demote : Intrinsic<[],
  [llvm_i1_ty], [IntrWriteMem, IntrInaccessibleMemOnly, IntrNoCallback, IntrNoFree]
>;

// Copies the active channels of the source value to the destination value,
// with the guarantee that the source value is computed as if the entire
// program were executed in Whole Wavefront Mode, i.e. with all channels
// enabled, with a few exceptions: - Phi nodes which require WWM return an
// undefined value.
def int_amdgcn_strict_wwm : Intrinsic<[llvm_any_ty],
  [LLVMMatchType<0>], [IntrNoMem, IntrSpeculatable,
                       IntrConvergent, IntrWillReturn, IntrNoCallback, IntrNoFree]
>;
// Deprecated. Use int_amdgcn_strict_wwm instead.
def int_amdgcn_wwm : Intrinsic<[llvm_any_ty],
  [LLVMMatchType<0>], [IntrNoMem, IntrSpeculatable,
                       IntrConvergent, IntrWillReturn, IntrNoCallback, IntrNoFree]
>;
def int_amdgcn_strict_wqm : Intrinsic<[llvm_any_ty],
  [LLVMMatchType<0>], [IntrNoMem, IntrSpeculatable,
                       IntrConvergent, IntrWillReturn, IntrNoCallback, IntrNoFree]
>;

// Given a value, copies it while setting all the inactive lanes to a given
// value. Note that OpenGL helper lanes are considered active, so if the
// program ever uses WQM, then the instruction and the first source will be
// computed in WQM.
def int_amdgcn_set_inactive :
  Intrinsic<[llvm_anyint_ty],
            [LLVMMatchType<0>, // value to be copied
             LLVMMatchType<0>], // value for the inactive lanes to take
            [IntrNoMem, IntrConvergent, IntrWillReturn, IntrNoCallback, IntrNoFree]>;

// Return if the given flat pointer points to a local memory address.
def int_amdgcn_is_shared : ClangBuiltin<"__builtin_amdgcn_is_shared">,
  DefaultAttrsIntrinsic<[llvm_i1_ty], [llvm_ptr_ty],
  [IntrNoMem, IntrSpeculatable, NoCapture<ArgIndex<0>>]
>;

// Return if the given flat pointer points to a prvate memory address.
def int_amdgcn_is_private : ClangBuiltin<"__builtin_amdgcn_is_private">,
  DefaultAttrsIntrinsic<[llvm_i1_ty], [llvm_ptr_ty],
  [IntrNoMem, IntrSpeculatable, NoCapture<ArgIndex<0>>]
>;

//===----------------------------------------------------------------------===//
// CI+ Intrinsics
//===----------------------------------------------------------------------===//

def int_amdgcn_s_dcache_inv_vol :
  ClangBuiltin<"__builtin_amdgcn_s_dcache_inv_vol">,
  DefaultAttrsIntrinsic<[], [], [IntrNoMem, IntrHasSideEffects]>;

def int_amdgcn_buffer_wbinvl1_vol :
  ClangBuiltin<"__builtin_amdgcn_buffer_wbinvl1_vol">,
  DefaultAttrsIntrinsic<[], [], [IntrNoMem, IntrHasSideEffects]>;

//===----------------------------------------------------------------------===//
// VI Intrinsics
//===----------------------------------------------------------------------===//

// llvm.amdgcn.mov.dpp.i32 <src> <dpp_ctrl> <row_mask> <bank_mask> <bound_ctrl>
def int_amdgcn_mov_dpp :
  Intrinsic<[llvm_anyint_ty],
            [LLVMMatchType<0>, llvm_i32_ty, llvm_i32_ty, llvm_i32_ty,
             llvm_i1_ty],
             [IntrNoMem, IntrConvergent, IntrWillReturn,
             ImmArg<ArgIndex<1>>, ImmArg<ArgIndex<2>>,
             ImmArg<ArgIndex<3>>, ImmArg<ArgIndex<4>>, IntrNoCallback, IntrNoFree]>;

// llvm.amdgcn.update.dpp.i32 <old> <src> <dpp_ctrl> <row_mask> <bank_mask> <bound_ctrl>
// Should be equivalent to:
// v_mov_b32 <dest> <old>
// v_mov_b32 <dest> <src> <dpp_ctrl> <row_mask> <bank_mask> <bound_ctrl>
def int_amdgcn_update_dpp :
  Intrinsic<[llvm_anyint_ty],
            [LLVMMatchType<0>, LLVMMatchType<0>, llvm_i32_ty,
            llvm_i32_ty, llvm_i32_ty, llvm_i1_ty],
             [IntrNoMem, IntrConvergent, IntrWillReturn,
              ImmArg<ArgIndex<2>>, ImmArg<ArgIndex<3>>,
              ImmArg<ArgIndex<4>>, ImmArg<ArgIndex<5>>, IntrNoCallback, IntrNoFree]>;

def int_amdgcn_s_dcache_wb :
  ClangBuiltin<"__builtin_amdgcn_s_dcache_wb">,
  Intrinsic<[], [], [IntrNoMem, IntrHasSideEffects, IntrWillReturn, IntrNoCallback, IntrNoFree]>;

def int_amdgcn_s_dcache_wb_vol :
  ClangBuiltin<"__builtin_amdgcn_s_dcache_wb_vol">,
  Intrinsic<[], [], [IntrNoMem, IntrHasSideEffects, IntrWillReturn, IntrNoCallback, IntrNoFree]>;

def int_amdgcn_s_memrealtime :
  ClangBuiltin<"__builtin_amdgcn_s_memrealtime">,
  Intrinsic<[llvm_i64_ty], [], [IntrNoMem, IntrHasSideEffects, IntrWillReturn, IntrNoCallback, IntrNoFree]>;

// llvm.amdgcn.ds.permute <index> <src>
def int_amdgcn_ds_permute :
  ClangBuiltin<"__builtin_amdgcn_ds_permute">,
  Intrinsic<[llvm_i32_ty], [llvm_i32_ty, llvm_i32_ty],
    [IntrNoMem, IntrConvergent, IntrWillReturn, IntrNoCallback, IntrNoFree]>;

// llvm.amdgcn.ds.bpermute <index> <src>
def int_amdgcn_ds_bpermute :
  ClangBuiltin<"__builtin_amdgcn_ds_bpermute">,
  Intrinsic<[llvm_i32_ty], [llvm_i32_ty, llvm_i32_ty],
     [IntrNoMem, IntrConvergent, IntrWillReturn, IntrNoCallback, IntrNoFree]>;

// llvm.amdgcn.perm <src0> <src1> <selector>
def int_amdgcn_perm :
  ClangBuiltin<"__builtin_amdgcn_perm">,
  Intrinsic<[llvm_i32_ty], [llvm_i32_ty, llvm_i32_ty, llvm_i32_ty],
     [IntrNoMem, IntrSpeculatable, IntrWillReturn, IntrNoCallback, IntrNoFree]>;

//===----------------------------------------------------------------------===//
// GFX9 Intrinsics
//===----------------------------------------------------------------------===//

class AMDGPUGlobalLoadLDS : Intrinsic <
  [],
  [LLVMQualPointerType<llvm_i8_ty, 1>, // Base global pointer to load from
   LLVMQualPointerType<llvm_i8_ty, 3>, // LDS base pointer to store to
   llvm_i32_ty,                        // Data byte size: 1/2/4
   llvm_i32_ty,                        // imm offset (applied to both global and LDS address)
   llvm_i32_ty],                       // auxiliary data (imm, cachepolicy (bit 0 = glc/sc0,
                                       //                                   bit 1 = slc/sc1,
                                       //                                   bit 2 = dlc on gfx10+))
                                       //                                   bit 4 = scc/nt on gfx90a+))
  [IntrWillReturn, NoCapture<ArgIndex<0>>, NoCapture<ArgIndex<1>>,
   ImmArg<ArgIndex<2>>, ImmArg<ArgIndex<3>>, ImmArg<ArgIndex<4>>, IntrNoCallback, IntrNoFree],
  "", [SDNPMemOperand]>;
def int_amdgcn_global_load_lds : AMDGPUGlobalLoadLDS;

//===----------------------------------------------------------------------===//
// GFX10 Intrinsics
//===----------------------------------------------------------------------===//

// llvm.amdgcn.permlane16 <old> <src0> <src1> <src2> <fi> <bound_control>
def int_amdgcn_permlane16 : ClangBuiltin<"__builtin_amdgcn_permlane16">,
  Intrinsic<[llvm_i32_ty],
            [llvm_i32_ty, llvm_i32_ty, llvm_i32_ty, llvm_i32_ty, llvm_i1_ty, llvm_i1_ty],
            [IntrNoMem, IntrConvergent, IntrWillReturn,
             ImmArg<ArgIndex<4>>, ImmArg<ArgIndex<5>>, IntrNoCallback, IntrNoFree]>;

// llvm.amdgcn.permlanex16 <old> <src0> <src1> <src2> <fi> <bound_control>
def int_amdgcn_permlanex16 : ClangBuiltin<"__builtin_amdgcn_permlanex16">,
  Intrinsic<[llvm_i32_ty],
            [llvm_i32_ty, llvm_i32_ty, llvm_i32_ty, llvm_i32_ty, llvm_i1_ty, llvm_i1_ty],
            [IntrNoMem, IntrConvergent, IntrWillReturn,
             ImmArg<ArgIndex<4>>, ImmArg<ArgIndex<5>>, IntrNoCallback, IntrNoFree]>;

// llvm.amdgcn.mov.dpp8.i32 <src> <sel>
// <sel> is a 32-bit constant whose high 8 bits must be zero which selects
// the lanes to read from.
def int_amdgcn_mov_dpp8 :
  Intrinsic<[llvm_anyint_ty],
            [LLVMMatchType<0>, llvm_i32_ty],
            [IntrNoMem, IntrConvergent, IntrWillReturn,
             ImmArg<ArgIndex<1>>, IntrNoCallback, IntrNoFree]>;

def int_amdgcn_s_get_waveid_in_workgroup :
  ClangBuiltin<"__builtin_amdgcn_s_get_waveid_in_workgroup">,
  Intrinsic<[llvm_i32_ty], [],
    [IntrNoMem, IntrHasSideEffects, IntrWillReturn, IntrNoCallback, IntrNoFree]>;

class AMDGPUGlobalAtomicRtn<LLVMType vt> : Intrinsic <
  [vt],
  [llvm_anyptr_ty,    // vaddr
   vt],               // vdata(VGPR)
  [IntrArgMemOnly, IntrWillReturn, NoCapture<ArgIndex<0>>, IntrNoCallback, IntrNoFree], "",
  [SDNPMemOperand]>;

def int_amdgcn_global_atomic_csub : AMDGPUGlobalAtomicRtn<llvm_i32_ty>;

// uint4 llvm.amdgcn.image.bvh.intersect.ray <node_ptr>, <ray_extent>, <ray_origin>,
//                                           <ray_dir>, <ray_inv_dir>, <texture_descr>
// <node_ptr> is i32 or i64.
// <ray_dir> and <ray_inv_dir> are both v3f16 or both v3f32.
def int_amdgcn_image_bvh_intersect_ray :
  DefaultAttrsIntrinsic<[llvm_v4i32_ty],
            [llvm_anyint_ty, llvm_float_ty, llvm_v3f32_ty, llvm_anyvector_ty,
             LLVMMatchType<1>, llvm_v4i32_ty],
            [IntrReadMem, IntrWillReturn, IntrNoCallback, IntrNoFree]>;

//===----------------------------------------------------------------------===//
// GFX11 Intrinsics
//===----------------------------------------------------------------------===//

// llvm.amdgcn.permlane64 <src0>
def int_amdgcn_permlane64 :
  ClangBuiltin<"__builtin_amdgcn_permlane64">,
  Intrinsic<[llvm_i32_ty], [llvm_i32_ty],
            [IntrNoMem, IntrConvergent, IntrWillReturn, IntrNoCallback, IntrNoFree]>;

def int_amdgcn_ds_add_gs_reg_rtn :
  ClangBuiltin<"__builtin_amdgcn_ds_add_gs_reg_rtn">,
  Intrinsic<[llvm_anyint_ty], [llvm_i32_ty, llvm_i32_ty],
            [ImmArg<ArgIndex<1>>, IntrHasSideEffects, IntrWillReturn, IntrNoCallback, IntrNoFree]>;

def int_amdgcn_ds_sub_gs_reg_rtn :
  ClangBuiltin<"__builtin_amdgcn_ds_sub_gs_reg_rtn">,
  Intrinsic<[llvm_anyint_ty], [llvm_i32_ty, llvm_i32_ty],
            [ImmArg<ArgIndex<1>>, IntrHasSideEffects, IntrWillReturn, IntrNoCallback, IntrNoFree]>;

def int_amdgcn_ds_bvh_stack_rtn :
  Intrinsic<
    [llvm_i32_ty, llvm_i32_ty], // %vdst, %addr
    [
      llvm_i32_ty,   // %addr
      llvm_i32_ty,   // %data0
      llvm_v4i32_ty, // %data1
      llvm_i32_ty,   // %offset
    ],
    [ImmArg<ArgIndex<3>>, IntrWillReturn, IntrNoCallback, IntrNoFree]
  >;

// WMMA (Wave Matrix Multiply-Accumulate) intrinsics
//
// These operations perform a matrix multiplication and accumulation of
// the form: D = A * B + C .

class AMDGPUWmmaIntrinsic<LLVMType AB, LLVMType CD> :
  Intrinsic<
    [CD],               // %D
    [
      AB,               // %A
      AB,               // %B
      LLVMMatchType<0>, // %C
    ],
    [IntrNoMem, IntrConvergent, IntrWillReturn, IntrNoCallback, IntrNoFree]
>;

class AMDGPUWmmaIntrinsicOPSEL<LLVMType AB, LLVMType CD> :
  Intrinsic<
    [CD],               // %D
    [
      AB,               // %A
      AB,               // %B
      LLVMMatchType<0>, // %C
      llvm_i1_ty,       // %high
    ],
    [IntrNoMem, IntrConvergent, ImmArg<ArgIndex<3>>, IntrWillReturn, IntrNoCallback, IntrNoFree]
>;

class AMDGPUWmmaIntrinsicIU<LLVMType AB, LLVMType CD> :
  Intrinsic<
    [CD],               // %D
    [
      llvm_i1_ty,       // %A_sign
      AB,               // %A
      llvm_i1_ty,       // %B_sign
      AB,               // %B
      LLVMMatchType<0>, // %C
      llvm_i1_ty,       // %clamp
    ],
    [IntrNoMem, IntrConvergent, ImmArg<ArgIndex<0>>, ImmArg<ArgIndex<2>>, ImmArg<ArgIndex<5>>, IntrWillReturn, IntrNoCallback, IntrNoFree]
>;

def int_amdgcn_wmma_f32_16x16x16_f16   : AMDGPUWmmaIntrinsic<llvm_v16f16_ty, llvm_anyfloat_ty>;
def int_amdgcn_wmma_f32_16x16x16_bf16  : AMDGPUWmmaIntrinsic<llvm_v16i16_ty, llvm_anyfloat_ty>;
def int_amdgcn_wmma_f16_16x16x16_f16   : AMDGPUWmmaIntrinsicOPSEL<llvm_v16f16_ty, llvm_anyfloat_ty>;
def int_amdgcn_wmma_bf16_16x16x16_bf16 : AMDGPUWmmaIntrinsicOPSEL<llvm_v16i16_ty, llvm_anyint_ty>;
def int_amdgcn_wmma_i32_16x16x16_iu8   : AMDGPUWmmaIntrinsicIU<llvm_v4i32_ty, llvm_anyint_ty>;
def int_amdgcn_wmma_i32_16x16x16_iu4   : AMDGPUWmmaIntrinsicIU<llvm_v2i32_ty, llvm_anyint_ty>;

def int_amdgcn_s_wait_event_export_ready :
  ClangBuiltin<"__builtin_amdgcn_s_wait_event_export_ready">,
  Intrinsic<[], [], [IntrNoMem, IntrHasSideEffects, IntrWillReturn]
>;

//===----------------------------------------------------------------------===//
// Deep learning intrinsics.
//===----------------------------------------------------------------------===//

// f32 %r = llvm.amdgcn.fdot2(v2f16 %a, v2f16 %b, f32 %c, i1 %clamp)
//   %r = %a[0] * %b[0] + %a[1] * %b[1] + %c
def int_amdgcn_fdot2 :
  ClangBuiltin<"__builtin_amdgcn_fdot2">,
  DefaultAttrsIntrinsic<
    [llvm_float_ty], // %r
    [
      llvm_v2f16_ty, // %a
      llvm_v2f16_ty, // %b
      llvm_float_ty, // %c
      llvm_i1_ty     // %clamp
    ],
    [IntrNoMem, IntrSpeculatable, ImmArg<ArgIndex<3>>]
  >;

// f16 %r = llvm.amdgcn.fdot2.f16.f16(v2f16 %a, v2f16 %b, f16 %c)
//   %r = %a[0] * %b[0] + %a[1] * %b[1] + %c
def int_amdgcn_fdot2_f16_f16 :
  ClangBuiltin<"__builtin_amdgcn_fdot2_f16_f16">,
  DefaultAttrsIntrinsic<
    [llvm_half_ty],  // %r
    [
      llvm_v2f16_ty, // %a
      llvm_v2f16_ty, // %b
      llvm_half_ty   // %c
    ],
    [IntrNoMem, IntrSpeculatable]
  >;

// bf16 %r = llvm.amdgcn.fdot2.bf16.bf16(v2bf16 %a, v2bf16 %b, bf16 %c)
//   %r = %a[0] * %b[0] + %a[1] * %b[1] + %c
def int_amdgcn_fdot2_bf16_bf16 :
  ClangBuiltin<"__builtin_amdgcn_fdot2_bf16_bf16">,
  DefaultAttrsIntrinsic<
    [llvm_i16_ty],   // %r
    [
      llvm_v2i16_ty, // %a
      llvm_v2i16_ty, // %b
      llvm_i16_ty    // %c
    ],
    [IntrNoMem, IntrSpeculatable]
  >;

// f32 %r = llvm.amdgcn.fdot2.f32.bf16(v2bf16 %a, v2bf16 %b, f32 %c, i1 %clamp)
//   %r = %a[0] * %b[0] + %a[1] * %b[1] + %c
def int_amdgcn_fdot2_f32_bf16 :
  ClangBuiltin<"__builtin_amdgcn_fdot2_f32_bf16">,
  DefaultAttrsIntrinsic<
    [llvm_float_ty], // %r
    [
      llvm_v2i16_ty, // %a
      llvm_v2i16_ty, // %b
      llvm_float_ty, // %c
      llvm_i1_ty     // %clamp
    ],
    [IntrNoMem, IntrSpeculatable, ImmArg<ArgIndex<3>>]
  >;

// i32 %r = llvm.amdgcn.sdot2(v2i16 %a, v2i16 %b, i32 %c, i1 %clamp)
//   %r = %a[0] * %b[0] + %a[1] * %b[1] + %c
def int_amdgcn_sdot2 :
  ClangBuiltin<"__builtin_amdgcn_sdot2">,
  DefaultAttrsIntrinsic<
    [llvm_i32_ty], // %r
    [
      llvm_v2i16_ty, // %a
      llvm_v2i16_ty, // %b
      llvm_i32_ty,   // %c
      llvm_i1_ty     // %clamp
    ],
    [IntrNoMem, IntrSpeculatable, ImmArg<ArgIndex<3>>]
  >;

// u32 %r = llvm.amdgcn.udot2(v2u16 %a, v2u16 %b, u32 %c, i1 %clamp)
//   %r = %a[0] * %b[0] + %a[1] * %b[1] + %c
def int_amdgcn_udot2 :
  ClangBuiltin<"__builtin_amdgcn_udot2">,
  DefaultAttrsIntrinsic<
    [llvm_i32_ty], // %r
    [
      llvm_v2i16_ty, // %a
      llvm_v2i16_ty, // %b
      llvm_i32_ty,   // %c
      llvm_i1_ty     // %clamp
    ],
    [IntrNoMem, IntrSpeculatable, ImmArg<ArgIndex<3>>]
  >;

// i32 %r = llvm.amdgcn.sdot4(v4i8 (as i32) %a, v4i8 (as i32) %b, i32 %c, i1 %clamp)
//   %r = %a[0] * %b[0] + %a[1] * %b[1] + %a[2] * %b[2] + %a[3] * %b[3] + %c
def int_amdgcn_sdot4 :
  ClangBuiltin<"__builtin_amdgcn_sdot4">,
  DefaultAttrsIntrinsic<
    [llvm_i32_ty], // %r
    [
      llvm_i32_ty, // %a
      llvm_i32_ty, // %b
      llvm_i32_ty, // %c
      llvm_i1_ty   // %clamp
    ],
    [IntrNoMem, IntrSpeculatable, ImmArg<ArgIndex<3>>]
  >;

// u32 %r = llvm.amdgcn.udot4(v4u8 (as u32) %a, v4u8 (as u32) %b, u32 %c, i1 %clamp)
//   %r = %a[0] * %b[0] + %a[1] * %b[1] + %a[2] * %b[2] + %a[3] * %b[3] + %c
def int_amdgcn_udot4 :
  ClangBuiltin<"__builtin_amdgcn_udot4">,
  DefaultAttrsIntrinsic<
    [llvm_i32_ty], // %r
    [
      llvm_i32_ty, // %a
      llvm_i32_ty, // %b
      llvm_i32_ty, // %c
      llvm_i1_ty   // %clamp
    ],
    [IntrNoMem, IntrSpeculatable, ImmArg<ArgIndex<3>>]
  >;

// i32 %r = llvm.amdgcn.sudot4(i1 %a_sign, v4i8 (as i32) %a, i1 %b_sign, v4i8 (as i32) %b, i32 %c, i1 %clamp)
// Treat input as signed (_sign = 1) or unsigned (_sign = 0).
// a[i in 0. . . 3] = (%a_sign ? a.i8[i] : promoteToSigned(a.u8[i]));
// b[i in 0. . . 3] = (%b_sign ? b.i8[i] : promoteToSigned(b.u8[i]));
//   %r = %a[0] * %b[0] + %a[1] * %b[1] + %a[2] * %b[2] + %a[3] * %b[3] + %c
def int_amdgcn_sudot4 :
  ClangBuiltin<"__builtin_amdgcn_sudot4">,
  DefaultAttrsIntrinsic<
    [llvm_i32_ty], // %r
    [
      llvm_i1_ty,  // %a_sign
      llvm_i32_ty, // %a
      llvm_i1_ty,  // %b_sign
      llvm_i32_ty, // %b
      llvm_i32_ty, // %c
      llvm_i1_ty   // %clamp
    ],
    [IntrNoMem, IntrSpeculatable,
     ImmArg<ArgIndex<0>>, ImmArg<ArgIndex<2>>, ImmArg<ArgIndex<5>>]
  >;

// i32 %r = llvm.amdgcn.sdot8(v8i4 (as i32) %a, v8i4 (as i32) %b, i32 %c, i1 %clamp)
//   %r = %a[0] * %b[0] + %a[1] * %b[1] + %a[2] * %b[2] + %a[3] * %b[3] +
//        %a[4] * %b[4] + %a[5] * %b[5] + %a[6] * %b[6] + %a[7] * %b[7] + %c
def int_amdgcn_sdot8 :
  ClangBuiltin<"__builtin_amdgcn_sdot8">,
  DefaultAttrsIntrinsic<
    [llvm_i32_ty], // %r
    [
      llvm_i32_ty, // %a
      llvm_i32_ty, // %b
      llvm_i32_ty, // %c
      llvm_i1_ty   // %clamp
    ],
    [IntrNoMem, IntrSpeculatable, ImmArg<ArgIndex<3>>]
  >;

// u32 %r = llvm.amdgcn.udot8(v8u4 (as u32) %a, v8u4 (as u32) %b, u32 %c, i1 %clamp)
//   %r = %a[0] * %b[0] + %a[1] * %b[1] + %a[2] * %b[2] + %a[3] * %b[3] +
//        %a[4] * %b[4] + %a[5] * %b[5] + %a[6] * %b[6] + %a[7] * %b[7] + %c
def int_amdgcn_udot8 :
  ClangBuiltin<"__builtin_amdgcn_udot8">,
  DefaultAttrsIntrinsic<
    [llvm_i32_ty], // %r
    [
      llvm_i32_ty, // %a
      llvm_i32_ty, // %b
      llvm_i32_ty, // %c
      llvm_i1_ty   // %clamp
    ],
    [IntrNoMem, IntrSpeculatable, ImmArg<ArgIndex<3>>]
  >;

// i32 %r = llvm.amdgcn.sudot8(i1 %a_sign, v8i4 (as i32) %a, i1 %b_sign, v8i4 (as i32) %b, i32 %c, i1 %clamp)
// Treat input as signed (_sign = 1) or unsigned (_sign = 0).
// a[i in 0. . . 7] = (%a_sign ? a.i4[i] : promoteToSigned(a.u4[i]));
// b[i in 0. . . 7] = (%b_sign ? b.i4[i] : promoteToSigned(b.u4[i]));
//   %r = %a[0] * %b[0] + %a[1] * %b[1] + %a[2] * %b[2] + %a[3] * %b[3] +
//        %a[4] * %b[4] + %a[5] * %b[5] + %a[6] * %b[6] + %a[7] * %b[7] + %c
  def int_amdgcn_sudot8 :
  ClangBuiltin<"__builtin_amdgcn_sudot8">,
  DefaultAttrsIntrinsic<
    [llvm_i32_ty], // %r
    [
      llvm_i1_ty,  // %a_sign
      llvm_i32_ty, // %a
      llvm_i1_ty,  // %b_sign
      llvm_i32_ty, // %b
      llvm_i32_ty, // %c
      llvm_i1_ty   // %clamp
    ],
    [IntrNoMem, IntrSpeculatable,
     ImmArg<ArgIndex<0>>,  ImmArg<ArgIndex<2>>, ImmArg<ArgIndex<5>>]
  >;

//===----------------------------------------------------------------------===//
// gfx908 intrinsics
// ===----------------------------------------------------------------------===//

def int_amdgcn_global_atomic_fadd : AMDGPUGlobalAtomicRtn<llvm_anyfloat_ty>;

// llvm.amdgcn.mfma.*.* vdst, srcA, srcB, srcC, cbsz, abid, blgp
class AMDGPUMfmaIntrinsic<LLVMType DestTy, LLVMType SrcABTy> :
  ClangBuiltin<!subst("int", "__builtin", NAME)>,
  DefaultAttrsIntrinsic<[DestTy],
            [SrcABTy, SrcABTy, DestTy,
             llvm_i32_ty, llvm_i32_ty, llvm_i32_ty],
            [IntrConvergent, IntrNoMem,
             ImmArg<ArgIndex<3>>, ImmArg<ArgIndex<4>>, ImmArg<ArgIndex<5>>]>;

def int_amdgcn_mfma_f32_32x32x1f32  : AMDGPUMfmaIntrinsic<llvm_v32f32_ty, llvm_float_ty>;
def int_amdgcn_mfma_f32_16x16x1f32  : AMDGPUMfmaIntrinsic<llvm_v16f32_ty, llvm_float_ty>;
def int_amdgcn_mfma_f32_4x4x1f32    : AMDGPUMfmaIntrinsic<llvm_v4f32_ty,  llvm_float_ty>;
def int_amdgcn_mfma_f32_32x32x2f32  : AMDGPUMfmaIntrinsic<llvm_v16f32_ty, llvm_float_ty>;
def int_amdgcn_mfma_f32_16x16x4f32  : AMDGPUMfmaIntrinsic<llvm_v4f32_ty,  llvm_float_ty>;
def int_amdgcn_mfma_f32_32x32x4f16  : AMDGPUMfmaIntrinsic<llvm_v32f32_ty, llvm_v4f16_ty>;
def int_amdgcn_mfma_f32_16x16x4f16  : AMDGPUMfmaIntrinsic<llvm_v16f32_ty, llvm_v4f16_ty>;
def int_amdgcn_mfma_f32_4x4x4f16    : AMDGPUMfmaIntrinsic<llvm_v4f32_ty,  llvm_v4f16_ty>;
def int_amdgcn_mfma_f32_32x32x8f16  : AMDGPUMfmaIntrinsic<llvm_v16f32_ty, llvm_v4f16_ty>;
def int_amdgcn_mfma_f32_16x16x16f16 : AMDGPUMfmaIntrinsic<llvm_v4f32_ty,  llvm_v4f16_ty>;
def int_amdgcn_mfma_i32_32x32x4i8   : AMDGPUMfmaIntrinsic<llvm_v32i32_ty, llvm_i32_ty>;
def int_amdgcn_mfma_i32_16x16x4i8   : AMDGPUMfmaIntrinsic<llvm_v16i32_ty, llvm_i32_ty>;
def int_amdgcn_mfma_i32_4x4x4i8     : AMDGPUMfmaIntrinsic<llvm_v4i32_ty,  llvm_i32_ty>;
def int_amdgcn_mfma_i32_32x32x8i8   : AMDGPUMfmaIntrinsic<llvm_v16i32_ty, llvm_i32_ty>;
def int_amdgcn_mfma_i32_16x16x16i8  : AMDGPUMfmaIntrinsic<llvm_v4i32_ty,  llvm_i32_ty>;
def int_amdgcn_mfma_f32_32x32x2bf16 : AMDGPUMfmaIntrinsic<llvm_v32f32_ty, llvm_v2i16_ty>;
def int_amdgcn_mfma_f32_16x16x2bf16 : AMDGPUMfmaIntrinsic<llvm_v16f32_ty, llvm_v2i16_ty>;
def int_amdgcn_mfma_f32_4x4x2bf16   : AMDGPUMfmaIntrinsic<llvm_v4f32_ty,  llvm_v2i16_ty>;
def int_amdgcn_mfma_f32_32x32x4bf16 : AMDGPUMfmaIntrinsic<llvm_v16f32_ty, llvm_v2i16_ty>;
def int_amdgcn_mfma_f32_16x16x8bf16 : AMDGPUMfmaIntrinsic<llvm_v4f32_ty,  llvm_v2i16_ty>;

//===----------------------------------------------------------------------===//
// gfx90a intrinsics
// ===----------------------------------------------------------------------===//

def int_amdgcn_global_atomic_fmin : AMDGPUGlobalAtomicRtn<llvm_anyfloat_ty>;
def int_amdgcn_global_atomic_fmax : AMDGPUGlobalAtomicRtn<llvm_anyfloat_ty>;
def int_amdgcn_flat_atomic_fadd   : AMDGPUGlobalAtomicRtn<llvm_anyfloat_ty>;
def int_amdgcn_flat_atomic_fmin   : AMDGPUGlobalAtomicRtn<llvm_anyfloat_ty>;
def int_amdgcn_flat_atomic_fmax   : AMDGPUGlobalAtomicRtn<llvm_anyfloat_ty>;

def int_amdgcn_mfma_f32_32x32x4bf16_1k  : AMDGPUMfmaIntrinsic<llvm_v32f32_ty, llvm_v4i16_ty>;
def int_amdgcn_mfma_f32_16x16x4bf16_1k  : AMDGPUMfmaIntrinsic<llvm_v16f32_ty, llvm_v4i16_ty>;
def int_amdgcn_mfma_f32_4x4x4bf16_1k    : AMDGPUMfmaIntrinsic<llvm_v4f32_ty,  llvm_v4i16_ty>;
def int_amdgcn_mfma_f32_32x32x8bf16_1k  : AMDGPUMfmaIntrinsic<llvm_v16f32_ty, llvm_v4i16_ty>;
def int_amdgcn_mfma_f32_16x16x16bf16_1k : AMDGPUMfmaIntrinsic<llvm_v4f32_ty,  llvm_v4i16_ty>;

// Note: in gfx940 BLGP argument is replaced by NEG bitfield in the DGEMM MFMA.
//       Three bits corresponding to the neg modifier applied to the respective
//       source operand.
def int_amdgcn_mfma_f64_16x16x4f64      : AMDGPUMfmaIntrinsic<llvm_v4f64_ty,  llvm_double_ty>;
def int_amdgcn_mfma_f64_4x4x4f64        : AMDGPUMfmaIntrinsic<llvm_double_ty, llvm_double_ty>;

//===----------------------------------------------------------------------===//
// gfx940 intrinsics
// ===----------------------------------------------------------------------===//

// bf16 atomics use v2i16 argument since there is no bf16 data type in the llvm.
def int_amdgcn_global_atomic_fadd_v2bf16 : AMDGPUGlobalAtomicRtn<llvm_v2i16_ty>;
def int_amdgcn_flat_atomic_fadd_v2bf16   : AMDGPUGlobalAtomicRtn<llvm_v2i16_ty>;
def int_amdgcn_ds_fadd_v2bf16 : DefaultAttrsIntrinsic<
    [llvm_v2i16_ty],
    [LLVMQualPointerType<llvm_v2i16_ty, 3>, llvm_v2i16_ty],
    [IntrArgMemOnly, NoCapture<ArgIndex<0>>]>,
    ClangBuiltin<"__builtin_amdgcn_ds_atomic_fadd_v2bf16">;

def int_amdgcn_mfma_i32_16x16x32_i8     : AMDGPUMfmaIntrinsic<llvm_v4i32_ty,  llvm_i64_ty>;
def int_amdgcn_mfma_i32_32x32x16_i8     : AMDGPUMfmaIntrinsic<llvm_v16i32_ty, llvm_i64_ty>;
def int_amdgcn_mfma_f32_16x16x8_xf32    : AMDGPUMfmaIntrinsic<llvm_v4f32_ty,  llvm_v2f32_ty>;
def int_amdgcn_mfma_f32_32x32x4_xf32    : AMDGPUMfmaIntrinsic<llvm_v16f32_ty, llvm_v2f32_ty>;

class AMDGPUMFp8MfmaIntrinsic<LLVMType DestTy> :
  AMDGPUMfmaIntrinsic<DestTy, llvm_i64_ty>;

multiclass AMDGPUMFp8MfmaIntrinsic<LLVMType DestTy> {
  foreach kind = ["bf8_bf8", "bf8_fp8", "fp8_bf8", "fp8_fp8"] in
    def NAME#"_"#kind : AMDGPUMFp8MfmaIntrinsic<DestTy>;
}

defm int_amdgcn_mfma_f32_16x16x32 : AMDGPUMFp8MfmaIntrinsic<llvm_v4f32_ty>;
defm int_amdgcn_mfma_f32_32x32x16 : AMDGPUMFp8MfmaIntrinsic<llvm_v16f32_ty>;

// llvm.amdgcn.smfmac.?32.* vdst, srcA, srcB, srcC, index, cbsz, abid
class AMDGPUMSmfmacIntrinsic<LLVMType DestTy, LLVMType SrcA, LLVMType SrcB> :
  ClangBuiltin<!subst("int", "__builtin", NAME)>,
  DefaultAttrsIntrinsic<[DestTy],
            [SrcA, SrcB, DestTy, llvm_i32_ty,
             llvm_i32_ty, llvm_i32_ty],
            [IntrConvergent, IntrNoMem,
             ImmArg<ArgIndex<4>>, ImmArg<ArgIndex<5>>]>;

def int_amdgcn_smfmac_f32_16x16x32_f16  : AMDGPUMSmfmacIntrinsic<llvm_v4f32_ty,  llvm_v4f16_ty, llvm_v8f16_ty>;
def int_amdgcn_smfmac_f32_32x32x16_f16  : AMDGPUMSmfmacIntrinsic<llvm_v16f32_ty, llvm_v4f16_ty, llvm_v8f16_ty>;
def int_amdgcn_smfmac_f32_16x16x32_bf16 : AMDGPUMSmfmacIntrinsic<llvm_v4f32_ty,  llvm_v4i16_ty, llvm_v8i16_ty>;
def int_amdgcn_smfmac_f32_32x32x16_bf16 : AMDGPUMSmfmacIntrinsic<llvm_v16f32_ty, llvm_v4i16_ty, llvm_v8i16_ty>;
def int_amdgcn_smfmac_i32_16x16x64_i8   : AMDGPUMSmfmacIntrinsic<llvm_v4i32_ty,  llvm_v2i32_ty, llvm_v4i32_ty>;
def int_amdgcn_smfmac_i32_32x32x32_i8   : AMDGPUMSmfmacIntrinsic<llvm_v16i32_ty, llvm_v2i32_ty, llvm_v4i32_ty>;

class AMDGPUMFp8SmfmacIntrinsic<LLVMType DestTy> :
  AMDGPUMSmfmacIntrinsic<DestTy, llvm_v2i32_ty, llvm_v4i32_ty>;

multiclass AMDGPUMFp8SmfmacIntrinsic<LLVMType DestTy> {
  foreach kind = ["bf8_bf8", "bf8_fp8", "fp8_bf8", "fp8_fp8"] in
    def NAME#"_"#kind : AMDGPUMFp8SmfmacIntrinsic<DestTy>;
}

defm int_amdgcn_smfmac_f32_16x16x64 : AMDGPUMFp8SmfmacIntrinsic<llvm_v4f32_ty>;
defm int_amdgcn_smfmac_f32_32x32x32 : AMDGPUMFp8SmfmacIntrinsic<llvm_v16f32_ty>;

// llvm.amdgcn.cvt.f32.bf8 float vdst, int srcA, imm byte_sel [0..3]
// byte_sel selects byte from srcA.
def int_amdgcn_cvt_f32_bf8 : ClangBuiltin<"__builtin_amdgcn_cvt_f32_bf8">,
  DefaultAttrsIntrinsic<[llvm_float_ty],
            [llvm_i32_ty, llvm_i32_ty],
            [IntrNoMem, ImmArg<ArgIndex<1>>]>;

// llvm.amdgcn.cvt.f32.fp8 float vdst, int srcA, imm byte_sel [0..3]
def int_amdgcn_cvt_f32_fp8 : ClangBuiltin<"__builtin_amdgcn_cvt_f32_fp8">,
  DefaultAttrsIntrinsic<[llvm_float_ty],
            [llvm_i32_ty, llvm_i32_ty],
            [IntrNoMem, ImmArg<ArgIndex<1>>]>;

// llvm.amdgcn.cvt.pk.f32.bf8 float2 vdst, int srcA, imm word_sel
// word_sel = 1 selects 2 high bytes, 0 selects 2 low bytes.
def int_amdgcn_cvt_pk_f32_bf8 : ClangBuiltin<"__builtin_amdgcn_cvt_pk_f32_bf8">,
  DefaultAttrsIntrinsic<[llvm_v2f32_ty],
            [llvm_i32_ty, llvm_i1_ty],
            [IntrNoMem, ImmArg<ArgIndex<1>>]>;

// llvm.amdgcn.cvt.pk.f32.fp8 float2 vdst, int srcA, imm word_sel.
def int_amdgcn_cvt_pk_f32_fp8 : ClangBuiltin<"__builtin_amdgcn_cvt_pk_f32_fp8">,
  DefaultAttrsIntrinsic<[llvm_v2f32_ty],
            [llvm_i32_ty, llvm_i1_ty],
            [IntrNoMem, ImmArg<ArgIndex<1>>]>;

// llvm.amdgcn.cvt.pk.bf8.f32 int vdst, float srcA, float srcB, int old, imm word_sel
// word_sel = 1 selects 2 high bytes in the vdst, 0 selects 2 low bytes.
def int_amdgcn_cvt_pk_bf8_f32 : ClangBuiltin<"__builtin_amdgcn_cvt_pk_bf8_f32">,
  DefaultAttrsIntrinsic<[llvm_i32_ty],
            [llvm_float_ty, llvm_float_ty, llvm_i32_ty, llvm_i1_ty],
            [IntrNoMem, ImmArg<ArgIndex<3>>]>;

// llvm.amdgcn.cvt.pk.fp8.f32 int vdst, float srcA, float srcB, int old, imm word_sel
def int_amdgcn_cvt_pk_fp8_f32 : ClangBuiltin<"__builtin_amdgcn_cvt_pk_fp8_f32">,
  DefaultAttrsIntrinsic<[llvm_i32_ty],
            [llvm_float_ty, llvm_float_ty, llvm_i32_ty, llvm_i1_ty],
            [IntrNoMem, ImmArg<ArgIndex<3>>]>;

// llvm.amdgcn.cvt.sr.bf8.f32 int vdst, float srcA, int srcB, int old, imm byte_sel [0..3]
// byte_sel selects byte to write into vdst.
def int_amdgcn_cvt_sr_bf8_f32 : ClangBuiltin<"__builtin_amdgcn_cvt_sr_bf8_f32">,
  DefaultAttrsIntrinsic<[llvm_i32_ty],
            [llvm_float_ty, llvm_i32_ty, llvm_i32_ty, llvm_i32_ty],
            [IntrNoMem, ImmArg<ArgIndex<3>>]>;

// llvm.amdgcn.cvt.sr.fp8.f32 int vdst, float srcA, int srcB, int old, imm byte_sel [0..3]
def int_amdgcn_cvt_sr_fp8_f32 : ClangBuiltin<"__builtin_amdgcn_cvt_sr_fp8_f32">,
  DefaultAttrsIntrinsic<[llvm_i32_ty],
            [llvm_float_ty, llvm_i32_ty, llvm_i32_ty, llvm_i32_ty],
            [IntrNoMem, ImmArg<ArgIndex<3>>]>;

// Represent a relocation constant.
def int_amdgcn_reloc_constant : DefaultAttrsIntrinsic<
  [llvm_i32_ty], [llvm_metadata_ty],
  [IntrNoMem, IntrSpeculatable]
>;

//===----------------------------------------------------------------------===//
// Special Intrinsics for backend internal use only. No frontend
// should emit calls to these.
// ===----------------------------------------------------------------------===//
def int_amdgcn_if : Intrinsic<[llvm_i1_ty, llvm_anyint_ty],
  [llvm_i1_ty], [IntrConvergent, IntrWillReturn, IntrNoCallback, IntrNoFree]
>;

def int_amdgcn_else : Intrinsic<[llvm_i1_ty, llvm_anyint_ty],
  [llvm_anyint_ty], [IntrConvergent, IntrWillReturn, IntrNoCallback, IntrNoFree]
>;

def int_amdgcn_if_break : Intrinsic<[llvm_anyint_ty],
  [llvm_i1_ty, LLVMMatchType<0>],
  [IntrNoMem, IntrConvergent, IntrWillReturn, IntrNoCallback, IntrNoFree]
>;

def int_amdgcn_loop : Intrinsic<[llvm_i1_ty],
  [llvm_anyint_ty], [IntrConvergent, IntrWillReturn, IntrNoCallback, IntrNoFree]
>;

def int_amdgcn_end_cf : Intrinsic<[], [llvm_anyint_ty],
  [IntrConvergent, IntrWillReturn, IntrNoCallback, IntrNoFree]>;

// Represent unreachable in a divergent region.
def int_amdgcn_unreachable : Intrinsic<[], [], [IntrConvergent, IntrNoCallback, IntrNoFree]>;

// Emit 2.5 ulp, no denormal division. Should only be inserted by
// pass based on !fpmath metadata.
def int_amdgcn_fdiv_fast : DefaultAttrsIntrinsic<
  [llvm_float_ty], [llvm_float_ty, llvm_float_ty],
  [IntrNoMem, IntrSpeculatable]
>;
<<<<<<< HEAD

// Represent a relocation constant.
def int_amdgcn_reloc_constant : DefaultAttrsIntrinsic<
  [llvm_i32_ty], [llvm_metadata_ty],
  [IntrNoMem, IntrSpeculatable]
>;

// SYCL
def int_amdgcn_implicit_offset : ClangBuiltin<"__builtin_amdgcn_implicit_offset">,
  Intrinsic<[LLVMQualPointerType<llvm_i32_ty, 5>], [], [IntrNoMem, IntrSpeculatable]>;
=======
>>>>>>> a200fa04
}<|MERGE_RESOLUTION|>--- conflicted
+++ resolved
@@ -2471,17 +2471,8 @@
   [llvm_float_ty], [llvm_float_ty, llvm_float_ty],
   [IntrNoMem, IntrSpeculatable]
 >;
-<<<<<<< HEAD
-
-// Represent a relocation constant.
-def int_amdgcn_reloc_constant : DefaultAttrsIntrinsic<
-  [llvm_i32_ty], [llvm_metadata_ty],
-  [IntrNoMem, IntrSpeculatable]
->;
 
 // SYCL
 def int_amdgcn_implicit_offset : ClangBuiltin<"__builtin_amdgcn_implicit_offset">,
   Intrinsic<[LLVMQualPointerType<llvm_i32_ty, 5>], [], [IntrNoMem, IntrSpeculatable]>;
-=======
->>>>>>> a200fa04
 }