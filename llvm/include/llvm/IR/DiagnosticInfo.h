--- conflicted
+++ resolved
@@ -86,11 +86,7 @@
   DK_SrcMgr,
   DK_DontCall,
   DK_MisExpect,
-<<<<<<< HEAD
   DK_AspectMismatch,
-  DK_MachineFunctionSplit,
-=======
->>>>>>> 77596e6b
   DK_FirstPluginKind // Must be last value to work with
                      // getNextAvailablePluginDiagnosticKind
 };
@@ -1122,7 +1118,6 @@
   }
 };
 
-<<<<<<< HEAD
 void diagnoseAspectsMismatch(const Function *F,
                              const SmallVector<Function *, 8> &CallChain,
                              StringRef Aspect, bool FromDeviceHasAttribute);
@@ -1156,23 +1151,6 @@
     return DI->getKind() == DK_AspectMismatch;
   }
 };
-
-class DiagnosticInfoMachineFunctionSplit : public DiagnosticInfo {
-  StringRef TargetTriple;
-
-public:
-  DiagnosticInfoMachineFunctionSplit(StringRef TargetTriple,
-                                     DiagnosticSeverity DS)
-      : DiagnosticInfo(DK_MachineFunctionSplit, DS),
-        TargetTriple(TargetTriple) {}
-  void print(DiagnosticPrinter &DP) const override;
-  static bool classof(const DiagnosticInfo *DI) {
-    return DI->getKind() == DK_MachineFunctionSplit;
-  }
-};
-
-=======
->>>>>>> 77596e6b
 } // end namespace llvm
 
 #endif // LLVM_IR_DIAGNOSTICINFO_H