//===- IntrinsicsNVVM.td - Defines NVVM intrinsics ---------*- tablegen -*-===//
//
// Part of the LLVM Project, under the Apache License v2.0 with LLVM Exceptions.
// See https://llvm.org/LICENSE.txt for license information.
// SPDX-License-Identifier: Apache-2.0 WITH LLVM-exception
//
//===----------------------------------------------------------------------===//
//
// This file defines all of the NVVM-specific intrinsics for use with NVPTX.
//
//===----------------------------------------------------------------------===//

// The following intrinsics were once defined here, but are now auto-upgraded
// to target-generic LLVM intrinsics.
//
//   * llvm.nvvm.brev32  --> llvm.bitreverse.i32
//   * llvm.nvvm.brev64  --> llvm.bitreverse.i64
//   * llvm.nvvm.clz.i   --> llvm.ctlz.i32
//   * llvm.nvvm.clz.ll  --> trunc i64 llvm.ctlz.i64(x) to i32
//   * llvm.nvvm.popc.i  --> llvm.ctpop.i32
//   * llvm.nvvm.popc.ll --> trunc i64 llvm.ctpop.i64 to i32
//   * llvm.nvvm.abs.i   --> select(x >= -x, x, -x)
//   * llvm.nvvm.abs.ll  --> ibid.
//   * llvm.nvvm.max.i   --> select(x sge y, x, y)
//   * llvm.nvvm.max.ll  --> ibid.
//   * llvm.nvvm.max.ui  --> select(x uge y, x, y)
//   * llvm.nvvm.max.ull --> ibid.
//   * llvm.nvvm.max.i   --> select(x sle y, x, y)
//   * llvm.nvvm.max.ll  --> ibid.
//   * llvm.nvvm.max.ui  --> select(x ule y, x, y)
//   * llvm.nvvm.max.ull --> ibid.
//   * llvm.nvvm.h2f     --> llvm.convert.to.fp16.f32

def llvm_global_i8ptr_ty  : LLVMQualPointerType<llvm_i8_ty, 1>;  // (global)i8*
def llvm_shared_i8ptr_ty  : LLVMQualPointerType<llvm_i8_ty, 3>;  // (shared)i8*
def llvm_i64ptr_ty        : LLVMPointerType<llvm_i64_ty>;        // i64*
def llvm_any_i64ptr_ty    : LLVMAnyPointerType<llvm_i64_ty>;     // (space)i64*
def llvm_shared_i64ptr_ty : LLVMQualPointerType<llvm_i64_ty, 3>; // (shared)i64*

//
// MISC
//

// Helper class that represents a 'fragment' of an NVPTX *MMA instruction.
// Geom: m<M>n<N>k<K>. E.g. m8n32k16
// Frag: [a|b|c|d] ([x1|x2|x4] for ldmatrix)
// PtxEltType: PTX type for the element.
class WMMA_REGS<string Geom, string Frag, string PtxEltType> {
  string geom = Geom;
  string frag = Frag;
  string ptx_elt_type = PtxEltType;
  string gft = Geom#":"#Frag#":"#ptx_elt_type;
  string ft = frag#":"#ptx_elt_type;
  list<LLVMType> regs = !cond(
    // mma fp ops use smaller fragments than wmma fp ops
    !eq(gft,"m8n8k4:a:f16") : !listsplat(llvm_v2f16_ty, 2),
    !eq(gft,"m8n8k4:b:f16") : !listsplat(llvm_v2f16_ty, 2),
    !eq(gft,"m16n8k8:a:f16") : !listsplat(llvm_v2f16_ty, 2),
    !eq(gft,"m16n8k8:b:f16") : [llvm_v2f16_ty],
    !eq(gft,"m16n8k8:c:f16") : !listsplat(llvm_v2f16_ty, 2),
    !eq(gft,"m16n8k8:d:f16") : !listsplat(llvm_v2f16_ty, 2),
    !eq(gft,"m16n8k8:c:f32") : !listsplat(llvm_float_ty, 4),
    !eq(gft,"m16n8k8:d:f32") : !listsplat(llvm_float_ty, 4),
    !eq(gft,"m16n8k16:a:f16") : !listsplat(llvm_v2f16_ty, 4),
    !eq(gft,"m16n8k16:b:f16") : !listsplat(llvm_v2f16_ty, 2),
    !eq(gft,"m16n8k16:c:f16") : !listsplat(llvm_v2f16_ty, 2),
    !eq(gft,"m16n8k16:d:f16") : !listsplat(llvm_v2f16_ty, 2),
    !eq(gft,"m16n8k16:c:f32") : !listsplat(llvm_float_ty, 4),
    !eq(gft,"m16n8k16:d:f32") : !listsplat(llvm_float_ty, 4),
    !eq(gft,"m16n8k4:c:f32") : !listsplat(llvm_float_ty, 4),
    !eq(gft,"m16n8k4:d:f32") : !listsplat(llvm_float_ty, 4),

    // wmma fp16 -> fp16/fp32 @  m16n16k16/m8n32k16/m32n8k16
    // All other supported geometries use the same fragment format for f32 and
    // f16, so we only need to consider {fragment, type}.
    !eq(ft,"a:f16") : !listsplat(llvm_v2f16_ty, 8),
    !eq(ft,"b:f16") : !listsplat(llvm_v2f16_ty, 8),
    !eq(ft,"c:f16") : !listsplat(llvm_v2f16_ty, 4),
    !eq(ft,"d:f16") : !listsplat(llvm_v2f16_ty, 4),
    !eq(ft,"c:f32") : !listsplat(llvm_float_ty, 8),
    !eq(ft,"d:f32") : !listsplat(llvm_float_ty, 8),

    // wmma tf32 -> s32 @ m16n16k8
    !eq(gft,"m16n16k8:a:tf32") : !listsplat(llvm_i32_ty, 4),
    !eq(gft,"m16n16k8:b:tf32") : !listsplat(llvm_i32_ty, 4),

    // mma tf32 -> s32 @ m16n16k8/m16n8k8
    !eq(gft,"m16n8k4:a:tf32") : !listsplat(llvm_i32_ty, 2),
    !eq(gft,"m16n8k4:b:tf32") : [llvm_i32_ty],
    !eq(gft,"m16n8k8:a:tf32") : !listsplat(llvm_i32_ty, 4),
    !eq(gft,"m16n8k8:b:tf32") : !listsplat(llvm_i32_ty, 2),

    !eq(gft,"m8n8k4:a:f64") : [llvm_double_ty],
    !eq(gft,"m8n8k4:b:f64") : [llvm_double_ty],
    !eq(gft,"m8n8k4:c:f64") : !listsplat(llvm_double_ty, 2),
    !eq(gft,"m8n8k4:d:f64") : !listsplat(llvm_double_ty, 2),

    // wmma bf16 -> s32 @ m16n16k16/m8n32k16/m32n8k16
    !eq(gft,"m16n16k16:a:bf16") : !listsplat(llvm_i32_ty, 4),
    !eq(gft,"m16n16k16:b:bf16") : !listsplat(llvm_i32_ty, 4),
    !eq(gft,"m8n32k16:a:bf16") : !listsplat(llvm_i32_ty, 2),
    !eq(gft,"m8n32k16:b:bf16") : !listsplat(llvm_i32_ty, 8),
    !eq(gft,"m32n8k16:a:bf16") : !listsplat(llvm_i32_ty, 8),
    !eq(gft,"m32n8k16:b:bf16") : !listsplat(llvm_i32_ty, 2),

    // mma bf16 -> s32 @ m16n8k16/m16n8k8
    !eq(gft,"m16n8k16:a:bf16") : !listsplat(llvm_i32_ty, 4),
    !eq(gft,"m16n8k16:b:bf16") : !listsplat(llvm_i32_ty, 2),
    !eq(gft,"m16n8k8:a:bf16") : !listsplat(llvm_i32_ty, 2),
    !eq(gft,"m16n8k8:b:bf16") : [llvm_i32_ty],

    // wmma u8/s8 -> s32 @ m16n16k16/m8n32k16/m32n8k16
    !eq(gft,"m16n16k16:a:u8") : !listsplat(llvm_i32_ty, 2),
    !eq(gft,"m16n16k16:a:s8") : !listsplat(llvm_i32_ty, 2),
    !eq(gft,"m16n16k16:b:u8") : !listsplat(llvm_i32_ty, 2),
    !eq(gft,"m16n16k16:b:s8") : !listsplat(llvm_i32_ty, 2),
    !eq(gft,"m16n16k16:c:s32") : !listsplat(llvm_i32_ty, 8),
    !eq(gft,"m16n16k16:d:s32") : !listsplat(llvm_i32_ty, 8),

    !eq(gft,"m8n32k16:a:u8") : [llvm_i32_ty],
    !eq(gft,"m8n32k16:a:s8") : [llvm_i32_ty],
    !eq(gft,"m8n32k16:b:u8") : !listsplat(llvm_i32_ty, 4),
    !eq(gft,"m8n32k16:b:s8") : !listsplat(llvm_i32_ty, 4),
    !eq(gft,"m8n32k16:c:s32") : !listsplat(llvm_i32_ty, 8),
    !eq(gft,"m8n32k16:d:s32") : !listsplat(llvm_i32_ty, 8),

    !eq(gft,"m32n8k16:a:u8") : !listsplat(llvm_i32_ty, 4),
    !eq(gft,"m32n8k16:a:s8") : !listsplat(llvm_i32_ty, 4),
    !eq(gft,"m32n8k16:b:u8") : [llvm_i32_ty],
    !eq(gft,"m32n8k16:b:s8") : [llvm_i32_ty],
    !eq(gft,"m32n8k16:c:s32") : !listsplat(llvm_i32_ty, 8),
    !eq(gft,"m32n8k16:d:s32") : !listsplat(llvm_i32_ty, 8),

    // mma u8/s8 -> s32 @ m8n8k16/m16n8k16/m16n8k32
    !eq(gft,"m8n8k16:a:u8") : [llvm_i32_ty],
    !eq(gft,"m8n8k16:a:s8") : [llvm_i32_ty],
    !eq(gft,"m8n8k16:b:u8") : [llvm_i32_ty],
    !eq(gft,"m8n8k16:b:s8") : [llvm_i32_ty],
    !eq(gft,"m8n8k16:c:s32") : !listsplat(llvm_i32_ty, 2),
    !eq(gft,"m8n8k16:d:s32") : !listsplat(llvm_i32_ty, 2),

    !eq(gft,"m16n8k16:a:u8") : !listsplat(llvm_i32_ty, 2),
    !eq(gft,"m16n8k16:a:s8") : !listsplat(llvm_i32_ty, 2),
    !eq(gft,"m16n8k16:b:u8") : [llvm_i32_ty],
    !eq(gft,"m16n8k16:b:s8") : [llvm_i32_ty],
    !eq(gft,"m16n8k16:c:s32") : !listsplat(llvm_i32_ty, 4),
    !eq(gft,"m16n8k16:d:s32") : !listsplat(llvm_i32_ty, 4),

    !eq(gft,"m16n8k32:a:u8") : !listsplat(llvm_i32_ty, 4),
    !eq(gft,"m16n8k32:a:s8") : !listsplat(llvm_i32_ty, 4),
    !eq(gft,"m16n8k32:b:u8") : !listsplat(llvm_i32_ty, 2),
    !eq(gft,"m16n8k32:b:s8") : !listsplat(llvm_i32_ty, 2),
    !eq(gft,"m16n8k32:c:s32") : !listsplat(llvm_i32_ty, 4),
    !eq(gft,"m16n8k32:d:s32") : !listsplat(llvm_i32_ty, 4),

    // wmma/mma u4/s4 -> s32 @ m8n8k32 (u4/s4)
    !eq(gft,"m8n8k32:a:u4") : [llvm_i32_ty],
    !eq(gft,"m8n8k32:a:s4") : [llvm_i32_ty],
    !eq(gft,"m8n8k32:b:u4") : [llvm_i32_ty],
    !eq(gft,"m8n8k32:b:s4") : [llvm_i32_ty],
    !eq(gft,"m8n8k32:c:s32") : !listsplat(llvm_i32_ty, 2),
    !eq(gft,"m8n8k32:d:s32") : !listsplat(llvm_i32_ty, 2),

    !eq(gft,"m16n8k32:a:u4") : !listsplat(llvm_i32_ty, 2),
    !eq(gft,"m16n8k32:a:s4") : !listsplat(llvm_i32_ty, 2),
    !eq(gft,"m16n8k32:b:u4") : [llvm_i32_ty],
    !eq(gft,"m16n8k32:b:s4") : [llvm_i32_ty],
    !eq(gft,"m16n8k32:c:s32") : !listsplat(llvm_i32_ty, 4),
    !eq(gft,"m16n8k32:d:s32") : !listsplat(llvm_i32_ty, 4),

    !eq(gft,"m16n8k64:a:u4") : !listsplat(llvm_i32_ty, 4),
    !eq(gft,"m16n8k64:a:s4") : !listsplat(llvm_i32_ty, 4),
    !eq(gft,"m16n8k64:b:u4") : !listsplat(llvm_i32_ty, 2),
    !eq(gft,"m16n8k64:b:s4") : !listsplat(llvm_i32_ty, 2),
    !eq(gft,"m16n8k64:c:s32") : !listsplat(llvm_i32_ty, 4),
    !eq(gft,"m16n8k64:d:s32") : !listsplat(llvm_i32_ty, 4),

    // wmma/mma b1 -> s32 @ m8n8k128(b1)
    !eq(gft,"m8n8k128:a:b1") : [llvm_i32_ty],
    !eq(gft,"m8n8k128:b:b1") : [llvm_i32_ty],
    !eq(gft,"m8n8k128:c:s32") : !listsplat(llvm_i32_ty, 2),
    !eq(gft,"m8n8k128:d:s32") : !listsplat(llvm_i32_ty, 2),

    !eq(gft,"m16n8k128:a:b1") : !listsplat(llvm_i32_ty, 2),
    !eq(gft,"m16n8k128:b:b1") : [llvm_i32_ty],
    !eq(gft,"m16n8k128:c:s32") : !listsplat(llvm_i32_ty, 4),
    !eq(gft,"m16n8k128:d:s32") : !listsplat(llvm_i32_ty, 4),

    !eq(gft,"m16n8k256:a:b1") : !listsplat(llvm_i32_ty, 4),
    !eq(gft,"m16n8k256:b:b1") : !listsplat(llvm_i32_ty, 2),
    !eq(gft,"m16n8k256:c:s32") : !listsplat(llvm_i32_ty, 4),
    !eq(gft,"m16n8k256:d:s32") : !listsplat(llvm_i32_ty, 4),

    // ldmatrix b16 -> s32 @ m8n8
    !eq(gft,"m8n8:x1:b16") : !listsplat(llvm_i32_ty, 1),
    !eq(gft,"m8n8:x2:b16") : !listsplat(llvm_i32_ty, 2),
    !eq(gft,"m8n8:x4:b16") : !listsplat(llvm_i32_ty, 4),
  );
}

class WMMA_NAME_LDST<string Op, WMMA_REGS Frag, string Layout, int WithStride> {
  string intr = "llvm.nvvm.wmma."
                # Frag.geom
                # "." # Op
                # "." # Frag.frag
                # "." # Layout
                # !if(WithStride, ".stride", "")
                # "." # Frag.ptx_elt_type
                ;
  // TODO(tra): record name should ideally use the same field order as the intrinsic.
  // E.g. string record = !subst("llvm", "int",
  //                      !subst(".", "_", llvm));
  string record = "int_nvvm_wmma_"
                # Frag.geom
                # "_" # Op
                # "_" # Frag.frag
                # "_" # Frag.ptx_elt_type
                # "_" # Layout
                # !if(WithStride, "_stride", "");
}

class MMA_SIGNATURE<WMMA_REGS A, WMMA_REGS B, WMMA_REGS C, WMMA_REGS D> {
  list<WMMA_REGS> id_frags = !cond(
     // FP16 ops are identified by accumulator & result type.
     !eq(A.ptx_elt_type, "f16") : [D, C],
     // other ops are identified by input types.
     !ne(A.ptx_elt_type, B.ptx_elt_type): [A, B],
     true: [A]
     );
   string ret = !foldl("", id_frags, a, b, !strconcat(a, ".", b.ptx_elt_type));
}

class WMMA_NAME<string ALayout, string BLayout, int Satfinite, string Rnd, string b1op,
                WMMA_REGS A, WMMA_REGS B, WMMA_REGS C, WMMA_REGS D> {
  string signature = MMA_SIGNATURE<A, B, C, D>.ret;
  string llvm = "llvm.nvvm.wmma."
                # A.geom
                # ".mma"
                # b1op
                # "." # ALayout
                # "." # BLayout
                # !if(!ne(Rnd, ""), !strconcat(".", Rnd), "")
                # signature
                # !if(Satfinite, ".satfinite", "");

  string record = !subst(".", "_",
                  !subst("llvm.", "int_", llvm));
}

class MMA_NAME<string ALayout, string BLayout, int Satfinite, string b1op,
               WMMA_REGS A, WMMA_REGS B, WMMA_REGS C, WMMA_REGS D> {
  string signature = MMA_SIGNATURE<A, B, C, D>.ret;
  string llvm = "llvm.nvvm.mma"
                # b1op
                # "." # A.geom
                # "." # ALayout
                # "." # BLayout
                # !if(Satfinite, ".satfinite", "")
                # signature;
  string record = !subst(".", "_",
                  !subst("llvm.", "int_", llvm));
}

class LDMATRIX_NAME<WMMA_REGS Frag, int Trans> {
  string intr = "llvm.nvvm.ldmatrix.sync.aligned"
                # "." # Frag.geom
                # "." # Frag.frag
                # !if(Trans, ".trans", "")
                # "." # Frag.ptx_elt_type
                ;
  string record = !subst(".", "_",
                  !subst("llvm.", "int_", intr));
}

// Generates list of 4-tuples of WMMA_REGS representing a valid MMA op.
//   Geom: list of supported geometries.
//   TypeN: PTX type of the corresponding fragment's element.
//   TypeB and TypeD may be empty if it must match that of TypeA or TypeC.
class MMA_OPS<list<string> Geom, list<string> TypeA, list<string> TypeB,
            list<string> TypeC, list<string> TypeD> {
  list<list<WMMA_REGS>> ret =
     !foldl([]<list<WMMA_REGS>>, Geom, t1, geom, !listconcat(t1,
     !foldl([]<list<WMMA_REGS>>, TypeA, t2, type_a, !listconcat(t2,
     !foldl([]<list<WMMA_REGS>>, !if(!size(TypeB), TypeB, [type_a]), t3, type_b, !listconcat(t3,
     !foldl([]<list<WMMA_REGS>>, TypeC, t4, type_c, !listconcat(t4,
     !foldl([]<list<WMMA_REGS>>, !if(!size(TypeD), TypeD, [type_c]), t5, type_d, !listconcat(t5,
            [[WMMA_REGS<geom, "a", type_a>,
              WMMA_REGS<geom, "b", type_b>,
              WMMA_REGS<geom, "c", type_c>,
              WMMA_REGS<geom, "d", type_d>]]))))))))));
   // Debugging aid for readable representation of the list above.
   list<list<string>> ops = !foreach(x, ret, [x[0].gft, x[1].gft, x[2].gft, x[3].gft]);
}

class MMA_LDST_OPS<list<string> Geom, list<string> Frags, list<string> Types> {
  list<WMMA_REGS> ret =
     !foldl([]<WMMA_REGS>, Geom, t1, geom, !listconcat(t1,
     !foldl([]<WMMA_REGS>, Frags, t2, frag, !listconcat(t2,
     !foldl([]<WMMA_REGS>, Types, t3, type, !listconcat(t3,
            [WMMA_REGS<geom, frag, type>]))))));
   // Debugging aid for readable representation of the list above.
   list<string> ops = !foreach(x, ret, x.gft);
}

class LDMATRIX_OPS<list<string> Geom, list<string> Frags, list<string> Types> {
  list<WMMA_REGS> ret =
     !foldl([]<WMMA_REGS>, Geom, t1, geom, !listconcat(t1,
     !foldl([]<WMMA_REGS>, Frags, t2, frag, !listconcat(t2,
     !foldl([]<WMMA_REGS>, Types, t3, type, !listconcat(t3,
            [WMMA_REGS<geom, frag, type>]))))));
   // Debugging aid for readable representation of the list above.
   list<string> ops = !foreach(x, ret, x.gft);
}

// Creates list of valid combinations of fragments. This is the main list that
// drives generation of corresponding intrinsics and instructions.
class NVVM_MMA_OPS {
  list<list<WMMA_REGS>> tf32_wmma_ops = MMA_OPS<
            ["m16n16k8"],
            ["tf32"], [], ["f32"], []>.ret;
  list<list<WMMA_REGS>> bf16_wmma_ops = MMA_OPS<
            ["m16n16k16", "m32n8k16", "m8n32k16"],
            ["bf16"], [], ["f32"], []>.ret;
  list<list<WMMA_REGS>> f64_wmma_ops = MMA_OPS<
            ["m8n8k4"],
            ["f64"], [], ["f64"], []>.ret;
  list<list<WMMA_REGS>> fp_wmma_ops = MMA_OPS<
            ["m16n16k16", "m32n8k16", "m8n32k16"],
            ["f16"], [], ["f16", "f32"], ["f16", "f32"]>.ret;
  list<list<WMMA_REGS>> int_wmma_ops = MMA_OPS<
            ["m16n16k16", "m32n8k16", "m8n32k16"],
            ["s8", "u8"], [], ["s32"], []>.ret;
  list<list<WMMA_REGS>> subint_wmma_ops = MMA_OPS<
            ["m8n8k32"],
            ["s4", "u4"], [], ["s32"], []>.ret;
  list<list<WMMA_REGS>> bit_wmma_ops = MMA_OPS<
            ["m8n8k128"],
            ["b1"], [], ["s32"], []>.ret;
  list<list<WMMA_REGS>> all_wmma_ops = !listconcat(
            tf32_wmma_ops, bf16_wmma_ops, f64_wmma_ops,
            fp_wmma_ops, int_wmma_ops, subint_wmma_ops, bit_wmma_ops);

  list<list<WMMA_REGS>> tf32_mma_ops = MMA_OPS<
            ["m16n8k4", "m16n8k8"],
            ["tf32"], [], ["f32"], []>.ret;
  list<list<WMMA_REGS>> bf16_mma_ops = MMA_OPS<
            ["m16n8k16", "m16n8k8"],
            ["bf16"], [], ["f32"], []>.ret;
  list<list<WMMA_REGS>> f64_mma_ops = MMA_OPS<
            ["m8n8k4"],
            ["f64"], [], ["f64"], []>.ret;
  list<list<WMMA_REGS>> fp_mma_ops = MMA_OPS<
            ["m8n8k4", "m16n8k8", "m16n8k16"],
            ["f16"], [], ["f16", "f32"], ["f16", "f32"]>.ret;
  list<list<WMMA_REGS>> int_mma_ops = MMA_OPS<
            ["m8n8k16", "m16n8k16", "m16n8k32"],
            ["s8", "u8"], ["s8", "u8"], ["s32"], []>.ret;
  list<list<WMMA_REGS>> subint_mma_ops = MMA_OPS<
            ["m8n8k32", "m16n8k32", "m16n8k64"],
            ["s4", "u4"], ["s4", "u4"], ["s32"], []>.ret;
  list<list<WMMA_REGS>> bit_mma_ops = MMA_OPS<
            ["m8n8k128", "m16n8k128", "m16n8k256"],
            ["b1"], [], ["s32"], []>.ret;
  list<list<WMMA_REGS>> all_mma_ops = !listconcat(
            tf32_mma_ops, bf16_mma_ops, f64_mma_ops,
            fp_mma_ops, int_mma_ops, subint_mma_ops, bit_mma_ops);

  list<WMMA_REGS> ldst_ab_ops = MMA_LDST_OPS<
            ["m16n16k16", "m32n8k16", "m8n32k16"],
            ["a", "b"], ["f16", "u8", "s8", "bf16"]>.ret;
  list<WMMA_REGS> ldst_cd_ops = MMA_LDST_OPS<
            ["m16n16k16", "m32n8k16", "m8n32k16"],
            ["c", "d"], ["f16", "f32", "s32"]>.ret;
  list<WMMA_REGS> ldst_tf32_ab_ops = MMA_LDST_OPS<
            ["m16n16k8"],
            ["a", "b"], ["tf32"]>.ret;
  list<WMMA_REGS> ldst_tf32_cd_ops = MMA_LDST_OPS<
            ["m16n16k8"],
            ["c", "d"], ["f32"]>.ret;
  list<WMMA_REGS> ldst_f64_abcd_ops = MMA_LDST_OPS<
            ["m8n8k4"],
            ["a", "b", "c", "d"], ["f64"]>.ret;
  list<WMMA_REGS> ldst_subint_ab_ops = MMA_LDST_OPS<
            ["m8n8k32"], ["a", "b"], ["s4","u4"]>.ret;
  list<WMMA_REGS> ldst_bit_ab_ops = MMA_LDST_OPS<
            ["m8n8k128"], ["a", "b"], ["b1"]>.ret;
  list<WMMA_REGS> ldst_subint_cd_ops = MMA_LDST_OPS<
            ["m8n8k32", "m8n8k128"],  ["c", "d"], ["s32"]>.ret;
  list<WMMA_REGS> all_ldst_ops = !listconcat(ldst_ab_ops, ldst_cd_ops,
                                             ldst_tf32_ab_ops,
                                             ldst_tf32_cd_ops,
                                             ldst_f64_abcd_ops,
                                             ldst_subint_ab_ops,
                                             ldst_bit_ab_ops,
                                             ldst_subint_cd_ops);
  // Separate A/B/C fragments (loads) from D (stores).
  list<WMMA_REGS> all_ld_ops = !filter(op, all_ldst_ops, !ne(op.frag, "d"));
  list<WMMA_REGS> all_st_ops = !filter(op, all_ldst_ops, !eq(op.frag, "d"));

  list<WMMA_REGS> ldmatrix_b16_ops = LDMATRIX_OPS<
    ["m8n8"], ["x1", "x2", "x4"], ["b16"]>.ret;
  list<WMMA_REGS> all_ldmatrix_ops = ldmatrix_b16_ops;
}

def NVVM_MMA_OPS : NVVM_MMA_OPS;

// Returns true if this combination of fragment and layout for WMMA load/store
// ops is supported; false otherwise.
// E.g.
// if NVVM_WMMA_LDST_SUPPORTED<...>.ret then
//   def : FOO<>; // The record will only be defined for supported ops.
//
class NVVM_WMMA_LDST_SUPPORTED<WMMA_REGS frag, string layout> {
  string f = frag.frag;
  string t = frag.ptx_elt_type;

  bit ret = !cond(
    // Sub-int load and store requires A fragment to be of row layout and B
    // fragments to be of column layout.
    !and(!or(!eq(t, "b1"),
             !eq(t, "u4"),
             !eq(t, "s4")),
         !or(!and(!eq(f, "a"),
                  !ne(layout, "row")),
             !and(!eq(f, "b"),
                  !ne(layout, "col")))) : false,
    true: true
  );
}

// Returns true if this combination of layout/satf/rnd for WMMA ops is
// supported; false otherwise.
// E.g.
// if NVVM_WMMA_SUPPORTED<...>.ret then
//   def : FOO<>; // The record will only be defined for supported ops.
//
class NVVM_WMMA_SUPPORTED<list<WMMA_REGS> frags, string layout_a, string layout_b, int satf, string rnd> {
  // WMMA ops check both layouts.
  string layout = layout_a # ":" # layout_b;
  string t = frags[0].ptx_elt_type;

  bit ret = !cond(
    // only f64 wmma functions support rnd options
    // any non f64 type that uses a rnd value is invalid
    !and(!ne(t, "f64"), !ne(rnd, "")) : false,

    // satf is only valid for select types
    !and(!eq(satf, 1),
         !ne(t, "s8"),
         !ne(t, "u8"),
         !ne(t, "s4"),
         !ne(t, "u4"),
         !ne(t, "f16")): false,

    // Sub-int wmma requires row/column layout
    !and(!or(!eq(t, "s4"),
             !eq(t, "u4"),
             !eq(t, "b1")),
         !ne(layout, "row:col")) : false,
    true: true
  );
}

class NVVM_MMA_B1OPS<list<WMMA_REGS> frags> {
  list<string> ret = !cond(
    !eq(frags[0].ptx_elt_type, "b1") : [".xor.popc", ".and.popc"],
    true: [""]
  );
}

// Returns true if this combination of layout/satf for MMA ops is supported;
// false otherwise.
// E.g.
// if NVVM_MMA_SUPPORTED<...>.ret then
//   def : FOO<>; // The record will only be defined for supported ops.
//
class NVVM_MMA_SUPPORTED<list<WMMA_REGS> frags, string layout_a, string layout_b, int satf> {
  // MMA ops check both layouts.
  string layout = layout_a # ":" # layout_b;
  string a_type = frags[0].ptx_elt_type;
  string b_type = frags[1].ptx_elt_type;
  string c_type = frags[2].ptx_elt_type;
  string d_type = frags[3].ptx_elt_type;
  string geom = frags[0].geom;

  // gcd is a shortcut used to identify instructions that depend on
  // geom+frag_c+frag_d.
  string gcd = geom # ":" # c_type # d_type;
  bit ret = !cond(

    // Limit satf to valid types
    !and(!eq(satf, 1),
         !ne(a_type, "s8"),
         !ne(a_type, "u8"),
         !ne(a_type, "s4"),
         !ne(a_type, "u4")): false,

    // m8n8k4 has no C=f32 D=f16 variant.
    !eq(gcd, "m8n8k4:f32f16"): false,

    // only m8n8k4 for f16 does not require row:col layout
    !and(!ne(layout, "row:col"),
         !or(!ne(geom, "m8n8k4"),
             !ne(a_type, "f16"))) : false,

    // m16n8k8 requires A and B to be the same type and C and D to be the same
    // type.
    !and(!eq(geom, "m16n8k8"),
         !or(!ne(a_type, b_type),
             !ne(c_type, d_type))): false,

    // m16n8k8 requires C and D to be the same type.
    !and(!eq(geom, "m16n8k8"),
         !ne(c_type, d_type)): false,

    // All other are OK.
    true: true
  );
}

// Returns true if the fragment is valid for ldmatrix ops is supported;
// false otherwise.
// E.g.
// if NVVM_LDMATRIX_SUPPORTED<...>.ret then
//   def : FOO<>; // The record will only be defined for supported ops.
//
class NVVM_LDMATRIX_SUPPORTED<WMMA_REGS frag> {
  string g = frag.geom;
  string t = frag.ptx_elt_type;

  bit ret = !cond(
    // Only currently support m8n8 and b16
    !and(!eq(g, "m8n8"), !eq(t, "b16")): true,
    true: false
  );
}

class SHFL_INFO<bit sync, string mode, string type, bit return_pred> {
  string Suffix = !if(sync, "sync_", "")
                  # mode # "_"
                  # type
                  # !if(return_pred, "p", "");

  string Name = "int_nvvm_shfl_" # Suffix;
  string Builtin = "__nvvm_shfl_" # Suffix;
  string IntrName = "llvm.nvvm.shfl." # !subst("_",".", Suffix);
  bit withGccBuiltin = !not(return_pred);
  bit withoutGccBuiltin = return_pred;
  LLVMType OpType = !cond(
    !eq(type,"i32"): llvm_i32_ty,
    !eq(type,"f32"): llvm_float_ty);
  list<LLVMType> RetTy = !if(return_pred, [OpType, llvm_i1_ty], [OpType]);
  list<LLVMType> ArgsTy = !if(sync,
    [llvm_i32_ty, OpType, llvm_i32_ty, llvm_i32_ty],
    [OpType, llvm_i32_ty, llvm_i32_ty]);
}

let TargetPrefix = "nvvm" in {
  def int_nvvm_prmt : GCCBuiltin<"__nvvm_prmt">,
      DefaultAttrsIntrinsic<[llvm_i32_ty], [llvm_i32_ty, llvm_i32_ty, llvm_i32_ty],
        [IntrNoMem, Commutative]>;

//
// Min Max
//

  def int_nvvm_fmin_f : GCCBuiltin<"__nvvm_fmin_f">,
      DefaultAttrsIntrinsic<[llvm_float_ty], [llvm_float_ty, llvm_float_ty],
        [IntrNoMem, IntrSpeculatable, Commutative]>;
  def int_nvvm_fmin_ftz_f : GCCBuiltin<"__nvvm_fmin_ftz_f">,
      DefaultAttrsIntrinsic<[llvm_float_ty], [llvm_float_ty, llvm_float_ty],
        [IntrNoMem, IntrSpeculatable, Commutative]>;

  def int_nvvm_fmax_f : GCCBuiltin<"__nvvm_fmax_f">,
      DefaultAttrsIntrinsic<[llvm_float_ty], [llvm_float_ty, llvm_float_ty]
        , [IntrNoMem, IntrSpeculatable, Commutative]>;
  def int_nvvm_fmax_ftz_f : GCCBuiltin<"__nvvm_fmax_ftz_f">,
      DefaultAttrsIntrinsic<[llvm_float_ty], [llvm_float_ty, llvm_float_ty],
        [IntrNoMem, IntrSpeculatable, Commutative]>;

  def int_nvvm_fmin_d : GCCBuiltin<"__nvvm_fmin_d">,
      DefaultAttrsIntrinsic<[llvm_double_ty], [llvm_double_ty, llvm_double_ty],
        [IntrNoMem, IntrSpeculatable, Commutative]>;
  def int_nvvm_fmax_d : GCCBuiltin<"__nvvm_fmax_d">,
      DefaultAttrsIntrinsic<[llvm_double_ty], [llvm_double_ty, llvm_double_ty],
        [IntrNoMem, IntrSpeculatable, Commutative]>;

//
// Multiplication
//

  def int_nvvm_mulhi_i : GCCBuiltin<"__nvvm_mulhi_i">,
      DefaultAttrsIntrinsic<[llvm_i32_ty], [llvm_i32_ty, llvm_i32_ty],
        [IntrNoMem, IntrSpeculatable, Commutative]>;
  def int_nvvm_mulhi_ui : GCCBuiltin<"__nvvm_mulhi_ui">,
      DefaultAttrsIntrinsic<[llvm_i32_ty], [llvm_i32_ty, llvm_i32_ty],
        [IntrNoMem, IntrSpeculatable, Commutative]>;

  def int_nvvm_mulhi_ll : GCCBuiltin<"__nvvm_mulhi_ll">,
      DefaultAttrsIntrinsic<[llvm_i64_ty], [llvm_i64_ty, llvm_i64_ty],
        [IntrNoMem, IntrSpeculatable, Commutative]>;
  def int_nvvm_mulhi_ull : GCCBuiltin<"__nvvm_mulhi_ull">,
      DefaultAttrsIntrinsic<[llvm_i64_ty], [llvm_i64_ty, llvm_i64_ty],
        [IntrNoMem, IntrSpeculatable, Commutative]>;

  def int_nvvm_mul_rn_ftz_f : GCCBuiltin<"__nvvm_mul_rn_ftz_f">,
      DefaultAttrsIntrinsic<[llvm_float_ty], [llvm_float_ty, llvm_float_ty],
        [IntrNoMem, IntrSpeculatable, Commutative]>;
  def int_nvvm_mul_rn_f : GCCBuiltin<"__nvvm_mul_rn_f">,
      DefaultAttrsIntrinsic<[llvm_float_ty], [llvm_float_ty, llvm_float_ty],
        [IntrNoMem, IntrSpeculatable, Commutative]>;
  def int_nvvm_mul_rz_ftz_f : GCCBuiltin<"__nvvm_mul_rz_ftz_f">,
      DefaultAttrsIntrinsic<[llvm_float_ty], [llvm_float_ty, llvm_float_ty],
        [IntrNoMem, IntrSpeculatable, Commutative]>;
  def int_nvvm_mul_rz_f : GCCBuiltin<"__nvvm_mul_rz_f">,
      DefaultAttrsIntrinsic<[llvm_float_ty], [llvm_float_ty, llvm_float_ty],
        [IntrNoMem, IntrSpeculatable, Commutative]>;
  def int_nvvm_mul_rm_ftz_f : GCCBuiltin<"__nvvm_mul_rm_ftz_f">,
      DefaultAttrsIntrinsic<[llvm_float_ty], [llvm_float_ty, llvm_float_ty],
        [IntrNoMem, IntrSpeculatable, Commutative]>;
  def int_nvvm_mul_rm_f : GCCBuiltin<"__nvvm_mul_rm_f">,
      DefaultAttrsIntrinsic<[llvm_float_ty], [llvm_float_ty, llvm_float_ty],
        [IntrNoMem, IntrSpeculatable, Commutative]>;
  def int_nvvm_mul_rp_ftz_f : GCCBuiltin<"__nvvm_mul_rp_ftz_f">,
      DefaultAttrsIntrinsic<[llvm_float_ty], [llvm_float_ty, llvm_float_ty],
        [IntrNoMem, IntrSpeculatable, Commutative]>;
  def int_nvvm_mul_rp_f : GCCBuiltin<"__nvvm_mul_rp_f">,
      DefaultAttrsIntrinsic<[llvm_float_ty], [llvm_float_ty, llvm_float_ty],
        [IntrNoMem, IntrSpeculatable, Commutative]>;

  def int_nvvm_mul_rn_d : GCCBuiltin<"__nvvm_mul_rn_d">,
      DefaultAttrsIntrinsic<[llvm_double_ty], [llvm_double_ty, llvm_double_ty],
        [IntrNoMem, IntrSpeculatable, Commutative]>;
  def int_nvvm_mul_rz_d : GCCBuiltin<"__nvvm_mul_rz_d">,
      DefaultAttrsIntrinsic<[llvm_double_ty], [llvm_double_ty, llvm_double_ty],
        [IntrNoMem, IntrSpeculatable, Commutative]>;
  def int_nvvm_mul_rm_d : GCCBuiltin<"__nvvm_mul_rm_d">,
      DefaultAttrsIntrinsic<[llvm_double_ty], [llvm_double_ty, llvm_double_ty],
        [IntrNoMem, IntrSpeculatable, Commutative]>;
  def int_nvvm_mul_rp_d : GCCBuiltin<"__nvvm_mul_rp_d">,
      DefaultAttrsIntrinsic<[llvm_double_ty], [llvm_double_ty, llvm_double_ty],
        [IntrNoMem, IntrSpeculatable, Commutative]>;

  def int_nvvm_mul24_i : GCCBuiltin<"__nvvm_mul24_i">,
      DefaultAttrsIntrinsic<[llvm_i32_ty], [llvm_i32_ty, llvm_i32_ty],
        [IntrNoMem, IntrSpeculatable, Commutative]>;
  def int_nvvm_mul24_ui : GCCBuiltin<"__nvvm_mul24_ui">,
      DefaultAttrsIntrinsic<[llvm_i32_ty], [llvm_i32_ty, llvm_i32_ty],
        [IntrNoMem, IntrSpeculatable, Commutative]>;

//
// Div
//

  def int_nvvm_div_approx_ftz_f : GCCBuiltin<"__nvvm_div_approx_ftz_f">,
      DefaultAttrsIntrinsic<[llvm_float_ty], [llvm_float_ty, llvm_float_ty],
        [IntrNoMem]>;
  def int_nvvm_div_approx_f : GCCBuiltin<"__nvvm_div_approx_f">,
      DefaultAttrsIntrinsic<[llvm_float_ty], [llvm_float_ty, llvm_float_ty],
        [IntrNoMem]>;

  def int_nvvm_div_rn_ftz_f : GCCBuiltin<"__nvvm_div_rn_ftz_f">,
      DefaultAttrsIntrinsic<[llvm_float_ty], [llvm_float_ty, llvm_float_ty],
        [IntrNoMem]>;
  def int_nvvm_div_rn_f : GCCBuiltin<"__nvvm_div_rn_f">,
      DefaultAttrsIntrinsic<[llvm_float_ty], [llvm_float_ty, llvm_float_ty],
        [IntrNoMem]>;

  def int_nvvm_div_rz_ftz_f : GCCBuiltin<"__nvvm_div_rz_ftz_f">,
      DefaultAttrsIntrinsic<[llvm_float_ty], [llvm_float_ty, llvm_float_ty],
        [IntrNoMem]>;
  def int_nvvm_div_rz_f : GCCBuiltin<"__nvvm_div_rz_f">,
      DefaultAttrsIntrinsic<[llvm_float_ty], [llvm_float_ty, llvm_float_ty],
        [IntrNoMem]>;

  def int_nvvm_div_rm_ftz_f : GCCBuiltin<"__nvvm_div_rm_ftz_f">,
      DefaultAttrsIntrinsic<[llvm_float_ty], [llvm_float_ty, llvm_float_ty],
        [IntrNoMem]>;
  def int_nvvm_div_rm_f : GCCBuiltin<"__nvvm_div_rm_f">,
      DefaultAttrsIntrinsic<[llvm_float_ty], [llvm_float_ty, llvm_float_ty],
        [IntrNoMem]>;

  def int_nvvm_div_rp_ftz_f : GCCBuiltin<"__nvvm_div_rp_ftz_f">,
      DefaultAttrsIntrinsic<[llvm_float_ty], [llvm_float_ty, llvm_float_ty],
        [IntrNoMem]>;
  def int_nvvm_div_rp_f : GCCBuiltin<"__nvvm_div_rp_f">,
      DefaultAttrsIntrinsic<[llvm_float_ty], [llvm_float_ty, llvm_float_ty],
        [IntrNoMem]>;

  def int_nvvm_div_rn_d : GCCBuiltin<"__nvvm_div_rn_d">,
      DefaultAttrsIntrinsic<[llvm_double_ty], [llvm_double_ty, llvm_double_ty],
        [IntrNoMem]>;
  def int_nvvm_div_rz_d : GCCBuiltin<"__nvvm_div_rz_d">,
      DefaultAttrsIntrinsic<[llvm_double_ty], [llvm_double_ty, llvm_double_ty],
        [IntrNoMem]>;
  def int_nvvm_div_rm_d : GCCBuiltin<"__nvvm_div_rm_d">,
      DefaultAttrsIntrinsic<[llvm_double_ty], [llvm_double_ty, llvm_double_ty],
        [IntrNoMem]>;
  def int_nvvm_div_rp_d : GCCBuiltin<"__nvvm_div_rp_d">,
      DefaultAttrsIntrinsic<[llvm_double_ty], [llvm_double_ty, llvm_double_ty],
        [IntrNoMem]>;

//
// Sad
//

  def int_nvvm_sad_i : GCCBuiltin<"__nvvm_sad_i">,
      DefaultAttrsIntrinsic<[llvm_i32_ty], [llvm_i32_ty, llvm_i32_ty, llvm_i32_ty],
        [IntrNoMem, Commutative]>;
  def int_nvvm_sad_ui : GCCBuiltin<"__nvvm_sad_ui">,
      DefaultAttrsIntrinsic<[llvm_i32_ty], [llvm_i32_ty, llvm_i32_ty, llvm_i32_ty],
        [IntrNoMem, Commutative]>;

//
// Floor  Ceil
//

  def int_nvvm_floor_ftz_f : GCCBuiltin<"__nvvm_floor_ftz_f">,
      DefaultAttrsIntrinsic<[llvm_float_ty], [llvm_float_ty], [IntrNoMem, IntrSpeculatable]>;
  def int_nvvm_floor_f : GCCBuiltin<"__nvvm_floor_f">,
      DefaultAttrsIntrinsic<[llvm_float_ty], [llvm_float_ty], [IntrNoMem, IntrSpeculatable]>;
  def int_nvvm_floor_d : GCCBuiltin<"__nvvm_floor_d">,
      DefaultAttrsIntrinsic<[llvm_double_ty], [llvm_double_ty], [IntrNoMem, IntrSpeculatable]>;

  def int_nvvm_ceil_ftz_f : GCCBuiltin<"__nvvm_ceil_ftz_f">,
      DefaultAttrsIntrinsic<[llvm_float_ty], [llvm_float_ty], [IntrNoMem, IntrSpeculatable]>;
  def int_nvvm_ceil_f : GCCBuiltin<"__nvvm_ceil_f">,
      DefaultAttrsIntrinsic<[llvm_float_ty], [llvm_float_ty], [IntrNoMem, IntrSpeculatable]>;
  def int_nvvm_ceil_d : GCCBuiltin<"__nvvm_ceil_d">,
      DefaultAttrsIntrinsic<[llvm_double_ty], [llvm_double_ty], [IntrNoMem, IntrSpeculatable]>;

//
// Abs
//

  def int_nvvm_fabs_ftz_f : GCCBuiltin<"__nvvm_fabs_ftz_f">,
      DefaultAttrsIntrinsic<[llvm_float_ty], [llvm_float_ty], [IntrNoMem, IntrSpeculatable]>;
  def int_nvvm_fabs_f : GCCBuiltin<"__nvvm_fabs_f">,
      DefaultAttrsIntrinsic<[llvm_float_ty], [llvm_float_ty], [IntrNoMem, IntrSpeculatable]>;
  def int_nvvm_fabs_d : GCCBuiltin<"__nvvm_fabs_d">,
      DefaultAttrsIntrinsic<[llvm_double_ty], [llvm_double_ty], [IntrNoMem, IntrSpeculatable]>;

//
// Round
//

  def int_nvvm_round_ftz_f : GCCBuiltin<"__nvvm_round_ftz_f">,
      DefaultAttrsIntrinsic<[llvm_float_ty], [llvm_float_ty], [IntrNoMem, IntrSpeculatable]>;
  def int_nvvm_round_f : GCCBuiltin<"__nvvm_round_f">,
      DefaultAttrsIntrinsic<[llvm_float_ty], [llvm_float_ty], [IntrNoMem, IntrSpeculatable]>;

  def int_nvvm_round_d : GCCBuiltin<"__nvvm_round_d">,
      DefaultAttrsIntrinsic<[llvm_double_ty], [llvm_double_ty], [IntrNoMem, IntrSpeculatable]>;

//
// Trunc
//

  def int_nvvm_trunc_ftz_f : GCCBuiltin<"__nvvm_trunc_ftz_f">,
      DefaultAttrsIntrinsic<[llvm_float_ty], [llvm_float_ty], [IntrNoMem, IntrSpeculatable]>;
  def int_nvvm_trunc_f : GCCBuiltin<"__nvvm_trunc_f">,
      DefaultAttrsIntrinsic<[llvm_float_ty], [llvm_float_ty], [IntrNoMem, IntrSpeculatable]>;

  def int_nvvm_trunc_d : GCCBuiltin<"__nvvm_trunc_d">,
      DefaultAttrsIntrinsic<[llvm_double_ty], [llvm_double_ty], [IntrNoMem, IntrSpeculatable]>;

//
// Saturate
//

  def int_nvvm_saturate_ftz_f : GCCBuiltin<"__nvvm_saturate_ftz_f">,
      DefaultAttrsIntrinsic<[llvm_float_ty], [llvm_float_ty], [IntrNoMem, IntrSpeculatable]>;
  def int_nvvm_saturate_f : GCCBuiltin<"__nvvm_saturate_f">,
      DefaultAttrsIntrinsic<[llvm_float_ty], [llvm_float_ty], [IntrNoMem, IntrSpeculatable]>;

  def int_nvvm_saturate_d : GCCBuiltin<"__nvvm_saturate_d">,
      DefaultAttrsIntrinsic<[llvm_double_ty], [llvm_double_ty], [IntrNoMem, IntrSpeculatable]>;

//
// Exp2  Log2
//

  def int_nvvm_ex2_approx_ftz_f : GCCBuiltin<"__nvvm_ex2_approx_ftz_f">,
      DefaultAttrsIntrinsic<[llvm_float_ty], [llvm_float_ty], [IntrNoMem]>;
  def int_nvvm_ex2_approx_f : GCCBuiltin<"__nvvm_ex2_approx_f">,
      DefaultAttrsIntrinsic<[llvm_float_ty], [llvm_float_ty], [IntrNoMem]>;
  def int_nvvm_ex2_approx_d : GCCBuiltin<"__nvvm_ex2_approx_d">,
      DefaultAttrsIntrinsic<[llvm_double_ty], [llvm_double_ty], [IntrNoMem]>;

  def int_nvvm_lg2_approx_ftz_f : GCCBuiltin<"__nvvm_lg2_approx_ftz_f">,
      DefaultAttrsIntrinsic<[llvm_float_ty], [llvm_float_ty], [IntrNoMem]>;
  def int_nvvm_lg2_approx_f : GCCBuiltin<"__nvvm_lg2_approx_f">,
      DefaultAttrsIntrinsic<[llvm_float_ty], [llvm_float_ty], [IntrNoMem]>;
  def int_nvvm_lg2_approx_d : GCCBuiltin<"__nvvm_lg2_approx_d">,
      DefaultAttrsIntrinsic<[llvm_double_ty], [llvm_double_ty], [IntrNoMem]>;

//
// Sin  Cos
//

  def int_nvvm_sin_approx_ftz_f : GCCBuiltin<"__nvvm_sin_approx_ftz_f">,
      DefaultAttrsIntrinsic<[llvm_float_ty], [llvm_float_ty], [IntrNoMem]>;
  def int_nvvm_sin_approx_f : GCCBuiltin<"__nvvm_sin_approx_f">,
      DefaultAttrsIntrinsic<[llvm_float_ty], [llvm_float_ty], [IntrNoMem]>;

  def int_nvvm_cos_approx_ftz_f : GCCBuiltin<"__nvvm_cos_approx_ftz_f">,
      DefaultAttrsIntrinsic<[llvm_float_ty], [llvm_float_ty], [IntrNoMem]>;
  def int_nvvm_cos_approx_f : GCCBuiltin<"__nvvm_cos_approx_f">,
      DefaultAttrsIntrinsic<[llvm_float_ty], [llvm_float_ty], [IntrNoMem]>;

//
// Fma
//

  def int_nvvm_fma_rn_ftz_f : GCCBuiltin<"__nvvm_fma_rn_ftz_f">,
      DefaultAttrsIntrinsic<[llvm_float_ty], [llvm_float_ty, llvm_float_ty, llvm_float_ty],
        [IntrNoMem, IntrSpeculatable]>;
  def int_nvvm_fma_rn_f : GCCBuiltin<"__nvvm_fma_rn_f">,
      DefaultAttrsIntrinsic<[llvm_float_ty], [llvm_float_ty, llvm_float_ty, llvm_float_ty],
        [IntrNoMem, IntrSpeculatable]>;
  def int_nvvm_fma_rz_ftz_f : GCCBuiltin<"__nvvm_fma_rz_ftz_f">,
      DefaultAttrsIntrinsic<[llvm_float_ty], [llvm_float_ty, llvm_float_ty, llvm_float_ty],
        [IntrNoMem, IntrSpeculatable]>;
  def int_nvvm_fma_rz_f : GCCBuiltin<"__nvvm_fma_rz_f">,
      DefaultAttrsIntrinsic<[llvm_float_ty], [llvm_float_ty, llvm_float_ty, llvm_float_ty],
        [IntrNoMem, IntrSpeculatable]>;
  def int_nvvm_fma_rm_ftz_f : GCCBuiltin<"__nvvm_fma_rm_ftz_f">,
      DefaultAttrsIntrinsic<[llvm_float_ty], [llvm_float_ty, llvm_float_ty, llvm_float_ty],
        [IntrNoMem, IntrSpeculatable]>;
  def int_nvvm_fma_rm_f : GCCBuiltin<"__nvvm_fma_rm_f">,
      DefaultAttrsIntrinsic<[llvm_float_ty], [llvm_float_ty, llvm_float_ty, llvm_float_ty],
        [IntrNoMem, IntrSpeculatable]>;
  def int_nvvm_fma_rp_ftz_f : GCCBuiltin<"__nvvm_fma_rp_ftz_f">,
      DefaultAttrsIntrinsic<[llvm_float_ty], [llvm_float_ty, llvm_float_ty, llvm_float_ty],
        [IntrNoMem, IntrSpeculatable]>;
  def int_nvvm_fma_rp_f : GCCBuiltin<"__nvvm_fma_rp_f">,
      DefaultAttrsIntrinsic<[llvm_float_ty], [llvm_float_ty, llvm_float_ty, llvm_float_ty],
        [IntrNoMem, IntrSpeculatable]>;

  def int_nvvm_fma_rn_d : GCCBuiltin<"__nvvm_fma_rn_d">,
      DefaultAttrsIntrinsic<[llvm_double_ty],
        [llvm_double_ty, llvm_double_ty, llvm_double_ty],
        [IntrNoMem, IntrSpeculatable]>;
  def int_nvvm_fma_rz_d : GCCBuiltin<"__nvvm_fma_rz_d">,
      DefaultAttrsIntrinsic<[llvm_double_ty],
        [llvm_double_ty, llvm_double_ty, llvm_double_ty],
        [IntrNoMem, IntrSpeculatable]>;
  def int_nvvm_fma_rm_d : GCCBuiltin<"__nvvm_fma_rm_d">,
      DefaultAttrsIntrinsic<[llvm_double_ty],
        [llvm_double_ty, llvm_double_ty, llvm_double_ty],
        [IntrNoMem, IntrSpeculatable]>;
  def int_nvvm_fma_rp_d : GCCBuiltin<"__nvvm_fma_rp_d">,
      DefaultAttrsIntrinsic<[llvm_double_ty],
        [llvm_double_ty, llvm_double_ty, llvm_double_ty],
        [IntrNoMem, IntrSpeculatable]>;

//
// Rcp
//

  def int_nvvm_rcp_rn_ftz_f : GCCBuiltin<"__nvvm_rcp_rn_ftz_f">,
      DefaultAttrsIntrinsic<[llvm_float_ty], [llvm_float_ty], [IntrNoMem]>;
  def int_nvvm_rcp_rn_f : GCCBuiltin<"__nvvm_rcp_rn_f">,
      DefaultAttrsIntrinsic<[llvm_float_ty], [llvm_float_ty], [IntrNoMem]>;
  def int_nvvm_rcp_rz_ftz_f : GCCBuiltin<"__nvvm_rcp_rz_ftz_f">,
      DefaultAttrsIntrinsic<[llvm_float_ty], [llvm_float_ty], [IntrNoMem]>;
  def int_nvvm_rcp_rz_f : GCCBuiltin<"__nvvm_rcp_rz_f">,
      DefaultAttrsIntrinsic<[llvm_float_ty], [llvm_float_ty], [IntrNoMem]>;
  def int_nvvm_rcp_rm_ftz_f : GCCBuiltin<"__nvvm_rcp_rm_ftz_f">,
      DefaultAttrsIntrinsic<[llvm_float_ty], [llvm_float_ty], [IntrNoMem]>;
  def int_nvvm_rcp_rm_f : GCCBuiltin<"__nvvm_rcp_rm_f">,
      DefaultAttrsIntrinsic<[llvm_float_ty], [llvm_float_ty], [IntrNoMem]>;
  def int_nvvm_rcp_rp_ftz_f : GCCBuiltin<"__nvvm_rcp_rp_ftz_f">,
      DefaultAttrsIntrinsic<[llvm_float_ty], [llvm_float_ty], [IntrNoMem]>;
  def int_nvvm_rcp_rp_f : GCCBuiltin<"__nvvm_rcp_rp_f">,
      DefaultAttrsIntrinsic<[llvm_float_ty], [llvm_float_ty], [IntrNoMem]>;

  def int_nvvm_rcp_rn_d : GCCBuiltin<"__nvvm_rcp_rn_d">,
      DefaultAttrsIntrinsic<[llvm_double_ty], [llvm_double_ty], [IntrNoMem]>;
  def int_nvvm_rcp_rz_d : GCCBuiltin<"__nvvm_rcp_rz_d">,
      DefaultAttrsIntrinsic<[llvm_double_ty], [llvm_double_ty], [IntrNoMem]>;
  def int_nvvm_rcp_rm_d : GCCBuiltin<"__nvvm_rcp_rm_d">,
      DefaultAttrsIntrinsic<[llvm_double_ty], [llvm_double_ty], [IntrNoMem]>;
  def int_nvvm_rcp_rp_d : GCCBuiltin<"__nvvm_rcp_rp_d">,
      DefaultAttrsIntrinsic<[llvm_double_ty], [llvm_double_ty], [IntrNoMem]>;

  def int_nvvm_rcp_approx_ftz_d : GCCBuiltin<"__nvvm_rcp_approx_ftz_d">,
      DefaultAttrsIntrinsic<[llvm_double_ty], [llvm_double_ty], [IntrNoMem]>;

//
// Sqrt
//

  def int_nvvm_sqrt_f : GCCBuiltin<"__nvvm_sqrt_f">,
      DefaultAttrsIntrinsic<[llvm_float_ty], [llvm_float_ty], [IntrNoMem]>;
  def int_nvvm_sqrt_rn_ftz_f : GCCBuiltin<"__nvvm_sqrt_rn_ftz_f">,
      DefaultAttrsIntrinsic<[llvm_float_ty], [llvm_float_ty], [IntrNoMem]>;
  def int_nvvm_sqrt_rn_f : GCCBuiltin<"__nvvm_sqrt_rn_f">,
      DefaultAttrsIntrinsic<[llvm_float_ty], [llvm_float_ty], [IntrNoMem]>;
  def int_nvvm_sqrt_rz_ftz_f : GCCBuiltin<"__nvvm_sqrt_rz_ftz_f">,
      DefaultAttrsIntrinsic<[llvm_float_ty], [llvm_float_ty], [IntrNoMem]>;
  def int_nvvm_sqrt_rz_f : GCCBuiltin<"__nvvm_sqrt_rz_f">,
      DefaultAttrsIntrinsic<[llvm_float_ty], [llvm_float_ty], [IntrNoMem]>;
  def int_nvvm_sqrt_rm_ftz_f : GCCBuiltin<"__nvvm_sqrt_rm_ftz_f">,
      DefaultAttrsIntrinsic<[llvm_float_ty], [llvm_float_ty], [IntrNoMem]>;
  def int_nvvm_sqrt_rm_f : GCCBuiltin<"__nvvm_sqrt_rm_f">,
      DefaultAttrsIntrinsic<[llvm_float_ty], [llvm_float_ty], [IntrNoMem]>;
  def int_nvvm_sqrt_rp_ftz_f : GCCBuiltin<"__nvvm_sqrt_rp_ftz_f">,
      DefaultAttrsIntrinsic<[llvm_float_ty], [llvm_float_ty], [IntrNoMem]>;
  def int_nvvm_sqrt_rp_f : GCCBuiltin<"__nvvm_sqrt_rp_f">,
      DefaultAttrsIntrinsic<[llvm_float_ty], [llvm_float_ty], [IntrNoMem]>;
  def int_nvvm_sqrt_approx_ftz_f : GCCBuiltin<"__nvvm_sqrt_approx_ftz_f">,
      DefaultAttrsIntrinsic<[llvm_float_ty], [llvm_float_ty], [IntrNoMem]>;
  def int_nvvm_sqrt_approx_f : GCCBuiltin<"__nvvm_sqrt_approx_f">,
      DefaultAttrsIntrinsic<[llvm_float_ty], [llvm_float_ty], [IntrNoMem]>;

  def int_nvvm_sqrt_rn_d : GCCBuiltin<"__nvvm_sqrt_rn_d">,
      DefaultAttrsIntrinsic<[llvm_double_ty], [llvm_double_ty], [IntrNoMem]>;
  def int_nvvm_sqrt_rz_d : GCCBuiltin<"__nvvm_sqrt_rz_d">,
      DefaultAttrsIntrinsic<[llvm_double_ty], [llvm_double_ty], [IntrNoMem]>;
  def int_nvvm_sqrt_rm_d : GCCBuiltin<"__nvvm_sqrt_rm_d">,
      DefaultAttrsIntrinsic<[llvm_double_ty], [llvm_double_ty], [IntrNoMem]>;
  def int_nvvm_sqrt_rp_d : GCCBuiltin<"__nvvm_sqrt_rp_d">,
      DefaultAttrsIntrinsic<[llvm_double_ty], [llvm_double_ty], [IntrNoMem]>;

//
// Rsqrt
//

  def int_nvvm_rsqrt_approx_ftz_f : GCCBuiltin<"__nvvm_rsqrt_approx_ftz_f">,
      DefaultAttrsIntrinsic<[llvm_float_ty], [llvm_float_ty], [IntrNoMem]>;
  def int_nvvm_rsqrt_approx_f : GCCBuiltin<"__nvvm_rsqrt_approx_f">,
      DefaultAttrsIntrinsic<[llvm_float_ty], [llvm_float_ty], [IntrNoMem]>;
  def int_nvvm_rsqrt_approx_d : GCCBuiltin<"__nvvm_rsqrt_approx_d">,
      DefaultAttrsIntrinsic<[llvm_double_ty], [llvm_double_ty], [IntrNoMem]>;

//
// Add
//

  def int_nvvm_add_rn_ftz_f : GCCBuiltin<"__nvvm_add_rn_ftz_f">,
      DefaultAttrsIntrinsic<[llvm_float_ty], [llvm_float_ty, llvm_float_ty],
        [IntrNoMem, IntrSpeculatable, Commutative]>;
  def int_nvvm_add_rn_f : GCCBuiltin<"__nvvm_add_rn_f">,
      DefaultAttrsIntrinsic<[llvm_float_ty], [llvm_float_ty, llvm_float_ty],
        [IntrNoMem, IntrSpeculatable, Commutative]>;
  def int_nvvm_add_rz_ftz_f : GCCBuiltin<"__nvvm_add_rz_ftz_f">,
      DefaultAttrsIntrinsic<[llvm_float_ty], [llvm_float_ty, llvm_float_ty],
        [IntrNoMem, IntrSpeculatable, Commutative]>;
  def int_nvvm_add_rz_f : GCCBuiltin<"__nvvm_add_rz_f">,
      DefaultAttrsIntrinsic<[llvm_float_ty], [llvm_float_ty, llvm_float_ty],
        [IntrNoMem, IntrSpeculatable, Commutative]>;
  def int_nvvm_add_rm_ftz_f : GCCBuiltin<"__nvvm_add_rm_ftz_f">,
      DefaultAttrsIntrinsic<[llvm_float_ty], [llvm_float_ty, llvm_float_ty],
        [IntrNoMem, IntrSpeculatable, Commutative]>;
  def int_nvvm_add_rm_f : GCCBuiltin<"__nvvm_add_rm_f">,
      DefaultAttrsIntrinsic<[llvm_float_ty], [llvm_float_ty, llvm_float_ty],
        [IntrNoMem, IntrSpeculatable, Commutative]>;
  def int_nvvm_add_rp_ftz_f : GCCBuiltin<"__nvvm_add_rp_ftz_f">,
      DefaultAttrsIntrinsic<[llvm_float_ty], [llvm_float_ty, llvm_float_ty],
        [IntrNoMem, IntrSpeculatable, Commutative]>;
  def int_nvvm_add_rp_f : GCCBuiltin<"__nvvm_add_rp_f">,
      DefaultAttrsIntrinsic<[llvm_float_ty], [llvm_float_ty, llvm_float_ty],
        [IntrNoMem, IntrSpeculatable, Commutative]>;

  def int_nvvm_add_rn_d : GCCBuiltin<"__nvvm_add_rn_d">,
      DefaultAttrsIntrinsic<[llvm_double_ty], [llvm_double_ty, llvm_double_ty],
        [IntrNoMem, IntrSpeculatable, Commutative]>;
  def int_nvvm_add_rz_d : GCCBuiltin<"__nvvm_add_rz_d">,
      DefaultAttrsIntrinsic<[llvm_double_ty], [llvm_double_ty, llvm_double_ty],
        [IntrNoMem, IntrSpeculatable, Commutative]>;
  def int_nvvm_add_rm_d : GCCBuiltin<"__nvvm_add_rm_d">,
      DefaultAttrsIntrinsic<[llvm_double_ty], [llvm_double_ty, llvm_double_ty],
        [IntrNoMem, IntrSpeculatable, Commutative]>;
  def int_nvvm_add_rp_d : GCCBuiltin<"__nvvm_add_rp_d">,
      DefaultAttrsIntrinsic<[llvm_double_ty], [llvm_double_ty, llvm_double_ty],
        [IntrNoMem, IntrSpeculatable, Commutative]>;

//
// Convert
//

  def int_nvvm_d2f_rn_ftz : GCCBuiltin<"__nvvm_d2f_rn_ftz">,
      DefaultAttrsIntrinsic<[llvm_float_ty], [llvm_double_ty], [IntrNoMem, IntrSpeculatable]>;
  def int_nvvm_d2f_rn : GCCBuiltin<"__nvvm_d2f_rn">,
      DefaultAttrsIntrinsic<[llvm_float_ty], [llvm_double_ty], [IntrNoMem, IntrSpeculatable]>;
  def int_nvvm_d2f_rz_ftz : GCCBuiltin<"__nvvm_d2f_rz_ftz">,
      DefaultAttrsIntrinsic<[llvm_float_ty], [llvm_double_ty], [IntrNoMem, IntrSpeculatable]>;
  def int_nvvm_d2f_rz : GCCBuiltin<"__nvvm_d2f_rz">,
      DefaultAttrsIntrinsic<[llvm_float_ty], [llvm_double_ty], [IntrNoMem, IntrSpeculatable]>;
  def int_nvvm_d2f_rm_ftz : GCCBuiltin<"__nvvm_d2f_rm_ftz">,
      DefaultAttrsIntrinsic<[llvm_float_ty], [llvm_double_ty], [IntrNoMem, IntrSpeculatable]>;
  def int_nvvm_d2f_rm : GCCBuiltin<"__nvvm_d2f_rm">,
      DefaultAttrsIntrinsic<[llvm_float_ty], [llvm_double_ty], [IntrNoMem, IntrSpeculatable]>;
  def int_nvvm_d2f_rp_ftz : GCCBuiltin<"__nvvm_d2f_rp_ftz">,
      DefaultAttrsIntrinsic<[llvm_float_ty], [llvm_double_ty], [IntrNoMem, IntrSpeculatable]>;
  def int_nvvm_d2f_rp : GCCBuiltin<"__nvvm_d2f_rp">,
      DefaultAttrsIntrinsic<[llvm_float_ty], [llvm_double_ty], [IntrNoMem, IntrSpeculatable]>;

  def int_nvvm_d2i_rn : GCCBuiltin<"__nvvm_d2i_rn">,
      DefaultAttrsIntrinsic<[llvm_i32_ty], [llvm_double_ty], [IntrNoMem, IntrSpeculatable]>;
  def int_nvvm_d2i_rz : GCCBuiltin<"__nvvm_d2i_rz">,
      DefaultAttrsIntrinsic<[llvm_i32_ty], [llvm_double_ty], [IntrNoMem, IntrSpeculatable]>;
  def int_nvvm_d2i_rm : GCCBuiltin<"__nvvm_d2i_rm">,
      DefaultAttrsIntrinsic<[llvm_i32_ty], [llvm_double_ty], [IntrNoMem, IntrSpeculatable]>;
  def int_nvvm_d2i_rp : GCCBuiltin<"__nvvm_d2i_rp">,
      DefaultAttrsIntrinsic<[llvm_i32_ty], [llvm_double_ty], [IntrNoMem, IntrSpeculatable]>;

  def int_nvvm_d2ui_rn : GCCBuiltin<"__nvvm_d2ui_rn">,
      DefaultAttrsIntrinsic<[llvm_i32_ty], [llvm_double_ty], [IntrNoMem, IntrSpeculatable]>;
  def int_nvvm_d2ui_rz : GCCBuiltin<"__nvvm_d2ui_rz">,
      DefaultAttrsIntrinsic<[llvm_i32_ty], [llvm_double_ty], [IntrNoMem, IntrSpeculatable]>;
  def int_nvvm_d2ui_rm : GCCBuiltin<"__nvvm_d2ui_rm">,
      DefaultAttrsIntrinsic<[llvm_i32_ty], [llvm_double_ty], [IntrNoMem, IntrSpeculatable]>;
  def int_nvvm_d2ui_rp : GCCBuiltin<"__nvvm_d2ui_rp">,
      DefaultAttrsIntrinsic<[llvm_i32_ty], [llvm_double_ty], [IntrNoMem, IntrSpeculatable]>;

  def int_nvvm_i2d_rn : GCCBuiltin<"__nvvm_i2d_rn">,
      DefaultAttrsIntrinsic<[llvm_double_ty], [llvm_i32_ty], [IntrNoMem, IntrSpeculatable]>;
  def int_nvvm_i2d_rz : GCCBuiltin<"__nvvm_i2d_rz">,
      DefaultAttrsIntrinsic<[llvm_double_ty], [llvm_i32_ty], [IntrNoMem, IntrSpeculatable]>;
  def int_nvvm_i2d_rm : GCCBuiltin<"__nvvm_i2d_rm">,
      DefaultAttrsIntrinsic<[llvm_double_ty], [llvm_i32_ty], [IntrNoMem, IntrSpeculatable]>;
  def int_nvvm_i2d_rp : GCCBuiltin<"__nvvm_i2d_rp">,
      DefaultAttrsIntrinsic<[llvm_double_ty], [llvm_i32_ty], [IntrNoMem, IntrSpeculatable]>;

  def int_nvvm_ui2d_rn : GCCBuiltin<"__nvvm_ui2d_rn">,
      DefaultAttrsIntrinsic<[llvm_double_ty], [llvm_i32_ty], [IntrNoMem, IntrSpeculatable]>;
  def int_nvvm_ui2d_rz : GCCBuiltin<"__nvvm_ui2d_rz">,
      DefaultAttrsIntrinsic<[llvm_double_ty], [llvm_i32_ty], [IntrNoMem, IntrSpeculatable]>;
  def int_nvvm_ui2d_rm : GCCBuiltin<"__nvvm_ui2d_rm">,
      DefaultAttrsIntrinsic<[llvm_double_ty], [llvm_i32_ty], [IntrNoMem, IntrSpeculatable]>;
  def int_nvvm_ui2d_rp : GCCBuiltin<"__nvvm_ui2d_rp">,
      DefaultAttrsIntrinsic<[llvm_double_ty], [llvm_i32_ty], [IntrNoMem, IntrSpeculatable]>;

  def int_nvvm_f2i_rn_ftz : GCCBuiltin<"__nvvm_f2i_rn_ftz">,
      DefaultAttrsIntrinsic<[llvm_i32_ty], [llvm_float_ty], [IntrNoMem, IntrSpeculatable]>;
  def int_nvvm_f2i_rn : GCCBuiltin<"__nvvm_f2i_rn">,
      DefaultAttrsIntrinsic<[llvm_i32_ty], [llvm_float_ty], [IntrNoMem, IntrSpeculatable]>;
  def int_nvvm_f2i_rz_ftz : GCCBuiltin<"__nvvm_f2i_rz_ftz">,
      DefaultAttrsIntrinsic<[llvm_i32_ty], [llvm_float_ty], [IntrNoMem, IntrSpeculatable]>;
  def int_nvvm_f2i_rz : GCCBuiltin<"__nvvm_f2i_rz">,
      DefaultAttrsIntrinsic<[llvm_i32_ty], [llvm_float_ty], [IntrNoMem, IntrSpeculatable]>;
  def int_nvvm_f2i_rm_ftz : GCCBuiltin<"__nvvm_f2i_rm_ftz">,
      DefaultAttrsIntrinsic<[llvm_i32_ty], [llvm_float_ty], [IntrNoMem, IntrSpeculatable]>;
  def int_nvvm_f2i_rm : GCCBuiltin<"__nvvm_f2i_rm">,
      DefaultAttrsIntrinsic<[llvm_i32_ty], [llvm_float_ty], [IntrNoMem, IntrSpeculatable]>;
  def int_nvvm_f2i_rp_ftz : GCCBuiltin<"__nvvm_f2i_rp_ftz">,
      DefaultAttrsIntrinsic<[llvm_i32_ty], [llvm_float_ty], [IntrNoMem, IntrSpeculatable]>;
  def int_nvvm_f2i_rp : GCCBuiltin<"__nvvm_f2i_rp">,
      DefaultAttrsIntrinsic<[llvm_i32_ty], [llvm_float_ty], [IntrNoMem, IntrSpeculatable]>;

  def int_nvvm_f2ui_rn_ftz : GCCBuiltin<"__nvvm_f2ui_rn_ftz">,
      DefaultAttrsIntrinsic<[llvm_i32_ty], [llvm_float_ty], [IntrNoMem, IntrSpeculatable]>;
  def int_nvvm_f2ui_rn : GCCBuiltin<"__nvvm_f2ui_rn">,
      DefaultAttrsIntrinsic<[llvm_i32_ty], [llvm_float_ty], [IntrNoMem, IntrSpeculatable]>;
  def int_nvvm_f2ui_rz_ftz : GCCBuiltin<"__nvvm_f2ui_rz_ftz">,
      DefaultAttrsIntrinsic<[llvm_i32_ty], [llvm_float_ty], [IntrNoMem, IntrSpeculatable]>;
  def int_nvvm_f2ui_rz : GCCBuiltin<"__nvvm_f2ui_rz">,
      DefaultAttrsIntrinsic<[llvm_i32_ty], [llvm_float_ty], [IntrNoMem, IntrSpeculatable]>;
  def int_nvvm_f2ui_rm_ftz : GCCBuiltin<"__nvvm_f2ui_rm_ftz">,
      DefaultAttrsIntrinsic<[llvm_i32_ty], [llvm_float_ty], [IntrNoMem, IntrSpeculatable]>;
  def int_nvvm_f2ui_rm : GCCBuiltin<"__nvvm_f2ui_rm">,
      DefaultAttrsIntrinsic<[llvm_i32_ty], [llvm_float_ty], [IntrNoMem, IntrSpeculatable]>;
  def int_nvvm_f2ui_rp_ftz : GCCBuiltin<"__nvvm_f2ui_rp_ftz">,
      DefaultAttrsIntrinsic<[llvm_i32_ty], [llvm_float_ty], [IntrNoMem, IntrSpeculatable]>;
  def int_nvvm_f2ui_rp : GCCBuiltin<"__nvvm_f2ui_rp">,
      DefaultAttrsIntrinsic<[llvm_i32_ty], [llvm_float_ty], [IntrNoMem, IntrSpeculatable]>;

  def int_nvvm_i2f_rn : GCCBuiltin<"__nvvm_i2f_rn">,
      DefaultAttrsIntrinsic<[llvm_float_ty], [llvm_i32_ty], [IntrNoMem, IntrSpeculatable]>;
  def int_nvvm_i2f_rz : GCCBuiltin<"__nvvm_i2f_rz">,
      DefaultAttrsIntrinsic<[llvm_float_ty], [llvm_i32_ty], [IntrNoMem, IntrSpeculatable]>;
  def int_nvvm_i2f_rm : GCCBuiltin<"__nvvm_i2f_rm">,
      DefaultAttrsIntrinsic<[llvm_float_ty], [llvm_i32_ty], [IntrNoMem, IntrSpeculatable]>;
  def int_nvvm_i2f_rp : GCCBuiltin<"__nvvm_i2f_rp">,
      DefaultAttrsIntrinsic<[llvm_float_ty], [llvm_i32_ty], [IntrNoMem, IntrSpeculatable]>;

  def int_nvvm_ui2f_rn : GCCBuiltin<"__nvvm_ui2f_rn">,
      DefaultAttrsIntrinsic<[llvm_float_ty], [llvm_i32_ty], [IntrNoMem, IntrSpeculatable]>;
  def int_nvvm_ui2f_rz : GCCBuiltin<"__nvvm_ui2f_rz">,
      DefaultAttrsIntrinsic<[llvm_float_ty], [llvm_i32_ty], [IntrNoMem, IntrSpeculatable]>;
  def int_nvvm_ui2f_rm : GCCBuiltin<"__nvvm_ui2f_rm">,
      DefaultAttrsIntrinsic<[llvm_float_ty], [llvm_i32_ty], [IntrNoMem, IntrSpeculatable]>;
  def int_nvvm_ui2f_rp : GCCBuiltin<"__nvvm_ui2f_rp">,
      DefaultAttrsIntrinsic<[llvm_float_ty], [llvm_i32_ty], [IntrNoMem, IntrSpeculatable]>;

  def int_nvvm_lohi_i2d : GCCBuiltin<"__nvvm_lohi_i2d">,
      DefaultAttrsIntrinsic<[llvm_double_ty], [llvm_i32_ty, llvm_i32_ty],
        [IntrNoMem, IntrSpeculatable, Commutative]>;

  def int_nvvm_d2i_lo : GCCBuiltin<"__nvvm_d2i_lo">,
      DefaultAttrsIntrinsic<[llvm_i32_ty], [llvm_double_ty], [IntrNoMem, IntrSpeculatable]>;
  def int_nvvm_d2i_hi : GCCBuiltin<"__nvvm_d2i_hi">,
      DefaultAttrsIntrinsic<[llvm_i32_ty], [llvm_double_ty], [IntrNoMem, IntrSpeculatable]>;

  def int_nvvm_f2ll_rn_ftz : GCCBuiltin<"__nvvm_f2ll_rn_ftz">,
      DefaultAttrsIntrinsic<[llvm_i64_ty], [llvm_float_ty], [IntrNoMem, IntrSpeculatable]>;
  def int_nvvm_f2ll_rn : GCCBuiltin<"__nvvm_f2ll_rn">,
      DefaultAttrsIntrinsic<[llvm_i64_ty], [llvm_float_ty], [IntrNoMem, IntrSpeculatable]>;
  def int_nvvm_f2ll_rz_ftz : GCCBuiltin<"__nvvm_f2ll_rz_ftz">,
      DefaultAttrsIntrinsic<[llvm_i64_ty], [llvm_float_ty], [IntrNoMem, IntrSpeculatable]>;
  def int_nvvm_f2ll_rz : GCCBuiltin<"__nvvm_f2ll_rz">,
      DefaultAttrsIntrinsic<[llvm_i64_ty], [llvm_float_ty], [IntrNoMem, IntrSpeculatable]>;
  def int_nvvm_f2ll_rm_ftz : GCCBuiltin<"__nvvm_f2ll_rm_ftz">,
      DefaultAttrsIntrinsic<[llvm_i64_ty], [llvm_float_ty], [IntrNoMem, IntrSpeculatable]>;
  def int_nvvm_f2ll_rm : GCCBuiltin<"__nvvm_f2ll_rm">,
      DefaultAttrsIntrinsic<[llvm_i64_ty], [llvm_float_ty], [IntrNoMem, IntrSpeculatable]>;
  def int_nvvm_f2ll_rp_ftz : GCCBuiltin<"__nvvm_f2ll_rp_ftz">,
      DefaultAttrsIntrinsic<[llvm_i64_ty], [llvm_float_ty], [IntrNoMem, IntrSpeculatable]>;
  def int_nvvm_f2ll_rp : GCCBuiltin<"__nvvm_f2ll_rp">,
      DefaultAttrsIntrinsic<[llvm_i64_ty], [llvm_float_ty], [IntrNoMem, IntrSpeculatable]>;

  def int_nvvm_f2ull_rn_ftz : GCCBuiltin<"__nvvm_f2ull_rn_ftz">,
      DefaultAttrsIntrinsic<[llvm_i64_ty], [llvm_float_ty], [IntrNoMem, IntrSpeculatable]>;
  def int_nvvm_f2ull_rn : GCCBuiltin<"__nvvm_f2ull_rn">,
      DefaultAttrsIntrinsic<[llvm_i64_ty], [llvm_float_ty], [IntrNoMem, IntrSpeculatable]>;
  def int_nvvm_f2ull_rz_ftz : GCCBuiltin<"__nvvm_f2ull_rz_ftz">,
      DefaultAttrsIntrinsic<[llvm_i64_ty], [llvm_float_ty], [IntrNoMem, IntrSpeculatable]>;
  def int_nvvm_f2ull_rz : GCCBuiltin<"__nvvm_f2ull_rz">,
      DefaultAttrsIntrinsic<[llvm_i64_ty], [llvm_float_ty], [IntrNoMem, IntrSpeculatable]>;
  def int_nvvm_f2ull_rm_ftz : GCCBuiltin<"__nvvm_f2ull_rm_ftz">,
      DefaultAttrsIntrinsic<[llvm_i64_ty], [llvm_float_ty], [IntrNoMem, IntrSpeculatable]>;
  def int_nvvm_f2ull_rm : GCCBuiltin<"__nvvm_f2ull_rm">,
      DefaultAttrsIntrinsic<[llvm_i64_ty], [llvm_float_ty], [IntrNoMem, IntrSpeculatable]>;
  def int_nvvm_f2ull_rp_ftz : GCCBuiltin<"__nvvm_f2ull_rp_ftz">,
      DefaultAttrsIntrinsic<[llvm_i64_ty], [llvm_float_ty], [IntrNoMem, IntrSpeculatable]>;
  def int_nvvm_f2ull_rp : GCCBuiltin<"__nvvm_f2ull_rp">,
      DefaultAttrsIntrinsic<[llvm_i64_ty], [llvm_float_ty], [IntrNoMem, IntrSpeculatable]>;

  def int_nvvm_d2ll_rn : GCCBuiltin<"__nvvm_d2ll_rn">,
      DefaultAttrsIntrinsic<[llvm_i64_ty], [llvm_double_ty], [IntrNoMem, IntrSpeculatable]>;
  def int_nvvm_d2ll_rz : GCCBuiltin<"__nvvm_d2ll_rz">,
      DefaultAttrsIntrinsic<[llvm_i64_ty], [llvm_double_ty], [IntrNoMem, IntrSpeculatable]>;
  def int_nvvm_d2ll_rm : GCCBuiltin<"__nvvm_d2ll_rm">,
      DefaultAttrsIntrinsic<[llvm_i64_ty], [llvm_double_ty], [IntrNoMem, IntrSpeculatable]>;
  def int_nvvm_d2ll_rp : GCCBuiltin<"__nvvm_d2ll_rp">,
      DefaultAttrsIntrinsic<[llvm_i64_ty], [llvm_double_ty], [IntrNoMem, IntrSpeculatable]>;

  def int_nvvm_d2ull_rn : GCCBuiltin<"__nvvm_d2ull_rn">,
      DefaultAttrsIntrinsic<[llvm_i64_ty], [llvm_double_ty], [IntrNoMem, IntrSpeculatable]>;
  def int_nvvm_d2ull_rz : GCCBuiltin<"__nvvm_d2ull_rz">,
      DefaultAttrsIntrinsic<[llvm_i64_ty], [llvm_double_ty], [IntrNoMem, IntrSpeculatable]>;
  def int_nvvm_d2ull_rm : GCCBuiltin<"__nvvm_d2ull_rm">,
      DefaultAttrsIntrinsic<[llvm_i64_ty], [llvm_double_ty], [IntrNoMem, IntrSpeculatable]>;
  def int_nvvm_d2ull_rp : GCCBuiltin<"__nvvm_d2ull_rp">,
      DefaultAttrsIntrinsic<[llvm_i64_ty], [llvm_double_ty], [IntrNoMem, IntrSpeculatable]>;

  def int_nvvm_ll2f_rn : GCCBuiltin<"__nvvm_ll2f_rn">,
      DefaultAttrsIntrinsic<[llvm_float_ty], [llvm_i64_ty], [IntrNoMem, IntrSpeculatable]>;
  def int_nvvm_ll2f_rz : GCCBuiltin<"__nvvm_ll2f_rz">,
      DefaultAttrsIntrinsic<[llvm_float_ty], [llvm_i64_ty], [IntrNoMem, IntrSpeculatable]>;
  def int_nvvm_ll2f_rm : GCCBuiltin<"__nvvm_ll2f_rm">,
      DefaultAttrsIntrinsic<[llvm_float_ty], [llvm_i64_ty], [IntrNoMem, IntrSpeculatable]>;
  def int_nvvm_ll2f_rp : GCCBuiltin<"__nvvm_ll2f_rp">,
      DefaultAttrsIntrinsic<[llvm_float_ty], [llvm_i64_ty], [IntrNoMem, IntrSpeculatable]>;
  def int_nvvm_ull2f_rn : GCCBuiltin<"__nvvm_ull2f_rn">,
      DefaultAttrsIntrinsic<[llvm_float_ty], [llvm_i64_ty], [IntrNoMem, IntrSpeculatable]>;
  def int_nvvm_ull2f_rz : GCCBuiltin<"__nvvm_ull2f_rz">,
      DefaultAttrsIntrinsic<[llvm_float_ty], [llvm_i64_ty], [IntrNoMem, IntrSpeculatable]>;
  def int_nvvm_ull2f_rm : GCCBuiltin<"__nvvm_ull2f_rm">,
      DefaultAttrsIntrinsic<[llvm_float_ty], [llvm_i64_ty], [IntrNoMem, IntrSpeculatable]>;
  def int_nvvm_ull2f_rp : GCCBuiltin<"__nvvm_ull2f_rp">,
      DefaultAttrsIntrinsic<[llvm_float_ty], [llvm_i64_ty], [IntrNoMem, IntrSpeculatable]>;

  def int_nvvm_ll2d_rn : GCCBuiltin<"__nvvm_ll2d_rn">,
      DefaultAttrsIntrinsic<[llvm_double_ty], [llvm_i64_ty], [IntrNoMem, IntrSpeculatable]>;
  def int_nvvm_ll2d_rz : GCCBuiltin<"__nvvm_ll2d_rz">,
      DefaultAttrsIntrinsic<[llvm_double_ty], [llvm_i64_ty], [IntrNoMem, IntrSpeculatable]>;
  def int_nvvm_ll2d_rm : GCCBuiltin<"__nvvm_ll2d_rm">,
      DefaultAttrsIntrinsic<[llvm_double_ty], [llvm_i64_ty], [IntrNoMem, IntrSpeculatable]>;
  def int_nvvm_ll2d_rp : GCCBuiltin<"__nvvm_ll2d_rp">,
      DefaultAttrsIntrinsic<[llvm_double_ty], [llvm_i64_ty], [IntrNoMem, IntrSpeculatable]>;
  def int_nvvm_ull2d_rn : GCCBuiltin<"__nvvm_ull2d_rn">,
      DefaultAttrsIntrinsic<[llvm_double_ty], [llvm_i64_ty], [IntrNoMem, IntrSpeculatable]>;
  def int_nvvm_ull2d_rz : GCCBuiltin<"__nvvm_ull2d_rz">,
      DefaultAttrsIntrinsic<[llvm_double_ty], [llvm_i64_ty], [IntrNoMem, IntrSpeculatable]>;
  def int_nvvm_ull2d_rm : GCCBuiltin<"__nvvm_ull2d_rm">,
      DefaultAttrsIntrinsic<[llvm_double_ty], [llvm_i64_ty], [IntrNoMem, IntrSpeculatable]>;
  def int_nvvm_ull2d_rp : GCCBuiltin<"__nvvm_ull2d_rp">,
      DefaultAttrsIntrinsic<[llvm_double_ty], [llvm_i64_ty], [IntrNoMem, IntrSpeculatable]>;

  def int_nvvm_f2h_rn_ftz : GCCBuiltin<"__nvvm_f2h_rn_ftz">,
      DefaultAttrsIntrinsic<[llvm_i16_ty], [llvm_float_ty], [IntrNoMem, IntrSpeculatable]>;
  def int_nvvm_f2h_rn : GCCBuiltin<"__nvvm_f2h_rn">,
      DefaultAttrsIntrinsic<[llvm_i16_ty], [llvm_float_ty], [IntrNoMem, IntrSpeculatable]>;

  def int_nvvm_ff2bf16x2_rn : GCCBuiltin<"__nvvm_ff2bf16x2_rn">,
       Intrinsic<[llvm_i32_ty], [llvm_float_ty, llvm_float_ty], [IntrNoMem]>;
  def int_nvvm_ff2bf16x2_rn_relu : GCCBuiltin<"__nvvm_ff2bf16x2_rn_relu">,
      Intrinsic<[llvm_i32_ty], [llvm_float_ty, llvm_float_ty], [IntrNoMem]>;
  def int_nvvm_ff2bf16x2_rz : GCCBuiltin<"__nvvm_ff2bf16x2_rz">,
      Intrinsic<[llvm_i32_ty], [llvm_float_ty, llvm_float_ty], [IntrNoMem]>;
  def int_nvvm_ff2bf16x2_rz_relu : GCCBuiltin<"__nvvm_ff2bf16x2_rz_relu">,
      Intrinsic<[llvm_i32_ty], [llvm_float_ty, llvm_float_ty], [IntrNoMem]>;

  def int_nvvm_ff2f16x2_rn : GCCBuiltin<"__nvvm_ff2f16x2_rn">,
      Intrinsic<[llvm_v2f16_ty], [llvm_float_ty, llvm_float_ty], [IntrNoMem]>;
  def int_nvvm_ff2f16x2_rn_relu : GCCBuiltin<"__nvvm_ff2f16x2_rn_relu">,
      Intrinsic<[llvm_v2f16_ty], [llvm_float_ty, llvm_float_ty], [IntrNoMem]>;
  def int_nvvm_ff2f16x2_rz : GCCBuiltin<"__nvvm_ff2f16x2_rz">,
      Intrinsic<[llvm_v2f16_ty], [llvm_float_ty, llvm_float_ty], [IntrNoMem]>;
  def int_nvvm_ff2f16x2_rz_relu : GCCBuiltin<"__nvvm_ff2f16x2_rz_relu">,
      Intrinsic<[llvm_v2f16_ty], [llvm_float_ty, llvm_float_ty], [IntrNoMem]>;

  def int_nvvm_f2bf16_rn : GCCBuiltin<"__nvvm_f2bf16_rn">,
      Intrinsic<[llvm_i16_ty], [llvm_float_ty], [IntrNoMem]>;
  def int_nvvm_f2bf16_rn_relu : GCCBuiltin<"__nvvm_f2bf16_rn_relu">,
      Intrinsic<[llvm_i16_ty], [llvm_float_ty], [IntrNoMem]>;
  def int_nvvm_f2bf16_rz : GCCBuiltin<"__nvvm_f2bf16_rz">,
      Intrinsic<[llvm_i16_ty], [llvm_float_ty], [IntrNoMem]>;
  def int_nvvm_f2bf16_rz_relu : GCCBuiltin<"__nvvm_f2bf16_rz_relu">,
       Intrinsic<[llvm_i16_ty], [llvm_float_ty], [IntrNoMem]>;

  def int_nvvm_f2tf32_rna : GCCBuiltin<"__nvvm_f2tf32_rna">,
      Intrinsic<[llvm_i32_ty], [llvm_float_ty], [IntrNoMem]>;

//
// Bitcast
//

  def int_nvvm_bitcast_f2i : GCCBuiltin<"__nvvm_bitcast_f2i">,
      DefaultAttrsIntrinsic<[llvm_i32_ty], [llvm_float_ty], [IntrNoMem, IntrSpeculatable]>;
  def int_nvvm_bitcast_i2f : GCCBuiltin<"__nvvm_bitcast_i2f">,
      DefaultAttrsIntrinsic<[llvm_float_ty], [llvm_i32_ty], [IntrNoMem, IntrSpeculatable]>;

  def int_nvvm_bitcast_ll2d : GCCBuiltin<"__nvvm_bitcast_ll2d">,
      DefaultAttrsIntrinsic<[llvm_double_ty], [llvm_i64_ty], [IntrNoMem, IntrSpeculatable]>;
  def int_nvvm_bitcast_d2ll : GCCBuiltin<"__nvvm_bitcast_d2ll">,
      DefaultAttrsIntrinsic<[llvm_i64_ty], [llvm_double_ty], [IntrNoMem, IntrSpeculatable]>;

// FNS

  def int_nvvm_fns : GCCBuiltin<"__nvvm_fns">,
      DefaultAttrsIntrinsic<[llvm_i32_ty], [llvm_i32_ty, llvm_i32_ty, llvm_i32_ty],
                [IntrNoMem]>;

// Atomics not available as llvm intrinsics.
  def int_nvvm_atomic_load_inc_32 : Intrinsic<[llvm_i32_ty],
          [LLVMAnyPointerType<llvm_i32_ty>, llvm_i32_ty],
                                      [IntrArgMemOnly, NoCapture<ArgIndex<0>>]>;
  def int_nvvm_atomic_load_dec_32 : Intrinsic<[llvm_i32_ty],
          [LLVMAnyPointerType<llvm_i32_ty>, llvm_i32_ty],
                                      [IntrArgMemOnly, NoCapture<ArgIndex<0>>]>;

  class SCOPED_ATOMIC_ld_impl<LLVMType elty>
        : Intrinsic<[elty],
          [LLVMAnyPointerType<LLVMMatchType<0>>],
          [IntrArgMemOnly, NoCapture<ArgIndex<0>>]>;
  class SCOPED_ATOMIC_st_impl<LLVMType elty>
        : Intrinsic<[],
          [LLVMAnyPointerType<LLVMMatchType<0>>, elty],
          [IntrArgMemOnly, NoCapture<ArgIndex<0>>]>;
  class SCOPED_ATOMIC2_impl<LLVMType elty>
        : Intrinsic<[elty],
          [LLVMAnyPointerType<LLVMMatchType<0>>, LLVMMatchType<0>],
          [IntrArgMemOnly, NoCapture<ArgIndex<0>>]>;
  class SCOPED_ATOMIC3_impl<LLVMType elty>
        : Intrinsic<[elty],
          [LLVMAnyPointerType<LLVMMatchType<0>>, LLVMMatchType<0>,
           LLVMMatchType<0>],
          [IntrArgMemOnly, NoCapture<ArgIndex<0>>]>;

  multiclass PTXAtomicWithScope_ld<LLVMType elty> {
    def "" : SCOPED_ATOMIC_ld_impl<elty>;
    def _cta : SCOPED_ATOMIC_ld_impl<elty>;
    def _sys : SCOPED_ATOMIC_ld_impl<elty>;
  }
  multiclass PTXAtomicWithScope_st<LLVMType elty> {
    def "" : SCOPED_ATOMIC_st_impl<elty>;
    def _cta : SCOPED_ATOMIC_st_impl<elty>;
    def _sys : SCOPED_ATOMIC_st_impl<elty>;
  }
  multiclass PTXAtomicWithScope2<LLVMType elty> {
    def "" : SCOPED_ATOMIC2_impl<elty>;
    def _cta : SCOPED_ATOMIC2_impl<elty>;
    def _sys : SCOPED_ATOMIC2_impl<elty>;
  }
  multiclass PTXAtomicWithScope3<LLVMType elty> {
    def "" : SCOPED_ATOMIC3_impl<elty>;
    def _cta : SCOPED_ATOMIC3_impl<elty>;
    def _sys : SCOPED_ATOMIC3_impl<elty>;
  }
<<<<<<< HEAD
=======
  multiclass PTXLdWithScope_sem<LLVMType elty> {
    defm "": PTXAtomicWithScope_ld<elty>;
    defm _acquire: PTXAtomicWithScope_ld<elty>;
    def _volatile: SCOPED_ATOMIC_ld_impl<elty>;
  }
  multiclass PTXStWithScope_sem<LLVMType elty> {
    defm "": PTXAtomicWithScope_st<elty>;
    defm _release: PTXAtomicWithScope_st<elty>;
    def _volatile: SCOPED_ATOMIC_st_impl<elty>;
  }
>>>>>>> 30c834aa
  multiclass PTXAtomicWithScope2_sem<LLVMType elty> {
    defm "": PTXAtomicWithScope2<elty>;
    defm _acquire: PTXAtomicWithScope2<elty>;
    defm _release: PTXAtomicWithScope2<elty>;
    defm _acq_rel: PTXAtomicWithScope2<elty>;
  }
  multiclass PTXAtomicWithScope3_sem<LLVMType elty> {
    defm "": PTXAtomicWithScope3<elty>;
    defm _acquire: PTXAtomicWithScope3<elty>;
    defm _release: PTXAtomicWithScope3<elty>;
    defm _acq_rel: PTXAtomicWithScope3<elty>;
  }
<<<<<<< HEAD
=======
  multiclass PTXLdWithScope_fi {
    defm _f: PTXLdWithScope_sem<llvm_anyfloat_ty>;
    defm _i: PTXLdWithScope_sem<llvm_anyint_ty>;
  }
  multiclass PTXStWithScope_fi {
    defm _f: PTXStWithScope_sem<llvm_anyfloat_ty>;
    defm _i: PTXStWithScope_sem<llvm_anyint_ty>;
  }
>>>>>>> 30c834aa
  multiclass PTXAtomicWithScope2_fi {
    defm _f: PTXAtomicWithScope2_sem<llvm_anyfloat_ty>;
    defm _i: PTXAtomicWithScope2_sem<llvm_anyint_ty>;
  }
  defm int_nvvm_ld_gen   : PTXLdWithScope_fi;
  defm int_nvvm_st_gen   : PTXStWithScope_fi;
  defm int_nvvm_atomic_add_gen   : PTXAtomicWithScope2_fi;
  defm int_nvvm_atomic_inc_gen_i : PTXAtomicWithScope2_sem<llvm_anyint_ty>;
  defm int_nvvm_atomic_dec_gen_i : PTXAtomicWithScope2_sem<llvm_anyint_ty>;
  defm int_nvvm_atomic_exch_gen_i: PTXAtomicWithScope2_sem<llvm_anyint_ty>;
  defm int_nvvm_atomic_xor_gen_i : PTXAtomicWithScope2_sem<llvm_anyint_ty>;
  defm int_nvvm_atomic_max_gen_i : PTXAtomicWithScope2_sem<llvm_anyint_ty>;
  defm int_nvvm_atomic_max_gen_ui: PTXAtomicWithScope2_sem<llvm_anyint_ty>;
  defm int_nvvm_atomic_min_gen_i : PTXAtomicWithScope2_sem<llvm_anyint_ty>;
  defm int_nvvm_atomic_min_gen_ui: PTXAtomicWithScope2_sem<llvm_anyint_ty>;
  defm int_nvvm_atomic_or_gen_i  : PTXAtomicWithScope2_sem<llvm_anyint_ty>;
  defm int_nvvm_atomic_and_gen_i : PTXAtomicWithScope2_sem<llvm_anyint_ty>;
  defm int_nvvm_atomic_cas_gen_i : PTXAtomicWithScope3_sem<llvm_anyint_ty>;

<<<<<<< HEAD
=======
  defm int_nvvm_ld_shared   : PTXLdWithScope_fi;
  defm int_nvvm_st_shared   : PTXStWithScope_fi;
>>>>>>> 30c834aa
  defm int_nvvm_atomic_add_shared   : PTXAtomicWithScope2_fi;
  defm int_nvvm_atomic_inc_shared_i : PTXAtomicWithScope2_sem<llvm_anyint_ty>;
  defm int_nvvm_atomic_dec_shared_i : PTXAtomicWithScope2_sem<llvm_anyint_ty>;
  defm int_nvvm_atomic_exch_shared_i: PTXAtomicWithScope2_sem<llvm_anyint_ty>;
  defm int_nvvm_atomic_xor_shared_i : PTXAtomicWithScope2_sem<llvm_anyint_ty>;
  defm int_nvvm_atomic_max_shared_i : PTXAtomicWithScope2_sem<llvm_anyint_ty>;
  defm int_nvvm_atomic_max_shared_ui: PTXAtomicWithScope2_sem<llvm_anyint_ty>;
  defm int_nvvm_atomic_min_shared_i : PTXAtomicWithScope2_sem<llvm_anyint_ty>;
  defm int_nvvm_atomic_min_shared_ui: PTXAtomicWithScope2_sem<llvm_anyint_ty>;
  defm int_nvvm_atomic_or_shared_i  : PTXAtomicWithScope2_sem<llvm_anyint_ty>;
  defm int_nvvm_atomic_and_shared_i : PTXAtomicWithScope2_sem<llvm_anyint_ty>;
  defm int_nvvm_atomic_cas_shared_i : PTXAtomicWithScope3_sem<llvm_anyint_ty>;
  
<<<<<<< HEAD
=======
  defm int_nvvm_ld_global   : PTXLdWithScope_fi;
  defm int_nvvm_st_global   : PTXStWithScope_fi;
>>>>>>> 30c834aa
  defm int_nvvm_atomic_add_global   : PTXAtomicWithScope2_fi;
  defm int_nvvm_atomic_inc_global_i : PTXAtomicWithScope2_sem<llvm_anyint_ty>;
  defm int_nvvm_atomic_dec_global_i : PTXAtomicWithScope2_sem<llvm_anyint_ty>;
  defm int_nvvm_atomic_exch_global_i: PTXAtomicWithScope2_sem<llvm_anyint_ty>;
  defm int_nvvm_atomic_xor_global_i : PTXAtomicWithScope2_sem<llvm_anyint_ty>;
  defm int_nvvm_atomic_max_global_i : PTXAtomicWithScope2_sem<llvm_anyint_ty>;
  defm int_nvvm_atomic_max_global_ui: PTXAtomicWithScope2_sem<llvm_anyint_ty>;
  defm int_nvvm_atomic_min_global_i : PTXAtomicWithScope2_sem<llvm_anyint_ty>;
  defm int_nvvm_atomic_min_global_ui: PTXAtomicWithScope2_sem<llvm_anyint_ty>;
  defm int_nvvm_atomic_or_global_i  : PTXAtomicWithScope2_sem<llvm_anyint_ty>;
  defm int_nvvm_atomic_and_global_i : PTXAtomicWithScope2_sem<llvm_anyint_ty>;
  defm int_nvvm_atomic_cas_global_i : PTXAtomicWithScope3_sem<llvm_anyint_ty>;

// Bar.Sync

  // The builtin for "bar.sync 0" is called __syncthreads.  Unlike most of the
  // intrinsics in this file, this one is a user-facing API.
  def int_nvvm_barrier0 : GCCBuiltin<"__syncthreads">,
      Intrinsic<[], [], [IntrConvergent]>;
  // Synchronize all threads in the CTA at barrier 'n'.
  def int_nvvm_barrier_n : GCCBuiltin<"__nvvm_bar_n">,
      Intrinsic<[], [llvm_i32_ty], [IntrConvergent]>;
  // Synchronize 'm', a multiple of warp size, (arg 2) threads in
  // the CTA at barrier 'n' (arg 1).
  def int_nvvm_barrier : GCCBuiltin<"__nvvm_bar">,
      Intrinsic<[], [llvm_i32_ty, llvm_i32_ty], [IntrConvergent]>;
  def int_nvvm_barrier0_popc : GCCBuiltin<"__nvvm_bar0_popc">,
      Intrinsic<[llvm_i32_ty], [llvm_i32_ty], [IntrConvergent]>;
  def int_nvvm_barrier0_and : GCCBuiltin<"__nvvm_bar0_and">,
      Intrinsic<[llvm_i32_ty], [llvm_i32_ty], [IntrConvergent]>;
  def int_nvvm_barrier0_or : GCCBuiltin<"__nvvm_bar0_or">,
      Intrinsic<[llvm_i32_ty], [llvm_i32_ty], [IntrConvergent]>;

  def int_nvvm_bar_sync :
      Intrinsic<[], [llvm_i32_ty], [IntrConvergent]>,
      GCCBuiltin<"__nvvm_bar_sync">;
  def int_nvvm_bar_warp_sync :
      Intrinsic<[], [llvm_i32_ty], [IntrConvergent]>,
      GCCBuiltin<"__nvvm_bar_warp_sync">;

  // barrier.sync id[, cnt]
  def int_nvvm_barrier_sync :
      Intrinsic<[], [llvm_i32_ty], [IntrConvergent]>,
      GCCBuiltin<"__nvvm_barrier_sync">;
  def int_nvvm_barrier_sync_cnt :
      Intrinsic<[], [llvm_i32_ty, llvm_i32_ty], [IntrConvergent]>,
      GCCBuiltin<"__nvvm_barrier_sync_cnt">;

  // Membar
  def int_nvvm_membar_cta : GCCBuiltin<"__nvvm_membar_cta">,
      Intrinsic<[], [], []>;
  def int_nvvm_membar_gl : GCCBuiltin<"__nvvm_membar_gl">,
      Intrinsic<[], [], []>;
  def int_nvvm_membar_sys : GCCBuiltin<"__nvvm_membar_sys">,
      Intrinsic<[], [], []>;

// Async Copy
def int_nvvm_cp_async_mbarrier_arrive :
    GCCBuiltin<"__nvvm_cp_async_mbarrier_arrive">,
    Intrinsic<[],[llvm_i64ptr_ty],[IntrConvergent]>;
def int_nvvm_cp_async_mbarrier_arrive_shared :
    GCCBuiltin<"__nvvm_cp_async_mbarrier_arrive_shared">,
    Intrinsic<[],[llvm_shared_i64ptr_ty],[IntrConvergent]>;
def int_nvvm_cp_async_mbarrier_arrive_noinc :
    GCCBuiltin<"__nvvm_cp_async_mbarrier_arrive_noinc">,
    Intrinsic<[],[llvm_i64ptr_ty],[IntrConvergent]>;
def int_nvvm_cp_async_mbarrier_arrive_noinc_shared :
    GCCBuiltin<"__nvvm_cp_async_mbarrier_arrive_noinc_shared">,
    Intrinsic<[],[llvm_shared_i64ptr_ty],[IntrConvergent]>;

def int_nvvm_cp_async_ca_shared_global_4 :
    GCCBuiltin<"__nvvm_cp_async_ca_shared_global_4">,
    Intrinsic<[],[llvm_shared_i8ptr_ty, llvm_global_i8ptr_ty],
    [IntrArgMemOnly, NoAlias<ArgIndex<0>>, NoAlias<ArgIndex<1>>,
     WriteOnly<ArgIndex<0>>, ReadOnly<ArgIndex<1>>],
    "llvm.nvvm.cp.async.ca.shared.global.4">;
def int_nvvm_cp_async_ca_shared_global_8 :
    GCCBuiltin<"__nvvm_cp_async_ca_shared_global_8">,
    Intrinsic<[],[llvm_shared_i8ptr_ty, llvm_global_i8ptr_ty],
    [IntrArgMemOnly, NoAlias<ArgIndex<0>>, NoAlias<ArgIndex<1>>,
     WriteOnly<ArgIndex<0>>, ReadOnly<ArgIndex<1>>],
    "llvm.nvvm.cp.async.ca.shared.global.8">;
def int_nvvm_cp_async_ca_shared_global_16 :
    GCCBuiltin<"__nvvm_cp_async_ca_shared_global_16">,
    Intrinsic<[],[llvm_shared_i8ptr_ty, llvm_global_i8ptr_ty],
    [IntrArgMemOnly, NoAlias<ArgIndex<0>>, NoAlias<ArgIndex<1>>,
     WriteOnly<ArgIndex<0>>, ReadOnly<ArgIndex<1>>],
    "llvm.nvvm.cp.async.ca.shared.global.16">;
def int_nvvm_cp_async_cg_shared_global_16 :
    GCCBuiltin<"__nvvm_cp_async_cg_shared_global_16">,
    Intrinsic<[],[llvm_shared_i8ptr_ty, llvm_global_i8ptr_ty],
    [IntrArgMemOnly, NoAlias<ArgIndex<0>>, NoAlias<ArgIndex<1>>,
     WriteOnly<ArgIndex<0>>, ReadOnly<ArgIndex<1>>],
    "llvm.nvvm.cp.async.cg.shared.global.16">;

def int_nvvm_cp_async_commit_group :
    GCCBuiltin<"__nvvm_cp_async_commit_group">,
    Intrinsic<[],[],[]>;

def int_nvvm_cp_async_wait_group :
    GCCBuiltin<"__nvvm_cp_async_wait_group">,
    Intrinsic<[],[llvm_i32_ty],[ImmArg<ArgIndex<0>>]>;

def int_nvvm_cp_async_wait_all :
    GCCBuiltin<"__nvvm_cp_async_wait_all">,
    Intrinsic<[],[],[]>;

// mbarrier
def int_nvvm_mbarrier_init : GCCBuiltin<"__nvvm_mbarrier_init">,
    Intrinsic<[],[llvm_i64ptr_ty, llvm_i32_ty],[IntrConvergent]>;
def int_nvvm_mbarrier_init_shared :
    GCCBuiltin<"__nvvm_mbarrier_init_shared">,
    Intrinsic<[],[llvm_shared_i64ptr_ty, llvm_i32_ty],[IntrConvergent]>;

def int_nvvm_mbarrier_inval : GCCBuiltin<"__nvvm_mbarrier_inval">,
    Intrinsic<[],[llvm_i64ptr_ty],
    [IntrConvergent, IntrWriteMem, IntrArgMemOnly,
    WriteOnly<ArgIndex<0>>, NoCapture<ArgIndex<0>>]>;
def int_nvvm_mbarrier_inval_shared :
    GCCBuiltin<"__nvvm_mbarrier_inval_shared">,
    Intrinsic<[],[llvm_shared_i64ptr_ty],
    [IntrConvergent, IntrWriteMem, IntrArgMemOnly,
    WriteOnly<ArgIndex<0>>, NoCapture<ArgIndex<0>>]>;

def int_nvvm_mbarrier_arrive : GCCBuiltin<"__nvvm_mbarrier_arrive">,
    Intrinsic<[llvm_i64_ty],[llvm_i64ptr_ty],[IntrConvergent]>;
def int_nvvm_mbarrier_arrive_shared :
    GCCBuiltin<"__nvvm_mbarrier_arrive_shared">,
    Intrinsic<[llvm_i64_ty],[llvm_shared_i64ptr_ty],[IntrConvergent]>;
def int_nvvm_mbarrier_arrive_noComplete :
    GCCBuiltin<"__nvvm_mbarrier_arrive_noComplete">,
    Intrinsic<[llvm_i64_ty],[llvm_i64ptr_ty, llvm_i32_ty],[IntrConvergent]>;
def int_nvvm_mbarrier_arrive_noComplete_shared :
    GCCBuiltin<"__nvvm_mbarrier_arrive_noComplete_shared">,
    Intrinsic<[llvm_i64_ty],[llvm_shared_i64ptr_ty, llvm_i32_ty],[IntrConvergent]>;

def int_nvvm_mbarrier_arrive_drop :
    GCCBuiltin<"__nvvm_mbarrier_arrive_drop">,
    Intrinsic<[llvm_i64_ty],[llvm_i64ptr_ty],[IntrConvergent]>;
def int_nvvm_mbarrier_arrive_drop_shared :
    GCCBuiltin<"__nvvm_mbarrier_arrive_drop_shared">,
    Intrinsic<[llvm_i64_ty],[llvm_shared_i64ptr_ty],[IntrConvergent]>;
def int_nvvm_mbarrier_arrive_drop_noComplete :
    GCCBuiltin<"__nvvm_mbarrier_arrive_drop_noComplete">,
    Intrinsic<[llvm_i64_ty],[llvm_i64ptr_ty, llvm_i32_ty],[IntrConvergent]>;
def int_nvvm_mbarrier_arrive_drop_noComplete_shared :
    GCCBuiltin<"__nvvm_mbarrier_arrive_drop_noComplete_shared">,
    Intrinsic<[llvm_i64_ty],[llvm_shared_i64ptr_ty, llvm_i32_ty],[IntrConvergent]>;

def int_nvvm_mbarrier_test_wait :
    GCCBuiltin<"__nvvm_mbarrier_test_wait">,
    Intrinsic<[llvm_i1_ty],[llvm_i64ptr_ty, llvm_i64_ty],[IntrConvergent]>;
def int_nvvm_mbarrier_test_wait_shared :
    GCCBuiltin<"__nvvm_mbarrier_test_wait_shared">,
    Intrinsic<[llvm_i1_ty],[llvm_shared_i64ptr_ty, llvm_i64_ty],[IntrConvergent]>;

def int_nvvm_mbarrier_pending_count :
    GCCBuiltin<"__nvvm_mbarrier_pending_count">,
    Intrinsic<[llvm_i32_ty],[llvm_i64_ty],[IntrNoMem, IntrConvergent]>;

// Generated within nvvm. Use for ldu on sm_20 or later.  Second arg is the
// pointer's alignment.
def int_nvvm_ldu_global_i : Intrinsic<[llvm_anyint_ty],
  [LLVMAnyPointerType<LLVMMatchType<0>>, llvm_i32_ty],
  [IntrReadMem, IntrArgMemOnly, NoCapture<ArgIndex<0>>],
  "llvm.nvvm.ldu.global.i">;
def int_nvvm_ldu_global_f : Intrinsic<[llvm_anyfloat_ty],
  [LLVMAnyPointerType<LLVMMatchType<0>>, llvm_i32_ty],
  [IntrReadMem, IntrArgMemOnly, NoCapture<ArgIndex<0>>],
  "llvm.nvvm.ldu.global.f">;
def int_nvvm_ldu_global_p : Intrinsic<[llvm_anyptr_ty],
  [LLVMAnyPointerType<LLVMMatchType<0>>, llvm_i32_ty],
  [IntrReadMem, IntrArgMemOnly, NoCapture<ArgIndex<0>>],
  "llvm.nvvm.ldu.global.p">;

// Generated within nvvm. Use for ldg on sm_35 or later.  Second arg is the
// pointer's alignment.
def int_nvvm_ldg_global_i : Intrinsic<[llvm_anyint_ty],
  [LLVMAnyPointerType<LLVMMatchType<0>>, llvm_i32_ty],
  [IntrReadMem, IntrArgMemOnly, NoCapture<ArgIndex<0>>],
  "llvm.nvvm.ldg.global.i">;
def int_nvvm_ldg_global_f : Intrinsic<[llvm_anyfloat_ty],
  [LLVMAnyPointerType<LLVMMatchType<0>>, llvm_i32_ty],
  [IntrReadMem, IntrArgMemOnly, NoCapture<ArgIndex<0>>],
  "llvm.nvvm.ldg.global.f">;
def int_nvvm_ldg_global_p : Intrinsic<[llvm_anyptr_ty],
  [LLVMAnyPointerType<LLVMMatchType<0>>, llvm_i32_ty],
  [IntrReadMem, IntrArgMemOnly, NoCapture<ArgIndex<0>>],
  "llvm.nvvm.ldg.global.p">;

// Use for generic pointers
// - These intrinsics are used to convert address spaces.
// - The input pointer and output pointer must have the same type, except for
//   the address-space. (This restriction is not enforced here as there is
//   currently no way to describe it).
// - This complements the llvm bitcast, which can be used to cast one type
//   of pointer to another type of pointer, while the address space remains
//   the same.
def int_nvvm_ptr_local_to_gen: DefaultAttrsIntrinsic<[llvm_anyptr_ty],
                 [llvm_anyptr_ty], [IntrNoMem, IntrSpeculatable],
                 "llvm.nvvm.ptr.local.to.gen">;
def int_nvvm_ptr_shared_to_gen: DefaultAttrsIntrinsic<[llvm_anyptr_ty],
                 [llvm_anyptr_ty], [IntrNoMem, IntrSpeculatable],
                 "llvm.nvvm.ptr.shared.to.gen">;
def int_nvvm_ptr_global_to_gen: DefaultAttrsIntrinsic<[llvm_anyptr_ty],
                 [llvm_anyptr_ty], [IntrNoMem, IntrSpeculatable],
                 "llvm.nvvm.ptr.global.to.gen">;
def int_nvvm_ptr_constant_to_gen: DefaultAttrsIntrinsic<[llvm_anyptr_ty],
                 [llvm_anyptr_ty], [IntrNoMem, IntrSpeculatable],
                 "llvm.nvvm.ptr.constant.to.gen">;

def int_nvvm_ptr_gen_to_global: DefaultAttrsIntrinsic<[llvm_anyptr_ty],
                 [llvm_anyptr_ty], [IntrNoMem, IntrSpeculatable],
                 "llvm.nvvm.ptr.gen.to.global">;
def int_nvvm_ptr_gen_to_shared: DefaultAttrsIntrinsic<[llvm_anyptr_ty],
                 [llvm_anyptr_ty], [IntrNoMem, IntrSpeculatable],
                 "llvm.nvvm.ptr.gen.to.shared">;
def int_nvvm_ptr_gen_to_local: DefaultAttrsIntrinsic<[llvm_anyptr_ty],
                 [llvm_anyptr_ty], [IntrNoMem, IntrSpeculatable],
                 "llvm.nvvm.ptr.gen.to.local">;
def int_nvvm_ptr_gen_to_constant: DefaultAttrsIntrinsic<[llvm_anyptr_ty],
                 [llvm_anyptr_ty], [IntrNoMem, IntrSpeculatable],
                 "llvm.nvvm.ptr.gen.to.constant">;

// Used in nvvm internally to help address space opt and ptx code generation
// This is for params that are passed to kernel functions by pointer by-val.
def int_nvvm_ptr_gen_to_param: Intrinsic<[llvm_anyptr_ty],
                                     [llvm_anyptr_ty],
                                   [IntrNoMem, IntrSpeculatable],
                                   "llvm.nvvm.ptr.gen.to.param">;

// Move intrinsics, used in nvvm internally

def int_nvvm_move_i16 : Intrinsic<[llvm_i16_ty], [llvm_i16_ty], [IntrNoMem],
  "llvm.nvvm.move.i16">;
def int_nvvm_move_i32 : Intrinsic<[llvm_i32_ty], [llvm_i32_ty], [IntrNoMem],
  "llvm.nvvm.move.i32">;
def int_nvvm_move_i64 : Intrinsic<[llvm_i64_ty], [llvm_i64_ty], [IntrNoMem],
  "llvm.nvvm.move.i64">;
def int_nvvm_move_float : Intrinsic<[llvm_float_ty], [llvm_float_ty],
  [IntrNoMem], "llvm.nvvm.move.float">;
def int_nvvm_move_double : Intrinsic<[llvm_double_ty], [llvm_double_ty],
  [IntrNoMem], "llvm.nvvm.move.double">;
def int_nvvm_move_ptr : Intrinsic<[llvm_anyptr_ty], [llvm_anyptr_ty],
  [IntrNoMem, NoCapture<ArgIndex<0>>], "llvm.nvvm.move.ptr">;


// For getting the handle from a texture or surface variable
def int_nvvm_texsurf_handle
  : Intrinsic<[llvm_i64_ty], [llvm_metadata_ty, llvm_any_i64ptr_ty],
              [IntrNoMem], "llvm.nvvm.texsurf.handle">;
def int_nvvm_texsurf_handle_internal
  : Intrinsic<[llvm_i64_ty], [llvm_anyptr_ty],
              [IntrNoMem], "llvm.nvvm.texsurf.handle.internal">;

/// Error / Warn
def int_nvvm_compiler_error :
    Intrinsic<[], [llvm_anyptr_ty], [], "llvm.nvvm.compiler.error">;
def int_nvvm_compiler_warn :
    Intrinsic<[], [llvm_anyptr_ty], [], "llvm.nvvm.compiler.warn">;

def int_nvvm_reflect :
  Intrinsic<[llvm_i32_ty], [llvm_anyptr_ty], [IntrNoMem], "llvm.nvvm.reflect">;

// isspacep.{const, global, local, shared}
def int_nvvm_isspacep_const
  : DefaultAttrsIntrinsic<[llvm_i1_ty], [llvm_ptr_ty], [IntrNoMem, IntrSpeculatable],
              "llvm.nvvm.isspacep.const">,
    GCCBuiltin<"__nvvm_isspacep_const">;
def int_nvvm_isspacep_global
  : DefaultAttrsIntrinsic<[llvm_i1_ty], [llvm_ptr_ty], [IntrNoMem, IntrSpeculatable],
              "llvm.nvvm.isspacep.global">,
    GCCBuiltin<"__nvvm_isspacep_global">;
def int_nvvm_isspacep_local
  : DefaultAttrsIntrinsic<[llvm_i1_ty], [llvm_ptr_ty], [IntrNoMem, IntrSpeculatable],
              "llvm.nvvm.isspacep.local">,
    GCCBuiltin<"__nvvm_isspacep_local">;
def int_nvvm_isspacep_shared
  : DefaultAttrsIntrinsic<[llvm_i1_ty], [llvm_ptr_ty], [IntrNoMem, IntrSpeculatable],
              "llvm.nvvm.isspacep.shared">,
    GCCBuiltin<"__nvvm_isspacep_shared">;

// Environment register read
def int_nvvm_read_ptx_sreg_envreg0
  : DefaultAttrsIntrinsic<[llvm_i32_ty], [], [IntrNoMem, IntrSpeculatable],
              "llvm.nvvm.read.ptx.sreg.envreg0">,
    GCCBuiltin<"__nvvm_read_ptx_sreg_envreg0">;
def int_nvvm_read_ptx_sreg_envreg1
  : DefaultAttrsIntrinsic<[llvm_i32_ty], [], [IntrNoMem, IntrSpeculatable],
              "llvm.nvvm.read.ptx.sreg.envreg1">,
    GCCBuiltin<"__nvvm_read_ptx_sreg_envreg1">;
def int_nvvm_read_ptx_sreg_envreg2
  : DefaultAttrsIntrinsic<[llvm_i32_ty], [], [IntrNoMem, IntrSpeculatable],
              "llvm.nvvm.read.ptx.sreg.envreg2">,
    GCCBuiltin<"__nvvm_read_ptx_sreg_envreg2">;
def int_nvvm_read_ptx_sreg_envreg3
  : DefaultAttrsIntrinsic<[llvm_i32_ty], [], [IntrNoMem, IntrSpeculatable],
              "llvm.nvvm.read.ptx.sreg.envreg3">,
    GCCBuiltin<"__nvvm_read_ptx_sreg_envreg3">;
def int_nvvm_read_ptx_sreg_envreg4
  : DefaultAttrsIntrinsic<[llvm_i32_ty], [], [IntrNoMem, IntrSpeculatable],
              "llvm.nvvm.read.ptx.sreg.envreg4">,
    GCCBuiltin<"__nvvm_read_ptx_sreg_envreg4">;
def int_nvvm_read_ptx_sreg_envreg5
  : DefaultAttrsIntrinsic<[llvm_i32_ty], [], [IntrNoMem, IntrSpeculatable],
              "llvm.nvvm.read.ptx.sreg.envreg5">,
    GCCBuiltin<"__nvvm_read_ptx_sreg_envreg5">;
def int_nvvm_read_ptx_sreg_envreg6
  : DefaultAttrsIntrinsic<[llvm_i32_ty], [], [IntrNoMem, IntrSpeculatable],
              "llvm.nvvm.read.ptx.sreg.envreg6">,
    GCCBuiltin<"__nvvm_read_ptx_sreg_envreg6">;
def int_nvvm_read_ptx_sreg_envreg7
  : DefaultAttrsIntrinsic<[llvm_i32_ty], [], [IntrNoMem, IntrSpeculatable],
              "llvm.nvvm.read.ptx.sreg.envreg7">,
    GCCBuiltin<"__nvvm_read_ptx_sreg_envreg7">;
def int_nvvm_read_ptx_sreg_envreg8
  : DefaultAttrsIntrinsic<[llvm_i32_ty], [], [IntrNoMem, IntrSpeculatable],
              "llvm.nvvm.read.ptx.sreg.envreg8">,
    GCCBuiltin<"__nvvm_read_ptx_sreg_envreg8">;
def int_nvvm_read_ptx_sreg_envreg9
  : DefaultAttrsIntrinsic<[llvm_i32_ty], [], [IntrNoMem, IntrSpeculatable],
              "llvm.nvvm.read.ptx.sreg.envreg9">,
    GCCBuiltin<"__nvvm_read_ptx_sreg_envreg9">;
def int_nvvm_read_ptx_sreg_envreg10
  : DefaultAttrsIntrinsic<[llvm_i32_ty], [], [IntrNoMem, IntrSpeculatable],
              "llvm.nvvm.read.ptx.sreg.envreg10">,
    GCCBuiltin<"__nvvm_read_ptx_sreg_envreg10">;
def int_nvvm_read_ptx_sreg_envreg11
  : DefaultAttrsIntrinsic<[llvm_i32_ty], [], [IntrNoMem, IntrSpeculatable],
              "llvm.nvvm.read.ptx.sreg.envreg11">,
    GCCBuiltin<"__nvvm_read_ptx_sreg_envreg11">;
def int_nvvm_read_ptx_sreg_envreg12
  : DefaultAttrsIntrinsic<[llvm_i32_ty], [], [IntrNoMem, IntrSpeculatable],
              "llvm.nvvm.read.ptx.sreg.envreg12">,
    GCCBuiltin<"__nvvm_read_ptx_sreg_envreg12">;
def int_nvvm_read_ptx_sreg_envreg13
  : DefaultAttrsIntrinsic<[llvm_i32_ty], [], [IntrNoMem, IntrSpeculatable],
              "llvm.nvvm.read.ptx.sreg.envreg13">,
    GCCBuiltin<"__nvvm_read_ptx_sreg_envreg13">;
def int_nvvm_read_ptx_sreg_envreg14
  : DefaultAttrsIntrinsic<[llvm_i32_ty], [], [IntrNoMem, IntrSpeculatable],
              "llvm.nvvm.read.ptx.sreg.envreg14">,
    GCCBuiltin<"__nvvm_read_ptx_sreg_envreg14">;
def int_nvvm_read_ptx_sreg_envreg15
  : DefaultAttrsIntrinsic<[llvm_i32_ty], [], [IntrNoMem, IntrSpeculatable],
              "llvm.nvvm.read.ptx.sreg.envreg15">,
    GCCBuiltin<"__nvvm_read_ptx_sreg_envreg15">;
def int_nvvm_read_ptx_sreg_envreg16
  : DefaultAttrsIntrinsic<[llvm_i32_ty], [], [IntrNoMem, IntrSpeculatable],
              "llvm.nvvm.read.ptx.sreg.envreg16">,
    GCCBuiltin<"__nvvm_read_ptx_sreg_envreg16">;
def int_nvvm_read_ptx_sreg_envreg17
  : DefaultAttrsIntrinsic<[llvm_i32_ty], [], [IntrNoMem, IntrSpeculatable],
              "llvm.nvvm.read.ptx.sreg.envreg17">,
    GCCBuiltin<"__nvvm_read_ptx_sreg_envreg17">;
def int_nvvm_read_ptx_sreg_envreg18
  : DefaultAttrsIntrinsic<[llvm_i32_ty], [], [IntrNoMem, IntrSpeculatable],
              "llvm.nvvm.read.ptx.sreg.envreg18">,
    GCCBuiltin<"__nvvm_read_ptx_sreg_envreg18">;
def int_nvvm_read_ptx_sreg_envreg19
  : DefaultAttrsIntrinsic<[llvm_i32_ty], [], [IntrNoMem, IntrSpeculatable],
              "llvm.nvvm.read.ptx.sreg.envreg19">,
    GCCBuiltin<"__nvvm_read_ptx_sreg_envreg19">;
def int_nvvm_read_ptx_sreg_envreg20
  : DefaultAttrsIntrinsic<[llvm_i32_ty], [], [IntrNoMem, IntrSpeculatable],
              "llvm.nvvm.read.ptx.sreg.envreg20">,
    GCCBuiltin<"__nvvm_read_ptx_sreg_envreg20">;
def int_nvvm_read_ptx_sreg_envreg21
  : DefaultAttrsIntrinsic<[llvm_i32_ty], [], [IntrNoMem, IntrSpeculatable],
              "llvm.nvvm.read.ptx.sreg.envreg21">,
    GCCBuiltin<"__nvvm_read_ptx_sreg_envreg21">;
def int_nvvm_read_ptx_sreg_envreg22
  : DefaultAttrsIntrinsic<[llvm_i32_ty], [], [IntrNoMem, IntrSpeculatable],
              "llvm.nvvm.read.ptx.sreg.envreg22">,
    GCCBuiltin<"__nvvm_read_ptx_sreg_envreg22">;
def int_nvvm_read_ptx_sreg_envreg23
  : DefaultAttrsIntrinsic<[llvm_i32_ty], [], [IntrNoMem, IntrSpeculatable],
              "llvm.nvvm.read.ptx.sreg.envreg23">,
    GCCBuiltin<"__nvvm_read_ptx_sreg_envreg23">;
def int_nvvm_read_ptx_sreg_envreg24
  : DefaultAttrsIntrinsic<[llvm_i32_ty], [], [IntrNoMem, IntrSpeculatable],
              "llvm.nvvm.read.ptx.sreg.envreg24">,
    GCCBuiltin<"__nvvm_read_ptx_sreg_envreg24">;
def int_nvvm_read_ptx_sreg_envreg25
  : DefaultAttrsIntrinsic<[llvm_i32_ty], [], [IntrNoMem, IntrSpeculatable],
              "llvm.nvvm.read.ptx.sreg.envreg25">,
    GCCBuiltin<"__nvvm_read_ptx_sreg_envreg25">;
def int_nvvm_read_ptx_sreg_envreg26
  : DefaultAttrsIntrinsic<[llvm_i32_ty], [], [IntrNoMem, IntrSpeculatable],
              "llvm.nvvm.read.ptx.sreg.envreg26">,
    GCCBuiltin<"__nvvm_read_ptx_sreg_envreg26">;
def int_nvvm_read_ptx_sreg_envreg27
  : DefaultAttrsIntrinsic<[llvm_i32_ty], [], [IntrNoMem, IntrSpeculatable],
              "llvm.nvvm.read.ptx.sreg.envreg27">,
    GCCBuiltin<"__nvvm_read_ptx_sreg_envreg27">;
def int_nvvm_read_ptx_sreg_envreg28
  : DefaultAttrsIntrinsic<[llvm_i32_ty], [], [IntrNoMem, IntrSpeculatable],
              "llvm.nvvm.read.ptx.sreg.envreg28">,
    GCCBuiltin<"__nvvm_read_ptx_sreg_envreg28">;
def int_nvvm_read_ptx_sreg_envreg29
  : DefaultAttrsIntrinsic<[llvm_i32_ty], [], [IntrNoMem, IntrSpeculatable],
              "llvm.nvvm.read.ptx.sreg.envreg29">,
    GCCBuiltin<"__nvvm_read_ptx_sreg_envreg29">;
def int_nvvm_read_ptx_sreg_envreg30
  : DefaultAttrsIntrinsic<[llvm_i32_ty], [], [IntrNoMem, IntrSpeculatable],
              "llvm.nvvm.read.ptx.sreg.envreg30">,
    GCCBuiltin<"__nvvm_read_ptx_sreg_envreg30">;
def int_nvvm_read_ptx_sreg_envreg31
  : DefaultAttrsIntrinsic<[llvm_i32_ty], [], [IntrNoMem, IntrSpeculatable],
              "llvm.nvvm.read.ptx.sreg.envreg31">,
    GCCBuiltin<"__nvvm_read_ptx_sreg_envreg31">;


// Texture Fetch
// texmode_independent
def int_nvvm_tex_1d_v4f32_s32
  : Intrinsic<[llvm_float_ty, llvm_float_ty, llvm_float_ty, llvm_float_ty],
              [llvm_i64_ty, llvm_i64_ty, llvm_i32_ty], [],
              "llvm.nvvm.tex.1d.v4f32.s32">;
def int_nvvm_tex_1d_v4f32_f32
  : Intrinsic<[llvm_float_ty, llvm_float_ty, llvm_float_ty, llvm_float_ty],
              [llvm_i64_ty, llvm_i64_ty, llvm_float_ty], [],
              "llvm.nvvm.tex.1d.v4f32.f32">;
def int_nvvm_tex_1d_level_v4f32_f32
  : Intrinsic<[llvm_float_ty, llvm_float_ty, llvm_float_ty, llvm_float_ty],
              [llvm_i64_ty, llvm_i64_ty, llvm_float_ty, llvm_float_ty], [],
              "llvm.nvvm.tex.1d.level.v4f32.f32">;
def int_nvvm_tex_1d_grad_v4f32_f32
  : Intrinsic<[llvm_float_ty, llvm_float_ty, llvm_float_ty, llvm_float_ty],
              [llvm_i64_ty, llvm_i64_ty, llvm_float_ty, llvm_float_ty,
               llvm_float_ty], [],
              "llvm.nvvm.tex.1d.grad.v4f32.f32">;
def int_nvvm_tex_1d_v4s32_s32
  : Intrinsic<[llvm_i32_ty, llvm_i32_ty, llvm_i32_ty, llvm_i32_ty],
              [llvm_i64_ty, llvm_i64_ty, llvm_i32_ty], [],
              "llvm.nvvm.tex.1d.v4s32.s32">;
def int_nvvm_tex_1d_v4s32_f32
  : Intrinsic<[llvm_i32_ty, llvm_i32_ty, llvm_i32_ty, llvm_i32_ty],
              [llvm_i64_ty, llvm_i64_ty, llvm_float_ty], [],
              "llvm.nvvm.tex.1d.v4s32.f32">;
def int_nvvm_tex_1d_level_v4s32_f32
  : Intrinsic<[llvm_i32_ty, llvm_i32_ty, llvm_i32_ty, llvm_i32_ty],
              [llvm_i64_ty, llvm_i64_ty, llvm_float_ty, llvm_float_ty], [],
              "llvm.nvvm.tex.1d.level.v4s32.f32">;
def int_nvvm_tex_1d_grad_v4s32_f32
  : Intrinsic<[llvm_i32_ty, llvm_i32_ty, llvm_i32_ty, llvm_i32_ty],
              [llvm_i64_ty, llvm_i64_ty, llvm_float_ty, llvm_float_ty,
               llvm_float_ty], [],
              "llvm.nvvm.tex.1d.grad.v4s32.f32">;
def int_nvvm_tex_1d_v4u32_s32
  : Intrinsic<[llvm_i32_ty, llvm_i32_ty, llvm_i32_ty, llvm_i32_ty],
              [llvm_i64_ty, llvm_i64_ty, llvm_i32_ty], [],
              "llvm.nvvm.tex.1d.v4u32.s32">;
def int_nvvm_tex_1d_v4u32_f32
  : Intrinsic<[llvm_i32_ty, llvm_i32_ty, llvm_i32_ty, llvm_i32_ty],
              [llvm_i64_ty, llvm_i64_ty, llvm_float_ty], [],
              "llvm.nvvm.tex.1d.v4u32.f32">;
def int_nvvm_tex_1d_level_v4u32_f32
  : Intrinsic<[llvm_i32_ty, llvm_i32_ty, llvm_i32_ty, llvm_i32_ty],
              [llvm_i64_ty, llvm_i64_ty, llvm_float_ty, llvm_float_ty], [],
              "llvm.nvvm.tex.1d.level.v4u32.f32">;
def int_nvvm_tex_1d_grad_v4u32_f32
  : Intrinsic<[llvm_i32_ty, llvm_i32_ty, llvm_i32_ty, llvm_i32_ty],
              [llvm_i64_ty, llvm_i64_ty, llvm_float_ty, llvm_float_ty,
               llvm_float_ty], [],
              "llvm.nvvm.tex.1d.grad.v4u32.f32">;

def int_nvvm_tex_1d_array_v4f32_s32
  : Intrinsic<[llvm_float_ty, llvm_float_ty, llvm_float_ty, llvm_float_ty],
              [llvm_i64_ty, llvm_i64_ty, llvm_i32_ty, llvm_i32_ty], [],
              "llvm.nvvm.tex.1d.array.v4f32.s32">;
def int_nvvm_tex_1d_array_v4f32_f32
  : Intrinsic<[llvm_float_ty, llvm_float_ty, llvm_float_ty, llvm_float_ty],
              [llvm_i64_ty, llvm_i64_ty, llvm_i32_ty, llvm_float_ty], [],
              "llvm.nvvm.tex.1d.array.v4f32.f32">;
def int_nvvm_tex_1d_array_level_v4f32_f32
  : Intrinsic<[llvm_float_ty, llvm_float_ty, llvm_float_ty, llvm_float_ty],
              [llvm_i64_ty, llvm_i64_ty, llvm_i32_ty, llvm_float_ty,
               llvm_float_ty], [],
              "llvm.nvvm.tex.1d.array.level.v4f32.f32">;
def int_nvvm_tex_1d_array_grad_v4f32_f32
  : Intrinsic<[llvm_float_ty, llvm_float_ty, llvm_float_ty, llvm_float_ty],
              [llvm_i64_ty, llvm_i64_ty, llvm_i32_ty, llvm_float_ty,
               llvm_float_ty, llvm_float_ty], [],
              "llvm.nvvm.tex.1d.array.grad.v4f32.f32">;
def int_nvvm_tex_1d_array_v4s32_s32
  : Intrinsic<[llvm_i32_ty, llvm_i32_ty, llvm_i32_ty, llvm_i32_ty],
              [llvm_i64_ty, llvm_i64_ty, llvm_i32_ty, llvm_i32_ty], [],
              "llvm.nvvm.tex.1d.array.v4s32.s32">;
def int_nvvm_tex_1d_array_v4s32_f32
  : Intrinsic<[llvm_i32_ty, llvm_i32_ty, llvm_i32_ty, llvm_i32_ty],
              [llvm_i64_ty, llvm_i64_ty, llvm_i32_ty, llvm_float_ty], [],
              "llvm.nvvm.tex.1d.array.v4s32.f32">;
def int_nvvm_tex_1d_array_level_v4s32_f32
  : Intrinsic<[llvm_i32_ty, llvm_i32_ty, llvm_i32_ty, llvm_i32_ty],
              [llvm_i64_ty, llvm_i64_ty, llvm_i32_ty, llvm_float_ty,
               llvm_float_ty], [],
              "llvm.nvvm.tex.1d.array.level.v4s32.f32">;
def int_nvvm_tex_1d_array_grad_v4s32_f32
  : Intrinsic<[llvm_i32_ty, llvm_i32_ty, llvm_i32_ty, llvm_i32_ty],
              [llvm_i64_ty, llvm_i64_ty, llvm_i32_ty, llvm_float_ty,
               llvm_float_ty, llvm_float_ty], [],
              "llvm.nvvm.tex.1d.array.grad.v4s32.f32">;
def int_nvvm_tex_1d_array_v4u32_s32
  : Intrinsic<[llvm_i32_ty, llvm_i32_ty, llvm_i32_ty, llvm_i32_ty],
              [llvm_i64_ty, llvm_i64_ty, llvm_i32_ty, llvm_i32_ty], [],
              "llvm.nvvm.tex.1d.array.v4u32.s32">;
def int_nvvm_tex_1d_array_v4u32_f32
  : Intrinsic<[llvm_i32_ty, llvm_i32_ty, llvm_i32_ty, llvm_i32_ty],
              [llvm_i64_ty, llvm_i64_ty, llvm_i32_ty, llvm_float_ty], [],
              "llvm.nvvm.tex.1d.array.v4u32.f32">;
def int_nvvm_tex_1d_array_level_v4u32_f32
  : Intrinsic<[llvm_i32_ty, llvm_i32_ty, llvm_i32_ty, llvm_i32_ty],
              [llvm_i64_ty, llvm_i64_ty, llvm_i32_ty, llvm_float_ty,
               llvm_float_ty], [],
              "llvm.nvvm.tex.1d.array.level.v4u32.f32">;
def int_nvvm_tex_1d_array_grad_v4u32_f32
  : Intrinsic<[llvm_i32_ty, llvm_i32_ty, llvm_i32_ty, llvm_i32_ty],
              [llvm_i64_ty, llvm_i64_ty, llvm_i32_ty, llvm_float_ty,
               llvm_float_ty, llvm_float_ty], [],
              "llvm.nvvm.tex.1d.array.grad.v4u32.f32">;

def int_nvvm_tex_2d_v4f32_s32
  : Intrinsic<[llvm_float_ty, llvm_float_ty, llvm_float_ty, llvm_float_ty],
              [llvm_i64_ty, llvm_i64_ty, llvm_i32_ty, llvm_i32_ty], [],
              "llvm.nvvm.tex.2d.v4f32.s32">;
def int_nvvm_tex_2d_v4f32_f32
  : Intrinsic<[llvm_float_ty, llvm_float_ty, llvm_float_ty, llvm_float_ty],
              [llvm_i64_ty, llvm_i64_ty, llvm_float_ty, llvm_float_ty], [],
              "llvm.nvvm.tex.2d.v4f32.f32">;
def int_nvvm_tex_2d_level_v4f32_f32
  : Intrinsic<[llvm_float_ty, llvm_float_ty, llvm_float_ty, llvm_float_ty],
              [llvm_i64_ty, llvm_i64_ty, llvm_float_ty, llvm_float_ty,
               llvm_float_ty], [],
              "llvm.nvvm.tex.2d.level.v4f32.f32">;
def int_nvvm_tex_2d_grad_v4f32_f32
  : Intrinsic<[llvm_float_ty, llvm_float_ty, llvm_float_ty, llvm_float_ty],
              [llvm_i64_ty, llvm_i64_ty, llvm_float_ty, llvm_float_ty,
               llvm_float_ty, llvm_float_ty, llvm_float_ty, llvm_float_ty], [],
              "llvm.nvvm.tex.2d.grad.v4f32.f32">;
def int_nvvm_tex_2d_v4s32_s32
  : Intrinsic<[llvm_i32_ty, llvm_i32_ty, llvm_i32_ty, llvm_i32_ty],
              [llvm_i64_ty, llvm_i64_ty, llvm_i32_ty, llvm_i32_ty], [],
              "llvm.nvvm.tex.2d.v4s32.s32">;
def int_nvvm_tex_2d_v4s32_f32
  : Intrinsic<[llvm_i32_ty, llvm_i32_ty, llvm_i32_ty, llvm_i32_ty],
              [llvm_i64_ty, llvm_i64_ty, llvm_float_ty, llvm_float_ty], [],
              "llvm.nvvm.tex.2d.v4s32.f32">;
def int_nvvm_tex_2d_level_v4s32_f32
  : Intrinsic<[llvm_i32_ty, llvm_i32_ty, llvm_i32_ty, llvm_i32_ty],
              [llvm_i64_ty, llvm_i64_ty, llvm_float_ty, llvm_float_ty,
               llvm_float_ty], [],
              "llvm.nvvm.tex.2d.level.v4s32.f32">;
def int_nvvm_tex_2d_grad_v4s32_f32
  : Intrinsic<[llvm_i32_ty, llvm_i32_ty, llvm_i32_ty, llvm_i32_ty],
              [llvm_i64_ty, llvm_i64_ty, llvm_float_ty, llvm_float_ty,
               llvm_float_ty, llvm_float_ty, llvm_float_ty, llvm_float_ty], [],
              "llvm.nvvm.tex.2d.grad.v4s32.f32">;
def int_nvvm_tex_2d_v4u32_s32
  : Intrinsic<[llvm_i32_ty, llvm_i32_ty, llvm_i32_ty, llvm_i32_ty],
              [llvm_i64_ty, llvm_i64_ty, llvm_i32_ty, llvm_i32_ty], [],
              "llvm.nvvm.tex.2d.v4u32.s32">;
def int_nvvm_tex_2d_v4u32_f32
  : Intrinsic<[llvm_i32_ty, llvm_i32_ty, llvm_i32_ty, llvm_i32_ty],
              [llvm_i64_ty, llvm_i64_ty, llvm_float_ty, llvm_float_ty], [],
              "llvm.nvvm.tex.2d.v4u32.f32">;
def int_nvvm_tex_2d_level_v4u32_f32
  : Intrinsic<[llvm_i32_ty, llvm_i32_ty, llvm_i32_ty, llvm_i32_ty],
              [llvm_i64_ty, llvm_i64_ty, llvm_float_ty, llvm_float_ty,
               llvm_float_ty], [],
              "llvm.nvvm.tex.2d.level.v4u32.f32">;
def int_nvvm_tex_2d_grad_v4u32_f32
  : Intrinsic<[llvm_i32_ty, llvm_i32_ty, llvm_i32_ty, llvm_i32_ty],
              [llvm_i64_ty, llvm_i64_ty, llvm_float_ty, llvm_float_ty,
               llvm_float_ty, llvm_float_ty, llvm_float_ty, llvm_float_ty], [],
              "llvm.nvvm.tex.2d.grad.v4u32.f32">;

def int_nvvm_tex_2d_array_v4f32_s32
  : Intrinsic<[llvm_float_ty, llvm_float_ty, llvm_float_ty, llvm_float_ty],
              [llvm_i64_ty, llvm_i64_ty, llvm_i32_ty, llvm_i32_ty,
               llvm_i32_ty], [],
              "llvm.nvvm.tex.2d.array.v4f32.s32">;
def int_nvvm_tex_2d_array_v4f32_f32
  : Intrinsic<[llvm_float_ty, llvm_float_ty, llvm_float_ty, llvm_float_ty],
              [llvm_i64_ty, llvm_i64_ty, llvm_i32_ty, llvm_float_ty,
               llvm_float_ty], [],
              "llvm.nvvm.tex.2d.array.v4f32.f32">;
def int_nvvm_tex_2d_array_level_v4f32_f32
  : Intrinsic<[llvm_float_ty, llvm_float_ty, llvm_float_ty, llvm_float_ty],
              [llvm_i64_ty, llvm_i64_ty, llvm_i32_ty, llvm_float_ty,
               llvm_float_ty, llvm_float_ty], [],
              "llvm.nvvm.tex.2d.array.level.v4f32.f32">;
def int_nvvm_tex_2d_array_grad_v4f32_f32
  : Intrinsic<[llvm_float_ty, llvm_float_ty, llvm_float_ty, llvm_float_ty],
              [llvm_i64_ty, llvm_i64_ty, llvm_i32_ty, llvm_float_ty,
               llvm_float_ty, llvm_float_ty, llvm_float_ty, llvm_float_ty,
               llvm_float_ty], [],
              "llvm.nvvm.tex.2d.array.grad.v4f32.f32">;
def int_nvvm_tex_2d_array_v4s32_s32
  : Intrinsic<[llvm_i32_ty, llvm_i32_ty, llvm_i32_ty, llvm_i32_ty],
              [llvm_i64_ty, llvm_i64_ty, llvm_i32_ty, llvm_i32_ty,
               llvm_i32_ty], [],
              "llvm.nvvm.tex.2d.array.v4s32.s32">;
def int_nvvm_tex_2d_array_v4s32_f32
  : Intrinsic<[llvm_i32_ty, llvm_i32_ty, llvm_i32_ty, llvm_i32_ty],
              [llvm_i64_ty, llvm_i64_ty, llvm_i32_ty, llvm_float_ty,
               llvm_float_ty], [],
              "llvm.nvvm.tex.2d.array.v4s32.f32">;
def int_nvvm_tex_2d_array_level_v4s32_f32
  : Intrinsic<[llvm_i32_ty, llvm_i32_ty, llvm_i32_ty, llvm_i32_ty],
              [llvm_i64_ty, llvm_i64_ty, llvm_i32_ty, llvm_float_ty,
               llvm_float_ty, llvm_float_ty], [],
              "llvm.nvvm.tex.2d.array.level.v4s32.f32">;
def int_nvvm_tex_2d_array_grad_v4s32_f32
  : Intrinsic<[llvm_i32_ty, llvm_i32_ty, llvm_i32_ty, llvm_i32_ty],
              [llvm_i64_ty, llvm_i64_ty, llvm_i32_ty, llvm_float_ty,
               llvm_float_ty, llvm_float_ty, llvm_float_ty, llvm_float_ty,
               llvm_float_ty], [],
              "llvm.nvvm.tex.2d.array.grad.v4s32.f32">;
def int_nvvm_tex_2d_array_v4u32_s32
  : Intrinsic<[llvm_i32_ty, llvm_i32_ty, llvm_i32_ty, llvm_i32_ty],
              [llvm_i64_ty, llvm_i64_ty, llvm_i32_ty, llvm_i32_ty,
               llvm_i32_ty], [],
              "llvm.nvvm.tex.2d.array.v4u32.s32">;
def int_nvvm_tex_2d_array_v4u32_f32
  : Intrinsic<[llvm_i32_ty, llvm_i32_ty, llvm_i32_ty, llvm_i32_ty],
              [llvm_i64_ty, llvm_i64_ty, llvm_i32_ty, llvm_float_ty,
               llvm_float_ty], [],
              "llvm.nvvm.tex.2d.array.v4u32.f32">;
def int_nvvm_tex_2d_array_level_v4u32_f32
  : Intrinsic<[llvm_i32_ty, llvm_i32_ty, llvm_i32_ty, llvm_i32_ty],
              [llvm_i64_ty, llvm_i64_ty, llvm_i32_ty, llvm_float_ty,
               llvm_float_ty, llvm_float_ty], [],
              "llvm.nvvm.tex.2d.array.level.v4u32.f32">;
def int_nvvm_tex_2d_array_grad_v4u32_f32
  : Intrinsic<[llvm_i32_ty, llvm_i32_ty, llvm_i32_ty, llvm_i32_ty],
              [llvm_i64_ty, llvm_i64_ty, llvm_i32_ty, llvm_float_ty,
               llvm_float_ty, llvm_float_ty, llvm_float_ty, llvm_float_ty,
               llvm_float_ty], [],
              "llvm.nvvm.tex.2d.array.grad.v4u32.f32">;

def int_nvvm_tex_3d_v4f32_s32
  : Intrinsic<[llvm_float_ty, llvm_float_ty, llvm_float_ty, llvm_float_ty],
              [llvm_i64_ty, llvm_i64_ty, llvm_i32_ty, llvm_i32_ty, llvm_i32_ty],
              [], "llvm.nvvm.tex.3d.v4f32.s32">;
def int_nvvm_tex_3d_v4f32_f32
  : Intrinsic<[llvm_float_ty, llvm_float_ty, llvm_float_ty, llvm_float_ty],
              [llvm_i64_ty, llvm_i64_ty, llvm_float_ty, llvm_float_ty,
               llvm_float_ty], [],
              "llvm.nvvm.tex.3d.v4f32.f32">;
def int_nvvm_tex_3d_level_v4f32_f32
  : Intrinsic<[llvm_float_ty, llvm_float_ty, llvm_float_ty, llvm_float_ty],
              [llvm_i64_ty, llvm_i64_ty, llvm_float_ty, llvm_float_ty,
               llvm_float_ty, llvm_float_ty], [],
              "llvm.nvvm.tex.3d.level.v4f32.f32">;
def int_nvvm_tex_3d_grad_v4f32_f32
  : Intrinsic<[llvm_float_ty, llvm_float_ty, llvm_float_ty, llvm_float_ty],
              [llvm_i64_ty, llvm_i64_ty, llvm_float_ty, llvm_float_ty,
               llvm_float_ty, llvm_float_ty, llvm_float_ty, llvm_float_ty,
               llvm_float_ty, llvm_float_ty, llvm_float_ty], [],
              "llvm.nvvm.tex.3d.grad.v4f32.f32">;
def int_nvvm_tex_3d_v4s32_s32
  : Intrinsic<[llvm_i32_ty, llvm_i32_ty, llvm_i32_ty, llvm_i32_ty],
              [llvm_i64_ty, llvm_i64_ty, llvm_i32_ty, llvm_i32_ty, llvm_i32_ty],
              [], "llvm.nvvm.tex.3d.v4s32.s32">;
def int_nvvm_tex_3d_v4s32_f32
  : Intrinsic<[llvm_i32_ty, llvm_i32_ty, llvm_i32_ty, llvm_i32_ty],
              [llvm_i64_ty, llvm_i64_ty, llvm_float_ty, llvm_float_ty,
               llvm_float_ty], [],
              "llvm.nvvm.tex.3d.v4s32.f32">;
def int_nvvm_tex_3d_level_v4s32_f32
  : Intrinsic<[llvm_i32_ty, llvm_i32_ty, llvm_i32_ty, llvm_i32_ty],
              [llvm_i64_ty, llvm_i64_ty, llvm_float_ty, llvm_float_ty,
               llvm_float_ty, llvm_float_ty], [],
              "llvm.nvvm.tex.3d.level.v4s32.f32">;
def int_nvvm_tex_3d_grad_v4s32_f32
  : Intrinsic<[llvm_i32_ty, llvm_i32_ty, llvm_i32_ty, llvm_i32_ty],
              [llvm_i64_ty, llvm_i64_ty, llvm_float_ty, llvm_float_ty,
               llvm_float_ty, llvm_float_ty, llvm_float_ty, llvm_float_ty,
               llvm_float_ty, llvm_float_ty, llvm_float_ty], [],
              "llvm.nvvm.tex.3d.grad.v4s32.f32">;
def int_nvvm_tex_3d_v4u32_s32
  : Intrinsic<[llvm_i32_ty, llvm_i32_ty, llvm_i32_ty, llvm_i32_ty],
              [llvm_i64_ty, llvm_i64_ty, llvm_i32_ty, llvm_i32_ty, llvm_i32_ty],
              [], "llvm.nvvm.tex.3d.v4u32.s32">;
def int_nvvm_tex_3d_v4u32_f32
  : Intrinsic<[llvm_i32_ty, llvm_i32_ty, llvm_i32_ty, llvm_i32_ty],
              [llvm_i64_ty, llvm_i64_ty, llvm_float_ty, llvm_float_ty,
               llvm_float_ty], [],
              "llvm.nvvm.tex.3d.v4u32.f32">;
def int_nvvm_tex_3d_level_v4u32_f32
  : Intrinsic<[llvm_i32_ty, llvm_i32_ty, llvm_i32_ty, llvm_i32_ty],
              [llvm_i64_ty, llvm_i64_ty, llvm_float_ty, llvm_float_ty,
               llvm_float_ty, llvm_float_ty], [],
              "llvm.nvvm.tex.3d.level.v4u32.f32">;
def int_nvvm_tex_3d_grad_v4u32_f32
  : Intrinsic<[llvm_i32_ty, llvm_i32_ty, llvm_i32_ty, llvm_i32_ty],
              [llvm_i64_ty, llvm_i64_ty, llvm_float_ty, llvm_float_ty,
               llvm_float_ty, llvm_float_ty, llvm_float_ty, llvm_float_ty,
               llvm_float_ty, llvm_float_ty, llvm_float_ty], [],
              "llvm.nvvm.tex.3d.grad.v4u32.f32">;

def int_nvvm_tex_cube_v4f32_f32
  : Intrinsic<[llvm_float_ty, llvm_float_ty, llvm_float_ty, llvm_float_ty],
              [llvm_i64_ty, llvm_i64_ty,
               llvm_float_ty, llvm_float_ty, llvm_float_ty], [],
              "llvm.nvvm.tex.cube.v4f32.f32">;
def int_nvvm_tex_cube_level_v4f32_f32
  : Intrinsic<[llvm_float_ty, llvm_float_ty, llvm_float_ty, llvm_float_ty],
              [llvm_i64_ty, llvm_i64_ty,
               llvm_float_ty, llvm_float_ty, llvm_float_ty, llvm_float_ty], [],
              "llvm.nvvm.tex.cube.level.v4f32.f32">;
def int_nvvm_tex_cube_v4s32_f32
  : Intrinsic<[llvm_i32_ty, llvm_i32_ty, llvm_i32_ty, llvm_i32_ty],
              [llvm_i64_ty, llvm_i64_ty,
               llvm_float_ty, llvm_float_ty, llvm_float_ty], [],
              "llvm.nvvm.tex.cube.v4s32.f32">;
def int_nvvm_tex_cube_level_v4s32_f32
  : Intrinsic<[llvm_i32_ty, llvm_i32_ty, llvm_i32_ty, llvm_i32_ty],
              [llvm_i64_ty, llvm_i64_ty,
               llvm_float_ty, llvm_float_ty, llvm_float_ty, llvm_float_ty], [],
              "llvm.nvvm.tex.cube.level.v4s32.f32">;
def int_nvvm_tex_cube_v4u32_f32
  : Intrinsic<[llvm_i32_ty, llvm_i32_ty, llvm_i32_ty, llvm_i32_ty],
              [llvm_i64_ty, llvm_i64_ty,
               llvm_float_ty, llvm_float_ty, llvm_float_ty], [],
              "llvm.nvvm.tex.cube.v4u32.f32">;
def int_nvvm_tex_cube_level_v4u32_f32
  : Intrinsic<[llvm_i32_ty, llvm_i32_ty, llvm_i32_ty, llvm_i32_ty],
              [llvm_i64_ty, llvm_i64_ty,
               llvm_float_ty, llvm_float_ty, llvm_float_ty, llvm_float_ty], [],
              "llvm.nvvm.tex.cube.level.v4u32.f32">;

def int_nvvm_tex_cube_array_v4f32_f32
  : Intrinsic<[llvm_float_ty, llvm_float_ty, llvm_float_ty, llvm_float_ty],
              [llvm_i64_ty, llvm_i64_ty, llvm_i32_ty,
               llvm_float_ty, llvm_float_ty, llvm_float_ty], [],
              "llvm.nvvm.tex.cube.array.v4f32.f32">;
def int_nvvm_tex_cube_array_level_v4f32_f32
  : Intrinsic<[llvm_float_ty, llvm_float_ty, llvm_float_ty, llvm_float_ty],
              [llvm_i64_ty, llvm_i64_ty, llvm_i32_ty,
               llvm_float_ty, llvm_float_ty, llvm_float_ty, llvm_float_ty], [],
              "llvm.nvvm.tex.cube.array.level.v4f32.f32">;
def int_nvvm_tex_cube_array_v4s32_f32
  : Intrinsic<[llvm_i32_ty, llvm_i32_ty, llvm_i32_ty, llvm_i32_ty],
              [llvm_i64_ty, llvm_i64_ty, llvm_i32_ty,
               llvm_float_ty, llvm_float_ty, llvm_float_ty], [],
              "llvm.nvvm.tex.cube.array.v4s32.f32">;
def int_nvvm_tex_cube_array_level_v4s32_f32
  : Intrinsic<[llvm_i32_ty, llvm_i32_ty, llvm_i32_ty, llvm_i32_ty],
              [llvm_i64_ty, llvm_i64_ty, llvm_i32_ty,
               llvm_float_ty, llvm_float_ty, llvm_float_ty, llvm_float_ty], [],
              "llvm.nvvm.tex.cube.array.level.v4s32.f32">;
def int_nvvm_tex_cube_array_v4u32_f32
  : Intrinsic<[llvm_i32_ty, llvm_i32_ty, llvm_i32_ty, llvm_i32_ty],
              [llvm_i64_ty, llvm_i64_ty, llvm_i32_ty,
               llvm_float_ty, llvm_float_ty, llvm_float_ty], [],
              "llvm.nvvm.tex.cube.array.v4u32.f32">;
def int_nvvm_tex_cube_array_level_v4u32_f32
  : Intrinsic<[llvm_i32_ty, llvm_i32_ty, llvm_i32_ty, llvm_i32_ty],
              [llvm_i64_ty, llvm_i64_ty, llvm_i32_ty,
               llvm_float_ty, llvm_float_ty, llvm_float_ty, llvm_float_ty], [],
              "llvm.nvvm.tex.cube.array.level.v4u32.f32">;

def int_nvvm_tld4_r_2d_v4f32_f32
  : Intrinsic<[llvm_float_ty, llvm_float_ty, llvm_float_ty, llvm_float_ty],
              [llvm_i64_ty, llvm_i64_ty, llvm_float_ty, llvm_float_ty], [],
              "llvm.nvvm.tld4.r.2d.v4f32.f32">;
def int_nvvm_tld4_g_2d_v4f32_f32
  : Intrinsic<[llvm_float_ty, llvm_float_ty, llvm_float_ty, llvm_float_ty],
              [llvm_i64_ty, llvm_i64_ty, llvm_float_ty, llvm_float_ty], [],
              "llvm.nvvm.tld4.g.2d.v4f32.f32">;
def int_nvvm_tld4_b_2d_v4f32_f32
  : Intrinsic<[llvm_float_ty, llvm_float_ty, llvm_float_ty, llvm_float_ty],
              [llvm_i64_ty, llvm_i64_ty, llvm_float_ty, llvm_float_ty], [],
              "llvm.nvvm.tld4.b.2d.v4f32.f32">;
def int_nvvm_tld4_a_2d_v4f32_f32
  : Intrinsic<[llvm_float_ty, llvm_float_ty, llvm_float_ty, llvm_float_ty],
              [llvm_i64_ty, llvm_i64_ty, llvm_float_ty, llvm_float_ty], [],
              "llvm.nvvm.tld4.a.2d.v4f32.f32">;
def int_nvvm_tld4_r_2d_v4s32_f32
  : Intrinsic<[llvm_i32_ty, llvm_i32_ty, llvm_i32_ty, llvm_i32_ty],
              [llvm_i64_ty, llvm_i64_ty, llvm_float_ty, llvm_float_ty], [],
              "llvm.nvvm.tld4.r.2d.v4s32.f32">;
def int_nvvm_tld4_g_2d_v4s32_f32
  : Intrinsic<[llvm_i32_ty, llvm_i32_ty, llvm_i32_ty, llvm_i32_ty],
              [llvm_i64_ty, llvm_i64_ty, llvm_float_ty, llvm_float_ty], [],
              "llvm.nvvm.tld4.g.2d.v4s32.f32">;
def int_nvvm_tld4_b_2d_v4s32_f32
  : Intrinsic<[llvm_i32_ty, llvm_i32_ty, llvm_i32_ty, llvm_i32_ty],
              [llvm_i64_ty, llvm_i64_ty, llvm_float_ty, llvm_float_ty], [],
              "llvm.nvvm.tld4.b.2d.v4s32.f32">;
def int_nvvm_tld4_a_2d_v4s32_f32
  : Intrinsic<[llvm_i32_ty, llvm_i32_ty, llvm_i32_ty, llvm_i32_ty],
              [llvm_i64_ty, llvm_i64_ty, llvm_float_ty, llvm_float_ty], [],
              "llvm.nvvm.tld4.a.2d.v4s32.f32">;
def int_nvvm_tld4_r_2d_v4u32_f32
  : Intrinsic<[llvm_i32_ty, llvm_i32_ty, llvm_i32_ty, llvm_i32_ty],
              [llvm_i64_ty, llvm_i64_ty, llvm_float_ty, llvm_float_ty], [],
              "llvm.nvvm.tld4.r.2d.v4u32.f32">;
def int_nvvm_tld4_g_2d_v4u32_f32
  : Intrinsic<[llvm_i32_ty, llvm_i32_ty, llvm_i32_ty, llvm_i32_ty],
              [llvm_i64_ty, llvm_i64_ty, llvm_float_ty, llvm_float_ty], [],
              "llvm.nvvm.tld4.g.2d.v4u32.f32">;
def int_nvvm_tld4_b_2d_v4u32_f32
  : Intrinsic<[llvm_i32_ty, llvm_i32_ty, llvm_i32_ty, llvm_i32_ty],
              [llvm_i64_ty, llvm_i64_ty, llvm_float_ty, llvm_float_ty], [],
              "llvm.nvvm.tld4.b.2d.v4u32.f32">;
def int_nvvm_tld4_a_2d_v4u32_f32
  : Intrinsic<[llvm_i32_ty, llvm_i32_ty, llvm_i32_ty, llvm_i32_ty],
              [llvm_i64_ty, llvm_i64_ty, llvm_float_ty, llvm_float_ty], [],
              "llvm.nvvm.tld4.a.2d.v4u32.f32">;


// texmode_unified
def int_nvvm_tex_unified_1d_v4f32_s32
  : Intrinsic<[llvm_float_ty, llvm_float_ty, llvm_float_ty, llvm_float_ty],
              [llvm_i64_ty, llvm_i32_ty], [],
              "llvm.nvvm.tex.unified.1d.v4f32.s32">;
def int_nvvm_tex_unified_1d_v4f32_f32
  : Intrinsic<[llvm_float_ty, llvm_float_ty, llvm_float_ty, llvm_float_ty],
              [llvm_i64_ty, llvm_float_ty], [],
              "llvm.nvvm.tex.unified.1d.v4f32.f32">;
def int_nvvm_tex_unified_1d_level_v4f32_f32
  : Intrinsic<[llvm_float_ty, llvm_float_ty, llvm_float_ty, llvm_float_ty],
              [llvm_i64_ty, llvm_float_ty, llvm_float_ty], [],
              "llvm.nvvm.tex.unified.1d.level.v4f32.f32">;
def int_nvvm_tex_unified_1d_grad_v4f32_f32
  : Intrinsic<[llvm_float_ty, llvm_float_ty, llvm_float_ty, llvm_float_ty],
              [llvm_i64_ty, llvm_float_ty, llvm_float_ty,
               llvm_float_ty], [],
              "llvm.nvvm.tex.unified.1d.grad.v4f32.f32">;
def int_nvvm_tex_unified_1d_v4s32_s32
  : Intrinsic<[llvm_i32_ty, llvm_i32_ty, llvm_i32_ty, llvm_i32_ty],
              [llvm_i64_ty, llvm_i32_ty], [],
              "llvm.nvvm.tex.unified.1d.v4s32.s32">;
def int_nvvm_tex_unified_1d_v4s32_f32
  : Intrinsic<[llvm_i32_ty, llvm_i32_ty, llvm_i32_ty, llvm_i32_ty],
              [llvm_i64_ty, llvm_float_ty], [],
              "llvm.nvvm.tex.unified.1d.v4s32.f32">;
def int_nvvm_tex_unified_1d_level_v4s32_f32
  : Intrinsic<[llvm_i32_ty, llvm_i32_ty, llvm_i32_ty, llvm_i32_ty],
              [llvm_i64_ty, llvm_float_ty, llvm_float_ty], [],
              "llvm.nvvm.tex.unified.1d.level.v4s32.f32">;
def int_nvvm_tex_unified_1d_grad_v4s32_f32
  : Intrinsic<[llvm_i32_ty, llvm_i32_ty, llvm_i32_ty, llvm_i32_ty],
              [llvm_i64_ty, llvm_float_ty, llvm_float_ty,
               llvm_float_ty], [],
              "llvm.nvvm.tex.unified.1d.grad.v4s32.f32">;
def int_nvvm_tex_unified_1d_v4u32_s32
  : Intrinsic<[llvm_i32_ty, llvm_i32_ty, llvm_i32_ty, llvm_i32_ty],
              [llvm_i64_ty, llvm_i32_ty], [],
              "llvm.nvvm.tex.unified.1d.v4u32.s32">;
def int_nvvm_tex_unified_1d_v4u32_f32
  : Intrinsic<[llvm_i32_ty, llvm_i32_ty, llvm_i32_ty, llvm_i32_ty],
              [llvm_i64_ty, llvm_float_ty], [],
              "llvm.nvvm.tex.unified.1d.v4u32.f32">;
def int_nvvm_tex_unified_1d_level_v4u32_f32
  : Intrinsic<[llvm_i32_ty, llvm_i32_ty, llvm_i32_ty, llvm_i32_ty],
              [llvm_i64_ty, llvm_float_ty, llvm_float_ty], [],
              "llvm.nvvm.tex.unified.1d.level.v4u32.f32">;
def int_nvvm_tex_unified_1d_grad_v4u32_f32
  : Intrinsic<[llvm_i32_ty, llvm_i32_ty, llvm_i32_ty, llvm_i32_ty],
              [llvm_i64_ty, llvm_float_ty, llvm_float_ty,
               llvm_float_ty], [],
              "llvm.nvvm.tex.unified.1d.grad.v4u32.f32">;

def int_nvvm_tex_unified_1d_array_v4f32_s32
  : Intrinsic<[llvm_float_ty, llvm_float_ty, llvm_float_ty, llvm_float_ty],
              [llvm_i64_ty, llvm_i32_ty, llvm_i32_ty], [],
              "llvm.nvvm.tex.unified.1d.array.v4f32.s32">;
def int_nvvm_tex_unified_1d_array_v4f32_f32
  : Intrinsic<[llvm_float_ty, llvm_float_ty, llvm_float_ty, llvm_float_ty],
              [llvm_i64_ty, llvm_i32_ty, llvm_float_ty], [],
              "llvm.nvvm.tex.unified.1d.array.v4f32.f32">;
def int_nvvm_tex_unified_1d_array_level_v4f32_f32
  : Intrinsic<[llvm_float_ty, llvm_float_ty, llvm_float_ty, llvm_float_ty],
              [llvm_i64_ty, llvm_i32_ty, llvm_float_ty,
               llvm_float_ty], [],
              "llvm.nvvm.tex.unified.1d.array.level.v4f32.f32">;
def int_nvvm_tex_unified_1d_array_grad_v4f32_f32
  : Intrinsic<[llvm_float_ty, llvm_float_ty, llvm_float_ty, llvm_float_ty],
              [llvm_i64_ty, llvm_i32_ty, llvm_float_ty,
               llvm_float_ty, llvm_float_ty], [],
              "llvm.nvvm.tex.unified.1d.array.grad.v4f32.f32">;
def int_nvvm_tex_unified_1d_array_v4s32_s32
  : Intrinsic<[llvm_i32_ty, llvm_i32_ty, llvm_i32_ty, llvm_i32_ty],
              [llvm_i64_ty, llvm_i32_ty, llvm_i32_ty], [],
              "llvm.nvvm.tex.unified.1d.array.v4s32.s32">;
def int_nvvm_tex_unified_1d_array_v4s32_f32
  : Intrinsic<[llvm_i32_ty, llvm_i32_ty, llvm_i32_ty, llvm_i32_ty],
              [llvm_i64_ty, llvm_i32_ty, llvm_float_ty], [],
              "llvm.nvvm.tex.unified.1d.array.v4s32.f32">;
def int_nvvm_tex_unified_1d_array_level_v4s32_f32
  : Intrinsic<[llvm_i32_ty, llvm_i32_ty, llvm_i32_ty, llvm_i32_ty],
              [llvm_i64_ty, llvm_i32_ty, llvm_float_ty,
               llvm_float_ty], [],
              "llvm.nvvm.tex.unified.1d.array.level.v4s32.f32">;
def int_nvvm_tex_unified_1d_array_grad_v4s32_f32
  : Intrinsic<[llvm_i32_ty, llvm_i32_ty, llvm_i32_ty, llvm_i32_ty],
              [llvm_i64_ty, llvm_i32_ty, llvm_float_ty,
               llvm_float_ty, llvm_float_ty], [],
              "llvm.nvvm.tex.unified.1d.array.grad.v4s32.f32">;
def int_nvvm_tex_unified_1d_array_v4u32_s32
  : Intrinsic<[llvm_i32_ty, llvm_i32_ty, llvm_i32_ty, llvm_i32_ty],
              [llvm_i64_ty, llvm_i32_ty, llvm_i32_ty], [],
              "llvm.nvvm.tex.unified.1d.array.v4u32.s32">;
def int_nvvm_tex_unified_1d_array_v4u32_f32
  : Intrinsic<[llvm_i32_ty, llvm_i32_ty, llvm_i32_ty, llvm_i32_ty],
              [llvm_i64_ty, llvm_i32_ty, llvm_float_ty], [],
              "llvm.nvvm.tex.unified.1d.array.v4u32.f32">;
def int_nvvm_tex_unified_1d_array_level_v4u32_f32
  : Intrinsic<[llvm_i32_ty, llvm_i32_ty, llvm_i32_ty, llvm_i32_ty],
              [llvm_i64_ty, llvm_i32_ty, llvm_float_ty,
               llvm_float_ty], [],
              "llvm.nvvm.tex.unified.1d.array.level.v4u32.f32">;
def int_nvvm_tex_unified_1d_array_grad_v4u32_f32
  : Intrinsic<[llvm_i32_ty, llvm_i32_ty, llvm_i32_ty, llvm_i32_ty],
              [llvm_i64_ty, llvm_i32_ty, llvm_float_ty,
               llvm_float_ty, llvm_float_ty], [],
              "llvm.nvvm.tex.unified.1d.array.grad.v4u32.f32">;

def int_nvvm_tex_unified_2d_v4f32_s32
  : Intrinsic<[llvm_float_ty, llvm_float_ty, llvm_float_ty, llvm_float_ty],
              [llvm_i64_ty, llvm_i32_ty, llvm_i32_ty], [],
              "llvm.nvvm.tex.unified.2d.v4f32.s32">;
def int_nvvm_tex_unified_2d_v4f32_f32
  : Intrinsic<[llvm_float_ty, llvm_float_ty, llvm_float_ty, llvm_float_ty],
              [llvm_i64_ty, llvm_float_ty, llvm_float_ty], [],
              "llvm.nvvm.tex.unified.2d.v4f32.f32">;
def int_nvvm_tex_unified_2d_level_v4f32_f32
  : Intrinsic<[llvm_float_ty, llvm_float_ty, llvm_float_ty, llvm_float_ty],
              [llvm_i64_ty, llvm_float_ty, llvm_float_ty,
               llvm_float_ty], [],
              "llvm.nvvm.tex.unified.2d.level.v4f32.f32">;
def int_nvvm_tex_unified_2d_grad_v4f32_f32
  : Intrinsic<[llvm_float_ty, llvm_float_ty, llvm_float_ty, llvm_float_ty],
              [llvm_i64_ty, llvm_float_ty, llvm_float_ty,
               llvm_float_ty, llvm_float_ty, llvm_float_ty, llvm_float_ty], [],
              "llvm.nvvm.tex.unified.2d.grad.v4f32.f32">;
def int_nvvm_tex_unified_2d_v4s32_s32
  : Intrinsic<[llvm_i32_ty, llvm_i32_ty, llvm_i32_ty, llvm_i32_ty],
              [llvm_i64_ty, llvm_i32_ty, llvm_i32_ty], [],
              "llvm.nvvm.tex.unified.2d.v4s32.s32">;
def int_nvvm_tex_unified_2d_v4s32_f32
  : Intrinsic<[llvm_i32_ty, llvm_i32_ty, llvm_i32_ty, llvm_i32_ty],
              [llvm_i64_ty, llvm_float_ty, llvm_float_ty], [],
              "llvm.nvvm.tex.unified.2d.v4s32.f32">;
def int_nvvm_tex_unified_2d_level_v4s32_f32
  : Intrinsic<[llvm_i32_ty, llvm_i32_ty, llvm_i32_ty, llvm_i32_ty],
              [llvm_i64_ty, llvm_float_ty, llvm_float_ty,
               llvm_float_ty], [],
              "llvm.nvvm.tex.unified.2d.level.v4s32.f32">;
def int_nvvm_tex_unified_2d_grad_v4s32_f32
  : Intrinsic<[llvm_i32_ty, llvm_i32_ty, llvm_i32_ty, llvm_i32_ty],
              [llvm_i64_ty, llvm_float_ty, llvm_float_ty,
               llvm_float_ty, llvm_float_ty, llvm_float_ty, llvm_float_ty], [],
              "llvm.nvvm.tex.unified.2d.grad.v4s32.f32">;
def int_nvvm_tex_unified_2d_v4u32_s32
  : Intrinsic<[llvm_i32_ty, llvm_i32_ty, llvm_i32_ty, llvm_i32_ty],
              [llvm_i64_ty, llvm_i32_ty, llvm_i32_ty], [],
              "llvm.nvvm.tex.unified.2d.v4u32.s32">;
def int_nvvm_tex_unified_2d_v4u32_f32
  : Intrinsic<[llvm_i32_ty, llvm_i32_ty, llvm_i32_ty, llvm_i32_ty],
              [llvm_i64_ty, llvm_float_ty, llvm_float_ty], [],
              "llvm.nvvm.tex.unified.2d.v4u32.f32">;
def int_nvvm_tex_unified_2d_level_v4u32_f32
  : Intrinsic<[llvm_i32_ty, llvm_i32_ty, llvm_i32_ty, llvm_i32_ty],
              [llvm_i64_ty, llvm_float_ty, llvm_float_ty,
               llvm_float_ty], [],
              "llvm.nvvm.tex.unified.2d.level.v4u32.f32">;
def int_nvvm_tex_unified_2d_grad_v4u32_f32
  : Intrinsic<[llvm_i32_ty, llvm_i32_ty, llvm_i32_ty, llvm_i32_ty],
              [llvm_i64_ty, llvm_float_ty, llvm_float_ty,
               llvm_float_ty, llvm_float_ty, llvm_float_ty, llvm_float_ty], [],
              "llvm.nvvm.tex.unified.2d.grad.v4u32.f32">;

def int_nvvm_tex_unified_2d_array_v4f32_s32
  : Intrinsic<[llvm_float_ty, llvm_float_ty, llvm_float_ty, llvm_float_ty],
              [llvm_i64_ty, llvm_i32_ty, llvm_i32_ty,
               llvm_i32_ty], [],
              "llvm.nvvm.tex.unified.2d.array.v4f32.s32">;
def int_nvvm_tex_unified_2d_array_v4f32_f32
  : Intrinsic<[llvm_float_ty, llvm_float_ty, llvm_float_ty, llvm_float_ty],
              [llvm_i64_ty, llvm_i32_ty, llvm_float_ty,
               llvm_float_ty], [],
              "llvm.nvvm.tex.unified.2d.array.v4f32.f32">;
def int_nvvm_tex_unified_2d_array_level_v4f32_f32
  : Intrinsic<[llvm_float_ty, llvm_float_ty, llvm_float_ty, llvm_float_ty],
              [llvm_i64_ty, llvm_i32_ty, llvm_float_ty,
               llvm_float_ty, llvm_float_ty], [],
              "llvm.nvvm.tex.unified.2d.array.level.v4f32.f32">;
def int_nvvm_tex_unified_2d_array_grad_v4f32_f32
  : Intrinsic<[llvm_float_ty, llvm_float_ty, llvm_float_ty, llvm_float_ty],
              [llvm_i64_ty, llvm_i32_ty, llvm_float_ty,
               llvm_float_ty, llvm_float_ty, llvm_float_ty, llvm_float_ty,
               llvm_float_ty], [],
              "llvm.nvvm.tex.unified.2d.array.grad.v4f32.f32">;
def int_nvvm_tex_unified_2d_array_v4s32_s32
  : Intrinsic<[llvm_i32_ty, llvm_i32_ty, llvm_i32_ty, llvm_i32_ty],
              [llvm_i64_ty, llvm_i32_ty, llvm_i32_ty,
               llvm_i32_ty], [],
              "llvm.nvvm.tex.unified.2d.array.v4s32.s32">;
def int_nvvm_tex_unified_2d_array_v4s32_f32
  : Intrinsic<[llvm_i32_ty, llvm_i32_ty, llvm_i32_ty, llvm_i32_ty],
              [llvm_i64_ty, llvm_i32_ty, llvm_float_ty,
               llvm_float_ty], [],
              "llvm.nvvm.tex.unified.2d.array.v4s32.f32">;
def int_nvvm_tex_unified_2d_array_level_v4s32_f32
  : Intrinsic<[llvm_i32_ty, llvm_i32_ty, llvm_i32_ty, llvm_i32_ty],
              [llvm_i64_ty, llvm_i32_ty, llvm_float_ty,
               llvm_float_ty, llvm_float_ty], [],
              "llvm.nvvm.tex.unified.2d.array.level.v4s32.f32">;
def int_nvvm_tex_unified_2d_array_grad_v4s32_f32
  : Intrinsic<[llvm_i32_ty, llvm_i32_ty, llvm_i32_ty, llvm_i32_ty],
              [llvm_i64_ty, llvm_i32_ty, llvm_float_ty,
               llvm_float_ty, llvm_float_ty, llvm_float_ty, llvm_float_ty,
               llvm_float_ty], [],
              "llvm.nvvm.tex.unified.2d.array.grad.v4s32.f32">;
def int_nvvm_tex_unified_2d_array_v4u32_s32
  : Intrinsic<[llvm_i32_ty, llvm_i32_ty, llvm_i32_ty, llvm_i32_ty],
              [llvm_i64_ty, llvm_i32_ty, llvm_i32_ty,
               llvm_i32_ty], [],
              "llvm.nvvm.tex.unified.2d.array.v4u32.s32">;
def int_nvvm_tex_unified_2d_array_v4u32_f32
  : Intrinsic<[llvm_i32_ty, llvm_i32_ty, llvm_i32_ty, llvm_i32_ty],
              [llvm_i64_ty, llvm_i32_ty, llvm_float_ty,
               llvm_float_ty], [],
              "llvm.nvvm.tex.unified.2d.array.v4u32.f32">;
def int_nvvm_tex_unified_2d_array_level_v4u32_f32
  : Intrinsic<[llvm_i32_ty, llvm_i32_ty, llvm_i32_ty, llvm_i32_ty],
              [llvm_i64_ty, llvm_i32_ty, llvm_float_ty,
               llvm_float_ty, llvm_float_ty], [],
              "llvm.nvvm.tex.unified.2d.array.level.v4u32.f32">;
def int_nvvm_tex_unified_2d_array_grad_v4u32_f32
  : Intrinsic<[llvm_i32_ty, llvm_i32_ty, llvm_i32_ty, llvm_i32_ty],
              [llvm_i64_ty, llvm_i32_ty, llvm_float_ty,
               llvm_float_ty, llvm_float_ty, llvm_float_ty, llvm_float_ty,
               llvm_float_ty], [],
              "llvm.nvvm.tex.unified.2d.array.grad.v4u32.f32">;

def int_nvvm_tex_unified_3d_v4f32_s32
  : Intrinsic<[llvm_float_ty, llvm_float_ty, llvm_float_ty, llvm_float_ty],
              [llvm_i64_ty, llvm_i32_ty, llvm_i32_ty, llvm_i32_ty],
              [], "llvm.nvvm.tex.unified.3d.v4f32.s32">;
def int_nvvm_tex_unified_3d_v4f32_f32
  : Intrinsic<[llvm_float_ty, llvm_float_ty, llvm_float_ty, llvm_float_ty],
              [llvm_i64_ty, llvm_float_ty, llvm_float_ty,
               llvm_float_ty], [],
              "llvm.nvvm.tex.unified.3d.v4f32.f32">;
def int_nvvm_tex_unified_3d_level_v4f32_f32
  : Intrinsic<[llvm_float_ty, llvm_float_ty, llvm_float_ty, llvm_float_ty],
              [llvm_i64_ty, llvm_float_ty, llvm_float_ty,
               llvm_float_ty, llvm_float_ty], [],
              "llvm.nvvm.tex.unified.3d.level.v4f32.f32">;
def int_nvvm_tex_unified_3d_grad_v4f32_f32
  : Intrinsic<[llvm_float_ty, llvm_float_ty, llvm_float_ty, llvm_float_ty],
              [llvm_i64_ty, llvm_float_ty, llvm_float_ty,
               llvm_float_ty, llvm_float_ty, llvm_float_ty, llvm_float_ty,
               llvm_float_ty, llvm_float_ty, llvm_float_ty], [],
              "llvm.nvvm.tex.unified.3d.grad.v4f32.f32">;
def int_nvvm_tex_unified_3d_v4s32_s32
  : Intrinsic<[llvm_i32_ty, llvm_i32_ty, llvm_i32_ty, llvm_i32_ty],
              [llvm_i64_ty, llvm_i32_ty, llvm_i32_ty, llvm_i32_ty],
              [], "llvm.nvvm.tex.unified.3d.v4s32.s32">;
def int_nvvm_tex_unified_3d_v4s32_f32
  : Intrinsic<[llvm_i32_ty, llvm_i32_ty, llvm_i32_ty, llvm_i32_ty],
              [llvm_i64_ty, llvm_float_ty, llvm_float_ty,
               llvm_float_ty], [],
              "llvm.nvvm.tex.unified.3d.v4s32.f32">;
def int_nvvm_tex_unified_3d_level_v4s32_f32
  : Intrinsic<[llvm_i32_ty, llvm_i32_ty, llvm_i32_ty, llvm_i32_ty],
              [llvm_i64_ty, llvm_float_ty, llvm_float_ty,
               llvm_float_ty, llvm_float_ty], [],
              "llvm.nvvm.tex.unified.3d.level.v4s32.f32">;
def int_nvvm_tex_unified_3d_grad_v4s32_f32
  : Intrinsic<[llvm_i32_ty, llvm_i32_ty, llvm_i32_ty, llvm_i32_ty],
              [llvm_i64_ty, llvm_float_ty, llvm_float_ty,
               llvm_float_ty, llvm_float_ty, llvm_float_ty, llvm_float_ty,
               llvm_float_ty, llvm_float_ty, llvm_float_ty], [],
              "llvm.nvvm.tex.unified.3d.grad.v4s32.f32">;
def int_nvvm_tex_unified_3d_v4u32_s32
  : Intrinsic<[llvm_i32_ty, llvm_i32_ty, llvm_i32_ty, llvm_i32_ty],
              [llvm_i64_ty, llvm_i32_ty, llvm_i32_ty, llvm_i32_ty],
              [], "llvm.nvvm.tex.unified.3d.v4u32.s32">;
def int_nvvm_tex_unified_3d_v4u32_f32
  : Intrinsic<[llvm_i32_ty, llvm_i32_ty, llvm_i32_ty, llvm_i32_ty],
              [llvm_i64_ty, llvm_float_ty, llvm_float_ty,
               llvm_float_ty], [],
              "llvm.nvvm.tex.unified.3d.v4u32.f32">;
def int_nvvm_tex_unified_3d_level_v4u32_f32
  : Intrinsic<[llvm_i32_ty, llvm_i32_ty, llvm_i32_ty, llvm_i32_ty],
              [llvm_i64_ty, llvm_float_ty, llvm_float_ty,
               llvm_float_ty, llvm_float_ty], [],
              "llvm.nvvm.tex.unified.3d.level.v4u32.f32">;
def int_nvvm_tex_unified_3d_grad_v4u32_f32
  : Intrinsic<[llvm_i32_ty, llvm_i32_ty, llvm_i32_ty, llvm_i32_ty],
              [llvm_i64_ty, llvm_float_ty, llvm_float_ty,
               llvm_float_ty, llvm_float_ty, llvm_float_ty, llvm_float_ty,
               llvm_float_ty, llvm_float_ty, llvm_float_ty], [],
              "llvm.nvvm.tex.unified.3d.grad.v4u32.f32">;

def int_nvvm_tex_unified_cube_v4f32_f32
  : Intrinsic<[llvm_float_ty, llvm_float_ty, llvm_float_ty, llvm_float_ty],
              [llvm_i64_ty,
               llvm_float_ty, llvm_float_ty, llvm_float_ty], [],
              "llvm.nvvm.tex.unified.cube.v4f32.f32">;
def int_nvvm_tex_unified_cube_level_v4f32_f32
  : Intrinsic<[llvm_float_ty, llvm_float_ty, llvm_float_ty, llvm_float_ty],
              [llvm_i64_ty,
               llvm_float_ty, llvm_float_ty, llvm_float_ty, llvm_float_ty], [],
              "llvm.nvvm.tex.unified.cube.level.v4f32.f32">;
def int_nvvm_tex_unified_cube_v4s32_f32
  : Intrinsic<[llvm_i32_ty, llvm_i32_ty, llvm_i32_ty, llvm_i32_ty],
              [llvm_i64_ty,
               llvm_float_ty, llvm_float_ty, llvm_float_ty], [],
              "llvm.nvvm.tex.unified.cube.v4s32.f32">;
def int_nvvm_tex_unified_cube_level_v4s32_f32
  : Intrinsic<[llvm_i32_ty, llvm_i32_ty, llvm_i32_ty, llvm_i32_ty],
              [llvm_i64_ty,
               llvm_float_ty, llvm_float_ty, llvm_float_ty, llvm_float_ty], [],
              "llvm.nvvm.tex.unified.cube.level.v4s32.f32">;
def int_nvvm_tex_unified_cube_v4u32_f32
  : Intrinsic<[llvm_i32_ty, llvm_i32_ty, llvm_i32_ty, llvm_i32_ty],
              [llvm_i64_ty,
               llvm_float_ty, llvm_float_ty, llvm_float_ty], [],
              "llvm.nvvm.tex.unified.cube.v4u32.f32">;
def int_nvvm_tex_unified_cube_level_v4u32_f32
  : Intrinsic<[llvm_i32_ty, llvm_i32_ty, llvm_i32_ty, llvm_i32_ty],
              [llvm_i64_ty,
               llvm_float_ty, llvm_float_ty, llvm_float_ty, llvm_float_ty], [],
              "llvm.nvvm.tex.unified.cube.level.v4u32.f32">;

def int_nvvm_tex_unified_cube_array_v4f32_f32
  : Intrinsic<[llvm_float_ty, llvm_float_ty, llvm_float_ty, llvm_float_ty],
              [llvm_i64_ty, llvm_i32_ty,
               llvm_float_ty, llvm_float_ty, llvm_float_ty], [],
              "llvm.nvvm.tex.unified.cube.array.v4f32.f32">;
def int_nvvm_tex_unified_cube_array_level_v4f32_f32
  : Intrinsic<[llvm_float_ty, llvm_float_ty, llvm_float_ty, llvm_float_ty],
              [llvm_i64_ty, llvm_i32_ty,
               llvm_float_ty, llvm_float_ty, llvm_float_ty, llvm_float_ty], [],
              "llvm.nvvm.tex.unified.cube.array.level.v4f32.f32">;
def int_nvvm_tex_unified_cube_array_v4s32_f32
  : Intrinsic<[llvm_i32_ty, llvm_i32_ty, llvm_i32_ty, llvm_i32_ty],
              [llvm_i64_ty, llvm_i32_ty,
               llvm_float_ty, llvm_float_ty, llvm_float_ty], [],
              "llvm.nvvm.tex.unified.cube.array.v4s32.f32">;
def int_nvvm_tex_unified_cube_array_level_v4s32_f32
  : Intrinsic<[llvm_i32_ty, llvm_i32_ty, llvm_i32_ty, llvm_i32_ty],
              [llvm_i64_ty, llvm_i32_ty,
               llvm_float_ty, llvm_float_ty, llvm_float_ty, llvm_float_ty], [],
              "llvm.nvvm.tex.unified.cube.array.level.v4s32.f32">;
def int_nvvm_tex_unified_cube_array_v4u32_f32
  : Intrinsic<[llvm_i32_ty, llvm_i32_ty, llvm_i32_ty, llvm_i32_ty],
              [llvm_i64_ty, llvm_i32_ty,
               llvm_float_ty, llvm_float_ty, llvm_float_ty], [],
              "llvm.nvvm.tex.unified.cube.array.v4u32.f32">;
def int_nvvm_tex_unified_cube_array_level_v4u32_f32
  : Intrinsic<[llvm_i32_ty, llvm_i32_ty, llvm_i32_ty, llvm_i32_ty],
              [llvm_i64_ty, llvm_i32_ty,
               llvm_float_ty, llvm_float_ty, llvm_float_ty, llvm_float_ty], [],
              "llvm.nvvm.tex.unified.cube.array.level.v4u32.f32">;

def int_nvvm_tld4_unified_r_2d_v4f32_f32
  : Intrinsic<[llvm_float_ty, llvm_float_ty, llvm_float_ty, llvm_float_ty],
              [llvm_i64_ty, llvm_float_ty, llvm_float_ty], [],
              "llvm.nvvm.tld4.unified.r.2d.v4f32.f32">;
def int_nvvm_tld4_unified_g_2d_v4f32_f32
  : Intrinsic<[llvm_float_ty, llvm_float_ty, llvm_float_ty, llvm_float_ty],
              [llvm_i64_ty, llvm_float_ty, llvm_float_ty], [],
              "llvm.nvvm.tld4.unified.g.2d.v4f32.f32">;
def int_nvvm_tld4_unified_b_2d_v4f32_f32
  : Intrinsic<[llvm_float_ty, llvm_float_ty, llvm_float_ty, llvm_float_ty],
              [llvm_i64_ty, llvm_float_ty, llvm_float_ty], [],
              "llvm.nvvm.tld4.unified.b.2d.v4f32.f32">;
def int_nvvm_tld4_unified_a_2d_v4f32_f32
  : Intrinsic<[llvm_float_ty, llvm_float_ty, llvm_float_ty, llvm_float_ty],
              [llvm_i64_ty, llvm_float_ty, llvm_float_ty], [],
              "llvm.nvvm.tld4.unified.a.2d.v4f32.f32">;
def int_nvvm_tld4_unified_r_2d_v4s32_f32
  : Intrinsic<[llvm_i32_ty, llvm_i32_ty, llvm_i32_ty, llvm_i32_ty],
              [llvm_i64_ty, llvm_float_ty, llvm_float_ty], [],
              "llvm.nvvm.tld4.unified.r.2d.v4s32.f32">;
def int_nvvm_tld4_unified_g_2d_v4s32_f32
  : Intrinsic<[llvm_i32_ty, llvm_i32_ty, llvm_i32_ty, llvm_i32_ty],
              [llvm_i64_ty, llvm_float_ty, llvm_float_ty], [],
              "llvm.nvvm.tld4.unified.g.2d.v4s32.f32">;
def int_nvvm_tld4_unified_b_2d_v4s32_f32
  : Intrinsic<[llvm_i32_ty, llvm_i32_ty, llvm_i32_ty, llvm_i32_ty],
              [llvm_i64_ty, llvm_float_ty, llvm_float_ty], [],
              "llvm.nvvm.tld4.unified.b.2d.v4s32.f32">;
def int_nvvm_tld4_unified_a_2d_v4s32_f32
  : Intrinsic<[llvm_i32_ty, llvm_i32_ty, llvm_i32_ty, llvm_i32_ty],
              [llvm_i64_ty, llvm_float_ty, llvm_float_ty], [],
              "llvm.nvvm.tld4.unified.a.2d.v4s32.f32">;
def int_nvvm_tld4_unified_r_2d_v4u32_f32
  : Intrinsic<[llvm_i32_ty, llvm_i32_ty, llvm_i32_ty, llvm_i32_ty],
              [llvm_i64_ty, llvm_float_ty, llvm_float_ty], [],
              "llvm.nvvm.tld4.unified.r.2d.v4u32.f32">;
def int_nvvm_tld4_unified_g_2d_v4u32_f32
  : Intrinsic<[llvm_i32_ty, llvm_i32_ty, llvm_i32_ty, llvm_i32_ty],
              [llvm_i64_ty, llvm_float_ty, llvm_float_ty], [],
              "llvm.nvvm.tld4.unified.g.2d.v4u32.f32">;
def int_nvvm_tld4_unified_b_2d_v4u32_f32
  : Intrinsic<[llvm_i32_ty, llvm_i32_ty, llvm_i32_ty, llvm_i32_ty],
              [llvm_i64_ty, llvm_float_ty, llvm_float_ty], [],
              "llvm.nvvm.tld4.unified.b.2d.v4u32.f32">;
def int_nvvm_tld4_unified_a_2d_v4u32_f32
  : Intrinsic<[llvm_i32_ty, llvm_i32_ty, llvm_i32_ty, llvm_i32_ty],
              [llvm_i64_ty, llvm_float_ty, llvm_float_ty], [],
              "llvm.nvvm.tld4.unified.a.2d.v4u32.f32">;


//=== Surface Load
// .clamp variants
def int_nvvm_suld_1d_i8_clamp
  : Intrinsic<[llvm_i16_ty],
              [llvm_i64_ty, llvm_i32_ty], [],
              "llvm.nvvm.suld.1d.i8.clamp">;
def int_nvvm_suld_1d_i16_clamp
  : Intrinsic<[llvm_i16_ty],
              [llvm_i64_ty, llvm_i32_ty], [],
              "llvm.nvvm.suld.1d.i16.clamp">;
def int_nvvm_suld_1d_i32_clamp
  : Intrinsic<[llvm_i32_ty],
              [llvm_i64_ty, llvm_i32_ty], [],
              "llvm.nvvm.suld.1d.i32.clamp">;
def int_nvvm_suld_1d_i64_clamp
  : Intrinsic<[llvm_i64_ty],
              [llvm_i64_ty, llvm_i32_ty], [],
              "llvm.nvvm.suld.1d.i64.clamp">;
def int_nvvm_suld_1d_v2i8_clamp
  : Intrinsic<[llvm_i16_ty, llvm_i16_ty],
              [llvm_i64_ty, llvm_i32_ty], [],
              "llvm.nvvm.suld.1d.v2i8.clamp">;
def int_nvvm_suld_1d_v2i16_clamp
  : Intrinsic<[llvm_i16_ty, llvm_i16_ty],
              [llvm_i64_ty, llvm_i32_ty], [],
              "llvm.nvvm.suld.1d.v2i16.clamp">;
def int_nvvm_suld_1d_v2i32_clamp
  : Intrinsic<[llvm_i32_ty, llvm_i32_ty],
              [llvm_i64_ty, llvm_i32_ty], [],
              "llvm.nvvm.suld.1d.v2i32.clamp">;
def int_nvvm_suld_1d_v2i64_clamp
  : Intrinsic<[llvm_i64_ty, llvm_i64_ty],
              [llvm_i64_ty, llvm_i32_ty], [],
              "llvm.nvvm.suld.1d.v2i64.clamp">;
def int_nvvm_suld_1d_v4i8_clamp
  : Intrinsic<[llvm_i16_ty, llvm_i16_ty, llvm_i16_ty, llvm_i16_ty],
              [llvm_i64_ty, llvm_i32_ty], [],
              "llvm.nvvm.suld.1d.v4i8.clamp">;
def int_nvvm_suld_1d_v4i16_clamp
  : Intrinsic<[llvm_i16_ty, llvm_i16_ty, llvm_i16_ty, llvm_i16_ty],
              [llvm_i64_ty, llvm_i32_ty], [],
              "llvm.nvvm.suld.1d.v4i16.clamp">;
def int_nvvm_suld_1d_v4i32_clamp
  : Intrinsic<[llvm_i32_ty, llvm_i32_ty, llvm_i32_ty, llvm_i32_ty],
              [llvm_i64_ty, llvm_i32_ty], [],
              "llvm.nvvm.suld.1d.v4i32.clamp">;

def int_nvvm_suld_1d_array_i8_clamp
  : Intrinsic<[llvm_i16_ty],
              [llvm_i64_ty, llvm_i32_ty, llvm_i32_ty], [],
              "llvm.nvvm.suld.1d.array.i8.clamp">;
def int_nvvm_suld_1d_array_i16_clamp
  : Intrinsic<[llvm_i16_ty],
              [llvm_i64_ty, llvm_i32_ty, llvm_i32_ty], [],
              "llvm.nvvm.suld.1d.array.i16.clamp">;
def int_nvvm_suld_1d_array_i32_clamp
  : Intrinsic<[llvm_i32_ty],
              [llvm_i64_ty, llvm_i32_ty, llvm_i32_ty], [],
              "llvm.nvvm.suld.1d.array.i32.clamp">;
def int_nvvm_suld_1d_array_i64_clamp
  : Intrinsic<[llvm_i64_ty],
              [llvm_i64_ty, llvm_i32_ty, llvm_i32_ty], [],
              "llvm.nvvm.suld.1d.array.i64.clamp">;
def int_nvvm_suld_1d_array_v2i8_clamp
  : Intrinsic<[llvm_i16_ty, llvm_i16_ty],
              [llvm_i64_ty, llvm_i32_ty, llvm_i32_ty], [],
              "llvm.nvvm.suld.1d.array.v2i8.clamp">;
def int_nvvm_suld_1d_array_v2i16_clamp
  : Intrinsic<[llvm_i16_ty, llvm_i16_ty],
              [llvm_i64_ty, llvm_i32_ty, llvm_i32_ty], [],
              "llvm.nvvm.suld.1d.array.v2i16.clamp">;
def int_nvvm_suld_1d_array_v2i32_clamp
  : Intrinsic<[llvm_i32_ty, llvm_i32_ty],
              [llvm_i64_ty, llvm_i32_ty, llvm_i32_ty], [],
              "llvm.nvvm.suld.1d.array.v2i32.clamp">;
def int_nvvm_suld_1d_array_v2i64_clamp
  : Intrinsic<[llvm_i64_ty, llvm_i64_ty],
              [llvm_i64_ty, llvm_i32_ty, llvm_i32_ty], [],
              "llvm.nvvm.suld.1d.array.v2i64.clamp">;
def int_nvvm_suld_1d_array_v4i8_clamp
  : Intrinsic<[llvm_i16_ty, llvm_i16_ty, llvm_i16_ty, llvm_i16_ty],
              [llvm_i64_ty, llvm_i32_ty, llvm_i32_ty], [],
              "llvm.nvvm.suld.1d.array.v4i8.clamp">;
def int_nvvm_suld_1d_array_v4i16_clamp
  : Intrinsic<[llvm_i16_ty, llvm_i16_ty, llvm_i16_ty, llvm_i16_ty],
              [llvm_i64_ty, llvm_i32_ty, llvm_i32_ty], [],
              "llvm.nvvm.suld.1d.array.v4i16.clamp">;
def int_nvvm_suld_1d_array_v4i32_clamp
  : Intrinsic<[llvm_i32_ty, llvm_i32_ty, llvm_i32_ty, llvm_i32_ty],
              [llvm_i64_ty, llvm_i32_ty, llvm_i32_ty], [],
              "llvm.nvvm.suld.1d.array.v4i32.clamp">;

def int_nvvm_suld_2d_i8_clamp
  : Intrinsic<[llvm_i16_ty],
              [llvm_i64_ty, llvm_i32_ty, llvm_i32_ty], [],
              "llvm.nvvm.suld.2d.i8.clamp">;
def int_nvvm_suld_2d_i16_clamp
  : Intrinsic<[llvm_i16_ty],
              [llvm_i64_ty, llvm_i32_ty, llvm_i32_ty], [],
              "llvm.nvvm.suld.2d.i16.clamp">;
def int_nvvm_suld_2d_i32_clamp
  : Intrinsic<[llvm_i32_ty],
              [llvm_i64_ty, llvm_i32_ty, llvm_i32_ty], [],
              "llvm.nvvm.suld.2d.i32.clamp">;
def int_nvvm_suld_2d_i64_clamp
  : Intrinsic<[llvm_i64_ty],
              [llvm_i64_ty, llvm_i32_ty, llvm_i32_ty], [],
              "llvm.nvvm.suld.2d.i64.clamp">;
def int_nvvm_suld_2d_v2i8_clamp
  : Intrinsic<[llvm_i16_ty, llvm_i16_ty],
              [llvm_i64_ty, llvm_i32_ty, llvm_i32_ty], [],
              "llvm.nvvm.suld.2d.v2i8.clamp">;
def int_nvvm_suld_2d_v2i16_clamp
  : Intrinsic<[llvm_i16_ty, llvm_i16_ty],
              [llvm_i64_ty, llvm_i32_ty, llvm_i32_ty], [],
              "llvm.nvvm.suld.2d.v2i16.clamp">;
def int_nvvm_suld_2d_v2i32_clamp
  : Intrinsic<[llvm_i32_ty, llvm_i32_ty],
              [llvm_i64_ty, llvm_i32_ty, llvm_i32_ty], [],
              "llvm.nvvm.suld.2d.v2i32.clamp">;
def int_nvvm_suld_2d_v2i64_clamp
  : Intrinsic<[llvm_i64_ty, llvm_i64_ty],
              [llvm_i64_ty, llvm_i32_ty, llvm_i32_ty], [],
              "llvm.nvvm.suld.2d.v2i64.clamp">;
def int_nvvm_suld_2d_v4i8_clamp
  : Intrinsic<[llvm_i16_ty, llvm_i16_ty, llvm_i16_ty, llvm_i16_ty],
              [llvm_i64_ty, llvm_i32_ty, llvm_i32_ty], [],
              "llvm.nvvm.suld.2d.v4i8.clamp">;
def int_nvvm_suld_2d_v4i16_clamp
  : Intrinsic<[llvm_i16_ty, llvm_i16_ty, llvm_i16_ty, llvm_i16_ty],
              [llvm_i64_ty, llvm_i32_ty, llvm_i32_ty], [],
              "llvm.nvvm.suld.2d.v4i16.clamp">;
def int_nvvm_suld_2d_v4i32_clamp
  : Intrinsic<[llvm_i32_ty, llvm_i32_ty, llvm_i32_ty, llvm_i32_ty],
              [llvm_i64_ty, llvm_i32_ty, llvm_i32_ty], [],
              "llvm.nvvm.suld.2d.v4i32.clamp">;

def int_nvvm_suld_2d_array_i8_clamp
  : Intrinsic<[llvm_i16_ty],
              [llvm_i64_ty, llvm_i32_ty, llvm_i32_ty, llvm_i32_ty], [],
              "llvm.nvvm.suld.2d.array.i8.clamp">;
def int_nvvm_suld_2d_array_i16_clamp
  : Intrinsic<[llvm_i16_ty],
              [llvm_i64_ty, llvm_i32_ty, llvm_i32_ty, llvm_i32_ty], [],
              "llvm.nvvm.suld.2d.array.i16.clamp">;
def int_nvvm_suld_2d_array_i32_clamp
  : Intrinsic<[llvm_i32_ty],
              [llvm_i64_ty, llvm_i32_ty, llvm_i32_ty, llvm_i32_ty], [],
              "llvm.nvvm.suld.2d.array.i32.clamp">;
def int_nvvm_suld_2d_array_i64_clamp
  : Intrinsic<[llvm_i64_ty],
              [llvm_i64_ty, llvm_i32_ty, llvm_i32_ty, llvm_i32_ty], [],
              "llvm.nvvm.suld.2d.array.i64.clamp">;
def int_nvvm_suld_2d_array_v2i8_clamp
  : Intrinsic<[llvm_i16_ty, llvm_i16_ty],
              [llvm_i64_ty, llvm_i32_ty, llvm_i32_ty, llvm_i32_ty], [],
              "llvm.nvvm.suld.2d.array.v2i8.clamp">;
def int_nvvm_suld_2d_array_v2i16_clamp
  : Intrinsic<[llvm_i16_ty, llvm_i16_ty],
              [llvm_i64_ty, llvm_i32_ty, llvm_i32_ty, llvm_i32_ty], [],
              "llvm.nvvm.suld.2d.array.v2i16.clamp">;
def int_nvvm_suld_2d_array_v2i32_clamp
  : Intrinsic<[llvm_i32_ty, llvm_i32_ty],
              [llvm_i64_ty, llvm_i32_ty, llvm_i32_ty, llvm_i32_ty], [],
              "llvm.nvvm.suld.2d.array.v2i32.clamp">;
def int_nvvm_suld_2d_array_v2i64_clamp
  : Intrinsic<[llvm_i64_ty, llvm_i64_ty],
              [llvm_i64_ty, llvm_i32_ty, llvm_i32_ty, llvm_i32_ty], [],
              "llvm.nvvm.suld.2d.array.v2i64.clamp">;
def int_nvvm_suld_2d_array_v4i8_clamp
  : Intrinsic<[llvm_i16_ty, llvm_i16_ty, llvm_i16_ty, llvm_i16_ty],
              [llvm_i64_ty, llvm_i32_ty, llvm_i32_ty, llvm_i32_ty], [],
              "llvm.nvvm.suld.2d.array.v4i8.clamp">;
def int_nvvm_suld_2d_array_v4i16_clamp
  : Intrinsic<[llvm_i16_ty, llvm_i16_ty, llvm_i16_ty, llvm_i16_ty],
              [llvm_i64_ty, llvm_i32_ty, llvm_i32_ty, llvm_i32_ty], [],
              "llvm.nvvm.suld.2d.array.v4i16.clamp">;
def int_nvvm_suld_2d_array_v4i32_clamp
  : Intrinsic<[llvm_i32_ty, llvm_i32_ty, llvm_i32_ty, llvm_i32_ty],
              [llvm_i64_ty, llvm_i32_ty, llvm_i32_ty, llvm_i32_ty], [],
              "llvm.nvvm.suld.2d.array.v4i32.clamp">;

def int_nvvm_suld_3d_i8_clamp
  : Intrinsic<[llvm_i16_ty],
              [llvm_i64_ty, llvm_i32_ty, llvm_i32_ty, llvm_i32_ty], [],
              "llvm.nvvm.suld.3d.i8.clamp">;
def int_nvvm_suld_3d_i16_clamp
  : Intrinsic<[llvm_i16_ty],
              [llvm_i64_ty, llvm_i32_ty, llvm_i32_ty, llvm_i32_ty], [],
              "llvm.nvvm.suld.3d.i16.clamp">;
def int_nvvm_suld_3d_i32_clamp
  : Intrinsic<[llvm_i32_ty],
              [llvm_i64_ty, llvm_i32_ty, llvm_i32_ty, llvm_i32_ty], [],
              "llvm.nvvm.suld.3d.i32.clamp">;
def int_nvvm_suld_3d_i64_clamp
  : Intrinsic<[llvm_i64_ty],
              [llvm_i64_ty, llvm_i32_ty, llvm_i32_ty, llvm_i32_ty], [],
              "llvm.nvvm.suld.3d.i64.clamp">;
def int_nvvm_suld_3d_v2i8_clamp
  : Intrinsic<[llvm_i16_ty, llvm_i16_ty],
              [llvm_i64_ty, llvm_i32_ty, llvm_i32_ty, llvm_i32_ty], [],
              "llvm.nvvm.suld.3d.v2i8.clamp">;
def int_nvvm_suld_3d_v2i16_clamp
  : Intrinsic<[llvm_i16_ty, llvm_i16_ty],
              [llvm_i64_ty, llvm_i32_ty, llvm_i32_ty, llvm_i32_ty], [],
              "llvm.nvvm.suld.3d.v2i16.clamp">;
def int_nvvm_suld_3d_v2i32_clamp
  : Intrinsic<[llvm_i32_ty, llvm_i32_ty],
              [llvm_i64_ty, llvm_i32_ty, llvm_i32_ty, llvm_i32_ty], [],
              "llvm.nvvm.suld.3d.v2i32.clamp">;
def int_nvvm_suld_3d_v2i64_clamp
  : Intrinsic<[llvm_i64_ty, llvm_i64_ty],
              [llvm_i64_ty, llvm_i32_ty, llvm_i32_ty, llvm_i32_ty], [],
              "llvm.nvvm.suld.3d.v2i64.clamp">;
def int_nvvm_suld_3d_v4i8_clamp
  : Intrinsic<[llvm_i16_ty, llvm_i16_ty, llvm_i16_ty, llvm_i16_ty],
              [llvm_i64_ty, llvm_i32_ty, llvm_i32_ty, llvm_i32_ty], [],
              "llvm.nvvm.suld.3d.v4i8.clamp">;
def int_nvvm_suld_3d_v4i16_clamp
  : Intrinsic<[llvm_i16_ty, llvm_i16_ty, llvm_i16_ty, llvm_i16_ty],
              [llvm_i64_ty, llvm_i32_ty, llvm_i32_ty, llvm_i32_ty], [],
              "llvm.nvvm.suld.3d.v4i16.clamp">;
def int_nvvm_suld_3d_v4i32_clamp
  : Intrinsic<[llvm_i32_ty, llvm_i32_ty, llvm_i32_ty, llvm_i32_ty],
              [llvm_i64_ty, llvm_i32_ty, llvm_i32_ty, llvm_i32_ty], [],
              "llvm.nvvm.suld.3d.v4i32.clamp">;

// .trap variants
def int_nvvm_suld_1d_i8_trap
  : Intrinsic<[llvm_i16_ty],
              [llvm_i64_ty, llvm_i32_ty], [],
              "llvm.nvvm.suld.1d.i8.trap">;
def int_nvvm_suld_1d_i16_trap
  : Intrinsic<[llvm_i16_ty],
              [llvm_i64_ty, llvm_i32_ty], [],
              "llvm.nvvm.suld.1d.i16.trap">;
def int_nvvm_suld_1d_i32_trap
  : Intrinsic<[llvm_i32_ty],
              [llvm_i64_ty, llvm_i32_ty], [],
              "llvm.nvvm.suld.1d.i32.trap">;
def int_nvvm_suld_1d_i64_trap
  : Intrinsic<[llvm_i64_ty],
              [llvm_i64_ty, llvm_i32_ty], [],
              "llvm.nvvm.suld.1d.i64.trap">;
def int_nvvm_suld_1d_v2i8_trap
  : Intrinsic<[llvm_i16_ty, llvm_i16_ty],
              [llvm_i64_ty, llvm_i32_ty], [],
              "llvm.nvvm.suld.1d.v2i8.trap">;
def int_nvvm_suld_1d_v2i16_trap
  : Intrinsic<[llvm_i16_ty, llvm_i16_ty],
              [llvm_i64_ty, llvm_i32_ty], [],
              "llvm.nvvm.suld.1d.v2i16.trap">;
def int_nvvm_suld_1d_v2i32_trap
  : Intrinsic<[llvm_i32_ty, llvm_i32_ty],
              [llvm_i64_ty, llvm_i32_ty], [],
              "llvm.nvvm.suld.1d.v2i32.trap">;
def int_nvvm_suld_1d_v2i64_trap
  : Intrinsic<[llvm_i64_ty, llvm_i64_ty],
              [llvm_i64_ty, llvm_i32_ty], [],
              "llvm.nvvm.suld.1d.v2i64.trap">;
def int_nvvm_suld_1d_v4i8_trap
  : Intrinsic<[llvm_i16_ty, llvm_i16_ty, llvm_i16_ty, llvm_i16_ty],
              [llvm_i64_ty, llvm_i32_ty], [],
              "llvm.nvvm.suld.1d.v4i8.trap">;
def int_nvvm_suld_1d_v4i16_trap
  : Intrinsic<[llvm_i16_ty, llvm_i16_ty, llvm_i16_ty, llvm_i16_ty],
              [llvm_i64_ty, llvm_i32_ty], [],
              "llvm.nvvm.suld.1d.v4i16.trap">;
def int_nvvm_suld_1d_v4i32_trap
  : Intrinsic<[llvm_i32_ty, llvm_i32_ty, llvm_i32_ty, llvm_i32_ty],
              [llvm_i64_ty, llvm_i32_ty], [],
              "llvm.nvvm.suld.1d.v4i32.trap">;

def int_nvvm_suld_1d_array_i8_trap
  : Intrinsic<[llvm_i16_ty],
              [llvm_i64_ty, llvm_i32_ty, llvm_i32_ty], [],
              "llvm.nvvm.suld.1d.array.i8.trap">;
def int_nvvm_suld_1d_array_i16_trap
  : Intrinsic<[llvm_i16_ty],
              [llvm_i64_ty, llvm_i32_ty, llvm_i32_ty], [],
              "llvm.nvvm.suld.1d.array.i16.trap">;
def int_nvvm_suld_1d_array_i32_trap
  : Intrinsic<[llvm_i32_ty],
              [llvm_i64_ty, llvm_i32_ty, llvm_i32_ty], [],
              "llvm.nvvm.suld.1d.array.i32.trap">;
def int_nvvm_suld_1d_array_i64_trap
  : Intrinsic<[llvm_i64_ty],
              [llvm_i64_ty, llvm_i32_ty, llvm_i32_ty], [],
              "llvm.nvvm.suld.1d.array.i64.trap">;
def int_nvvm_suld_1d_array_v2i8_trap
  : Intrinsic<[llvm_i16_ty, llvm_i16_ty],
              [llvm_i64_ty, llvm_i32_ty, llvm_i32_ty], [],
              "llvm.nvvm.suld.1d.array.v2i8.trap">;
def int_nvvm_suld_1d_array_v2i16_trap
  : Intrinsic<[llvm_i16_ty, llvm_i16_ty],
              [llvm_i64_ty, llvm_i32_ty, llvm_i32_ty], [],
              "llvm.nvvm.suld.1d.array.v2i16.trap">;
def int_nvvm_suld_1d_array_v2i32_trap
  : Intrinsic<[llvm_i32_ty, llvm_i32_ty],
              [llvm_i64_ty, llvm_i32_ty, llvm_i32_ty], [],
              "llvm.nvvm.suld.1d.array.v2i32.trap">;
def int_nvvm_suld_1d_array_v2i64_trap
  : Intrinsic<[llvm_i64_ty, llvm_i64_ty],
              [llvm_i64_ty, llvm_i32_ty, llvm_i32_ty], [],
              "llvm.nvvm.suld.1d.array.v2i64.trap">;
def int_nvvm_suld_1d_array_v4i8_trap
  : Intrinsic<[llvm_i16_ty, llvm_i16_ty, llvm_i16_ty, llvm_i16_ty],
              [llvm_i64_ty, llvm_i32_ty, llvm_i32_ty], [],
              "llvm.nvvm.suld.1d.array.v4i8.trap">;
def int_nvvm_suld_1d_array_v4i16_trap
  : Intrinsic<[llvm_i16_ty, llvm_i16_ty, llvm_i16_ty, llvm_i16_ty],
              [llvm_i64_ty, llvm_i32_ty, llvm_i32_ty], [],
              "llvm.nvvm.suld.1d.array.v4i16.trap">;
def int_nvvm_suld_1d_array_v4i32_trap
  : Intrinsic<[llvm_i32_ty, llvm_i32_ty, llvm_i32_ty, llvm_i32_ty],
              [llvm_i64_ty, llvm_i32_ty, llvm_i32_ty], [],
              "llvm.nvvm.suld.1d.array.v4i32.trap">;

def int_nvvm_suld_2d_i8_trap
  : Intrinsic<[llvm_i16_ty],
              [llvm_i64_ty, llvm_i32_ty, llvm_i32_ty], [],
              "llvm.nvvm.suld.2d.i8.trap">;
def int_nvvm_suld_2d_i16_trap
  : Intrinsic<[llvm_i16_ty],
              [llvm_i64_ty, llvm_i32_ty, llvm_i32_ty], [],
              "llvm.nvvm.suld.2d.i16.trap">;
def int_nvvm_suld_2d_i32_trap
  : Intrinsic<[llvm_i32_ty],
              [llvm_i64_ty, llvm_i32_ty, llvm_i32_ty], [],
              "llvm.nvvm.suld.2d.i32.trap">;
def int_nvvm_suld_2d_i64_trap
  : Intrinsic<[llvm_i64_ty],
              [llvm_i64_ty, llvm_i32_ty, llvm_i32_ty], [],
              "llvm.nvvm.suld.2d.i64.trap">;
def int_nvvm_suld_2d_v2i8_trap
  : Intrinsic<[llvm_i16_ty, llvm_i16_ty],
              [llvm_i64_ty, llvm_i32_ty, llvm_i32_ty], [],
              "llvm.nvvm.suld.2d.v2i8.trap">;
def int_nvvm_suld_2d_v2i16_trap
  : Intrinsic<[llvm_i16_ty, llvm_i16_ty],
              [llvm_i64_ty, llvm_i32_ty, llvm_i32_ty], [],
              "llvm.nvvm.suld.2d.v2i16.trap">;
def int_nvvm_suld_2d_v2i32_trap
  : Intrinsic<[llvm_i32_ty, llvm_i32_ty],
              [llvm_i64_ty, llvm_i32_ty, llvm_i32_ty], [],
              "llvm.nvvm.suld.2d.v2i32.trap">;
def int_nvvm_suld_2d_v2i64_trap
  : Intrinsic<[llvm_i64_ty, llvm_i64_ty],
              [llvm_i64_ty, llvm_i32_ty, llvm_i32_ty], [],
              "llvm.nvvm.suld.2d.v2i64.trap">;
def int_nvvm_suld_2d_v4i8_trap
  : Intrinsic<[llvm_i16_ty, llvm_i16_ty, llvm_i16_ty, llvm_i16_ty],
              [llvm_i64_ty, llvm_i32_ty, llvm_i32_ty], [],
              "llvm.nvvm.suld.2d.v4i8.trap">;
def int_nvvm_suld_2d_v4i16_trap
  : Intrinsic<[llvm_i16_ty, llvm_i16_ty, llvm_i16_ty, llvm_i16_ty],
              [llvm_i64_ty, llvm_i32_ty, llvm_i32_ty], [],
              "llvm.nvvm.suld.2d.v4i16.trap">;
def int_nvvm_suld_2d_v4i32_trap
  : Intrinsic<[llvm_i32_ty, llvm_i32_ty, llvm_i32_ty, llvm_i32_ty],
              [llvm_i64_ty, llvm_i32_ty, llvm_i32_ty], [],
              "llvm.nvvm.suld.2d.v4i32.trap">;

def int_nvvm_suld_2d_array_i8_trap
  : Intrinsic<[llvm_i16_ty],
              [llvm_i64_ty, llvm_i32_ty, llvm_i32_ty, llvm_i32_ty], [],
              "llvm.nvvm.suld.2d.array.i8.trap">;
def int_nvvm_suld_2d_array_i16_trap
  : Intrinsic<[llvm_i16_ty],
              [llvm_i64_ty, llvm_i32_ty, llvm_i32_ty, llvm_i32_ty], [],
              "llvm.nvvm.suld.2d.array.i16.trap">;
def int_nvvm_suld_2d_array_i32_trap
  : Intrinsic<[llvm_i32_ty],
              [llvm_i64_ty, llvm_i32_ty, llvm_i32_ty, llvm_i32_ty], [],
              "llvm.nvvm.suld.2d.array.i32.trap">;
def int_nvvm_suld_2d_array_i64_trap
  : Intrinsic<[llvm_i64_ty],
              [llvm_i64_ty, llvm_i32_ty, llvm_i32_ty, llvm_i32_ty], [],
              "llvm.nvvm.suld.2d.array.i64.trap">;
def int_nvvm_suld_2d_array_v2i8_trap
  : Intrinsic<[llvm_i16_ty, llvm_i16_ty],
              [llvm_i64_ty, llvm_i32_ty, llvm_i32_ty, llvm_i32_ty], [],
              "llvm.nvvm.suld.2d.array.v2i8.trap">;
def int_nvvm_suld_2d_array_v2i16_trap
  : Intrinsic<[llvm_i16_ty, llvm_i16_ty],
              [llvm_i64_ty, llvm_i32_ty, llvm_i32_ty, llvm_i32_ty], [],
              "llvm.nvvm.suld.2d.array.v2i16.trap">;
def int_nvvm_suld_2d_array_v2i32_trap
  : Intrinsic<[llvm_i32_ty, llvm_i32_ty],
              [llvm_i64_ty, llvm_i32_ty, llvm_i32_ty, llvm_i32_ty], [],
              "llvm.nvvm.suld.2d.array.v2i32.trap">;
def int_nvvm_suld_2d_array_v2i64_trap
  : Intrinsic<[llvm_i64_ty, llvm_i64_ty],
              [llvm_i64_ty, llvm_i32_ty, llvm_i32_ty, llvm_i32_ty], [],
              "llvm.nvvm.suld.2d.array.v2i64.trap">;
def int_nvvm_suld_2d_array_v4i8_trap
  : Intrinsic<[llvm_i16_ty, llvm_i16_ty, llvm_i16_ty, llvm_i16_ty],
              [llvm_i64_ty, llvm_i32_ty, llvm_i32_ty, llvm_i32_ty], [],
              "llvm.nvvm.suld.2d.array.v4i8.trap">;
def int_nvvm_suld_2d_array_v4i16_trap
  : Intrinsic<[llvm_i16_ty, llvm_i16_ty, llvm_i16_ty, llvm_i16_ty],
              [llvm_i64_ty, llvm_i32_ty, llvm_i32_ty, llvm_i32_ty], [],
              "llvm.nvvm.suld.2d.array.v4i16.trap">;
def int_nvvm_suld_2d_array_v4i32_trap
  : Intrinsic<[llvm_i32_ty, llvm_i32_ty, llvm_i32_ty, llvm_i32_ty],
              [llvm_i64_ty, llvm_i32_ty, llvm_i32_ty, llvm_i32_ty], [],
              "llvm.nvvm.suld.2d.array.v4i32.trap">;

def int_nvvm_suld_3d_i8_trap
  : Intrinsic<[llvm_i16_ty],
              [llvm_i64_ty, llvm_i32_ty, llvm_i32_ty, llvm_i32_ty], [],
              "llvm.nvvm.suld.3d.i8.trap">;
def int_nvvm_suld_3d_i16_trap
  : Intrinsic<[llvm_i16_ty],
              [llvm_i64_ty, llvm_i32_ty, llvm_i32_ty, llvm_i32_ty], [],
              "llvm.nvvm.suld.3d.i16.trap">;
def int_nvvm_suld_3d_i32_trap
  : Intrinsic<[llvm_i32_ty],
              [llvm_i64_ty, llvm_i32_ty, llvm_i32_ty, llvm_i32_ty], [],
              "llvm.nvvm.suld.3d.i32.trap">;
def int_nvvm_suld_3d_i64_trap
  : Intrinsic<[llvm_i64_ty],
              [llvm_i64_ty, llvm_i32_ty, llvm_i32_ty, llvm_i32_ty], [],
              "llvm.nvvm.suld.3d.i64.trap">;
def int_nvvm_suld_3d_v2i8_trap
  : Intrinsic<[llvm_i16_ty, llvm_i16_ty],
              [llvm_i64_ty, llvm_i32_ty, llvm_i32_ty, llvm_i32_ty], [],
              "llvm.nvvm.suld.3d.v2i8.trap">;
def int_nvvm_suld_3d_v2i16_trap
  : Intrinsic<[llvm_i16_ty, llvm_i16_ty],
              [llvm_i64_ty, llvm_i32_ty, llvm_i32_ty, llvm_i32_ty], [],
              "llvm.nvvm.suld.3d.v2i16.trap">;
def int_nvvm_suld_3d_v2i32_trap
  : Intrinsic<[llvm_i32_ty, llvm_i32_ty],
              [llvm_i64_ty, llvm_i32_ty, llvm_i32_ty, llvm_i32_ty], [],
              "llvm.nvvm.suld.3d.v2i32.trap">;
def int_nvvm_suld_3d_v2i64_trap
  : Intrinsic<[llvm_i64_ty, llvm_i64_ty],
              [llvm_i64_ty, llvm_i32_ty, llvm_i32_ty, llvm_i32_ty], [],
              "llvm.nvvm.suld.3d.v2i64.trap">;
def int_nvvm_suld_3d_v4i8_trap
  : Intrinsic<[llvm_i16_ty, llvm_i16_ty, llvm_i16_ty, llvm_i16_ty],
              [llvm_i64_ty, llvm_i32_ty, llvm_i32_ty, llvm_i32_ty], [],
              "llvm.nvvm.suld.3d.v4i8.trap">;
def int_nvvm_suld_3d_v4i16_trap
  : Intrinsic<[llvm_i16_ty, llvm_i16_ty, llvm_i16_ty, llvm_i16_ty],
              [llvm_i64_ty, llvm_i32_ty, llvm_i32_ty, llvm_i32_ty], [],
              "llvm.nvvm.suld.3d.v4i16.trap">;
def int_nvvm_suld_3d_v4i32_trap
  : Intrinsic<[llvm_i32_ty, llvm_i32_ty, llvm_i32_ty, llvm_i32_ty],
              [llvm_i64_ty, llvm_i32_ty, llvm_i32_ty, llvm_i32_ty], [],
              "llvm.nvvm.suld.3d.v4i32.trap">;

// .zero variants
def int_nvvm_suld_1d_i8_zero
  : Intrinsic<[llvm_i16_ty],
              [llvm_i64_ty, llvm_i32_ty], [],
              "llvm.nvvm.suld.1d.i8.zero">;
def int_nvvm_suld_1d_i16_zero
  : Intrinsic<[llvm_i16_ty],
              [llvm_i64_ty, llvm_i32_ty], [],
              "llvm.nvvm.suld.1d.i16.zero">;
def int_nvvm_suld_1d_i32_zero
  : Intrinsic<[llvm_i32_ty],
              [llvm_i64_ty, llvm_i32_ty], [],
              "llvm.nvvm.suld.1d.i32.zero">;
def int_nvvm_suld_1d_i64_zero
  : Intrinsic<[llvm_i64_ty],
              [llvm_i64_ty, llvm_i32_ty], [],
              "llvm.nvvm.suld.1d.i64.zero">;
def int_nvvm_suld_1d_v2i8_zero
  : Intrinsic<[llvm_i16_ty, llvm_i16_ty],
              [llvm_i64_ty, llvm_i32_ty], [],
              "llvm.nvvm.suld.1d.v2i8.zero">;
def int_nvvm_suld_1d_v2i16_zero
  : Intrinsic<[llvm_i16_ty, llvm_i16_ty],
              [llvm_i64_ty, llvm_i32_ty], [],
              "llvm.nvvm.suld.1d.v2i16.zero">;
def int_nvvm_suld_1d_v2i32_zero
  : Intrinsic<[llvm_i32_ty, llvm_i32_ty],
              [llvm_i64_ty, llvm_i32_ty], [],
              "llvm.nvvm.suld.1d.v2i32.zero">;
def int_nvvm_suld_1d_v2i64_zero
  : Intrinsic<[llvm_i64_ty, llvm_i64_ty],
              [llvm_i64_ty, llvm_i32_ty], [],
              "llvm.nvvm.suld.1d.v2i64.zero">;
def int_nvvm_suld_1d_v4i8_zero
  : Intrinsic<[llvm_i16_ty, llvm_i16_ty, llvm_i16_ty, llvm_i16_ty],
              [llvm_i64_ty, llvm_i32_ty], [],
              "llvm.nvvm.suld.1d.v4i8.zero">;
def int_nvvm_suld_1d_v4i16_zero
  : Intrinsic<[llvm_i16_ty, llvm_i16_ty, llvm_i16_ty, llvm_i16_ty],
              [llvm_i64_ty, llvm_i32_ty], [],
              "llvm.nvvm.suld.1d.v4i16.zero">;
def int_nvvm_suld_1d_v4i32_zero
  : Intrinsic<[llvm_i32_ty, llvm_i32_ty, llvm_i32_ty, llvm_i32_ty],
              [llvm_i64_ty, llvm_i32_ty], [],
              "llvm.nvvm.suld.1d.v4i32.zero">;

def int_nvvm_suld_1d_array_i8_zero
  : Intrinsic<[llvm_i16_ty],
              [llvm_i64_ty, llvm_i32_ty, llvm_i32_ty], [],
              "llvm.nvvm.suld.1d.array.i8.zero">;
def int_nvvm_suld_1d_array_i16_zero
  : Intrinsic<[llvm_i16_ty],
              [llvm_i64_ty, llvm_i32_ty, llvm_i32_ty], [],
              "llvm.nvvm.suld.1d.array.i16.zero">;
def int_nvvm_suld_1d_array_i32_zero
  : Intrinsic<[llvm_i32_ty],
              [llvm_i64_ty, llvm_i32_ty, llvm_i32_ty], [],
              "llvm.nvvm.suld.1d.array.i32.zero">;
def int_nvvm_suld_1d_array_i64_zero
  : Intrinsic<[llvm_i64_ty],
              [llvm_i64_ty, llvm_i32_ty, llvm_i32_ty], [],
              "llvm.nvvm.suld.1d.array.i64.zero">;
def int_nvvm_suld_1d_array_v2i8_zero
  : Intrinsic<[llvm_i16_ty, llvm_i16_ty],
              [llvm_i64_ty, llvm_i32_ty, llvm_i32_ty], [],
              "llvm.nvvm.suld.1d.array.v2i8.zero">;
def int_nvvm_suld_1d_array_v2i16_zero
  : Intrinsic<[llvm_i16_ty, llvm_i16_ty],
              [llvm_i64_ty, llvm_i32_ty, llvm_i32_ty], [],
              "llvm.nvvm.suld.1d.array.v2i16.zero">;
def int_nvvm_suld_1d_array_v2i32_zero
  : Intrinsic<[llvm_i32_ty, llvm_i32_ty],
              [llvm_i64_ty, llvm_i32_ty, llvm_i32_ty], [],
              "llvm.nvvm.suld.1d.array.v2i32.zero">;
def int_nvvm_suld_1d_array_v2i64_zero
  : Intrinsic<[llvm_i64_ty, llvm_i64_ty],
              [llvm_i64_ty, llvm_i32_ty, llvm_i32_ty], [],
              "llvm.nvvm.suld.1d.array.v2i64.zero">;
def int_nvvm_suld_1d_array_v4i8_zero
  : Intrinsic<[llvm_i16_ty, llvm_i16_ty, llvm_i16_ty, llvm_i16_ty],
              [llvm_i64_ty, llvm_i32_ty, llvm_i32_ty], [],
              "llvm.nvvm.suld.1d.array.v4i8.zero">;
def int_nvvm_suld_1d_array_v4i16_zero
  : Intrinsic<[llvm_i16_ty, llvm_i16_ty, llvm_i16_ty, llvm_i16_ty],
              [llvm_i64_ty, llvm_i32_ty, llvm_i32_ty], [],
              "llvm.nvvm.suld.1d.array.v4i16.zero">;
def int_nvvm_suld_1d_array_v4i32_zero
  : Intrinsic<[llvm_i32_ty, llvm_i32_ty, llvm_i32_ty, llvm_i32_ty],
              [llvm_i64_ty, llvm_i32_ty, llvm_i32_ty], [],
              "llvm.nvvm.suld.1d.array.v4i32.zero">;

def int_nvvm_suld_2d_i8_zero
  : Intrinsic<[llvm_i16_ty],
              [llvm_i64_ty, llvm_i32_ty, llvm_i32_ty], [],
              "llvm.nvvm.suld.2d.i8.zero">;
def int_nvvm_suld_2d_i16_zero
  : Intrinsic<[llvm_i16_ty],
              [llvm_i64_ty, llvm_i32_ty, llvm_i32_ty], [],
              "llvm.nvvm.suld.2d.i16.zero">;
def int_nvvm_suld_2d_i32_zero
  : Intrinsic<[llvm_i32_ty],
              [llvm_i64_ty, llvm_i32_ty, llvm_i32_ty], [],
              "llvm.nvvm.suld.2d.i32.zero">;
def int_nvvm_suld_2d_i64_zero
  : Intrinsic<[llvm_i64_ty],
              [llvm_i64_ty, llvm_i32_ty, llvm_i32_ty], [],
              "llvm.nvvm.suld.2d.i64.zero">;
def int_nvvm_suld_2d_v2i8_zero
  : Intrinsic<[llvm_i16_ty, llvm_i16_ty],
              [llvm_i64_ty, llvm_i32_ty, llvm_i32_ty], [],
              "llvm.nvvm.suld.2d.v2i8.zero">;
def int_nvvm_suld_2d_v2i16_zero
  : Intrinsic<[llvm_i16_ty, llvm_i16_ty],
              [llvm_i64_ty, llvm_i32_ty, llvm_i32_ty], [],
              "llvm.nvvm.suld.2d.v2i16.zero">;
def int_nvvm_suld_2d_v2i32_zero
  : Intrinsic<[llvm_i32_ty, llvm_i32_ty],
              [llvm_i64_ty, llvm_i32_ty, llvm_i32_ty], [],
              "llvm.nvvm.suld.2d.v2i32.zero">;
def int_nvvm_suld_2d_v2i64_zero
  : Intrinsic<[llvm_i64_ty, llvm_i64_ty],
              [llvm_i64_ty, llvm_i32_ty, llvm_i32_ty], [],
              "llvm.nvvm.suld.2d.v2i64.zero">;
def int_nvvm_suld_2d_v4i8_zero
  : Intrinsic<[llvm_i16_ty, llvm_i16_ty, llvm_i16_ty, llvm_i16_ty],
              [llvm_i64_ty, llvm_i32_ty, llvm_i32_ty], [],
              "llvm.nvvm.suld.2d.v4i8.zero">;
def int_nvvm_suld_2d_v4i16_zero
  : Intrinsic<[llvm_i16_ty, llvm_i16_ty, llvm_i16_ty, llvm_i16_ty],
              [llvm_i64_ty, llvm_i32_ty, llvm_i32_ty], [],
              "llvm.nvvm.suld.2d.v4i16.zero">;
def int_nvvm_suld_2d_v4i32_zero
  : Intrinsic<[llvm_i32_ty, llvm_i32_ty, llvm_i32_ty, llvm_i32_ty],
              [llvm_i64_ty, llvm_i32_ty, llvm_i32_ty], [],
              "llvm.nvvm.suld.2d.v4i32.zero">;

def int_nvvm_suld_2d_array_i8_zero
  : Intrinsic<[llvm_i16_ty],
              [llvm_i64_ty, llvm_i32_ty, llvm_i32_ty, llvm_i32_ty], [],
              "llvm.nvvm.suld.2d.array.i8.zero">;
def int_nvvm_suld_2d_array_i16_zero
  : Intrinsic<[llvm_i16_ty],
              [llvm_i64_ty, llvm_i32_ty, llvm_i32_ty, llvm_i32_ty], [],
              "llvm.nvvm.suld.2d.array.i16.zero">;
def int_nvvm_suld_2d_array_i32_zero
  : Intrinsic<[llvm_i32_ty],
              [llvm_i64_ty, llvm_i32_ty, llvm_i32_ty, llvm_i32_ty], [],
              "llvm.nvvm.suld.2d.array.i32.zero">;
def int_nvvm_suld_2d_array_i64_zero
  : Intrinsic<[llvm_i64_ty],
              [llvm_i64_ty, llvm_i32_ty, llvm_i32_ty, llvm_i32_ty], [],
              "llvm.nvvm.suld.2d.array.i64.zero">;
def int_nvvm_suld_2d_array_v2i8_zero
  : Intrinsic<[llvm_i16_ty, llvm_i16_ty],
              [llvm_i64_ty, llvm_i32_ty, llvm_i32_ty, llvm_i32_ty], [],
              "llvm.nvvm.suld.2d.array.v2i8.zero">;
def int_nvvm_suld_2d_array_v2i16_zero
  : Intrinsic<[llvm_i16_ty, llvm_i16_ty],
              [llvm_i64_ty, llvm_i32_ty, llvm_i32_ty, llvm_i32_ty], [],
              "llvm.nvvm.suld.2d.array.v2i16.zero">;
def int_nvvm_suld_2d_array_v2i32_zero
  : Intrinsic<[llvm_i32_ty, llvm_i32_ty],
              [llvm_i64_ty, llvm_i32_ty, llvm_i32_ty, llvm_i32_ty], [],
              "llvm.nvvm.suld.2d.array.v2i32.zero">;
def int_nvvm_suld_2d_array_v2i64_zero
  : Intrinsic<[llvm_i64_ty, llvm_i64_ty],
              [llvm_i64_ty, llvm_i32_ty, llvm_i32_ty, llvm_i32_ty], [],
              "llvm.nvvm.suld.2d.array.v2i64.zero">;
def int_nvvm_suld_2d_array_v4i8_zero
  : Intrinsic<[llvm_i16_ty, llvm_i16_ty, llvm_i16_ty, llvm_i16_ty],
              [llvm_i64_ty, llvm_i32_ty, llvm_i32_ty, llvm_i32_ty], [],
              "llvm.nvvm.suld.2d.array.v4i8.zero">;
def int_nvvm_suld_2d_array_v4i16_zero
  : Intrinsic<[llvm_i16_ty, llvm_i16_ty, llvm_i16_ty, llvm_i16_ty],
              [llvm_i64_ty, llvm_i32_ty, llvm_i32_ty, llvm_i32_ty], [],
              "llvm.nvvm.suld.2d.array.v4i16.zero">;
def int_nvvm_suld_2d_array_v4i32_zero
  : Intrinsic<[llvm_i32_ty, llvm_i32_ty, llvm_i32_ty, llvm_i32_ty],
              [llvm_i64_ty, llvm_i32_ty, llvm_i32_ty, llvm_i32_ty], [],
              "llvm.nvvm.suld.2d.array.v4i32.zero">;

def int_nvvm_suld_3d_i8_zero
  : Intrinsic<[llvm_i16_ty],
              [llvm_i64_ty, llvm_i32_ty, llvm_i32_ty, llvm_i32_ty], [],
              "llvm.nvvm.suld.3d.i8.zero">;
def int_nvvm_suld_3d_i16_zero
  : Intrinsic<[llvm_i16_ty],
              [llvm_i64_ty, llvm_i32_ty, llvm_i32_ty, llvm_i32_ty], [],
              "llvm.nvvm.suld.3d.i16.zero">;
def int_nvvm_suld_3d_i32_zero
  : Intrinsic<[llvm_i32_ty],
              [llvm_i64_ty, llvm_i32_ty, llvm_i32_ty, llvm_i32_ty], [],
              "llvm.nvvm.suld.3d.i32.zero">;
def int_nvvm_suld_3d_i64_zero
  : Intrinsic<[llvm_i64_ty],
              [llvm_i64_ty, llvm_i32_ty, llvm_i32_ty, llvm_i32_ty], [],
              "llvm.nvvm.suld.3d.i64.zero">;
def int_nvvm_suld_3d_v2i8_zero
  : Intrinsic<[llvm_i16_ty, llvm_i16_ty],
              [llvm_i64_ty, llvm_i32_ty, llvm_i32_ty, llvm_i32_ty], [],
              "llvm.nvvm.suld.3d.v2i8.zero">;
def int_nvvm_suld_3d_v2i16_zero
  : Intrinsic<[llvm_i16_ty, llvm_i16_ty],
              [llvm_i64_ty, llvm_i32_ty, llvm_i32_ty, llvm_i32_ty], [],
              "llvm.nvvm.suld.3d.v2i16.zero">;
def int_nvvm_suld_3d_v2i32_zero
  : Intrinsic<[llvm_i32_ty, llvm_i32_ty],
              [llvm_i64_ty, llvm_i32_ty, llvm_i32_ty, llvm_i32_ty], [],
              "llvm.nvvm.suld.3d.v2i32.zero">;
def int_nvvm_suld_3d_v2i64_zero
  : Intrinsic<[llvm_i64_ty, llvm_i64_ty],
              [llvm_i64_ty, llvm_i32_ty, llvm_i32_ty, llvm_i32_ty], [],
              "llvm.nvvm.suld.3d.v2i64.zero">;
def int_nvvm_suld_3d_v4i8_zero
  : Intrinsic<[llvm_i16_ty, llvm_i16_ty, llvm_i16_ty, llvm_i16_ty],
              [llvm_i64_ty, llvm_i32_ty, llvm_i32_ty, llvm_i32_ty], [],
              "llvm.nvvm.suld.3d.v4i8.zero">;
def int_nvvm_suld_3d_v4i16_zero
  : Intrinsic<[llvm_i16_ty, llvm_i16_ty, llvm_i16_ty, llvm_i16_ty],
              [llvm_i64_ty, llvm_i32_ty, llvm_i32_ty, llvm_i32_ty], [],
              "llvm.nvvm.suld.3d.v4i16.zero">;
def int_nvvm_suld_3d_v4i32_zero
  : Intrinsic<[llvm_i32_ty, llvm_i32_ty, llvm_i32_ty, llvm_i32_ty],
              [llvm_i64_ty, llvm_i32_ty, llvm_i32_ty, llvm_i32_ty], [],
              "llvm.nvvm.suld.3d.v4i32.zero">;

//===- Texture Query ------------------------------------------------------===//

def int_nvvm_txq_channel_order
  : Intrinsic<[llvm_i32_ty], [llvm_i64_ty], [IntrNoMem],
              "llvm.nvvm.txq.channel.order">,
    GCCBuiltin<"__nvvm_txq_channel_order">;
def int_nvvm_txq_channel_data_type
  : Intrinsic<[llvm_i32_ty], [llvm_i64_ty], [IntrNoMem],
              "llvm.nvvm.txq.channel.data.type">,
    GCCBuiltin<"__nvvm_txq_channel_data_type">;
def int_nvvm_txq_width
  : Intrinsic<[llvm_i32_ty], [llvm_i64_ty], [IntrNoMem],
              "llvm.nvvm.txq.width">,
    GCCBuiltin<"__nvvm_txq_width">;
def int_nvvm_txq_height
  : Intrinsic<[llvm_i32_ty], [llvm_i64_ty], [IntrNoMem],
              "llvm.nvvm.txq.height">,
    GCCBuiltin<"__nvvm_txq_height">;
def int_nvvm_txq_depth
  : Intrinsic<[llvm_i32_ty], [llvm_i64_ty], [IntrNoMem],
              "llvm.nvvm.txq.depth">,
    GCCBuiltin<"__nvvm_txq_depth">;
def int_nvvm_txq_array_size
  : Intrinsic<[llvm_i32_ty], [llvm_i64_ty], [IntrNoMem],
              "llvm.nvvm.txq.array.size">,
    GCCBuiltin<"__nvvm_txq_array_size">;
def int_nvvm_txq_num_samples
  : Intrinsic<[llvm_i32_ty], [llvm_i64_ty], [IntrNoMem],
              "llvm.nvvm.txq.num.samples">,
    GCCBuiltin<"__nvvm_txq_num_samples">;
def int_nvvm_txq_num_mipmap_levels
  : Intrinsic<[llvm_i32_ty], [llvm_i64_ty], [IntrNoMem],
              "llvm.nvvm.txq.num.mipmap.levels">,
    GCCBuiltin<"__nvvm_txq_num_mipmap_levels">;

//===- Surface Query ------------------------------------------------------===//

def int_nvvm_suq_channel_order
  : Intrinsic<[llvm_i32_ty], [llvm_i64_ty], [IntrNoMem],
              "llvm.nvvm.suq.channel.order">,
    GCCBuiltin<"__nvvm_suq_channel_order">;
def int_nvvm_suq_channel_data_type
  : Intrinsic<[llvm_i32_ty], [llvm_i64_ty], [IntrNoMem],
              "llvm.nvvm.suq.channel.data.type">,
    GCCBuiltin<"__nvvm_suq_channel_data_type">;
def int_nvvm_suq_width
  : Intrinsic<[llvm_i32_ty], [llvm_i64_ty], [IntrNoMem],
              "llvm.nvvm.suq.width">,
    GCCBuiltin<"__nvvm_suq_width">;
def int_nvvm_suq_height
  : Intrinsic<[llvm_i32_ty], [llvm_i64_ty], [IntrNoMem],
              "llvm.nvvm.suq.height">,
    GCCBuiltin<"__nvvm_suq_height">;
def int_nvvm_suq_depth
  : Intrinsic<[llvm_i32_ty], [llvm_i64_ty], [IntrNoMem],
              "llvm.nvvm.suq.depth">,
    GCCBuiltin<"__nvvm_suq_depth">;
def int_nvvm_suq_array_size
  : Intrinsic<[llvm_i32_ty], [llvm_i64_ty], [IntrNoMem],
              "llvm.nvvm.suq.array.size">,
    GCCBuiltin<"__nvvm_suq_array_size">;


//===- Handle Query -------------------------------------------------------===//

def int_nvvm_istypep_sampler
  : Intrinsic<[llvm_i1_ty], [llvm_i64_ty], [IntrNoMem],
              "llvm.nvvm.istypep.sampler">,
    GCCBuiltin<"__nvvm_istypep_sampler">;
def int_nvvm_istypep_surface
  : Intrinsic<[llvm_i1_ty], [llvm_i64_ty], [IntrNoMem],
              "llvm.nvvm.istypep.surface">,
    GCCBuiltin<"__nvvm_istypep_surface">;
def int_nvvm_istypep_texture
  : Intrinsic<[llvm_i1_ty], [llvm_i64_ty], [IntrNoMem],
              "llvm.nvvm.istypep.texture">,
    GCCBuiltin<"__nvvm_istypep_texture">;



//===- Surface Stores -----------------------------------------------------===//

// Unformatted
// .clamp variant
def int_nvvm_sust_b_1d_i8_clamp
  : Intrinsic<[], [llvm_i64_ty, llvm_i32_ty, llvm_i16_ty], [],
              "llvm.nvvm.sust.b.1d.i8.clamp">,
    GCCBuiltin<"__nvvm_sust_b_1d_i8_clamp">;
def int_nvvm_sust_b_1d_i16_clamp
  : Intrinsic<[], [llvm_i64_ty, llvm_i32_ty, llvm_i16_ty], [],
              "llvm.nvvm.sust.b.1d.i16.clamp">,
    GCCBuiltin<"__nvvm_sust_b_1d_i16_clamp">;
def int_nvvm_sust_b_1d_i32_clamp
  : Intrinsic<[], [llvm_i64_ty, llvm_i32_ty, llvm_i32_ty], [],
              "llvm.nvvm.sust.b.1d.i32.clamp">,
    GCCBuiltin<"__nvvm_sust_b_1d_i32_clamp">;
def int_nvvm_sust_b_1d_i64_clamp
  : Intrinsic<[], [llvm_i64_ty, llvm_i32_ty, llvm_i64_ty], [],
              "llvm.nvvm.sust.b.1d.i64.clamp">,
    GCCBuiltin<"__nvvm_sust_b_1d_i64_clamp">;
def int_nvvm_sust_b_1d_v2i8_clamp
  : Intrinsic<[], [llvm_i64_ty, llvm_i32_ty, llvm_i16_ty, llvm_i16_ty], [],
              "llvm.nvvm.sust.b.1d.v2i8.clamp">,
    GCCBuiltin<"__nvvm_sust_b_1d_v2i8_clamp">;
def int_nvvm_sust_b_1d_v2i16_clamp
  : Intrinsic<[], [llvm_i64_ty, llvm_i32_ty, llvm_i16_ty, llvm_i16_ty], [],
              "llvm.nvvm.sust.b.1d.v2i16.clamp">,
    GCCBuiltin<"__nvvm_sust_b_1d_v2i16_clamp">;
def int_nvvm_sust_b_1d_v2i32_clamp
  : Intrinsic<[], [llvm_i64_ty, llvm_i32_ty, llvm_i32_ty, llvm_i32_ty], [],
              "llvm.nvvm.sust.b.1d.v2i32.clamp">,
    GCCBuiltin<"__nvvm_sust_b_1d_v2i32_clamp">;
def int_nvvm_sust_b_1d_v2i64_clamp
  : Intrinsic<[], [llvm_i64_ty, llvm_i32_ty, llvm_i64_ty, llvm_i64_ty], [],
              "llvm.nvvm.sust.b.1d.v2i64.clamp">,
    GCCBuiltin<"__nvvm_sust_b_1d_v2i64_clamp">;
def int_nvvm_sust_b_1d_v4i8_clamp
  : Intrinsic<[], [llvm_i64_ty, llvm_i32_ty, llvm_i16_ty,
                   llvm_i16_ty, llvm_i16_ty, llvm_i16_ty], [],
              "llvm.nvvm.sust.b.1d.v4i8.clamp">,
    GCCBuiltin<"__nvvm_sust_b_1d_v4i8_clamp">;
def int_nvvm_sust_b_1d_v4i16_clamp
  : Intrinsic<[], [llvm_i64_ty, llvm_i32_ty, llvm_i16_ty,
                   llvm_i16_ty, llvm_i16_ty, llvm_i16_ty], [],
              "llvm.nvvm.sust.b.1d.v4i16.clamp">,
    GCCBuiltin<"__nvvm_sust_b_1d_v4i16_clamp">;
def int_nvvm_sust_b_1d_v4i32_clamp
  : Intrinsic<[], [llvm_i64_ty, llvm_i32_ty, llvm_i32_ty,
                   llvm_i32_ty, llvm_i32_ty, llvm_i32_ty], [],
              "llvm.nvvm.sust.b.1d.v4i32.clamp">,
    GCCBuiltin<"__nvvm_sust_b_1d_v4i32_clamp">;


def int_nvvm_sust_b_1d_array_i8_clamp
  : Intrinsic<[], [llvm_i64_ty, llvm_i32_ty, llvm_i32_ty, llvm_i16_ty], [],
              "llvm.nvvm.sust.b.1d.array.i8.clamp">,
    GCCBuiltin<"__nvvm_sust_b_1d_array_i8_clamp">;
def int_nvvm_sust_b_1d_array_i16_clamp
  : Intrinsic<[], [llvm_i64_ty, llvm_i32_ty, llvm_i32_ty, llvm_i16_ty], [],
              "llvm.nvvm.sust.b.1d.array.i16.clamp">,
    GCCBuiltin<"__nvvm_sust_b_1d_array_i16_clamp">;
def int_nvvm_sust_b_1d_array_i32_clamp
  : Intrinsic<[], [llvm_i64_ty, llvm_i32_ty, llvm_i32_ty, llvm_i32_ty], [],
              "llvm.nvvm.sust.b.1d.array.i32.clamp">,
    GCCBuiltin<"__nvvm_sust_b_1d_array_i32_clamp">;
def int_nvvm_sust_b_1d_array_i64_clamp
  : Intrinsic<[], [llvm_i64_ty, llvm_i32_ty, llvm_i32_ty, llvm_i64_ty], [],
              "llvm.nvvm.sust.b.1d.array.i64.clamp">,
    GCCBuiltin<"__nvvm_sust_b_1d_array_i64_clamp">;
def int_nvvm_sust_b_1d_array_v2i8_clamp
  : Intrinsic<[], [llvm_i64_ty, llvm_i32_ty, llvm_i32_ty,
                   llvm_i16_ty, llvm_i16_ty], [],
              "llvm.nvvm.sust.b.1d.array.v2i8.clamp">,
    GCCBuiltin<"__nvvm_sust_b_1d_array_v2i8_clamp">;
def int_nvvm_sust_b_1d_array_v2i16_clamp
  : Intrinsic<[], [llvm_i64_ty, llvm_i32_ty, llvm_i32_ty,
                   llvm_i16_ty, llvm_i16_ty], [],
              "llvm.nvvm.sust.b.1d.array.v2i16.clamp">,
    GCCBuiltin<"__nvvm_sust_b_1d_array_v2i16_clamp">;
def int_nvvm_sust_b_1d_array_v2i32_clamp
  : Intrinsic<[], [llvm_i64_ty, llvm_i32_ty, llvm_i32_ty,
                   llvm_i32_ty, llvm_i32_ty], [],
              "llvm.nvvm.sust.b.1d.array.v2i32.clamp">,
    GCCBuiltin<"__nvvm_sust_b_1d_array_v2i32_clamp">;
def int_nvvm_sust_b_1d_array_v2i64_clamp
  : Intrinsic<[], [llvm_i64_ty, llvm_i32_ty, llvm_i32_ty,
                   llvm_i64_ty, llvm_i64_ty], [],
              "llvm.nvvm.sust.b.1d.array.v2i64.clamp">,
    GCCBuiltin<"__nvvm_sust_b_1d_array_v2i64_clamp">;
def int_nvvm_sust_b_1d_array_v4i8_clamp
  : Intrinsic<[], [llvm_i64_ty, llvm_i32_ty, llvm_i32_ty, llvm_i16_ty,
                   llvm_i16_ty, llvm_i16_ty, llvm_i16_ty], [],
              "llvm.nvvm.sust.b.1d.array.v4i8.clamp">,
    GCCBuiltin<"__nvvm_sust_b_1d_array_v4i8_clamp">;
def int_nvvm_sust_b_1d_array_v4i16_clamp
  : Intrinsic<[], [llvm_i64_ty, llvm_i32_ty, llvm_i32_ty, llvm_i16_ty,
                   llvm_i16_ty, llvm_i16_ty, llvm_i16_ty], [],
              "llvm.nvvm.sust.b.1d.array.v4i16.clamp">,
    GCCBuiltin<"__nvvm_sust_b_1d_array_v4i16_clamp">;
def int_nvvm_sust_b_1d_array_v4i32_clamp
  : Intrinsic<[], [llvm_i64_ty, llvm_i32_ty, llvm_i32_ty, llvm_i32_ty,
                   llvm_i32_ty, llvm_i32_ty, llvm_i32_ty], [],
              "llvm.nvvm.sust.b.1d.array.v4i32.clamp">,
    GCCBuiltin<"__nvvm_sust_b_1d_array_v4i32_clamp">;


def int_nvvm_sust_b_2d_i8_clamp
  : Intrinsic<[], [llvm_i64_ty, llvm_i32_ty, llvm_i32_ty, llvm_i16_ty], [],
              "llvm.nvvm.sust.b.2d.i8.clamp">,
    GCCBuiltin<"__nvvm_sust_b_2d_i8_clamp">;
def int_nvvm_sust_b_2d_i16_clamp
  : Intrinsic<[], [llvm_i64_ty, llvm_i32_ty, llvm_i32_ty, llvm_i16_ty], [],
              "llvm.nvvm.sust.b.2d.i16.clamp">,
    GCCBuiltin<"__nvvm_sust_b_2d_i16_clamp">;
def int_nvvm_sust_b_2d_i32_clamp
  : Intrinsic<[], [llvm_i64_ty, llvm_i32_ty, llvm_i32_ty, llvm_i32_ty], [],
              "llvm.nvvm.sust.b.2d.i32.clamp">,
    GCCBuiltin<"__nvvm_sust_b_2d_i32_clamp">;
def int_nvvm_sust_b_2d_i64_clamp
  : Intrinsic<[], [llvm_i64_ty, llvm_i32_ty, llvm_i32_ty, llvm_i64_ty], [],
              "llvm.nvvm.sust.b.2d.i64.clamp">,
    GCCBuiltin<"__nvvm_sust_b_2d_i64_clamp">;
def int_nvvm_sust_b_2d_v2i8_clamp
  : Intrinsic<[], [llvm_i64_ty, llvm_i32_ty, llvm_i32_ty,
                   llvm_i16_ty, llvm_i16_ty], [],
              "llvm.nvvm.sust.b.2d.v2i8.clamp">,
    GCCBuiltin<"__nvvm_sust_b_2d_v2i8_clamp">;
def int_nvvm_sust_b_2d_v2i16_clamp
  : Intrinsic<[], [llvm_i64_ty, llvm_i32_ty, llvm_i32_ty,
                   llvm_i16_ty, llvm_i16_ty], [],
              "llvm.nvvm.sust.b.2d.v2i16.clamp">,
    GCCBuiltin<"__nvvm_sust_b_2d_v2i16_clamp">;
def int_nvvm_sust_b_2d_v2i32_clamp
  : Intrinsic<[], [llvm_i64_ty, llvm_i32_ty, llvm_i32_ty,
                   llvm_i32_ty, llvm_i32_ty], [],
              "llvm.nvvm.sust.b.2d.v2i32.clamp">,
    GCCBuiltin<"__nvvm_sust_b_2d_v2i32_clamp">;
def int_nvvm_sust_b_2d_v2i64_clamp
  : Intrinsic<[], [llvm_i64_ty, llvm_i32_ty, llvm_i32_ty,
                   llvm_i64_ty, llvm_i64_ty], [],
              "llvm.nvvm.sust.b.2d.v2i64.clamp">,
    GCCBuiltin<"__nvvm_sust_b_2d_v2i64_clamp">;
def int_nvvm_sust_b_2d_v4i8_clamp
  : Intrinsic<[], [llvm_i64_ty, llvm_i32_ty, llvm_i32_ty, llvm_i16_ty,
                   llvm_i16_ty, llvm_i16_ty, llvm_i16_ty], [],
              "llvm.nvvm.sust.b.2d.v4i8.clamp">,
    GCCBuiltin<"__nvvm_sust_b_2d_v4i8_clamp">;
def int_nvvm_sust_b_2d_v4i16_clamp
  : Intrinsic<[], [llvm_i64_ty, llvm_i32_ty, llvm_i32_ty, llvm_i16_ty,
                   llvm_i16_ty, llvm_i16_ty, llvm_i16_ty], [],
              "llvm.nvvm.sust.b.2d.v4i16.clamp">,
    GCCBuiltin<"__nvvm_sust_b_2d_v4i16_clamp">;
def int_nvvm_sust_b_2d_v4i32_clamp
  : Intrinsic<[], [llvm_i64_ty, llvm_i32_ty, llvm_i32_ty, llvm_i32_ty,
                   llvm_i32_ty, llvm_i32_ty, llvm_i32_ty], [],
              "llvm.nvvm.sust.b.2d.v4i32.clamp">,
    GCCBuiltin<"__nvvm_sust_b_2d_v4i32_clamp">;


def int_nvvm_sust_b_2d_array_i8_clamp
  : Intrinsic<[], [llvm_i64_ty, llvm_i32_ty, llvm_i32_ty,
                   llvm_i32_ty, llvm_i16_ty], [],
              "llvm.nvvm.sust.b.2d.array.i8.clamp">,
    GCCBuiltin<"__nvvm_sust_b_2d_array_i8_clamp">;
def int_nvvm_sust_b_2d_array_i16_clamp
  : Intrinsic<[], [llvm_i64_ty, llvm_i32_ty, llvm_i32_ty,
                   llvm_i32_ty, llvm_i16_ty], [],
              "llvm.nvvm.sust.b.2d.array.i16.clamp">,
    GCCBuiltin<"__nvvm_sust_b_2d_array_i16_clamp">;
def int_nvvm_sust_b_2d_array_i32_clamp
  : Intrinsic<[], [llvm_i64_ty, llvm_i32_ty, llvm_i32_ty,
                   llvm_i32_ty, llvm_i32_ty], [],
              "llvm.nvvm.sust.b.2d.array.i32.clamp">,
    GCCBuiltin<"__nvvm_sust_b_2d_array_i32_clamp">;
def int_nvvm_sust_b_2d_array_i64_clamp
  : Intrinsic<[], [llvm_i64_ty, llvm_i32_ty, llvm_i32_ty,
                   llvm_i32_ty, llvm_i64_ty], [],
              "llvm.nvvm.sust.b.2d.array.i64.clamp">,
    GCCBuiltin<"__nvvm_sust_b_2d_array_i64_clamp">;
def int_nvvm_sust_b_2d_array_v2i8_clamp
  : Intrinsic<[], [llvm_i64_ty, llvm_i32_ty, llvm_i32_ty, llvm_i32_ty,
                   llvm_i16_ty, llvm_i16_ty], [],
              "llvm.nvvm.sust.b.2d.array.v2i8.clamp">,
    GCCBuiltin<"__nvvm_sust_b_2d_array_v2i8_clamp">;
def int_nvvm_sust_b_2d_array_v2i16_clamp
  : Intrinsic<[], [llvm_i64_ty, llvm_i32_ty, llvm_i32_ty, llvm_i32_ty,
                   llvm_i16_ty, llvm_i16_ty], [],
              "llvm.nvvm.sust.b.2d.array.v2i16.clamp">,
    GCCBuiltin<"__nvvm_sust_b_2d_array_v2i16_clamp">;
def int_nvvm_sust_b_2d_array_v2i32_clamp
  : Intrinsic<[], [llvm_i64_ty, llvm_i32_ty, llvm_i32_ty, llvm_i32_ty,
                   llvm_i32_ty, llvm_i32_ty], [],
              "llvm.nvvm.sust.b.2d.array.v2i32.clamp">,
    GCCBuiltin<"__nvvm_sust_b_2d_array_v2i32_clamp">;
def int_nvvm_sust_b_2d_array_v2i64_clamp
  : Intrinsic<[], [llvm_i64_ty, llvm_i32_ty, llvm_i32_ty, llvm_i32_ty,
                   llvm_i64_ty, llvm_i64_ty], [],
              "llvm.nvvm.sust.b.2d.array.v2i64.clamp">,
    GCCBuiltin<"__nvvm_sust_b_2d_array_v2i64_clamp">;
def int_nvvm_sust_b_2d_array_v4i8_clamp
  : Intrinsic<[], [llvm_i64_ty, llvm_i32_ty, llvm_i32_ty, llvm_i32_ty,
                   llvm_i16_ty, llvm_i16_ty, llvm_i16_ty, llvm_i16_ty], [],
              "llvm.nvvm.sust.b.2d.array.v4i8.clamp">,
    GCCBuiltin<"__nvvm_sust_b_2d_array_v4i8_clamp">;
def int_nvvm_sust_b_2d_array_v4i16_clamp
  : Intrinsic<[], [llvm_i64_ty, llvm_i32_ty, llvm_i32_ty, llvm_i32_ty,
                   llvm_i16_ty, llvm_i16_ty, llvm_i16_ty, llvm_i16_ty], [],
              "llvm.nvvm.sust.b.2d.array.v4i16.clamp">,
    GCCBuiltin<"__nvvm_sust_b_2d_array_v4i16_clamp">;
def int_nvvm_sust_b_2d_array_v4i32_clamp
  : Intrinsic<[], [llvm_i64_ty, llvm_i32_ty, llvm_i32_ty, llvm_i32_ty,
                   llvm_i32_ty, llvm_i32_ty, llvm_i32_ty, llvm_i32_ty], [],
              "llvm.nvvm.sust.b.2d.array.v4i32.clamp">,
    GCCBuiltin<"__nvvm_sust_b_2d_array_v4i32_clamp">;


def int_nvvm_sust_b_3d_i8_clamp
  : Intrinsic<[], [llvm_i64_ty, llvm_i32_ty, llvm_i32_ty,
                   llvm_i32_ty, llvm_i16_ty], [],
              "llvm.nvvm.sust.b.3d.i8.clamp">,
    GCCBuiltin<"__nvvm_sust_b_3d_i8_clamp">;
def int_nvvm_sust_b_3d_i16_clamp
  : Intrinsic<[], [llvm_i64_ty, llvm_i32_ty, llvm_i32_ty,
                   llvm_i32_ty, llvm_i16_ty], [],
              "llvm.nvvm.sust.b.3d.i16.clamp">,
    GCCBuiltin<"__nvvm_sust_b_3d_i16_clamp">;
def int_nvvm_sust_b_3d_i32_clamp
  : Intrinsic<[], [llvm_i64_ty, llvm_i32_ty, llvm_i32_ty,
                   llvm_i32_ty, llvm_i32_ty], [],
              "llvm.nvvm.sust.b.3d.i32.clamp">,
    GCCBuiltin<"__nvvm_sust_b_3d_i32_clamp">;
def int_nvvm_sust_b_3d_i64_clamp
  : Intrinsic<[], [llvm_i64_ty, llvm_i32_ty, llvm_i32_ty,
                   llvm_i32_ty, llvm_i64_ty], [],
              "llvm.nvvm.sust.b.3d.i64.clamp">,
    GCCBuiltin<"__nvvm_sust_b_3d_i64_clamp">;
def int_nvvm_sust_b_3d_v2i8_clamp
  : Intrinsic<[], [llvm_i64_ty, llvm_i32_ty, llvm_i32_ty, llvm_i32_ty,
                   llvm_i16_ty, llvm_i16_ty], [],
              "llvm.nvvm.sust.b.3d.v2i8.clamp">,
    GCCBuiltin<"__nvvm_sust_b_3d_v2i8_clamp">;
def int_nvvm_sust_b_3d_v2i16_clamp
  : Intrinsic<[], [llvm_i64_ty, llvm_i32_ty, llvm_i32_ty, llvm_i32_ty,
                   llvm_i16_ty, llvm_i16_ty], [],
              "llvm.nvvm.sust.b.3d.v2i16.clamp">,
    GCCBuiltin<"__nvvm_sust_b_3d_v2i16_clamp">;
def int_nvvm_sust_b_3d_v2i32_clamp
  : Intrinsic<[], [llvm_i64_ty, llvm_i32_ty, llvm_i32_ty, llvm_i32_ty,
                   llvm_i32_ty, llvm_i32_ty], [],
              "llvm.nvvm.sust.b.3d.v2i32.clamp">,
    GCCBuiltin<"__nvvm_sust_b_3d_v2i32_clamp">;
def int_nvvm_sust_b_3d_v2i64_clamp
  : Intrinsic<[], [llvm_i64_ty, llvm_i32_ty, llvm_i32_ty, llvm_i32_ty,
                   llvm_i64_ty, llvm_i64_ty], [],
              "llvm.nvvm.sust.b.3d.v2i64.clamp">,
    GCCBuiltin<"__nvvm_sust_b_3d_v2i64_clamp">;
def int_nvvm_sust_b_3d_v4i8_clamp
  : Intrinsic<[], [llvm_i64_ty, llvm_i32_ty, llvm_i32_ty, llvm_i32_ty,
                   llvm_i16_ty, llvm_i16_ty, llvm_i16_ty, llvm_i16_ty], [],
              "llvm.nvvm.sust.b.3d.v4i8.clamp">,
    GCCBuiltin<"__nvvm_sust_b_3d_v4i8_clamp">;
def int_nvvm_sust_b_3d_v4i16_clamp
  : Intrinsic<[], [llvm_i64_ty, llvm_i32_ty, llvm_i32_ty, llvm_i32_ty,
                   llvm_i16_ty, llvm_i16_ty, llvm_i16_ty, llvm_i16_ty], [],
              "llvm.nvvm.sust.b.3d.v4i16.clamp">,
    GCCBuiltin<"__nvvm_sust_b_3d_v4i16_clamp">;
def int_nvvm_sust_b_3d_v4i32_clamp
  : Intrinsic<[], [llvm_i64_ty, llvm_i32_ty, llvm_i32_ty, llvm_i32_ty,
                   llvm_i32_ty, llvm_i32_ty, llvm_i32_ty, llvm_i32_ty], [],
              "llvm.nvvm.sust.b.3d.v4i32.clamp">,
    GCCBuiltin<"__nvvm_sust_b_3d_v4i32_clamp">;


// .trap variant
def int_nvvm_sust_b_1d_i8_trap
  : Intrinsic<[], [llvm_i64_ty, llvm_i32_ty, llvm_i16_ty], [],
              "llvm.nvvm.sust.b.1d.i8.trap">,
    GCCBuiltin<"__nvvm_sust_b_1d_i8_trap">;
def int_nvvm_sust_b_1d_i16_trap
  : Intrinsic<[], [llvm_i64_ty, llvm_i32_ty, llvm_i16_ty], [],
              "llvm.nvvm.sust.b.1d.i16.trap">,
    GCCBuiltin<"__nvvm_sust_b_1d_i16_trap">;
def int_nvvm_sust_b_1d_i32_trap
  : Intrinsic<[], [llvm_i64_ty, llvm_i32_ty, llvm_i32_ty], [],
              "llvm.nvvm.sust.b.1d.i32.trap">,
    GCCBuiltin<"__nvvm_sust_b_1d_i32_trap">;
def int_nvvm_sust_b_1d_i64_trap
  : Intrinsic<[], [llvm_i64_ty, llvm_i32_ty, llvm_i64_ty], [],
              "llvm.nvvm.sust.b.1d.i64.trap">,
    GCCBuiltin<"__nvvm_sust_b_1d_i64_trap">;
def int_nvvm_sust_b_1d_v2i8_trap
  : Intrinsic<[], [llvm_i64_ty, llvm_i32_ty, llvm_i16_ty, llvm_i16_ty], [],
              "llvm.nvvm.sust.b.1d.v2i8.trap">,
    GCCBuiltin<"__nvvm_sust_b_1d_v2i8_trap">;
def int_nvvm_sust_b_1d_v2i16_trap
  : Intrinsic<[], [llvm_i64_ty, llvm_i32_ty, llvm_i16_ty, llvm_i16_ty], [],
              "llvm.nvvm.sust.b.1d.v2i16.trap">,
    GCCBuiltin<"__nvvm_sust_b_1d_v2i16_trap">;
def int_nvvm_sust_b_1d_v2i32_trap
  : Intrinsic<[], [llvm_i64_ty, llvm_i32_ty, llvm_i32_ty, llvm_i32_ty], [],
              "llvm.nvvm.sust.b.1d.v2i32.trap">,
    GCCBuiltin<"__nvvm_sust_b_1d_v2i32_trap">;
def int_nvvm_sust_b_1d_v2i64_trap
  : Intrinsic<[], [llvm_i64_ty, llvm_i32_ty, llvm_i64_ty, llvm_i64_ty], [],
              "llvm.nvvm.sust.b.1d.v2i64.trap">,
    GCCBuiltin<"__nvvm_sust_b_1d_v2i64_trap">;
def int_nvvm_sust_b_1d_v4i8_trap
  : Intrinsic<[], [llvm_i64_ty, llvm_i32_ty, llvm_i16_ty,
                   llvm_i16_ty, llvm_i16_ty, llvm_i16_ty], [],
              "llvm.nvvm.sust.b.1d.v4i8.trap">,
    GCCBuiltin<"__nvvm_sust_b_1d_v4i8_trap">;
def int_nvvm_sust_b_1d_v4i16_trap
  : Intrinsic<[], [llvm_i64_ty, llvm_i32_ty, llvm_i16_ty,
                   llvm_i16_ty, llvm_i16_ty, llvm_i16_ty], [],
              "llvm.nvvm.sust.b.1d.v4i16.trap">,
    GCCBuiltin<"__nvvm_sust_b_1d_v4i16_trap">;
def int_nvvm_sust_b_1d_v4i32_trap
  : Intrinsic<[], [llvm_i64_ty, llvm_i32_ty, llvm_i32_ty,
                   llvm_i32_ty, llvm_i32_ty, llvm_i32_ty], [],
              "llvm.nvvm.sust.b.1d.v4i32.trap">,
    GCCBuiltin<"__nvvm_sust_b_1d_v4i32_trap">;


def int_nvvm_sust_b_1d_array_i8_trap
  : Intrinsic<[], [llvm_i64_ty, llvm_i32_ty, llvm_i32_ty, llvm_i16_ty], [],
              "llvm.nvvm.sust.b.1d.array.i8.trap">,
    GCCBuiltin<"__nvvm_sust_b_1d_array_i8_trap">;
def int_nvvm_sust_b_1d_array_i16_trap
  : Intrinsic<[], [llvm_i64_ty, llvm_i32_ty, llvm_i32_ty, llvm_i16_ty], [],
              "llvm.nvvm.sust.b.1d.array.i16.trap">,
    GCCBuiltin<"__nvvm_sust_b_1d_array_i16_trap">;
def int_nvvm_sust_b_1d_array_i32_trap
  : Intrinsic<[], [llvm_i64_ty, llvm_i32_ty, llvm_i32_ty, llvm_i32_ty], [],
              "llvm.nvvm.sust.b.1d.array.i32.trap">,
    GCCBuiltin<"__nvvm_sust_b_1d_array_i32_trap">;
def int_nvvm_sust_b_1d_array_i64_trap
  : Intrinsic<[], [llvm_i64_ty, llvm_i32_ty, llvm_i32_ty, llvm_i64_ty], [],
              "llvm.nvvm.sust.b.1d.array.i64.trap">,
    GCCBuiltin<"__nvvm_sust_b_1d_array_i64_trap">;
def int_nvvm_sust_b_1d_array_v2i8_trap
  : Intrinsic<[], [llvm_i64_ty, llvm_i32_ty, llvm_i32_ty,
                   llvm_i16_ty, llvm_i16_ty], [],
              "llvm.nvvm.sust.b.1d.array.v2i8.trap">,
    GCCBuiltin<"__nvvm_sust_b_1d_array_v2i8_trap">;
def int_nvvm_sust_b_1d_array_v2i16_trap
  : Intrinsic<[], [llvm_i64_ty, llvm_i32_ty, llvm_i32_ty,
                   llvm_i16_ty, llvm_i16_ty], [],
              "llvm.nvvm.sust.b.1d.array.v2i16.trap">,
    GCCBuiltin<"__nvvm_sust_b_1d_array_v2i16_trap">;
def int_nvvm_sust_b_1d_array_v2i32_trap
  : Intrinsic<[], [llvm_i64_ty, llvm_i32_ty, llvm_i32_ty,
                   llvm_i32_ty, llvm_i32_ty], [],
              "llvm.nvvm.sust.b.1d.array.v2i32.trap">,
    GCCBuiltin<"__nvvm_sust_b_1d_array_v2i32_trap">;
def int_nvvm_sust_b_1d_array_v2i64_trap
  : Intrinsic<[], [llvm_i64_ty, llvm_i32_ty, llvm_i32_ty,
                   llvm_i64_ty, llvm_i64_ty], [],
              "llvm.nvvm.sust.b.1d.array.v2i64.trap">,
    GCCBuiltin<"__nvvm_sust_b_1d_array_v2i64_trap">;
def int_nvvm_sust_b_1d_array_v4i8_trap
  : Intrinsic<[], [llvm_i64_ty, llvm_i32_ty, llvm_i32_ty, llvm_i16_ty,
                   llvm_i16_ty, llvm_i16_ty, llvm_i16_ty], [],
              "llvm.nvvm.sust.b.1d.array.v4i8.trap">,
    GCCBuiltin<"__nvvm_sust_b_1d_array_v4i8_trap">;
def int_nvvm_sust_b_1d_array_v4i16_trap
  : Intrinsic<[], [llvm_i64_ty, llvm_i32_ty, llvm_i32_ty, llvm_i16_ty,
                   llvm_i16_ty, llvm_i16_ty, llvm_i16_ty], [],
              "llvm.nvvm.sust.b.1d.array.v4i16.trap">,
    GCCBuiltin<"__nvvm_sust_b_1d_array_v4i16_trap">;
def int_nvvm_sust_b_1d_array_v4i32_trap
  : Intrinsic<[], [llvm_i64_ty, llvm_i32_ty, llvm_i32_ty, llvm_i32_ty,
                   llvm_i32_ty, llvm_i32_ty, llvm_i32_ty], [],
              "llvm.nvvm.sust.b.1d.array.v4i32.trap">,
    GCCBuiltin<"__nvvm_sust_b_1d_array_v4i32_trap">;


def int_nvvm_sust_b_2d_i8_trap
  : Intrinsic<[], [llvm_i64_ty, llvm_i32_ty, llvm_i32_ty, llvm_i16_ty], [],
              "llvm.nvvm.sust.b.2d.i8.trap">,
    GCCBuiltin<"__nvvm_sust_b_2d_i8_trap">;
def int_nvvm_sust_b_2d_i16_trap
  : Intrinsic<[], [llvm_i64_ty, llvm_i32_ty, llvm_i32_ty, llvm_i16_ty], [],
              "llvm.nvvm.sust.b.2d.i16.trap">,
    GCCBuiltin<"__nvvm_sust_b_2d_i16_trap">;
def int_nvvm_sust_b_2d_i32_trap
  : Intrinsic<[], [llvm_i64_ty, llvm_i32_ty, llvm_i32_ty, llvm_i32_ty], [],
              "llvm.nvvm.sust.b.2d.i32.trap">,
    GCCBuiltin<"__nvvm_sust_b_2d_i32_trap">;
def int_nvvm_sust_b_2d_i64_trap
  : Intrinsic<[], [llvm_i64_ty, llvm_i32_ty, llvm_i32_ty, llvm_i64_ty], [],
              "llvm.nvvm.sust.b.2d.i64.trap">,
    GCCBuiltin<"__nvvm_sust_b_2d_i64_trap">;
def int_nvvm_sust_b_2d_v2i8_trap
  : Intrinsic<[], [llvm_i64_ty, llvm_i32_ty, llvm_i32_ty,
                   llvm_i16_ty, llvm_i16_ty], [],
              "llvm.nvvm.sust.b.2d.v2i8.trap">,
    GCCBuiltin<"__nvvm_sust_b_2d_v2i8_trap">;
def int_nvvm_sust_b_2d_v2i16_trap
  : Intrinsic<[], [llvm_i64_ty, llvm_i32_ty, llvm_i32_ty,
                   llvm_i16_ty, llvm_i16_ty], [],
              "llvm.nvvm.sust.b.2d.v2i16.trap">,
    GCCBuiltin<"__nvvm_sust_b_2d_v2i16_trap">;
def int_nvvm_sust_b_2d_v2i32_trap
  : Intrinsic<[], [llvm_i64_ty, llvm_i32_ty, llvm_i32_ty,
                   llvm_i32_ty, llvm_i32_ty], [],
              "llvm.nvvm.sust.b.2d.v2i32.trap">,
    GCCBuiltin<"__nvvm_sust_b_2d_v2i32_trap">;
def int_nvvm_sust_b_2d_v2i64_trap
  : Intrinsic<[], [llvm_i64_ty, llvm_i32_ty, llvm_i32_ty,
                   llvm_i64_ty, llvm_i64_ty], [],
              "llvm.nvvm.sust.b.2d.v2i64.trap">,
    GCCBuiltin<"__nvvm_sust_b_2d_v2i64_trap">;
def int_nvvm_sust_b_2d_v4i8_trap
  : Intrinsic<[], [llvm_i64_ty, llvm_i32_ty, llvm_i32_ty, llvm_i16_ty,
                   llvm_i16_ty, llvm_i16_ty, llvm_i16_ty], [],
              "llvm.nvvm.sust.b.2d.v4i8.trap">,
    GCCBuiltin<"__nvvm_sust_b_2d_v4i8_trap">;
def int_nvvm_sust_b_2d_v4i16_trap
  : Intrinsic<[], [llvm_i64_ty, llvm_i32_ty, llvm_i32_ty, llvm_i16_ty,
                   llvm_i16_ty, llvm_i16_ty, llvm_i16_ty], [],
              "llvm.nvvm.sust.b.2d.v4i16.trap">,
    GCCBuiltin<"__nvvm_sust_b_2d_v4i16_trap">;
def int_nvvm_sust_b_2d_v4i32_trap
  : Intrinsic<[], [llvm_i64_ty, llvm_i32_ty, llvm_i32_ty, llvm_i32_ty,
                   llvm_i32_ty, llvm_i32_ty, llvm_i32_ty], [],
              "llvm.nvvm.sust.b.2d.v4i32.trap">,
    GCCBuiltin<"__nvvm_sust_b_2d_v4i32_trap">;


def int_nvvm_sust_b_2d_array_i8_trap
  : Intrinsic<[], [llvm_i64_ty, llvm_i32_ty, llvm_i32_ty,
                   llvm_i32_ty, llvm_i16_ty], [],
              "llvm.nvvm.sust.b.2d.array.i8.trap">,
    GCCBuiltin<"__nvvm_sust_b_2d_array_i8_trap">;
def int_nvvm_sust_b_2d_array_i16_trap
  : Intrinsic<[], [llvm_i64_ty, llvm_i32_ty, llvm_i32_ty,
                   llvm_i32_ty, llvm_i16_ty], [],
              "llvm.nvvm.sust.b.2d.array.i16.trap">,
    GCCBuiltin<"__nvvm_sust_b_2d_array_i16_trap">;
def int_nvvm_sust_b_2d_array_i32_trap
  : Intrinsic<[], [llvm_i64_ty, llvm_i32_ty, llvm_i32_ty,
                   llvm_i32_ty, llvm_i32_ty], [],
              "llvm.nvvm.sust.b.2d.array.i32.trap">,
    GCCBuiltin<"__nvvm_sust_b_2d_array_i32_trap">;
def int_nvvm_sust_b_2d_array_i64_trap
  : Intrinsic<[], [llvm_i64_ty, llvm_i32_ty, llvm_i32_ty,
                   llvm_i32_ty, llvm_i64_ty], [],
              "llvm.nvvm.sust.b.2d.array.i64.trap">,
    GCCBuiltin<"__nvvm_sust_b_2d_array_i64_trap">;
def int_nvvm_sust_b_2d_array_v2i8_trap
  : Intrinsic<[], [llvm_i64_ty, llvm_i32_ty, llvm_i32_ty, llvm_i32_ty,
                   llvm_i16_ty, llvm_i16_ty], [],
              "llvm.nvvm.sust.b.2d.array.v2i8.trap">,
    GCCBuiltin<"__nvvm_sust_b_2d_array_v2i8_trap">;
def int_nvvm_sust_b_2d_array_v2i16_trap
  : Intrinsic<[], [llvm_i64_ty, llvm_i32_ty, llvm_i32_ty, llvm_i32_ty,
                   llvm_i16_ty, llvm_i16_ty], [],
              "llvm.nvvm.sust.b.2d.array.v2i16.trap">,
    GCCBuiltin<"__nvvm_sust_b_2d_array_v2i16_trap">;
def int_nvvm_sust_b_2d_array_v2i32_trap
  : Intrinsic<[], [llvm_i64_ty, llvm_i32_ty, llvm_i32_ty, llvm_i32_ty,
                   llvm_i32_ty, llvm_i32_ty], [],
              "llvm.nvvm.sust.b.2d.array.v2i32.trap">,
    GCCBuiltin<"__nvvm_sust_b_2d_array_v2i32_trap">;
def int_nvvm_sust_b_2d_array_v2i64_trap
  : Intrinsic<[], [llvm_i64_ty, llvm_i32_ty, llvm_i32_ty, llvm_i32_ty,
                   llvm_i64_ty, llvm_i64_ty], [],
              "llvm.nvvm.sust.b.2d.array.v2i64.trap">,
    GCCBuiltin<"__nvvm_sust_b_2d_array_v2i64_trap">;
def int_nvvm_sust_b_2d_array_v4i8_trap
  : Intrinsic<[], [llvm_i64_ty, llvm_i32_ty, llvm_i32_ty, llvm_i32_ty,
                   llvm_i16_ty, llvm_i16_ty, llvm_i16_ty, llvm_i16_ty], [],
              "llvm.nvvm.sust.b.2d.array.v4i8.trap">,
    GCCBuiltin<"__nvvm_sust_b_2d_array_v4i8_trap">;
def int_nvvm_sust_b_2d_array_v4i16_trap
  : Intrinsic<[], [llvm_i64_ty, llvm_i32_ty, llvm_i32_ty, llvm_i32_ty,
                   llvm_i16_ty, llvm_i16_ty, llvm_i16_ty, llvm_i16_ty], [],
              "llvm.nvvm.sust.b.2d.array.v4i16.trap">,
    GCCBuiltin<"__nvvm_sust_b_2d_array_v4i16_trap">;
def int_nvvm_sust_b_2d_array_v4i32_trap
  : Intrinsic<[], [llvm_i64_ty, llvm_i32_ty, llvm_i32_ty, llvm_i32_ty,
                   llvm_i32_ty, llvm_i32_ty, llvm_i32_ty, llvm_i32_ty], [],
              "llvm.nvvm.sust.b.2d.array.v4i32.trap">,
    GCCBuiltin<"__nvvm_sust_b_2d_array_v4i32_trap">;


def int_nvvm_sust_b_3d_i8_trap
  : Intrinsic<[], [llvm_i64_ty, llvm_i32_ty, llvm_i32_ty,
                   llvm_i32_ty, llvm_i16_ty], [],
              "llvm.nvvm.sust.b.3d.i8.trap">,
    GCCBuiltin<"__nvvm_sust_b_3d_i8_trap">;
def int_nvvm_sust_b_3d_i16_trap
  : Intrinsic<[], [llvm_i64_ty, llvm_i32_ty, llvm_i32_ty,
                   llvm_i32_ty, llvm_i16_ty], [],
              "llvm.nvvm.sust.b.3d.i16.trap">,
    GCCBuiltin<"__nvvm_sust_b_3d_i16_trap">;
def int_nvvm_sust_b_3d_i32_trap
  : Intrinsic<[], [llvm_i64_ty, llvm_i32_ty, llvm_i32_ty,
                   llvm_i32_ty, llvm_i32_ty], [],
              "llvm.nvvm.sust.b.3d.i32.trap">,
    GCCBuiltin<"__nvvm_sust_b_3d_i32_trap">;
def int_nvvm_sust_b_3d_i64_trap
  : Intrinsic<[], [llvm_i64_ty, llvm_i32_ty, llvm_i32_ty,
                   llvm_i32_ty, llvm_i64_ty], [],
              "llvm.nvvm.sust.b.3d.i64.trap">,
    GCCBuiltin<"__nvvm_sust_b_3d_i64_trap">;
def int_nvvm_sust_b_3d_v2i8_trap
  : Intrinsic<[], [llvm_i64_ty, llvm_i32_ty, llvm_i32_ty, llvm_i32_ty,
                   llvm_i16_ty, llvm_i16_ty], [],
              "llvm.nvvm.sust.b.3d.v2i8.trap">,
    GCCBuiltin<"__nvvm_sust_b_3d_v2i8_trap">;
def int_nvvm_sust_b_3d_v2i16_trap
  : Intrinsic<[], [llvm_i64_ty, llvm_i32_ty, llvm_i32_ty, llvm_i32_ty,
                   llvm_i16_ty, llvm_i16_ty], [],
              "llvm.nvvm.sust.b.3d.v2i16.trap">,
    GCCBuiltin<"__nvvm_sust_b_3d_v2i16_trap">;
def int_nvvm_sust_b_3d_v2i32_trap
  : Intrinsic<[], [llvm_i64_ty, llvm_i32_ty, llvm_i32_ty, llvm_i32_ty,
                   llvm_i32_ty, llvm_i32_ty], [],
              "llvm.nvvm.sust.b.3d.v2i32.trap">,
    GCCBuiltin<"__nvvm_sust_b_3d_v2i32_trap">;
def int_nvvm_sust_b_3d_v2i64_trap
  : Intrinsic<[], [llvm_i64_ty, llvm_i32_ty, llvm_i32_ty, llvm_i32_ty,
                   llvm_i64_ty, llvm_i64_ty], [],
              "llvm.nvvm.sust.b.3d.v2i64.trap">,
    GCCBuiltin<"__nvvm_sust_b_3d_v2i64_trap">;
def int_nvvm_sust_b_3d_v4i8_trap
  : Intrinsic<[], [llvm_i64_ty, llvm_i32_ty, llvm_i32_ty, llvm_i32_ty,
                   llvm_i16_ty, llvm_i16_ty, llvm_i16_ty, llvm_i16_ty], [],
              "llvm.nvvm.sust.b.3d.v4i8.trap">,
    GCCBuiltin<"__nvvm_sust_b_3d_v4i8_trap">;
def int_nvvm_sust_b_3d_v4i16_trap
  : Intrinsic<[], [llvm_i64_ty, llvm_i32_ty, llvm_i32_ty, llvm_i32_ty,
                   llvm_i16_ty, llvm_i16_ty, llvm_i16_ty, llvm_i16_ty], [],
              "llvm.nvvm.sust.b.3d.v4i16.trap">,
    GCCBuiltin<"__nvvm_sust_b_3d_v4i16_trap">;
def int_nvvm_sust_b_3d_v4i32_trap
  : Intrinsic<[], [llvm_i64_ty, llvm_i32_ty, llvm_i32_ty, llvm_i32_ty,
                   llvm_i32_ty, llvm_i32_ty, llvm_i32_ty, llvm_i32_ty], [],
              "llvm.nvvm.sust.b.3d.v4i32.trap">,
    GCCBuiltin<"__nvvm_sust_b_3d_v4i32_trap">;


// .zero variant
def int_nvvm_sust_b_1d_i8_zero
  : Intrinsic<[], [llvm_i64_ty, llvm_i32_ty, llvm_i16_ty], [],
              "llvm.nvvm.sust.b.1d.i8.zero">,
    GCCBuiltin<"__nvvm_sust_b_1d_i8_zero">;
def int_nvvm_sust_b_1d_i16_zero
  : Intrinsic<[], [llvm_i64_ty, llvm_i32_ty, llvm_i16_ty], [],
              "llvm.nvvm.sust.b.1d.i16.zero">,
    GCCBuiltin<"__nvvm_sust_b_1d_i16_zero">;
def int_nvvm_sust_b_1d_i32_zero
  : Intrinsic<[], [llvm_i64_ty, llvm_i32_ty, llvm_i32_ty], [],
              "llvm.nvvm.sust.b.1d.i32.zero">,
    GCCBuiltin<"__nvvm_sust_b_1d_i32_zero">;
def int_nvvm_sust_b_1d_i64_zero
  : Intrinsic<[], [llvm_i64_ty, llvm_i32_ty, llvm_i64_ty], [],
              "llvm.nvvm.sust.b.1d.i64.zero">,
    GCCBuiltin<"__nvvm_sust_b_1d_i64_zero">;
def int_nvvm_sust_b_1d_v2i8_zero
  : Intrinsic<[], [llvm_i64_ty, llvm_i32_ty, llvm_i16_ty, llvm_i16_ty], [],
              "llvm.nvvm.sust.b.1d.v2i8.zero">,
    GCCBuiltin<"__nvvm_sust_b_1d_v2i8_zero">;
def int_nvvm_sust_b_1d_v2i16_zero
  : Intrinsic<[], [llvm_i64_ty, llvm_i32_ty, llvm_i16_ty, llvm_i16_ty], [],
              "llvm.nvvm.sust.b.1d.v2i16.zero">,
    GCCBuiltin<"__nvvm_sust_b_1d_v2i16_zero">;
def int_nvvm_sust_b_1d_v2i32_zero
  : Intrinsic<[], [llvm_i64_ty, llvm_i32_ty, llvm_i32_ty, llvm_i32_ty], [],
              "llvm.nvvm.sust.b.1d.v2i32.zero">,
    GCCBuiltin<"__nvvm_sust_b_1d_v2i32_zero">;
def int_nvvm_sust_b_1d_v2i64_zero
  : Intrinsic<[], [llvm_i64_ty, llvm_i32_ty, llvm_i64_ty, llvm_i64_ty], [],
              "llvm.nvvm.sust.b.1d.v2i64.zero">,
    GCCBuiltin<"__nvvm_sust_b_1d_v2i64_zero">;
def int_nvvm_sust_b_1d_v4i8_zero
  : Intrinsic<[], [llvm_i64_ty, llvm_i32_ty, llvm_i16_ty,
                   llvm_i16_ty, llvm_i16_ty, llvm_i16_ty], [],
              "llvm.nvvm.sust.b.1d.v4i8.zero">,
    GCCBuiltin<"__nvvm_sust_b_1d_v4i8_zero">;
def int_nvvm_sust_b_1d_v4i16_zero
  : Intrinsic<[], [llvm_i64_ty, llvm_i32_ty, llvm_i16_ty,
                   llvm_i16_ty, llvm_i16_ty, llvm_i16_ty], [],
              "llvm.nvvm.sust.b.1d.v4i16.zero">,
    GCCBuiltin<"__nvvm_sust_b_1d_v4i16_zero">;
def int_nvvm_sust_b_1d_v4i32_zero
  : Intrinsic<[], [llvm_i64_ty, llvm_i32_ty, llvm_i32_ty,
                   llvm_i32_ty, llvm_i32_ty, llvm_i32_ty], [],
              "llvm.nvvm.sust.b.1d.v4i32.zero">,
    GCCBuiltin<"__nvvm_sust_b_1d_v4i32_zero">;


def int_nvvm_sust_b_1d_array_i8_zero
  : Intrinsic<[], [llvm_i64_ty, llvm_i32_ty, llvm_i32_ty, llvm_i16_ty], [],
              "llvm.nvvm.sust.b.1d.array.i8.zero">,
    GCCBuiltin<"__nvvm_sust_b_1d_array_i8_zero">;
def int_nvvm_sust_b_1d_array_i16_zero
  : Intrinsic<[], [llvm_i64_ty, llvm_i32_ty, llvm_i32_ty, llvm_i16_ty], [],
              "llvm.nvvm.sust.b.1d.array.i16.zero">,
    GCCBuiltin<"__nvvm_sust_b_1d_array_i16_zero">;
def int_nvvm_sust_b_1d_array_i32_zero
  : Intrinsic<[], [llvm_i64_ty, llvm_i32_ty, llvm_i32_ty, llvm_i32_ty], [],
              "llvm.nvvm.sust.b.1d.array.i32.zero">,
    GCCBuiltin<"__nvvm_sust_b_1d_array_i32_zero">;
def int_nvvm_sust_b_1d_array_i64_zero
  : Intrinsic<[], [llvm_i64_ty, llvm_i32_ty, llvm_i32_ty, llvm_i64_ty], [],
              "llvm.nvvm.sust.b.1d.array.i64.zero">,
    GCCBuiltin<"__nvvm_sust_b_1d_array_i64_zero">;
def int_nvvm_sust_b_1d_array_v2i8_zero
  : Intrinsic<[], [llvm_i64_ty, llvm_i32_ty, llvm_i32_ty,
                   llvm_i16_ty, llvm_i16_ty], [],
              "llvm.nvvm.sust.b.1d.array.v2i8.zero">,
    GCCBuiltin<"__nvvm_sust_b_1d_array_v2i8_zero">;
def int_nvvm_sust_b_1d_array_v2i16_zero
  : Intrinsic<[], [llvm_i64_ty, llvm_i32_ty, llvm_i32_ty,
                   llvm_i16_ty, llvm_i16_ty], [],
              "llvm.nvvm.sust.b.1d.array.v2i16.zero">,
    GCCBuiltin<"__nvvm_sust_b_1d_array_v2i16_zero">;
def int_nvvm_sust_b_1d_array_v2i32_zero
  : Intrinsic<[], [llvm_i64_ty, llvm_i32_ty, llvm_i32_ty,
                   llvm_i32_ty, llvm_i32_ty], [],
              "llvm.nvvm.sust.b.1d.array.v2i32.zero">,
    GCCBuiltin<"__nvvm_sust_b_1d_array_v2i32_zero">;
def int_nvvm_sust_b_1d_array_v2i64_zero
  : Intrinsic<[], [llvm_i64_ty, llvm_i32_ty, llvm_i32_ty,
                   llvm_i64_ty, llvm_i64_ty], [],
              "llvm.nvvm.sust.b.1d.array.v2i64.zero">,
    GCCBuiltin<"__nvvm_sust_b_1d_array_v2i64_zero">;
def int_nvvm_sust_b_1d_array_v4i8_zero
  : Intrinsic<[], [llvm_i64_ty, llvm_i32_ty, llvm_i32_ty, llvm_i16_ty,
                   llvm_i16_ty, llvm_i16_ty, llvm_i16_ty], [],
              "llvm.nvvm.sust.b.1d.array.v4i8.zero">,
    GCCBuiltin<"__nvvm_sust_b_1d_array_v4i8_zero">;
def int_nvvm_sust_b_1d_array_v4i16_zero
  : Intrinsic<[], [llvm_i64_ty, llvm_i32_ty, llvm_i32_ty, llvm_i16_ty,
                   llvm_i16_ty, llvm_i16_ty, llvm_i16_ty], [],
              "llvm.nvvm.sust.b.1d.array.v4i16.zero">,
    GCCBuiltin<"__nvvm_sust_b_1d_array_v4i16_zero">;
def int_nvvm_sust_b_1d_array_v4i32_zero
  : Intrinsic<[], [llvm_i64_ty, llvm_i32_ty, llvm_i32_ty, llvm_i32_ty,
                   llvm_i32_ty, llvm_i32_ty, llvm_i32_ty], [],
              "llvm.nvvm.sust.b.1d.array.v4i32.zero">,
    GCCBuiltin<"__nvvm_sust_b_1d_array_v4i32_zero">;


def int_nvvm_sust_b_2d_i8_zero
  : Intrinsic<[], [llvm_i64_ty, llvm_i32_ty, llvm_i32_ty, llvm_i16_ty], [],
              "llvm.nvvm.sust.b.2d.i8.zero">,
    GCCBuiltin<"__nvvm_sust_b_2d_i8_zero">;
def int_nvvm_sust_b_2d_i16_zero
  : Intrinsic<[], [llvm_i64_ty, llvm_i32_ty, llvm_i32_ty, llvm_i16_ty], [],
              "llvm.nvvm.sust.b.2d.i16.zero">,
    GCCBuiltin<"__nvvm_sust_b_2d_i16_zero">;
def int_nvvm_sust_b_2d_i32_zero
  : Intrinsic<[], [llvm_i64_ty, llvm_i32_ty, llvm_i32_ty, llvm_i32_ty], [],
              "llvm.nvvm.sust.b.2d.i32.zero">,
    GCCBuiltin<"__nvvm_sust_b_2d_i32_zero">;
def int_nvvm_sust_b_2d_i64_zero
  : Intrinsic<[], [llvm_i64_ty, llvm_i32_ty, llvm_i32_ty, llvm_i64_ty], [],
              "llvm.nvvm.sust.b.2d.i64.zero">,
    GCCBuiltin<"__nvvm_sust_b_2d_i64_zero">;
def int_nvvm_sust_b_2d_v2i8_zero
  : Intrinsic<[], [llvm_i64_ty, llvm_i32_ty, llvm_i32_ty,
                   llvm_i16_ty, llvm_i16_ty], [],
              "llvm.nvvm.sust.b.2d.v2i8.zero">,
    GCCBuiltin<"__nvvm_sust_b_2d_v2i8_zero">;
def int_nvvm_sust_b_2d_v2i16_zero
  : Intrinsic<[], [llvm_i64_ty, llvm_i32_ty, llvm_i32_ty,
                   llvm_i16_ty, llvm_i16_ty], [],
              "llvm.nvvm.sust.b.2d.v2i16.zero">,
    GCCBuiltin<"__nvvm_sust_b_2d_v2i16_zero">;
def int_nvvm_sust_b_2d_v2i32_zero
  : Intrinsic<[], [llvm_i64_ty, llvm_i32_ty, llvm_i32_ty,
                   llvm_i32_ty, llvm_i32_ty], [],
              "llvm.nvvm.sust.b.2d.v2i32.zero">,
    GCCBuiltin<"__nvvm_sust_b_2d_v2i32_zero">;
def int_nvvm_sust_b_2d_v2i64_zero
  : Intrinsic<[], [llvm_i64_ty, llvm_i32_ty, llvm_i32_ty,
                   llvm_i64_ty, llvm_i64_ty], [],
              "llvm.nvvm.sust.b.2d.v2i64.zero">,
    GCCBuiltin<"__nvvm_sust_b_2d_v2i64_zero">;
def int_nvvm_sust_b_2d_v4i8_zero
  : Intrinsic<[], [llvm_i64_ty, llvm_i32_ty, llvm_i32_ty, llvm_i16_ty,
                   llvm_i16_ty, llvm_i16_ty, llvm_i16_ty], [],
              "llvm.nvvm.sust.b.2d.v4i8.zero">,
    GCCBuiltin<"__nvvm_sust_b_2d_v4i8_zero">;
def int_nvvm_sust_b_2d_v4i16_zero
  : Intrinsic<[], [llvm_i64_ty, llvm_i32_ty, llvm_i32_ty, llvm_i16_ty,
                   llvm_i16_ty, llvm_i16_ty, llvm_i16_ty], [],
              "llvm.nvvm.sust.b.2d.v4i16.zero">,
    GCCBuiltin<"__nvvm_sust_b_2d_v4i16_zero">;
def int_nvvm_sust_b_2d_v4i32_zero
  : Intrinsic<[], [llvm_i64_ty, llvm_i32_ty, llvm_i32_ty, llvm_i32_ty,
                   llvm_i32_ty, llvm_i32_ty, llvm_i32_ty], [],
              "llvm.nvvm.sust.b.2d.v4i32.zero">,
    GCCBuiltin<"__nvvm_sust_b_2d_v4i32_zero">;


def int_nvvm_sust_b_2d_array_i8_zero
  : Intrinsic<[], [llvm_i64_ty, llvm_i32_ty, llvm_i32_ty,
                   llvm_i32_ty, llvm_i16_ty], [],
              "llvm.nvvm.sust.b.2d.array.i8.zero">,
    GCCBuiltin<"__nvvm_sust_b_2d_array_i8_zero">;
def int_nvvm_sust_b_2d_array_i16_zero
  : Intrinsic<[], [llvm_i64_ty, llvm_i32_ty, llvm_i32_ty,
                   llvm_i32_ty, llvm_i16_ty], [],
              "llvm.nvvm.sust.b.2d.array.i16.zero">,
    GCCBuiltin<"__nvvm_sust_b_2d_array_i16_zero">;
def int_nvvm_sust_b_2d_array_i32_zero
  : Intrinsic<[], [llvm_i64_ty, llvm_i32_ty, llvm_i32_ty,
                   llvm_i32_ty, llvm_i32_ty], [],
              "llvm.nvvm.sust.b.2d.array.i32.zero">,
    GCCBuiltin<"__nvvm_sust_b_2d_array_i32_zero">;
def int_nvvm_sust_b_2d_array_i64_zero
  : Intrinsic<[], [llvm_i64_ty, llvm_i32_ty, llvm_i32_ty,
                   llvm_i32_ty, llvm_i64_ty], [],
              "llvm.nvvm.sust.b.2d.array.i64.zero">,
    GCCBuiltin<"__nvvm_sust_b_2d_array_i64_zero">;
def int_nvvm_sust_b_2d_array_v2i8_zero
  : Intrinsic<[], [llvm_i64_ty, llvm_i32_ty, llvm_i32_ty, llvm_i32_ty,
                   llvm_i16_ty, llvm_i16_ty], [],
              "llvm.nvvm.sust.b.2d.array.v2i8.zero">,
    GCCBuiltin<"__nvvm_sust_b_2d_array_v2i8_zero">;
def int_nvvm_sust_b_2d_array_v2i16_zero
  : Intrinsic<[], [llvm_i64_ty, llvm_i32_ty, llvm_i32_ty, llvm_i32_ty,
                   llvm_i16_ty, llvm_i16_ty], [],
              "llvm.nvvm.sust.b.2d.array.v2i16.zero">,
    GCCBuiltin<"__nvvm_sust_b_2d_array_v2i16_zero">;
def int_nvvm_sust_b_2d_array_v2i32_zero
  : Intrinsic<[], [llvm_i64_ty, llvm_i32_ty, llvm_i32_ty, llvm_i32_ty,
                   llvm_i32_ty, llvm_i32_ty], [],
              "llvm.nvvm.sust.b.2d.array.v2i32.zero">,
    GCCBuiltin<"__nvvm_sust_b_2d_array_v2i32_zero">;
def int_nvvm_sust_b_2d_array_v2i64_zero
  : Intrinsic<[], [llvm_i64_ty, llvm_i32_ty, llvm_i32_ty, llvm_i32_ty,
                   llvm_i64_ty, llvm_i64_ty], [],
              "llvm.nvvm.sust.b.2d.array.v2i64.zero">,
    GCCBuiltin<"__nvvm_sust_b_2d_array_v2i64_zero">;
def int_nvvm_sust_b_2d_array_v4i8_zero
  : Intrinsic<[], [llvm_i64_ty, llvm_i32_ty, llvm_i32_ty, llvm_i32_ty,
                   llvm_i16_ty, llvm_i16_ty, llvm_i16_ty, llvm_i16_ty], [],
              "llvm.nvvm.sust.b.2d.array.v4i8.zero">,
    GCCBuiltin<"__nvvm_sust_b_2d_array_v4i8_zero">;
def int_nvvm_sust_b_2d_array_v4i16_zero
  : Intrinsic<[], [llvm_i64_ty, llvm_i32_ty, llvm_i32_ty, llvm_i32_ty,
                   llvm_i16_ty, llvm_i16_ty, llvm_i16_ty, llvm_i16_ty], [],
              "llvm.nvvm.sust.b.2d.array.v4i16.zero">,
    GCCBuiltin<"__nvvm_sust_b_2d_array_v4i16_zero">;
def int_nvvm_sust_b_2d_array_v4i32_zero
  : Intrinsic<[], [llvm_i64_ty, llvm_i32_ty, llvm_i32_ty, llvm_i32_ty,
                   llvm_i32_ty, llvm_i32_ty, llvm_i32_ty, llvm_i32_ty], [],
              "llvm.nvvm.sust.b.2d.array.v4i32.zero">,
    GCCBuiltin<"__nvvm_sust_b_2d_array_v4i32_zero">;


def int_nvvm_sust_b_3d_i8_zero
  : Intrinsic<[], [llvm_i64_ty, llvm_i32_ty, llvm_i32_ty,
                   llvm_i32_ty, llvm_i16_ty], [],
              "llvm.nvvm.sust.b.3d.i8.zero">,
    GCCBuiltin<"__nvvm_sust_b_3d_i8_zero">;
def int_nvvm_sust_b_3d_i16_zero
  : Intrinsic<[], [llvm_i64_ty, llvm_i32_ty, llvm_i32_ty,
                   llvm_i32_ty, llvm_i16_ty], [],
              "llvm.nvvm.sust.b.3d.i16.zero">,
    GCCBuiltin<"__nvvm_sust_b_3d_i16_zero">;
def int_nvvm_sust_b_3d_i32_zero
  : Intrinsic<[], [llvm_i64_ty, llvm_i32_ty, llvm_i32_ty,
                   llvm_i32_ty, llvm_i32_ty], [],
              "llvm.nvvm.sust.b.3d.i32.zero">,
    GCCBuiltin<"__nvvm_sust_b_3d_i32_zero">;
def int_nvvm_sust_b_3d_i64_zero
  : Intrinsic<[], [llvm_i64_ty, llvm_i32_ty, llvm_i32_ty,
                   llvm_i32_ty, llvm_i64_ty], [],
              "llvm.nvvm.sust.b.3d.i64.zero">,
    GCCBuiltin<"__nvvm_sust_b_3d_i64_zero">;
def int_nvvm_sust_b_3d_v2i8_zero
  : Intrinsic<[], [llvm_i64_ty, llvm_i32_ty, llvm_i32_ty, llvm_i32_ty,
                   llvm_i16_ty, llvm_i16_ty], [],
              "llvm.nvvm.sust.b.3d.v2i8.zero">,
    GCCBuiltin<"__nvvm_sust_b_3d_v2i8_zero">;
def int_nvvm_sust_b_3d_v2i16_zero
  : Intrinsic<[], [llvm_i64_ty, llvm_i32_ty, llvm_i32_ty, llvm_i32_ty,
                   llvm_i16_ty, llvm_i16_ty], [],
              "llvm.nvvm.sust.b.3d.v2i16.zero">,
    GCCBuiltin<"__nvvm_sust_b_3d_v2i16_zero">;
def int_nvvm_sust_b_3d_v2i32_zero
  : Intrinsic<[], [llvm_i64_ty, llvm_i32_ty, llvm_i32_ty, llvm_i32_ty,
                   llvm_i32_ty, llvm_i32_ty], [],
              "llvm.nvvm.sust.b.3d.v2i32.zero">,
    GCCBuiltin<"__nvvm_sust_b_3d_v2i32_zero">;
def int_nvvm_sust_b_3d_v2i64_zero
  : Intrinsic<[], [llvm_i64_ty, llvm_i32_ty, llvm_i32_ty, llvm_i32_ty,
                   llvm_i64_ty, llvm_i64_ty], [],
              "llvm.nvvm.sust.b.3d.v2i64.zero">,
    GCCBuiltin<"__nvvm_sust_b_3d_v2i64_zero">;
def int_nvvm_sust_b_3d_v4i8_zero
  : Intrinsic<[], [llvm_i64_ty, llvm_i32_ty, llvm_i32_ty, llvm_i32_ty,
                   llvm_i16_ty, llvm_i16_ty, llvm_i16_ty, llvm_i16_ty], [],
              "llvm.nvvm.sust.b.3d.v4i8.zero">,
    GCCBuiltin<"__nvvm_sust_b_3d_v4i8_zero">;
def int_nvvm_sust_b_3d_v4i16_zero
  : Intrinsic<[], [llvm_i64_ty, llvm_i32_ty, llvm_i32_ty, llvm_i32_ty,
                   llvm_i16_ty, llvm_i16_ty, llvm_i16_ty, llvm_i16_ty], [],
              "llvm.nvvm.sust.b.3d.v4i16.zero">,
    GCCBuiltin<"__nvvm_sust_b_3d_v4i16_zero">;
def int_nvvm_sust_b_3d_v4i32_zero
  : Intrinsic<[], [llvm_i64_ty, llvm_i32_ty, llvm_i32_ty, llvm_i32_ty,
                   llvm_i32_ty, llvm_i32_ty, llvm_i32_ty, llvm_i32_ty], [],
              "llvm.nvvm.sust.b.3d.v4i32.zero">,
    GCCBuiltin<"__nvvm_sust_b_3d_v4i32_zero">;



// Formatted

def int_nvvm_sust_p_1d_i8_trap
  : Intrinsic<[], [llvm_i64_ty, llvm_i32_ty, llvm_i16_ty], [],
              "llvm.nvvm.sust.p.1d.i8.trap">,
    GCCBuiltin<"__nvvm_sust_p_1d_i8_trap">;
def int_nvvm_sust_p_1d_i16_trap
  : Intrinsic<[], [llvm_i64_ty, llvm_i32_ty, llvm_i16_ty], [],
              "llvm.nvvm.sust.p.1d.i16.trap">,
    GCCBuiltin<"__nvvm_sust_p_1d_i16_trap">;
def int_nvvm_sust_p_1d_i32_trap
  : Intrinsic<[], [llvm_i64_ty, llvm_i32_ty, llvm_i32_ty], [],
              "llvm.nvvm.sust.p.1d.i32.trap">,
    GCCBuiltin<"__nvvm_sust_p_1d_i32_trap">;
def int_nvvm_sust_p_1d_v2i8_trap
  : Intrinsic<[], [llvm_i64_ty, llvm_i32_ty, llvm_i16_ty, llvm_i16_ty], [],
              "llvm.nvvm.sust.p.1d.v2i8.trap">,
    GCCBuiltin<"__nvvm_sust_p_1d_v2i8_trap">;
def int_nvvm_sust_p_1d_v2i16_trap
  : Intrinsic<[], [llvm_i64_ty, llvm_i32_ty, llvm_i16_ty, llvm_i16_ty], [],
              "llvm.nvvm.sust.p.1d.v2i16.trap">,
    GCCBuiltin<"__nvvm_sust_p_1d_v2i16_trap">;
def int_nvvm_sust_p_1d_v2i32_trap
  : Intrinsic<[], [llvm_i64_ty, llvm_i32_ty, llvm_i32_ty, llvm_i32_ty], [],
              "llvm.nvvm.sust.p.1d.v2i32.trap">,
    GCCBuiltin<"__nvvm_sust_p_1d_v2i32_trap">;
def int_nvvm_sust_p_1d_v4i8_trap
  : Intrinsic<[], [llvm_i64_ty, llvm_i32_ty, llvm_i16_ty,
                   llvm_i16_ty, llvm_i16_ty, llvm_i16_ty], [],
              "llvm.nvvm.sust.p.1d.v4i8.trap">,
    GCCBuiltin<"__nvvm_sust_p_1d_v4i8_trap">;
def int_nvvm_sust_p_1d_v4i16_trap
  : Intrinsic<[], [llvm_i64_ty, llvm_i32_ty, llvm_i16_ty,
                   llvm_i16_ty, llvm_i16_ty, llvm_i16_ty], [],
              "llvm.nvvm.sust.p.1d.v4i16.trap">,
    GCCBuiltin<"__nvvm_sust_p_1d_v4i16_trap">;
def int_nvvm_sust_p_1d_v4i32_trap
  : Intrinsic<[], [llvm_i64_ty, llvm_i32_ty, llvm_i32_ty,
                   llvm_i32_ty, llvm_i32_ty, llvm_i32_ty], [],
              "llvm.nvvm.sust.p.1d.v4i32.trap">,
    GCCBuiltin<"__nvvm_sust_p_1d_v4i32_trap">;


def int_nvvm_sust_p_1d_array_i8_trap
  : Intrinsic<[], [llvm_i64_ty, llvm_i32_ty, llvm_i32_ty, llvm_i16_ty], [],
              "llvm.nvvm.sust.p.1d.array.i8.trap">,
    GCCBuiltin<"__nvvm_sust_p_1d_array_i8_trap">;
def int_nvvm_sust_p_1d_array_i16_trap
  : Intrinsic<[], [llvm_i64_ty, llvm_i32_ty, llvm_i32_ty, llvm_i16_ty], [],
              "llvm.nvvm.sust.p.1d.array.i16.trap">,
    GCCBuiltin<"__nvvm_sust_p_1d_array_i16_trap">;
def int_nvvm_sust_p_1d_array_i32_trap
  : Intrinsic<[], [llvm_i64_ty, llvm_i32_ty, llvm_i32_ty, llvm_i32_ty], [],
              "llvm.nvvm.sust.p.1d.array.i32.trap">,
    GCCBuiltin<"__nvvm_sust_p_1d_array_i32_trap">;
def int_nvvm_sust_p_1d_array_v2i8_trap
  : Intrinsic<[], [llvm_i64_ty, llvm_i32_ty, llvm_i32_ty,
                   llvm_i16_ty, llvm_i16_ty], [],
              "llvm.nvvm.sust.p.1d.array.v2i8.trap">,
    GCCBuiltin<"__nvvm_sust_p_1d_array_v2i8_trap">;
def int_nvvm_sust_p_1d_array_v2i16_trap
  : Intrinsic<[], [llvm_i64_ty, llvm_i32_ty, llvm_i32_ty,
                   llvm_i16_ty, llvm_i16_ty], [],
              "llvm.nvvm.sust.p.1d.array.v2i16.trap">,
    GCCBuiltin<"__nvvm_sust_p_1d_array_v2i16_trap">;
def int_nvvm_sust_p_1d_array_v2i32_trap
  : Intrinsic<[], [llvm_i64_ty, llvm_i32_ty, llvm_i32_ty,
                   llvm_i32_ty, llvm_i32_ty], [],
              "llvm.nvvm.sust.p.1d.array.v2i32.trap">,
    GCCBuiltin<"__nvvm_sust_p_1d_array_v2i32_trap">;
def int_nvvm_sust_p_1d_array_v4i8_trap
  : Intrinsic<[], [llvm_i64_ty, llvm_i32_ty, llvm_i32_ty, llvm_i16_ty,
                   llvm_i16_ty, llvm_i16_ty, llvm_i16_ty], [],
              "llvm.nvvm.sust.p.1d.array.v4i8.trap">,
    GCCBuiltin<"__nvvm_sust_p_1d_array_v4i8_trap">;
def int_nvvm_sust_p_1d_array_v4i16_trap
  : Intrinsic<[], [llvm_i64_ty, llvm_i32_ty, llvm_i32_ty, llvm_i16_ty,
                   llvm_i16_ty, llvm_i16_ty, llvm_i16_ty], [],
              "llvm.nvvm.sust.p.1d.array.v4i16.trap">,
    GCCBuiltin<"__nvvm_sust_p_1d_array_v4i16_trap">;
def int_nvvm_sust_p_1d_array_v4i32_trap
  : Intrinsic<[], [llvm_i64_ty, llvm_i32_ty, llvm_i32_ty, llvm_i32_ty,
                   llvm_i32_ty, llvm_i32_ty, llvm_i32_ty], [],
              "llvm.nvvm.sust.p.1d.array.v4i32.trap">,
    GCCBuiltin<"__nvvm_sust_p_1d_array_v4i32_trap">;


def int_nvvm_sust_p_2d_i8_trap
  : Intrinsic<[], [llvm_i64_ty, llvm_i32_ty, llvm_i32_ty, llvm_i16_ty], [],
              "llvm.nvvm.sust.p.2d.i8.trap">,
    GCCBuiltin<"__nvvm_sust_p_2d_i8_trap">;
def int_nvvm_sust_p_2d_i16_trap
  : Intrinsic<[], [llvm_i64_ty, llvm_i32_ty, llvm_i32_ty, llvm_i16_ty], [],
              "llvm.nvvm.sust.p.2d.i16.trap">,
    GCCBuiltin<"__nvvm_sust_p_2d_i16_trap">;
def int_nvvm_sust_p_2d_i32_trap
  : Intrinsic<[], [llvm_i64_ty, llvm_i32_ty, llvm_i32_ty, llvm_i32_ty], [],
              "llvm.nvvm.sust.p.2d.i32.trap">,
    GCCBuiltin<"__nvvm_sust_p_2d_i32_trap">;
def int_nvvm_sust_p_2d_v2i8_trap
  : Intrinsic<[], [llvm_i64_ty, llvm_i32_ty, llvm_i32_ty,
                   llvm_i16_ty, llvm_i16_ty], [],
              "llvm.nvvm.sust.p.2d.v2i8.trap">,
    GCCBuiltin<"__nvvm_sust_p_2d_v2i8_trap">;
def int_nvvm_sust_p_2d_v2i16_trap
  : Intrinsic<[], [llvm_i64_ty, llvm_i32_ty, llvm_i32_ty,
                   llvm_i16_ty, llvm_i16_ty], [],
              "llvm.nvvm.sust.p.2d.v2i16.trap">,
    GCCBuiltin<"__nvvm_sust_p_2d_v2i16_trap">;
def int_nvvm_sust_p_2d_v2i32_trap
  : Intrinsic<[], [llvm_i64_ty, llvm_i32_ty, llvm_i32_ty,
                   llvm_i32_ty, llvm_i32_ty], [],
              "llvm.nvvm.sust.p.2d.v2i32.trap">,
    GCCBuiltin<"__nvvm_sust_p_2d_v2i32_trap">;
def int_nvvm_sust_p_2d_v4i8_trap
  : Intrinsic<[], [llvm_i64_ty, llvm_i32_ty, llvm_i32_ty, llvm_i16_ty,
                   llvm_i16_ty, llvm_i16_ty, llvm_i16_ty], [],
              "llvm.nvvm.sust.p.2d.v4i8.trap">,
    GCCBuiltin<"__nvvm_sust_p_2d_v4i8_trap">;
def int_nvvm_sust_p_2d_v4i16_trap
  : Intrinsic<[], [llvm_i64_ty, llvm_i32_ty, llvm_i32_ty, llvm_i16_ty,
                   llvm_i16_ty, llvm_i16_ty, llvm_i16_ty], [],
              "llvm.nvvm.sust.p.2d.v4i16.trap">,
    GCCBuiltin<"__nvvm_sust_p_2d_v4i16_trap">;
def int_nvvm_sust_p_2d_v4i32_trap
  : Intrinsic<[], [llvm_i64_ty, llvm_i32_ty, llvm_i32_ty, llvm_i32_ty,
                   llvm_i32_ty, llvm_i32_ty, llvm_i32_ty], [],
              "llvm.nvvm.sust.p.2d.v4i32.trap">,
    GCCBuiltin<"__nvvm_sust_p_2d_v4i32_trap">;


def int_nvvm_sust_p_2d_array_i8_trap
  : Intrinsic<[], [llvm_i64_ty, llvm_i32_ty, llvm_i32_ty,
                   llvm_i32_ty, llvm_i16_ty], [],
              "llvm.nvvm.sust.p.2d.array.i8.trap">,
    GCCBuiltin<"__nvvm_sust_p_2d_array_i8_trap">;
def int_nvvm_sust_p_2d_array_i16_trap
  : Intrinsic<[], [llvm_i64_ty, llvm_i32_ty, llvm_i32_ty,
                   llvm_i32_ty, llvm_i16_ty], [],
              "llvm.nvvm.sust.p.2d.array.i16.trap">,
    GCCBuiltin<"__nvvm_sust_p_2d_array_i16_trap">;
def int_nvvm_sust_p_2d_array_i32_trap
  : Intrinsic<[], [llvm_i64_ty, llvm_i32_ty, llvm_i32_ty,
                   llvm_i32_ty, llvm_i32_ty], [],
              "llvm.nvvm.sust.p.2d.array.i32.trap">,
    GCCBuiltin<"__nvvm_sust_p_2d_array_i32_trap">;
def int_nvvm_sust_p_2d_array_v2i8_trap
  : Intrinsic<[], [llvm_i64_ty, llvm_i32_ty, llvm_i32_ty, llvm_i32_ty,
                   llvm_i16_ty, llvm_i16_ty], [],
              "llvm.nvvm.sust.p.2d.array.v2i8.trap">,
    GCCBuiltin<"__nvvm_sust_p_2d_array_v2i8_trap">;
def int_nvvm_sust_p_2d_array_v2i16_trap
  : Intrinsic<[], [llvm_i64_ty, llvm_i32_ty, llvm_i32_ty, llvm_i32_ty,
                   llvm_i16_ty, llvm_i16_ty], [],
              "llvm.nvvm.sust.p.2d.array.v2i16.trap">,
    GCCBuiltin<"__nvvm_sust_p_2d_array_v2i16_trap">;
def int_nvvm_sust_p_2d_array_v2i32_trap
  : Intrinsic<[], [llvm_i64_ty, llvm_i32_ty, llvm_i32_ty, llvm_i32_ty,
                   llvm_i32_ty, llvm_i32_ty], [],
              "llvm.nvvm.sust.p.2d.array.v2i32.trap">,
    GCCBuiltin<"__nvvm_sust_p_2d_array_v2i32_trap">;
def int_nvvm_sust_p_2d_array_v4i8_trap
  : Intrinsic<[], [llvm_i64_ty, llvm_i32_ty, llvm_i32_ty, llvm_i32_ty,
                   llvm_i16_ty, llvm_i16_ty, llvm_i16_ty, llvm_i16_ty], [],
              "llvm.nvvm.sust.p.2d.array.v4i8.trap">,
    GCCBuiltin<"__nvvm_sust_p_2d_array_v4i8_trap">;
def int_nvvm_sust_p_2d_array_v4i16_trap
  : Intrinsic<[], [llvm_i64_ty, llvm_i32_ty, llvm_i32_ty, llvm_i32_ty,
                   llvm_i16_ty, llvm_i16_ty, llvm_i16_ty, llvm_i16_ty], [],
              "llvm.nvvm.sust.p.2d.array.v4i16.trap">,
    GCCBuiltin<"__nvvm_sust_p_2d_array_v4i16_trap">;
def int_nvvm_sust_p_2d_array_v4i32_trap
  : Intrinsic<[], [llvm_i64_ty, llvm_i32_ty, llvm_i32_ty, llvm_i32_ty,
                   llvm_i32_ty, llvm_i32_ty, llvm_i32_ty, llvm_i32_ty], [],
              "llvm.nvvm.sust.p.2d.array.v4i32.trap">,
    GCCBuiltin<"__nvvm_sust_p_2d_array_v4i32_trap">;


def int_nvvm_sust_p_3d_i8_trap
  : Intrinsic<[], [llvm_i64_ty, llvm_i32_ty, llvm_i32_ty,
                   llvm_i32_ty, llvm_i16_ty], [],
              "llvm.nvvm.sust.p.3d.i8.trap">,
    GCCBuiltin<"__nvvm_sust_p_3d_i8_trap">;
def int_nvvm_sust_p_3d_i16_trap
  : Intrinsic<[], [llvm_i64_ty, llvm_i32_ty, llvm_i32_ty,
                   llvm_i32_ty, llvm_i16_ty], [],
              "llvm.nvvm.sust.p.3d.i16.trap">,
    GCCBuiltin<"__nvvm_sust_p_3d_i16_trap">;
def int_nvvm_sust_p_3d_i32_trap
  : Intrinsic<[], [llvm_i64_ty, llvm_i32_ty, llvm_i32_ty,
                   llvm_i32_ty, llvm_i32_ty], [],
              "llvm.nvvm.sust.p.3d.i32.trap">,
    GCCBuiltin<"__nvvm_sust_p_3d_i32_trap">;
def int_nvvm_sust_p_3d_v2i8_trap
  : Intrinsic<[], [llvm_i64_ty, llvm_i32_ty, llvm_i32_ty, llvm_i32_ty,
                   llvm_i16_ty, llvm_i16_ty], [],
              "llvm.nvvm.sust.p.3d.v2i8.trap">,
    GCCBuiltin<"__nvvm_sust_p_3d_v2i8_trap">;
def int_nvvm_sust_p_3d_v2i16_trap
  : Intrinsic<[], [llvm_i64_ty, llvm_i32_ty, llvm_i32_ty, llvm_i32_ty,
                   llvm_i16_ty, llvm_i16_ty], [],
              "llvm.nvvm.sust.p.3d.v2i16.trap">,
    GCCBuiltin<"__nvvm_sust_p_3d_v2i16_trap">;
def int_nvvm_sust_p_3d_v2i32_trap
  : Intrinsic<[], [llvm_i64_ty, llvm_i32_ty, llvm_i32_ty, llvm_i32_ty,
                   llvm_i32_ty, llvm_i32_ty], [],
              "llvm.nvvm.sust.p.3d.v2i32.trap">,
    GCCBuiltin<"__nvvm_sust_p_3d_v2i32_trap">;
def int_nvvm_sust_p_3d_v4i8_trap
  : Intrinsic<[], [llvm_i64_ty, llvm_i32_ty, llvm_i32_ty, llvm_i32_ty,
                   llvm_i16_ty, llvm_i16_ty, llvm_i16_ty, llvm_i16_ty], [],
              "llvm.nvvm.sust.p.3d.v4i8.trap">,
    GCCBuiltin<"__nvvm_sust_p_3d_v4i8_trap">;
def int_nvvm_sust_p_3d_v4i16_trap
  : Intrinsic<[], [llvm_i64_ty, llvm_i32_ty, llvm_i32_ty, llvm_i32_ty,
                   llvm_i16_ty, llvm_i16_ty, llvm_i16_ty, llvm_i16_ty], [],
              "llvm.nvvm.sust.p.3d.v4i16.trap">,
    GCCBuiltin<"__nvvm_sust_p_3d_v4i16_trap">;
def int_nvvm_sust_p_3d_v4i32_trap
  : Intrinsic<[], [llvm_i64_ty, llvm_i32_ty, llvm_i32_ty, llvm_i32_ty,
                   llvm_i32_ty, llvm_i32_ty, llvm_i32_ty, llvm_i32_ty], [],
              "llvm.nvvm.sust.p.3d.v4i32.trap">,
    GCCBuiltin<"__nvvm_sust_p_3d_v4i32_trap">;


def int_nvvm_rotate_b32
  : DefaultAttrsIntrinsic<[llvm_i32_ty], [llvm_i32_ty, llvm_i32_ty],
              [IntrNoMem, IntrSpeculatable], "llvm.nvvm.rotate.b32">,
              GCCBuiltin<"__nvvm_rotate_b32">;

def int_nvvm_rotate_b64
  : DefaultAttrsIntrinsic<[llvm_i64_ty], [llvm_i64_ty, llvm_i32_ty],
             [IntrNoMem, IntrSpeculatable], "llvm.nvvm.rotate.b64">,
             GCCBuiltin<"__nvvm_rotate_b64">;

def int_nvvm_rotate_right_b64
  : DefaultAttrsIntrinsic<[llvm_i64_ty], [llvm_i64_ty, llvm_i32_ty],
              [IntrNoMem, IntrSpeculatable], "llvm.nvvm.rotate.right.b64">,
              GCCBuiltin<"__nvvm_rotate_right_b64">;

def int_nvvm_swap_lo_hi_b64
  : DefaultAttrsIntrinsic<[llvm_i64_ty], [llvm_i64_ty],
              [IntrNoMem, IntrSpeculatable], "llvm.nvvm.swap.lo.hi.b64">,
              GCCBuiltin<"__nvvm_swap_lo_hi_b64">;


// Accessing special registers.
multiclass PTXReadSRegIntrinsic_v4i32<string regname> {
// FIXME: Do we need the 128-bit integer type version?
//    def _r64   : Intrinsic<[llvm_i128_ty],   [], [IntrNoMem, IntrSpeculatable]>;

// FIXME: Enable this once v4i32 support is enabled in back-end.
//    def _v4i16 : Intrinsic<[llvm_v4i32_ty], [], [IntrNoMem, IntrSpeculatable]>;

  def _x     : Intrinsic<[llvm_i32_ty], [], [IntrNoMem, IntrSpeculatable]>,
               GCCBuiltin<"__nvvm_read_ptx_sreg_" # regname # "_x">;
  def _y     : Intrinsic<[llvm_i32_ty], [], [IntrNoMem, IntrSpeculatable]>,
               GCCBuiltin<"__nvvm_read_ptx_sreg_" # regname # "_y">;
  def _z     : Intrinsic<[llvm_i32_ty], [], [IntrNoMem, IntrSpeculatable]>,
               GCCBuiltin<"__nvvm_read_ptx_sreg_" # regname # "_z">;
  def _w     : Intrinsic<[llvm_i32_ty], [], [IntrNoMem, IntrSpeculatable]>,
               GCCBuiltin<"__nvvm_read_ptx_sreg_" # regname # "_w">;
}

class PTXReadSRegIntrinsic_r32<string name>
  : DefaultAttrsIntrinsic<[llvm_i32_ty], [], [IntrNoMem, IntrSpeculatable]>,
    GCCBuiltin<"__nvvm_read_ptx_sreg_" # name>;
class PTXReadSRegIntrinsic_r64<string name>
  : DefaultAttrsIntrinsic<[llvm_i64_ty], [], [IntrNoMem, IntrSpeculatable]>,
    GCCBuiltin<"__nvvm_read_ptx_sreg_" # name>;

// Intrinsics to read registers with non-constant values. E.g. the values that
// do change over the kernel lifetime. Such reads should not be CSE'd.
class PTXReadNCSRegIntrinsic_r32<string name>
  : Intrinsic<[llvm_i32_ty], [], [IntrInaccessibleMemOnly]>,
    GCCBuiltin<"__nvvm_read_ptx_sreg_" # name>;
class PTXReadNCSRegIntrinsic_r64<string name>
  : Intrinsic<[llvm_i64_ty], [], [IntrInaccessibleMemOnly]>,
    GCCBuiltin<"__nvvm_read_ptx_sreg_" # name>;

defm int_nvvm_read_ptx_sreg_tid : PTXReadSRegIntrinsic_v4i32<"tid">;
defm int_nvvm_read_ptx_sreg_ntid : PTXReadSRegIntrinsic_v4i32<"ntid">;

def int_nvvm_read_ptx_sreg_laneid : PTXReadSRegIntrinsic_r32<"laneid">;
def int_nvvm_read_ptx_sreg_warpid : PTXReadSRegIntrinsic_r32<"warpid">;
def int_nvvm_read_ptx_sreg_nwarpid : PTXReadSRegIntrinsic_r32<"nwarpid">;

defm int_nvvm_read_ptx_sreg_ctaid : PTXReadSRegIntrinsic_v4i32<"ctaid">;
defm int_nvvm_read_ptx_sreg_nctaid : PTXReadSRegIntrinsic_v4i32<"nctaid">;

def int_nvvm_read_ptx_sreg_smid : PTXReadSRegIntrinsic_r32<"smid">;
def int_nvvm_read_ptx_sreg_nsmid : PTXReadSRegIntrinsic_r32<"nsmid">;
def int_nvvm_read_ptx_sreg_gridid : PTXReadSRegIntrinsic_r32<"gridid">;

def int_nvvm_read_ptx_sreg_lanemask_eq :
    PTXReadSRegIntrinsic_r32<"lanemask_eq">;
def int_nvvm_read_ptx_sreg_lanemask_le :
    PTXReadSRegIntrinsic_r32<"lanemask_le">;
def int_nvvm_read_ptx_sreg_lanemask_lt :
    PTXReadSRegIntrinsic_r32<"lanemask_lt">;
def int_nvvm_read_ptx_sreg_lanemask_ge :
    PTXReadSRegIntrinsic_r32<"lanemask_ge">;
def int_nvvm_read_ptx_sreg_lanemask_gt :
    PTXReadSRegIntrinsic_r32<"lanemask_gt">;

def int_nvvm_read_ptx_sreg_clock : PTXReadNCSRegIntrinsic_r32<"clock">;
def int_nvvm_read_ptx_sreg_clock64 : PTXReadNCSRegIntrinsic_r64<"clock64">;

def int_nvvm_read_ptx_sreg_pm0 : PTXReadNCSRegIntrinsic_r32<"pm0">;
def int_nvvm_read_ptx_sreg_pm1 : PTXReadNCSRegIntrinsic_r32<"pm1">;
def int_nvvm_read_ptx_sreg_pm2 : PTXReadNCSRegIntrinsic_r32<"pm2">;
def int_nvvm_read_ptx_sreg_pm3 : PTXReadNCSRegIntrinsic_r32<"pm3">;

def int_nvvm_read_ptx_sreg_warpsize : PTXReadSRegIntrinsic_r32<"warpsize">;

//
// SHUFFLE
//
// Generate intrinsics for all variants of shfl instruction.
foreach sync = [false, true] in {
  foreach mode = ["up", "down", "bfly", "idx"] in {
    foreach type = ["i32", "f32"] in {
      foreach return_pred = [false, true] in {
        foreach i = [SHFL_INFO<sync, mode, type, return_pred>] in {
          if i.withGccBuiltin then {
            def i.Name : GCCBuiltin<i.Builtin>,
                         Intrinsic<i.RetTy, i.ArgsTy,
                                   [IntrInaccessibleMemOnly, IntrConvergent],
                                   i.IntrName>;
          }
          if i.withoutGccBuiltin then {
            def i.Name : Intrinsic<i.RetTy, i.ArgsTy,
                         [IntrInaccessibleMemOnly, IntrConvergent], i.IntrName>;
          }
        }
      }
    }
  }
}

//
// VOTE
//

// vote.all pred
def int_nvvm_vote_all :
  Intrinsic<[llvm_i1_ty], [llvm_i1_ty],
            [IntrInaccessibleMemOnly, IntrConvergent], "llvm.nvvm.vote.all">,
  GCCBuiltin<"__nvvm_vote_all">;
// vote.any pred
def int_nvvm_vote_any :
  Intrinsic<[llvm_i1_ty], [llvm_i1_ty],
            [IntrInaccessibleMemOnly, IntrConvergent], "llvm.nvvm.vote.any">,
  GCCBuiltin<"__nvvm_vote_any">;
// vote.uni pred
def int_nvvm_vote_uni :
  Intrinsic<[llvm_i1_ty], [llvm_i1_ty],
            [IntrInaccessibleMemOnly, IntrConvergent], "llvm.nvvm.vote.uni">,
  GCCBuiltin<"__nvvm_vote_uni">;
// vote.ballot pred
def int_nvvm_vote_ballot :
  Intrinsic<[llvm_i32_ty], [llvm_i1_ty],
            [IntrInaccessibleMemOnly, IntrConvergent], "llvm.nvvm.vote.ballot">,
  GCCBuiltin<"__nvvm_vote_ballot">;

//
// VOTE.SYNC
//

// vote.sync.all mask, pred
def int_nvvm_vote_all_sync :
  Intrinsic<[llvm_i1_ty], [llvm_i32_ty, llvm_i1_ty],
            [IntrInaccessibleMemOnly, IntrConvergent], "llvm.nvvm.vote.all.sync">,
  GCCBuiltin<"__nvvm_vote_all_sync">;
// vote.sync.any mask, pred
def int_nvvm_vote_any_sync :
  Intrinsic<[llvm_i1_ty], [llvm_i32_ty, llvm_i1_ty],
            [IntrInaccessibleMemOnly, IntrConvergent], "llvm.nvvm.vote.any.sync">,
  GCCBuiltin<"__nvvm_vote_any_sync">;
// vote.sync.uni mask, pred
def int_nvvm_vote_uni_sync :
  Intrinsic<[llvm_i1_ty], [llvm_i32_ty, llvm_i1_ty],
            [IntrInaccessibleMemOnly, IntrConvergent], "llvm.nvvm.vote.uni.sync">,
  GCCBuiltin<"__nvvm_vote_uni_sync">;
// vote.sync.ballot mask, pred
def int_nvvm_vote_ballot_sync :
  Intrinsic<[llvm_i32_ty], [llvm_i32_ty, llvm_i1_ty],
            [IntrInaccessibleMemOnly, IntrConvergent], "llvm.nvvm.vote.ballot.sync">,
  GCCBuiltin<"__nvvm_vote_ballot_sync">;

//
// MATCH.SYNC
//
// match.any.sync.b32 mask, value
def int_nvvm_match_any_sync_i32 :
  Intrinsic<[llvm_i32_ty], [llvm_i32_ty, llvm_i32_ty],
            [IntrInaccessibleMemOnly, IntrConvergent], "llvm.nvvm.match.any.sync.i32">,
  GCCBuiltin<"__nvvm_match_any_sync_i32">;
// match.any.sync.b64 mask, value
def int_nvvm_match_any_sync_i64 :
  Intrinsic<[llvm_i64_ty], [llvm_i32_ty, llvm_i64_ty],
            [IntrInaccessibleMemOnly, IntrConvergent], "llvm.nvvm.match.any.sync.i64">,
  GCCBuiltin<"__nvvm_match_any_sync_i64">;

// match.all instruction have two variants -- one returns a single value, another
// returns a pair {value, predicate}. We currently only implement the latter as
// that's the variant exposed by CUDA API.

// match.all.sync.b32p mask, value
def int_nvvm_match_all_sync_i32p :
  Intrinsic<[llvm_i32_ty, llvm_i1_ty], [llvm_i32_ty, llvm_i32_ty],
            [IntrInaccessibleMemOnly, IntrConvergent], "llvm.nvvm.match.all.sync.i32p">;
// match.all.sync.b64p mask, value
def int_nvvm_match_all_sync_i64p :
  Intrinsic<[llvm_i64_ty, llvm_i1_ty], [llvm_i32_ty, llvm_i64_ty],
            [IntrInaccessibleMemOnly, IntrConvergent], "llvm.nvvm.match.all.sync.i64p">;

//
// REDUX.SYNC
//
// redux.sync.min.u32 dst, src, membermask;
def int_nvvm_redux_sync_umin : GCCBuiltin<"__nvvm_redux_sync_umin">,
  Intrinsic<[llvm_i32_ty], [llvm_i32_ty, llvm_i32_ty],
            [IntrConvergent, IntrInaccessibleMemOnly]>;

// redux.sync.max.u32 dst, src, membermask;
def int_nvvm_redux_sync_umax : GCCBuiltin<"__nvvm_redux_sync_umax">,
  Intrinsic<[llvm_i32_ty], [llvm_i32_ty, llvm_i32_ty],
            [IntrConvergent, IntrInaccessibleMemOnly]>;

// redux.sync.add.s32 dst, src, membermask;
def int_nvvm_redux_sync_add : GCCBuiltin<"__nvvm_redux_sync_add">,
  Intrinsic<[llvm_i32_ty], [llvm_i32_ty, llvm_i32_ty],
            [IntrConvergent, IntrInaccessibleMemOnly]>;

// redux.sync.min.s32 dst, src, membermask;
def int_nvvm_redux_sync_min : GCCBuiltin<"__nvvm_redux_sync_min">,
  Intrinsic<[llvm_i32_ty], [llvm_i32_ty, llvm_i32_ty],
            [IntrConvergent, IntrInaccessibleMemOnly]>;

// redux.sync.max.s32 dst, src, membermask;
def int_nvvm_redux_sync_max : GCCBuiltin<"__nvvm_redux_sync_max">,
  Intrinsic<[llvm_i32_ty], [llvm_i32_ty, llvm_i32_ty],
            [IntrConvergent, IntrInaccessibleMemOnly]>;

// redux.sync.and.b32 dst, src, membermask;
def int_nvvm_redux_sync_and : GCCBuiltin<"__nvvm_redux_sync_and">,
  Intrinsic<[llvm_i32_ty], [llvm_i32_ty, llvm_i32_ty],
            [IntrConvergent, IntrInaccessibleMemOnly]>;

// redux.sync.xor.b32 dst, src, membermask;
def int_nvvm_redux_sync_xor : GCCBuiltin<"__nvvm_redux_sync_xor">,
  Intrinsic<[llvm_i32_ty], [llvm_i32_ty, llvm_i32_ty],
            [IntrConvergent, IntrInaccessibleMemOnly]>;

// redux.sync.or.b32 dst, src, membermask;
def int_nvvm_redux_sync_or : GCCBuiltin<"__nvvm_redux_sync_or">,
  Intrinsic<[llvm_i32_ty], [llvm_i32_ty, llvm_i32_ty],
            [IntrConvergent, IntrInaccessibleMemOnly]>;

//
// WMMA instructions
//
// WMMA.LOAD
class NVVM_WMMA_LD<WMMA_REGS Frag, string Layout, int WithStride>
  : Intrinsic<Frag.regs,
              !if(WithStride, [llvm_anyptr_ty, llvm_i32_ty], [llvm_anyptr_ty]),
              [IntrReadMem, IntrArgMemOnly, ReadOnly<ArgIndex<0>>, NoCapture<ArgIndex<0>>],
              WMMA_NAME_LDST<"load", Frag, Layout, WithStride>.intr>;

// WMMA.STORE.D
class NVVM_WMMA_ST<WMMA_REGS Frag, string Layout, int WithStride>
  : Intrinsic<[],
              !listconcat(
                [llvm_anyptr_ty],
                Frag.regs,
                !if(WithStride, [llvm_i32_ty], [])),
              [IntrWriteMem, IntrArgMemOnly, WriteOnly<ArgIndex<0>>, NoCapture<ArgIndex<0>>],
              WMMA_NAME_LDST<"store", Frag, Layout, WithStride>.intr>;

// Create all load/store variants
foreach layout = ["row", "col"] in {
  foreach stride = [0, 1] in {
    foreach frag = NVVM_MMA_OPS.all_ld_ops in
      if NVVM_WMMA_LDST_SUPPORTED<frag, layout>.ret then
        def WMMA_NAME_LDST<"load", frag, layout, stride>.record
             : NVVM_WMMA_LD<frag, layout, stride>;
    foreach frag = NVVM_MMA_OPS.all_st_ops in
      if NVVM_WMMA_LDST_SUPPORTED<frag, layout>.ret then
        def WMMA_NAME_LDST<"store", frag, layout, stride>.record
             : NVVM_WMMA_ST<frag, layout, stride>;
  }
}

// WMMA.MMA
class NVVM_WMMA_MMA<string ALayout, string BLayout, int Satfinite, string rnd, string b1op,
                    WMMA_REGS A, WMMA_REGS B,
                    WMMA_REGS C, WMMA_REGS D>
  : Intrinsic<D.regs,
              !listconcat(A.regs, B.regs, C.regs),
              [IntrNoMem],
              WMMA_NAME<ALayout, BLayout, Satfinite, rnd, b1op, A, B, C, D>.llvm>;

foreach layout_a = ["row", "col"] in {
  foreach layout_b = ["row", "col"] in {
    foreach satf = [0, 1] in {
      foreach rnd = ["", "rn", "rz", "rm", "rp"] in {
        foreach op = NVVM_MMA_OPS.all_wmma_ops in {
          foreach b1op = NVVM_MMA_B1OPS<op>.ret in {
            if NVVM_WMMA_SUPPORTED<op, layout_a, layout_b, satf, rnd>.ret then {
              def WMMA_NAME<layout_a, layout_b, satf, rnd, b1op,
                                op[0], op[1], op[2], op[3]>.record
                : NVVM_WMMA_MMA<layout_a, layout_b, satf, rnd, b1op,
                                op[0], op[1], op[2], op[3]>;
            }
          } // b1op
        } // op
      } // rnd
    } // satf
  } // layout_b
} // layout_a

// MMA
class NVVM_MMA<string ALayout, string BLayout, int Satfinite, string b1op,
               WMMA_REGS A, WMMA_REGS B, WMMA_REGS C, WMMA_REGS D>
  : Intrinsic<D.regs,
              !listconcat(A.regs, B.regs, C.regs),
              [IntrNoMem],
              MMA_NAME<ALayout, BLayout, Satfinite, b1op, A, B, C, D>.llvm>;

foreach layout_a = ["row", "col"] in {
  foreach layout_b = ["row", "col"] in {
    foreach satf = [0, 1] in {
      foreach op = NVVM_MMA_OPS.all_mma_ops in {
        foreach b1op = NVVM_MMA_B1OPS<op>.ret in {
          if NVVM_MMA_SUPPORTED<op, layout_a, layout_b, satf>.ret then {
            def MMA_NAME<layout_a, layout_b, satf, b1op, op[0], op[1], op[2], op[3]>.record
              : NVVM_MMA<layout_a, layout_b, satf, b1op, op[0], op[1], op[2], op[3]>;
          }
        } // b1op
      } // op
    } // satf
  } // layout_b
} // layout_a

// SYCL
def int_nvvm_implicit_offset :
  GCCBuiltin<"__builtin_ptx_implicit_offset">,
  Intrinsic<[LLVMPointerType<llvm_i32_ty>], [],
  [IntrNoMem, IntrSpeculatable]>;

// LDMATRIX
class NVVM_LDMATRIX<WMMA_REGS Frag, int Transposed>
  : Intrinsic<Frag.regs, [llvm_anyptr_ty],
              [IntrReadMem, IntrArgMemOnly, ReadOnly<ArgIndex<0>>,
               NoCapture<ArgIndex<0>>],
              LDMATRIX_NAME<Frag, Transposed>.intr>;

foreach transposed = [0, 1] in {
  foreach frag = NVVM_MMA_OPS.all_ldmatrix_ops in {
    if NVVM_LDMATRIX_SUPPORTED<frag>.ret then {
      def LDMATRIX_NAME<frag, transposed>.record
        : NVVM_LDMATRIX<frag, transposed>;
    }
  }
}

} // let TargetPrefix = "nvvm"<|MERGE_RESOLUTION|>--- conflicted
+++ resolved
@@ -1281,8 +1281,6 @@
     def _cta : SCOPED_ATOMIC3_impl<elty>;
     def _sys : SCOPED_ATOMIC3_impl<elty>;
   }
-<<<<<<< HEAD
-=======
   multiclass PTXLdWithScope_sem<LLVMType elty> {
     defm "": PTXAtomicWithScope_ld<elty>;
     defm _acquire: PTXAtomicWithScope_ld<elty>;
@@ -1293,7 +1291,6 @@
     defm _release: PTXAtomicWithScope_st<elty>;
     def _volatile: SCOPED_ATOMIC_st_impl<elty>;
   }
->>>>>>> 30c834aa
   multiclass PTXAtomicWithScope2_sem<LLVMType elty> {
     defm "": PTXAtomicWithScope2<elty>;
     defm _acquire: PTXAtomicWithScope2<elty>;
@@ -1306,8 +1303,6 @@
     defm _release: PTXAtomicWithScope3<elty>;
     defm _acq_rel: PTXAtomicWithScope3<elty>;
   }
-<<<<<<< HEAD
-=======
   multiclass PTXLdWithScope_fi {
     defm _f: PTXLdWithScope_sem<llvm_anyfloat_ty>;
     defm _i: PTXLdWithScope_sem<llvm_anyint_ty>;
@@ -1316,7 +1311,6 @@
     defm _f: PTXStWithScope_sem<llvm_anyfloat_ty>;
     defm _i: PTXStWithScope_sem<llvm_anyint_ty>;
   }
->>>>>>> 30c834aa
   multiclass PTXAtomicWithScope2_fi {
     defm _f: PTXAtomicWithScope2_sem<llvm_anyfloat_ty>;
     defm _i: PTXAtomicWithScope2_sem<llvm_anyint_ty>;
@@ -1336,11 +1330,8 @@
   defm int_nvvm_atomic_and_gen_i : PTXAtomicWithScope2_sem<llvm_anyint_ty>;
   defm int_nvvm_atomic_cas_gen_i : PTXAtomicWithScope3_sem<llvm_anyint_ty>;
 
-<<<<<<< HEAD
-=======
   defm int_nvvm_ld_shared   : PTXLdWithScope_fi;
   defm int_nvvm_st_shared   : PTXStWithScope_fi;
->>>>>>> 30c834aa
   defm int_nvvm_atomic_add_shared   : PTXAtomicWithScope2_fi;
   defm int_nvvm_atomic_inc_shared_i : PTXAtomicWithScope2_sem<llvm_anyint_ty>;
   defm int_nvvm_atomic_dec_shared_i : PTXAtomicWithScope2_sem<llvm_anyint_ty>;
@@ -1354,11 +1345,8 @@
   defm int_nvvm_atomic_and_shared_i : PTXAtomicWithScope2_sem<llvm_anyint_ty>;
   defm int_nvvm_atomic_cas_shared_i : PTXAtomicWithScope3_sem<llvm_anyint_ty>;
   
-<<<<<<< HEAD
-=======
   defm int_nvvm_ld_global   : PTXLdWithScope_fi;
   defm int_nvvm_st_global   : PTXStWithScope_fi;
->>>>>>> 30c834aa
   defm int_nvvm_atomic_add_global   : PTXAtomicWithScope2_fi;
   defm int_nvvm_atomic_inc_global_i : PTXAtomicWithScope2_sem<llvm_anyint_ty>;
   defm int_nvvm_atomic_dec_global_i : PTXAtomicWithScope2_sem<llvm_anyint_ty>;
