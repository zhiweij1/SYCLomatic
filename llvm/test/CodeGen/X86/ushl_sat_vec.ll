; NOTE: Assertions have been autogenerated by utils/update_llc_test_checks.py
; RUN: llc < %s -mtriple=x86_64-linux | FileCheck %s --check-prefix=X64
; RUN: llc < %s -mtriple=x86_64-linux -mattr=+avx2 | FileCheck %s --check-prefix=X64-AVX2
; RUN: llc < %s -mtriple=i686 -mattr=cmov | FileCheck %s --check-prefix=X86

declare <2 x i64> @llvm.ushl.sat.v2i64(<2 x i64>, <2 x i64>)
declare <4 x i32> @llvm.ushl.sat.v4i32(<4 x i32>, <4 x i32>)
declare <8 x i16> @llvm.ushl.sat.v8i16(<8 x i16>, <8 x i16>)
declare <16 x i8> @llvm.ushl.sat.v16i8(<16 x i8>, <16 x i8>)

define <2 x i64> @vec_v2i64(<2 x i64> %x, <2 x i64> %y) nounwind {
; X64-LABEL: vec_v2i64:
<<<<<<< HEAD
; X64:       # %bb.0:
; X64-NEXT:    movq %xmm0, %rax
; X64-NEXT:    movq %xmm1, %rcx
; X64-NEXT:    movq %rax, %rdx
; X64-NEXT:    shlq %cl, %rdx
; X64-NEXT:    movq %rdx, %rsi
; X64-NEXT:    # kill: def $cl killed $cl killed $rcx
; X64-NEXT:    shrq %cl, %rsi
; X64-NEXT:    cmpq %rsi, %rax
; X64-NEXT:    movq $-1, %rax
; X64-NEXT:    cmovneq %rax, %rdx
; X64-NEXT:    movq %rdx, %xmm2
; X64-NEXT:    pshufd {{.*#+}} xmm0 = xmm0[2,3,2,3]
; X64-NEXT:    movq %xmm0, %rdx
; X64-NEXT:    pshufd {{.*#+}} xmm0 = xmm1[2,3,2,3]
; X64-NEXT:    movq %xmm0, %rcx
; X64-NEXT:    movq %rdx, %rsi
; X64-NEXT:    shlq %cl, %rsi
; X64-NEXT:    movq %rsi, %rdi
; X64-NEXT:    # kill: def $cl killed $cl killed $rcx
; X64-NEXT:    shrq %cl, %rdi
; X64-NEXT:    cmpq %rdi, %rdx
; X64-NEXT:    cmovneq %rax, %rsi
; X64-NEXT:    movq %rsi, %xmm0
; X64-NEXT:    punpcklqdq {{.*#+}} xmm2 = xmm2[0],xmm0[0]
; X64-NEXT:    movdqa %xmm2, %xmm0
; X64-NEXT:    retq
;
; X64-AVX2-LABEL: vec_v2i64:
; X64-AVX2:       # %bb.0:
; X64-AVX2-NEXT:    vpextrq $1, %xmm0, %rax
; X64-AVX2-NEXT:    vpextrq $1, %xmm1, %rcx
; X64-AVX2-NEXT:    movq %rax, %rdx
; X64-AVX2-NEXT:    shlq %cl, %rdx
; X64-AVX2-NEXT:    movq %rdx, %rsi
; X64-AVX2-NEXT:    # kill: def $cl killed $cl killed $rcx
; X64-AVX2-NEXT:    shrq %cl, %rsi
; X64-AVX2-NEXT:    cmpq %rsi, %rax
; X64-AVX2-NEXT:    movq $-1, %rax
; X64-AVX2-NEXT:    cmovneq %rax, %rdx
; X64-AVX2-NEXT:    vmovq %rdx, %xmm2
; X64-AVX2-NEXT:    vmovq %xmm0, %rdx
; X64-AVX2-NEXT:    vmovq %xmm1, %rcx
; X64-AVX2-NEXT:    movq %rdx, %rsi
; X64-AVX2-NEXT:    shlq %cl, %rsi
; X64-AVX2-NEXT:    movq %rsi, %rdi
; X64-AVX2-NEXT:    # kill: def $cl killed $cl killed $rcx
; X64-AVX2-NEXT:    shrq %cl, %rdi
; X64-AVX2-NEXT:    cmpq %rdi, %rdx
; X64-AVX2-NEXT:    cmovneq %rax, %rsi
; X64-AVX2-NEXT:    vmovq %rsi, %xmm0
; X64-AVX2-NEXT:    vpunpcklqdq {{.*#+}} xmm0 = xmm0[0],xmm2[0]
; X64-AVX2-NEXT:    retq
;
; X86-LABEL: vec_v2i64:
; X86:       # %bb.0:
; X86-NEXT:    pushl %ebp
; X86-NEXT:    pushl %ebx
; X86-NEXT:    pushl %edi
; X86-NEXT:    pushl %esi
; X86-NEXT:    subl $16, %esp
; X86-NEXT:    movb {{[0-9]+}}(%esp), %ch
; X86-NEXT:    movl {{[0-9]+}}(%esp), %esi
; X86-NEXT:    movl {{[0-9]+}}(%esp), %edx
; X86-NEXT:    movl %esi, %eax
; X86-NEXT:    movb %ch, %cl
; X86-NEXT:    shll %cl, %eax
; X86-NEXT:    shldl %cl, %esi, %edx
; X86-NEXT:    xorl %ebx, %ebx
; X86-NEXT:    testb $32, %ch
; X86-NEXT:    cmovnel %eax, %edx
; X86-NEXT:    cmovnel %ebx, %eax
; X86-NEXT:    movl %eax, (%esp) # 4-byte Spill
; X86-NEXT:    movl %edx, %eax
; X86-NEXT:    movl %edx, %ebp
; X86-NEXT:    movl %edx, {{[-0-9]+}}(%e{{[sb]}}p) # 4-byte Spill
; X86-NEXT:    shrl %cl, %eax
; X86-NEXT:    movl %eax, {{[-0-9]+}}(%e{{[sb]}}p) # 4-byte Spill
; X86-NEXT:    testb $32, %ch
; X86-NEXT:    cmovnel %ebx, %eax
; X86-NEXT:    movl %eax, {{[-0-9]+}}(%e{{[sb]}}p) # 4-byte Spill
; X86-NEXT:    movb {{[0-9]+}}(%esp), %cl
; X86-NEXT:    movl {{[0-9]+}}(%esp), %eax
; X86-NEXT:    movl %eax, %esi
; X86-NEXT:    shll %cl, %esi
; X86-NEXT:    movl {{[0-9]+}}(%esp), %edx
; X86-NEXT:    shldl %cl, %eax, %edx
; X86-NEXT:    testb $32, %cl
; X86-NEXT:    cmovnel %esi, %edx
; X86-NEXT:    cmovnel %ebx, %esi
; X86-NEXT:    movl %edx, %edi
; X86-NEXT:    shrl %cl, %edi
; X86-NEXT:    testb $32, %cl
; X86-NEXT:    cmovel %edi, %ebx
; X86-NEXT:    movl (%esp), %eax # 4-byte Reload
; X86-NEXT:    movb %ch, %cl
; X86-NEXT:    shrdl %cl, %ebp, %eax
; X86-NEXT:    testb $32, %ch
; X86-NEXT:    cmovnel {{[-0-9]+}}(%e{{[sb]}}p), %eax # 4-byte Folded Reload
; X86-NEXT:    movl %esi, %ebp
; X86-NEXT:    movzbl {{[0-9]+}}(%esp), %ecx
; X86-NEXT:    shrdl %cl, %edx, %ebp
; X86-NEXT:    testb $32, {{[0-9]+}}(%esp)
; X86-NEXT:    cmovnel %edi, %ebp
; X86-NEXT:    xorl {{[0-9]+}}(%esp), %eax
; X86-NEXT:    movl {{[-0-9]+}}(%e{{[sb]}}p), %ecx # 4-byte Reload
; X86-NEXT:    xorl {{[0-9]+}}(%esp), %ecx
; X86-NEXT:    orl %eax, %ecx
; X86-NEXT:    movl $-1, %ecx
; X86-NEXT:    movl (%esp), %edi # 4-byte Reload
; X86-NEXT:    cmovnel %ecx, %edi
; X86-NEXT:    movl {{[-0-9]+}}(%e{{[sb]}}p), %eax # 4-byte Reload
; X86-NEXT:    cmovnel %ecx, %eax
; X86-NEXT:    xorl {{[0-9]+}}(%esp), %ebp
; X86-NEXT:    xorl {{[0-9]+}}(%esp), %ebx
; X86-NEXT:    orl %ebp, %ebx
; X86-NEXT:    cmovnel %ecx, %esi
; X86-NEXT:    cmovnel %ecx, %edx
; X86-NEXT:    movl {{[0-9]+}}(%esp), %ecx
; X86-NEXT:    movl %edx, 12(%ecx)
; X86-NEXT:    movl %esi, 8(%ecx)
; X86-NEXT:    movl %eax, 4(%ecx)
; X86-NEXT:    movl %edi, (%ecx)
; X86-NEXT:    movl %ecx, %eax
; X86-NEXT:    addl $16, %esp
; X86-NEXT:    popl %esi
; X86-NEXT:    popl %edi
; X86-NEXT:    popl %ebx
; X86-NEXT:    popl %ebp
; X86-NEXT:    retl $4
  %tmp = call <2 x i64> @llvm.ushl.sat.v2i64(<2 x i64> %x, <2 x i64> %y)
  ret <2 x i64> %tmp
}

define <4 x i32> @vec_v4i32(<4 x i32> %x, <4 x i32> %y) nounwind {
; X64-LABEL: vec_v4i32:
=======
>>>>>>> e7aa6127
; X64:       # %bb.0:
; X64-NEXT:    movdqa %xmm0, %xmm2
; X64-NEXT:    psllq %xmm1, %xmm2
; X64-NEXT:    pshufd {{.*#+}} xmm3 = xmm1[2,3,2,3]
; X64-NEXT:    movdqa %xmm0, %xmm4
; X64-NEXT:    psllq %xmm3, %xmm4
; X64-NEXT:    movdqa %xmm4, %xmm5
; X64-NEXT:    movsd {{.*#+}} xmm4 = xmm2[0],xmm4[1]
; X64-NEXT:    psrlq %xmm1, %xmm2
; X64-NEXT:    psrlq %xmm3, %xmm5
; X64-NEXT:    movsd {{.*#+}} xmm5 = xmm2[0],xmm5[1]
; X64-NEXT:    pcmpeqd %xmm5, %xmm0
; X64-NEXT:    pshufd {{.*#+}} xmm1 = xmm0[1,0,3,2]
; X64-NEXT:    pand %xmm1, %xmm0
; X64-NEXT:    pcmpeqd %xmm1, %xmm1
; X64-NEXT:    pxor %xmm1, %xmm0
; X64-NEXT:    por %xmm4, %xmm0
; X64-NEXT:    retq
;
<<<<<<< HEAD
; X64-AVX2-LABEL: vec_v4i32:
; X64-AVX2:       # %bb.0:
; X64-AVX2-NEXT:    vpextrd $1, %xmm0, %eax
; X64-AVX2-NEXT:    vpextrd $1, %xmm1, %ecx
; X64-AVX2-NEXT:    movl %eax, %edx
; X64-AVX2-NEXT:    shll %cl, %edx
; X64-AVX2-NEXT:    movl %edx, %esi
; X64-AVX2-NEXT:    # kill: def $cl killed $cl killed $ecx
; X64-AVX2-NEXT:    shrl %cl, %esi
; X64-AVX2-NEXT:    cmpl %esi, %eax
; X64-AVX2-NEXT:    movl $-1, %eax
; X64-AVX2-NEXT:    cmovnel %eax, %edx
; X64-AVX2-NEXT:    vmovd %xmm0, %esi
; X64-AVX2-NEXT:    vmovd %xmm1, %ecx
; X64-AVX2-NEXT:    movl %esi, %edi
; X64-AVX2-NEXT:    shll %cl, %edi
; X64-AVX2-NEXT:    movl %edi, %r8d
; X64-AVX2-NEXT:    # kill: def $cl killed $cl killed $ecx
; X64-AVX2-NEXT:    shrl %cl, %r8d
; X64-AVX2-NEXT:    cmpl %r8d, %esi
; X64-AVX2-NEXT:    cmovnel %eax, %edi
; X64-AVX2-NEXT:    vmovd %edi, %xmm2
; X64-AVX2-NEXT:    vpinsrd $1, %edx, %xmm2, %xmm2
; X64-AVX2-NEXT:    vpextrd $2, %xmm0, %edx
; X64-AVX2-NEXT:    vpextrd $2, %xmm1, %ecx
; X64-AVX2-NEXT:    movl %edx, %esi
; X64-AVX2-NEXT:    shll %cl, %esi
; X64-AVX2-NEXT:    movl %esi, %edi
; X64-AVX2-NEXT:    # kill: def $cl killed $cl killed $ecx
; X64-AVX2-NEXT:    shrl %cl, %edi
; X64-AVX2-NEXT:    cmpl %edi, %edx
; X64-AVX2-NEXT:    cmovnel %eax, %esi
; X64-AVX2-NEXT:    vpinsrd $2, %esi, %xmm2, %xmm2
; X64-AVX2-NEXT:    vpextrd $3, %xmm0, %edx
; X64-AVX2-NEXT:    vpextrd $3, %xmm1, %ecx
; X64-AVX2-NEXT:    movl %edx, %esi
; X64-AVX2-NEXT:    shll %cl, %esi
; X64-AVX2-NEXT:    movl %esi, %edi
; X64-AVX2-NEXT:    # kill: def $cl killed $cl killed $ecx
; X64-AVX2-NEXT:    shrl %cl, %edi
; X64-AVX2-NEXT:    cmpl %edi, %edx
; X64-AVX2-NEXT:    cmovnel %eax, %esi
; X64-AVX2-NEXT:    vpinsrd $3, %esi, %xmm2, %xmm0
=======
; X64-AVX2-LABEL: vec_v2i64:
; X64-AVX2:       # %bb.0:
; X64-AVX2-NEXT:    vpsllvq %xmm1, %xmm0, %xmm2
; X64-AVX2-NEXT:    vpsrlvq %xmm1, %xmm2, %xmm1
; X64-AVX2-NEXT:    vpcmpeqq %xmm1, %xmm0, %xmm0
; X64-AVX2-NEXT:    vpcmpeqd %xmm1, %xmm1, %xmm1
; X64-AVX2-NEXT:    vblendvpd %xmm0, %xmm2, %xmm1, %xmm0
; X64-AVX2-NEXT:    retq
;
; X86-LABEL: vec_v2i64:
; X86:       # %bb.0:
; X86-NEXT:    pushl %ebp
; X86-NEXT:    pushl %ebx
; X86-NEXT:    pushl %edi
; X86-NEXT:    pushl %esi
; X86-NEXT:    subl $16, %esp
; X86-NEXT:    movb {{[0-9]+}}(%esp), %ch
; X86-NEXT:    movl {{[0-9]+}}(%esp), %esi
; X86-NEXT:    movl {{[0-9]+}}(%esp), %edx
; X86-NEXT:    movl %esi, %eax
; X86-NEXT:    movb %ch, %cl
; X86-NEXT:    shll %cl, %eax
; X86-NEXT:    shldl %cl, %esi, %edx
; X86-NEXT:    xorl %ebx, %ebx
; X86-NEXT:    testb $32, %ch
; X86-NEXT:    cmovnel %eax, %edx
; X86-NEXT:    cmovnel %ebx, %eax
; X86-NEXT:    movl %eax, (%esp) # 4-byte Spill
; X86-NEXT:    movl %edx, %eax
; X86-NEXT:    movl %edx, %ebp
; X86-NEXT:    movl %edx, {{[-0-9]+}}(%e{{[sb]}}p) # 4-byte Spill
; X86-NEXT:    shrl %cl, %eax
; X86-NEXT:    movl %eax, {{[-0-9]+}}(%e{{[sb]}}p) # 4-byte Spill
; X86-NEXT:    testb $32, %ch
; X86-NEXT:    cmovnel %ebx, %eax
; X86-NEXT:    movl %eax, {{[-0-9]+}}(%e{{[sb]}}p) # 4-byte Spill
; X86-NEXT:    movb {{[0-9]+}}(%esp), %cl
; X86-NEXT:    movl {{[0-9]+}}(%esp), %eax
; X86-NEXT:    movl %eax, %esi
; X86-NEXT:    shll %cl, %esi
; X86-NEXT:    movl {{[0-9]+}}(%esp), %edx
; X86-NEXT:    shldl %cl, %eax, %edx
; X86-NEXT:    testb $32, %cl
; X86-NEXT:    cmovnel %esi, %edx
; X86-NEXT:    cmovnel %ebx, %esi
; X86-NEXT:    movl %edx, %edi
; X86-NEXT:    shrl %cl, %edi
; X86-NEXT:    testb $32, %cl
; X86-NEXT:    cmovel %edi, %ebx
; X86-NEXT:    movl (%esp), %eax # 4-byte Reload
; X86-NEXT:    movb %ch, %cl
; X86-NEXT:    shrdl %cl, %ebp, %eax
; X86-NEXT:    testb $32, %ch
; X86-NEXT:    cmovnel {{[-0-9]+}}(%e{{[sb]}}p), %eax # 4-byte Folded Reload
; X86-NEXT:    movl %esi, %ebp
; X86-NEXT:    movzbl {{[0-9]+}}(%esp), %ecx
; X86-NEXT:    shrdl %cl, %edx, %ebp
; X86-NEXT:    testb $32, {{[0-9]+}}(%esp)
; X86-NEXT:    cmovnel %edi, %ebp
; X86-NEXT:    xorl {{[0-9]+}}(%esp), %eax
; X86-NEXT:    movl {{[-0-9]+}}(%e{{[sb]}}p), %ecx # 4-byte Reload
; X86-NEXT:    xorl {{[0-9]+}}(%esp), %ecx
; X86-NEXT:    orl %eax, %ecx
; X86-NEXT:    movl $-1, %ecx
; X86-NEXT:    movl (%esp), %edi # 4-byte Reload
; X86-NEXT:    cmovnel %ecx, %edi
; X86-NEXT:    movl {{[-0-9]+}}(%e{{[sb]}}p), %eax # 4-byte Reload
; X86-NEXT:    cmovnel %ecx, %eax
; X86-NEXT:    xorl {{[0-9]+}}(%esp), %ebp
; X86-NEXT:    xorl {{[0-9]+}}(%esp), %ebx
; X86-NEXT:    orl %ebp, %ebx
; X86-NEXT:    cmovnel %ecx, %esi
; X86-NEXT:    cmovnel %ecx, %edx
; X86-NEXT:    movl {{[0-9]+}}(%esp), %ecx
; X86-NEXT:    movl %edx, 12(%ecx)
; X86-NEXT:    movl %esi, 8(%ecx)
; X86-NEXT:    movl %eax, 4(%ecx)
; X86-NEXT:    movl %edi, (%ecx)
; X86-NEXT:    movl %ecx, %eax
; X86-NEXT:    addl $16, %esp
; X86-NEXT:    popl %esi
; X86-NEXT:    popl %edi
; X86-NEXT:    popl %ebx
; X86-NEXT:    popl %ebp
; X86-NEXT:    retl $4
  %tmp = call <2 x i64> @llvm.ushl.sat.v2i64(<2 x i64> %x, <2 x i64> %y)
  ret <2 x i64> %tmp
}

define <4 x i32> @vec_v4i32(<4 x i32> %x, <4 x i32> %y) nounwind {
; X64-LABEL: vec_v4i32:
; X64:       # %bb.0:
; X64-NEXT:    pshufd {{.*#+}} xmm2 = xmm1[2,3,2,3]
; X64-NEXT:    pshuflw {{.*#+}} xmm3 = xmm1[2,3,3,3,4,5,6,7]
; X64-NEXT:    pshuflw {{.*#+}} xmm4 = xmm1[0,1,1,1,4,5,6,7]
; X64-NEXT:    pslld $23, %xmm1
; X64-NEXT:    paddd {{\.?LCPI[0-9]+_[0-9]+}}(%rip), %xmm1
; X64-NEXT:    cvttps2dq %xmm1, %xmm1
; X64-NEXT:    movdqa %xmm0, %xmm5
; X64-NEXT:    pmuludq %xmm1, %xmm5
; X64-NEXT:    pshufd {{.*#+}} xmm6 = xmm5[0,2,2,3]
; X64-NEXT:    pshufd {{.*#+}} xmm7 = xmm0[1,1,3,3]
; X64-NEXT:    pshufd {{.*#+}} xmm1 = xmm1[1,1,3,3]
; X64-NEXT:    pmuludq %xmm7, %xmm1
; X64-NEXT:    pshufd {{.*#+}} xmm1 = xmm1[0,2,2,3]
; X64-NEXT:    punpckldq {{.*#+}} xmm6 = xmm6[0],xmm1[0],xmm6[1],xmm1[1]
; X64-NEXT:    pshuflw {{.*#+}} xmm1 = xmm2[2,3,3,3,4,5,6,7]
; X64-NEXT:    movdqa %xmm6, %xmm7
; X64-NEXT:    psrld %xmm1, %xmm7
; X64-NEXT:    pshuflw {{.*#+}} xmm1 = xmm2[0,1,1,1,4,5,6,7]
; X64-NEXT:    movdqa %xmm5, %xmm2
; X64-NEXT:    psrld %xmm1, %xmm2
; X64-NEXT:    punpckhqdq {{.*#+}} xmm2 = xmm2[1],xmm7[1]
; X64-NEXT:    movdqa %xmm6, %xmm1
; X64-NEXT:    psrld %xmm3, %xmm1
; X64-NEXT:    psrld %xmm4, %xmm5
; X64-NEXT:    punpcklqdq {{.*#+}} xmm5 = xmm5[0],xmm1[0]
; X64-NEXT:    shufps {{.*#+}} xmm5 = xmm5[0,3],xmm2[0,3]
; X64-NEXT:    pcmpeqd %xmm5, %xmm0
; X64-NEXT:    pcmpeqd %xmm1, %xmm1
; X64-NEXT:    pxor %xmm1, %xmm0
; X64-NEXT:    por %xmm6, %xmm0
; X64-NEXT:    retq
;
; X64-AVX2-LABEL: vec_v4i32:
; X64-AVX2:       # %bb.0:
; X64-AVX2-NEXT:    vpsllvd %xmm1, %xmm0, %xmm2
; X64-AVX2-NEXT:    vpsrlvd %xmm1, %xmm2, %xmm1
; X64-AVX2-NEXT:    vpcmpeqd %xmm1, %xmm0, %xmm0
; X64-AVX2-NEXT:    vpcmpeqd %xmm1, %xmm1, %xmm1
; X64-AVX2-NEXT:    vblendvps %xmm0, %xmm2, %xmm1, %xmm0
>>>>>>> e7aa6127
; X64-AVX2-NEXT:    retq
;
; X86-LABEL: vec_v4i32:
; X86:       # %bb.0:
; X86-NEXT:    pushl %ebp
; X86-NEXT:    pushl %ebx
; X86-NEXT:    pushl %edi
; X86-NEXT:    pushl %esi
; X86-NEXT:    movb {{[0-9]+}}(%esp), %ch
; X86-NEXT:    movzbl {{[0-9]+}}(%esp), %edx
; X86-NEXT:    movl {{[0-9]+}}(%esp), %edi
; X86-NEXT:    movb {{[0-9]+}}(%esp), %cl
; X86-NEXT:    movl {{[0-9]+}}(%esp), %ebx
; X86-NEXT:    movl %ebx, %esi
; X86-NEXT:    shll %cl, %esi
; X86-NEXT:    movl %esi, %ebp
; X86-NEXT:    shrl %cl, %ebp
; X86-NEXT:    cmpl %ebp, %ebx
; X86-NEXT:    movl $-1, %ebx
; X86-NEXT:    cmovnel %ebx, %esi
; X86-NEXT:    movl %edi, %eax
; X86-NEXT:    movb %dl, %cl
; X86-NEXT:    shll %cl, %eax
; X86-NEXT:    movl %eax, %ebp
; X86-NEXT:    shrl %cl, %ebp
; X86-NEXT:    cmpl %ebp, %edi
; X86-NEXT:    cmovnel %ebx, %eax
; X86-NEXT:    movl {{[0-9]+}}(%esp), %ebp
; X86-NEXT:    movl %ebp, %edx
; X86-NEXT:    movb %ch, %cl
; X86-NEXT:    shll %cl, %edx
; X86-NEXT:    movl %edx, %edi
; X86-NEXT:    shrl %cl, %edi
; X86-NEXT:    cmpl %edi, %ebp
; X86-NEXT:    movl {{[0-9]+}}(%esp), %ebp
; X86-NEXT:    cmovnel %ebx, %edx
; X86-NEXT:    movzbl {{[0-9]+}}(%esp), %ecx
; X86-NEXT:    shll %cl, %ebp
; X86-NEXT:    movl %ebp, %edi
; X86-NEXT:    shrl %cl, %edi
; X86-NEXT:    cmpl %edi, {{[0-9]+}}(%esp)
; X86-NEXT:    cmovnel %ebx, %ebp
; X86-NEXT:    movl {{[0-9]+}}(%esp), %ecx
; X86-NEXT:    movl %ebp, 12(%ecx)
; X86-NEXT:    movl %edx, 8(%ecx)
; X86-NEXT:    movl %eax, 4(%ecx)
; X86-NEXT:    movl %esi, (%ecx)
; X86-NEXT:    movl %ecx, %eax
; X86-NEXT:    popl %esi
; X86-NEXT:    popl %edi
; X86-NEXT:    popl %ebx
; X86-NEXT:    popl %ebp
; X86-NEXT:    retl $4
  %tmp = call <4 x i32> @llvm.ushl.sat.v4i32(<4 x i32> %x, <4 x i32> %y)
  ret <4 x i32> %tmp
}

define <8 x i16> @vec_v8i16(<8 x i16> %x, <8 x i16> %y) nounwind {
; X64-LABEL: vec_v8i16:
; X64:       # %bb.0:
<<<<<<< HEAD
; X64-NEXT:    pextrw $7, %xmm0, %eax
; X64-NEXT:    pextrw $7, %xmm1, %ecx
; X64-NEXT:    movl %eax, %edx
; X64-NEXT:    shll %cl, %edx
; X64-NEXT:    movzwl %dx, %edx
; X64-NEXT:    movl %edx, %esi
; X64-NEXT:    # kill: def $cl killed $cl killed $ecx
; X64-NEXT:    shrl %cl, %esi
; X64-NEXT:    cmpw %si, %ax
; X64-NEXT:    movl $65535, %eax # imm = 0xFFFF
; X64-NEXT:    cmovnel %eax, %edx
; X64-NEXT:    movd %edx, %xmm2
; X64-NEXT:    pextrw $6, %xmm0, %edx
; X64-NEXT:    pextrw $6, %xmm1, %ecx
; X64-NEXT:    movl %edx, %esi
; X64-NEXT:    shll %cl, %esi
; X64-NEXT:    movzwl %si, %esi
; X64-NEXT:    movl %esi, %edi
; X64-NEXT:    # kill: def $cl killed $cl killed $ecx
; X64-NEXT:    shrl %cl, %edi
; X64-NEXT:    cmpw %di, %dx
; X64-NEXT:    cmovnel %eax, %esi
; X64-NEXT:    movd %esi, %xmm3
; X64-NEXT:    punpcklwd {{.*#+}} xmm3 = xmm3[0],xmm2[0],xmm3[1],xmm2[1],xmm3[2],xmm2[2],xmm3[3],xmm2[3]
; X64-NEXT:    pextrw $5, %xmm0, %edx
; X64-NEXT:    pextrw $5, %xmm1, %ecx
; X64-NEXT:    movl %edx, %esi
; X64-NEXT:    shll %cl, %esi
; X64-NEXT:    movzwl %si, %esi
; X64-NEXT:    movl %esi, %edi
; X64-NEXT:    # kill: def $cl killed $cl killed $ecx
; X64-NEXT:    shrl %cl, %edi
; X64-NEXT:    cmpw %di, %dx
; X64-NEXT:    cmovnel %eax, %esi
; X64-NEXT:    movd %esi, %xmm4
; X64-NEXT:    pextrw $4, %xmm0, %edx
; X64-NEXT:    pextrw $4, %xmm1, %ecx
; X64-NEXT:    movl %edx, %esi
; X64-NEXT:    shll %cl, %esi
; X64-NEXT:    movzwl %si, %esi
; X64-NEXT:    movl %esi, %edi
; X64-NEXT:    # kill: def $cl killed $cl killed $ecx
; X64-NEXT:    shrl %cl, %edi
; X64-NEXT:    cmpw %di, %dx
; X64-NEXT:    cmovnel %eax, %esi
; X64-NEXT:    movd %esi, %xmm2
; X64-NEXT:    punpcklwd {{.*#+}} xmm2 = xmm2[0],xmm4[0],xmm2[1],xmm4[1],xmm2[2],xmm4[2],xmm2[3],xmm4[3]
; X64-NEXT:    punpckldq {{.*#+}} xmm2 = xmm2[0],xmm3[0],xmm2[1],xmm3[1]
; X64-NEXT:    pextrw $3, %xmm0, %edx
; X64-NEXT:    pextrw $3, %xmm1, %ecx
; X64-NEXT:    movl %edx, %esi
; X64-NEXT:    shll %cl, %esi
; X64-NEXT:    movzwl %si, %esi
; X64-NEXT:    movl %esi, %edi
; X64-NEXT:    # kill: def $cl killed $cl killed $ecx
; X64-NEXT:    shrl %cl, %edi
; X64-NEXT:    cmpw %di, %dx
; X64-NEXT:    cmovnel %eax, %esi
; X64-NEXT:    movd %esi, %xmm4
; X64-NEXT:    pextrw $2, %xmm0, %edx
; X64-NEXT:    pextrw $2, %xmm1, %ecx
; X64-NEXT:    movl %edx, %esi
; X64-NEXT:    shll %cl, %esi
; X64-NEXT:    movzwl %si, %esi
; X64-NEXT:    movl %esi, %edi
; X64-NEXT:    # kill: def $cl killed $cl killed $ecx
; X64-NEXT:    shrl %cl, %edi
; X64-NEXT:    cmpw %di, %dx
; X64-NEXT:    cmovnel %eax, %esi
; X64-NEXT:    movd %esi, %xmm3
; X64-NEXT:    punpcklwd {{.*#+}} xmm3 = xmm3[0],xmm4[0],xmm3[1],xmm4[1],xmm3[2],xmm4[2],xmm3[3],xmm4[3]
; X64-NEXT:    pextrw $1, %xmm0, %edx
; X64-NEXT:    pextrw $1, %xmm1, %ecx
; X64-NEXT:    movl %edx, %esi
; X64-NEXT:    shll %cl, %esi
; X64-NEXT:    movzwl %si, %esi
; X64-NEXT:    movl %esi, %edi
; X64-NEXT:    # kill: def $cl killed $cl killed $ecx
; X64-NEXT:    shrl %cl, %edi
; X64-NEXT:    cmpw %di, %dx
; X64-NEXT:    cmovnel %eax, %esi
; X64-NEXT:    movd %esi, %xmm4
; X64-NEXT:    movd %xmm0, %edx
; X64-NEXT:    movd %xmm1, %ecx
; X64-NEXT:    movl %edx, %esi
; X64-NEXT:    shll %cl, %esi
; X64-NEXT:    movzwl %si, %esi
; X64-NEXT:    movl %esi, %edi
; X64-NEXT:    # kill: def $cl killed $cl killed $ecx
; X64-NEXT:    shrl %cl, %edi
; X64-NEXT:    cmpw %di, %dx
; X64-NEXT:    cmovnel %eax, %esi
; X64-NEXT:    movd %esi, %xmm0
; X64-NEXT:    punpcklwd {{.*#+}} xmm0 = xmm0[0],xmm4[0],xmm0[1],xmm4[1],xmm0[2],xmm4[2],xmm0[3],xmm4[3]
; X64-NEXT:    punpckldq {{.*#+}} xmm0 = xmm0[0],xmm3[0],xmm0[1],xmm3[1]
; X64-NEXT:    punpcklqdq {{.*#+}} xmm0 = xmm0[0],xmm2[0]
=======
; X64-NEXT:    movdqa %xmm1, %xmm2
; X64-NEXT:    punpckhwd {{.*#+}} xmm2 = xmm2[4,4,5,5,6,6,7,7]
; X64-NEXT:    pslld $23, %xmm2
; X64-NEXT:    movdqa {{.*#+}} xmm3 = [1065353216,1065353216,1065353216,1065353216]
; X64-NEXT:    paddd %xmm3, %xmm2
; X64-NEXT:    cvttps2dq %xmm2, %xmm4
; X64-NEXT:    pslld $16, %xmm4
; X64-NEXT:    psrad $16, %xmm4
; X64-NEXT:    movdqa %xmm1, %xmm2
; X64-NEXT:    punpcklwd {{.*#+}} xmm2 = xmm2[0,0,1,1,2,2,3,3]
; X64-NEXT:    pslld $23, %xmm2
; X64-NEXT:    paddd %xmm3, %xmm2
; X64-NEXT:    cvttps2dq %xmm2, %xmm2
; X64-NEXT:    pslld $16, %xmm2
; X64-NEXT:    psrad $16, %xmm2
; X64-NEXT:    packssdw %xmm4, %xmm2
; X64-NEXT:    pmullw %xmm0, %xmm2
; X64-NEXT:    psllw $12, %xmm1
; X64-NEXT:    movdqa %xmm1, %xmm3
; X64-NEXT:    psraw $15, %xmm3
; X64-NEXT:    movdqa %xmm2, %xmm4
; X64-NEXT:    psrlw $8, %xmm4
; X64-NEXT:    pand %xmm3, %xmm4
; X64-NEXT:    pandn %xmm2, %xmm3
; X64-NEXT:    por %xmm4, %xmm3
; X64-NEXT:    paddw %xmm1, %xmm1
; X64-NEXT:    movdqa %xmm1, %xmm4
; X64-NEXT:    psraw $15, %xmm4
; X64-NEXT:    movdqa %xmm4, %xmm5
; X64-NEXT:    pandn %xmm3, %xmm5
; X64-NEXT:    psrlw $4, %xmm3
; X64-NEXT:    pand %xmm4, %xmm3
; X64-NEXT:    por %xmm5, %xmm3
; X64-NEXT:    paddw %xmm1, %xmm1
; X64-NEXT:    movdqa %xmm1, %xmm4
; X64-NEXT:    psraw $15, %xmm4
; X64-NEXT:    movdqa %xmm4, %xmm5
; X64-NEXT:    pandn %xmm3, %xmm5
; X64-NEXT:    psrlw $2, %xmm3
; X64-NEXT:    pand %xmm4, %xmm3
; X64-NEXT:    por %xmm5, %xmm3
; X64-NEXT:    paddw %xmm1, %xmm1
; X64-NEXT:    psraw $15, %xmm1
; X64-NEXT:    movdqa %xmm1, %xmm4
; X64-NEXT:    pandn %xmm3, %xmm4
; X64-NEXT:    psrlw $1, %xmm3
; X64-NEXT:    pand %xmm1, %xmm3
; X64-NEXT:    por %xmm4, %xmm3
; X64-NEXT:    pcmpeqw %xmm3, %xmm0
; X64-NEXT:    pcmpeqd %xmm1, %xmm1
; X64-NEXT:    pxor %xmm1, %xmm0
; X64-NEXT:    por %xmm2, %xmm0
>>>>>>> e7aa6127
; X64-NEXT:    retq
;
; X64-AVX2-LABEL: vec_v8i16:
; X64-AVX2:       # %bb.0:
<<<<<<< HEAD
; X64-AVX2-NEXT:    vpextrw $1, %xmm0, %eax
; X64-AVX2-NEXT:    vpextrw $1, %xmm1, %ecx
; X64-AVX2-NEXT:    movl %eax, %edx
; X64-AVX2-NEXT:    shll %cl, %edx
; X64-AVX2-NEXT:    movzwl %dx, %edx
; X64-AVX2-NEXT:    movl %edx, %esi
; X64-AVX2-NEXT:    # kill: def $cl killed $cl killed $ecx
; X64-AVX2-NEXT:    shrl %cl, %esi
; X64-AVX2-NEXT:    cmpw %si, %ax
; X64-AVX2-NEXT:    movl $65535, %eax # imm = 0xFFFF
; X64-AVX2-NEXT:    cmovnel %eax, %edx
; X64-AVX2-NEXT:    vmovd %xmm0, %esi
; X64-AVX2-NEXT:    vmovd %xmm1, %ecx
; X64-AVX2-NEXT:    movl %esi, %edi
; X64-AVX2-NEXT:    shll %cl, %edi
; X64-AVX2-NEXT:    movzwl %di, %edi
; X64-AVX2-NEXT:    movl %edi, %r8d
; X64-AVX2-NEXT:    # kill: def $cl killed $cl killed $ecx
; X64-AVX2-NEXT:    shrl %cl, %r8d
; X64-AVX2-NEXT:    cmpw %r8w, %si
; X64-AVX2-NEXT:    cmovnel %eax, %edi
; X64-AVX2-NEXT:    vmovd %edi, %xmm2
; X64-AVX2-NEXT:    vpinsrw $1, %edx, %xmm2, %xmm2
; X64-AVX2-NEXT:    vpextrw $2, %xmm0, %edx
; X64-AVX2-NEXT:    vpextrw $2, %xmm1, %ecx
; X64-AVX2-NEXT:    movl %edx, %esi
; X64-AVX2-NEXT:    shll %cl, %esi
; X64-AVX2-NEXT:    movzwl %si, %esi
; X64-AVX2-NEXT:    movl %esi, %edi
; X64-AVX2-NEXT:    # kill: def $cl killed $cl killed $ecx
; X64-AVX2-NEXT:    shrl %cl, %edi
; X64-AVX2-NEXT:    cmpw %di, %dx
; X64-AVX2-NEXT:    cmovnel %eax, %esi
; X64-AVX2-NEXT:    vpinsrw $2, %esi, %xmm2, %xmm2
; X64-AVX2-NEXT:    vpextrw $3, %xmm0, %edx
; X64-AVX2-NEXT:    vpextrw $3, %xmm1, %ecx
; X64-AVX2-NEXT:    movl %edx, %esi
; X64-AVX2-NEXT:    shll %cl, %esi
; X64-AVX2-NEXT:    movzwl %si, %esi
; X64-AVX2-NEXT:    movl %esi, %edi
; X64-AVX2-NEXT:    # kill: def $cl killed $cl killed $ecx
; X64-AVX2-NEXT:    shrl %cl, %edi
; X64-AVX2-NEXT:    cmpw %di, %dx
; X64-AVX2-NEXT:    cmovnel %eax, %esi
; X64-AVX2-NEXT:    vpinsrw $3, %esi, %xmm2, %xmm2
; X64-AVX2-NEXT:    vpextrw $4, %xmm0, %edx
; X64-AVX2-NEXT:    vpextrw $4, %xmm1, %ecx
; X64-AVX2-NEXT:    movl %edx, %esi
; X64-AVX2-NEXT:    shll %cl, %esi
; X64-AVX2-NEXT:    movzwl %si, %esi
; X64-AVX2-NEXT:    movl %esi, %edi
; X64-AVX2-NEXT:    # kill: def $cl killed $cl killed $ecx
; X64-AVX2-NEXT:    shrl %cl, %edi
; X64-AVX2-NEXT:    cmpw %di, %dx
; X64-AVX2-NEXT:    cmovnel %eax, %esi
; X64-AVX2-NEXT:    vpinsrw $4, %esi, %xmm2, %xmm2
; X64-AVX2-NEXT:    vpextrw $5, %xmm0, %edx
; X64-AVX2-NEXT:    vpextrw $5, %xmm1, %ecx
; X64-AVX2-NEXT:    movl %edx, %esi
; X64-AVX2-NEXT:    shll %cl, %esi
; X64-AVX2-NEXT:    movzwl %si, %esi
; X64-AVX2-NEXT:    movl %esi, %edi
; X64-AVX2-NEXT:    # kill: def $cl killed $cl killed $ecx
; X64-AVX2-NEXT:    shrl %cl, %edi
; X64-AVX2-NEXT:    cmpw %di, %dx
; X64-AVX2-NEXT:    cmovnel %eax, %esi
; X64-AVX2-NEXT:    vpinsrw $5, %esi, %xmm2, %xmm2
; X64-AVX2-NEXT:    vpextrw $6, %xmm0, %edx
; X64-AVX2-NEXT:    vpextrw $6, %xmm1, %ecx
; X64-AVX2-NEXT:    movl %edx, %esi
; X64-AVX2-NEXT:    shll %cl, %esi
; X64-AVX2-NEXT:    movzwl %si, %esi
; X64-AVX2-NEXT:    movl %esi, %edi
; X64-AVX2-NEXT:    # kill: def $cl killed $cl killed $ecx
; X64-AVX2-NEXT:    shrl %cl, %edi
; X64-AVX2-NEXT:    cmpw %di, %dx
; X64-AVX2-NEXT:    cmovnel %eax, %esi
; X64-AVX2-NEXT:    vpinsrw $6, %esi, %xmm2, %xmm2
; X64-AVX2-NEXT:    vpextrw $7, %xmm0, %edx
; X64-AVX2-NEXT:    vpextrw $7, %xmm1, %ecx
; X64-AVX2-NEXT:    movl %edx, %esi
; X64-AVX2-NEXT:    shll %cl, %esi
; X64-AVX2-NEXT:    movzwl %si, %esi
; X64-AVX2-NEXT:    movl %esi, %edi
; X64-AVX2-NEXT:    # kill: def $cl killed $cl killed $ecx
; X64-AVX2-NEXT:    shrl %cl, %edi
; X64-AVX2-NEXT:    cmpw %di, %dx
; X64-AVX2-NEXT:    cmovnel %eax, %esi
; X64-AVX2-NEXT:    vpinsrw $7, %esi, %xmm2, %xmm0
=======
; X64-AVX2-NEXT:    vpmovzxwd {{.*#+}} ymm1 = xmm1[0],zero,xmm1[1],zero,xmm1[2],zero,xmm1[3],zero,xmm1[4],zero,xmm1[5],zero,xmm1[6],zero,xmm1[7],zero
; X64-AVX2-NEXT:    vpmovzxwd {{.*#+}} ymm2 = xmm0[0],zero,xmm0[1],zero,xmm0[2],zero,xmm0[3],zero,xmm0[4],zero,xmm0[5],zero,xmm0[6],zero,xmm0[7],zero
; X64-AVX2-NEXT:    vpsllvd %ymm1, %ymm2, %ymm2
; X64-AVX2-NEXT:    vpshufb {{.*#+}} ymm2 = ymm2[0,1,4,5,8,9,12,13,u,u,u,u,u,u,u,u,16,17,20,21,24,25,28,29,u,u,u,u,u,u,u,u]
; X64-AVX2-NEXT:    vpermq {{.*#+}} ymm2 = ymm2[0,2,2,3]
; X64-AVX2-NEXT:    vpmovzxwd {{.*#+}} ymm3 = xmm2[0],zero,xmm2[1],zero,xmm2[2],zero,xmm2[3],zero,xmm2[4],zero,xmm2[5],zero,xmm2[6],zero,xmm2[7],zero
; X64-AVX2-NEXT:    vpsrlvd %ymm1, %ymm3, %ymm1
; X64-AVX2-NEXT:    vextracti128 $1, %ymm1, %xmm3
; X64-AVX2-NEXT:    vpackusdw %xmm3, %xmm1, %xmm1
; X64-AVX2-NEXT:    vpcmpeqw %xmm1, %xmm0, %xmm0
; X64-AVX2-NEXT:    vpcmpeqd %xmm1, %xmm1, %xmm1
; X64-AVX2-NEXT:    vpxor %xmm1, %xmm0, %xmm0
; X64-AVX2-NEXT:    vpor %xmm2, %xmm0, %xmm0
; X64-AVX2-NEXT:    vzeroupper
>>>>>>> e7aa6127
; X64-AVX2-NEXT:    retq
;
; X86-LABEL: vec_v8i16:
; X86:       # %bb.0:
; X86-NEXT:    pushl %ebp
; X86-NEXT:    pushl %ebx
; X86-NEXT:    pushl %edi
; X86-NEXT:    pushl %esi
; X86-NEXT:    subl $12, %esp
; X86-NEXT:    movl {{[0-9]+}}(%esp), %ebp
; X86-NEXT:    movl {{[0-9]+}}(%esp), %edx
; X86-NEXT:    movl {{[0-9]+}}(%esp), %esi
; X86-NEXT:    movl {{[0-9]+}}(%esp), %eax
; X86-NEXT:    movb {{[0-9]+}}(%esp), %ch
; X86-NEXT:    movb {{[0-9]+}}(%esp), %cl
; X86-NEXT:    movl %eax, %edi
; X86-NEXT:    shll %cl, %edi
; X86-NEXT:    movzwl %di, %ebx
; X86-NEXT:    movl %ebx, %edi
; X86-NEXT:    shrl %cl, %edi
; X86-NEXT:    cmpw %di, %ax
; X86-NEXT:    movl $65535, %eax # imm = 0xFFFF
; X86-NEXT:    cmovnel %eax, %ebx
; X86-NEXT:    movl %ebx, {{[-0-9]+}}(%e{{[sb]}}p) # 4-byte Spill
; X86-NEXT:    movl %esi, %edi
; X86-NEXT:    movb %ch, %cl
; X86-NEXT:    shll %cl, %edi
; X86-NEXT:    movzwl %di, %eax
; X86-NEXT:    movl %eax, %edi
; X86-NEXT:    shrl %cl, %edi
; X86-NEXT:    cmpw %di, %si
; X86-NEXT:    movzbl {{[0-9]+}}(%esp), %ecx
; X86-NEXT:    movl $65535, %edi # imm = 0xFFFF
; X86-NEXT:    cmovnel %edi, %eax
; X86-NEXT:    movl %eax, {{[-0-9]+}}(%e{{[sb]}}p) # 4-byte Spill
; X86-NEXT:    movl %edx, %esi
; X86-NEXT:    shll %cl, %esi
; X86-NEXT:    movzwl %si, %eax
; X86-NEXT:    movl %eax, %esi
; X86-NEXT:    shrl %cl, %esi
; X86-NEXT:    cmpw %si, %dx
; X86-NEXT:    movzbl {{[0-9]+}}(%esp), %ecx
; X86-NEXT:    cmovnel %edi, %eax
; X86-NEXT:    movl %eax, (%esp) # 4-byte Spill
; X86-NEXT:    movl $65535, %esi # imm = 0xFFFF
; X86-NEXT:    movl %ebp, %eax
; X86-NEXT:    movl %ebp, %edx
; X86-NEXT:    shll %cl, %edx
; X86-NEXT:    movzwl %dx, %ebp
; X86-NEXT:    movl %ebp, %edx
; X86-NEXT:    shrl %cl, %edx
; X86-NEXT:    cmpw %dx, %ax
; X86-NEXT:    movl {{[0-9]+}}(%esp), %edx
; X86-NEXT:    movzbl {{[0-9]+}}(%esp), %ecx
; X86-NEXT:    cmovnel %esi, %ebp
; X86-NEXT:    movl $65535, %eax # imm = 0xFFFF
; X86-NEXT:    movl %edx, %esi
; X86-NEXT:    shll %cl, %esi
; X86-NEXT:    movzwl %si, %ebx
; X86-NEXT:    movl %ebx, %esi
; X86-NEXT:    shrl %cl, %esi
; X86-NEXT:    cmpw %si, %dx
; X86-NEXT:    movl {{[0-9]+}}(%esp), %edx
; X86-NEXT:    cmovnel %eax, %ebx
; X86-NEXT:    movl $65535, %eax # imm = 0xFFFF
; X86-NEXT:    movzbl {{[0-9]+}}(%esp), %ecx
; X86-NEXT:    movl %edx, %esi
; X86-NEXT:    shll %cl, %esi
; X86-NEXT:    movzwl %si, %edi
; X86-NEXT:    movl %edi, %esi
; X86-NEXT:    shrl %cl, %esi
; X86-NEXT:    cmpw %si, %dx
; X86-NEXT:    cmovnel %eax, %edi
; X86-NEXT:    movzbl {{[0-9]+}}(%esp), %ecx
; X86-NEXT:    movl {{[0-9]+}}(%esp), %eax
; X86-NEXT:    movl %eax, %edx
; X86-NEXT:    shll %cl, %edx
; X86-NEXT:    movzwl %dx, %esi
; X86-NEXT:    movl %esi, %edx
; X86-NEXT:    shrl %cl, %edx
; X86-NEXT:    cmpw %dx, %ax
; X86-NEXT:    movl $65535, %eax # imm = 0xFFFF
; X86-NEXT:    cmovnel %eax, %esi
; X86-NEXT:    movzbl {{[0-9]+}}(%esp), %ecx
; X86-NEXT:    movl {{[0-9]+}}(%esp), %edx
; X86-NEXT:    shll %cl, %edx
; X86-NEXT:    movzwl %dx, %edx
; X86-NEXT:    movl %edx, %eax
; X86-NEXT:    shrl %cl, %eax
; X86-NEXT:    movl {{[0-9]+}}(%esp), %ecx
; X86-NEXT:    cmpw %ax, %cx
; X86-NEXT:    movl $65535, %eax # imm = 0xFFFF
; X86-NEXT:    cmovnel %eax, %edx
; X86-NEXT:    movl {{[0-9]+}}(%esp), %eax
; X86-NEXT:    movw %dx, 14(%eax)
; X86-NEXT:    movw %si, 12(%eax)
; X86-NEXT:    movw %di, 10(%eax)
; X86-NEXT:    movw %bx, 8(%eax)
; X86-NEXT:    movw %bp, 6(%eax)
; X86-NEXT:    movl (%esp), %ecx # 4-byte Reload
; X86-NEXT:    movw %cx, 4(%eax)
; X86-NEXT:    movl {{[-0-9]+}}(%e{{[sb]}}p), %ecx # 4-byte Reload
; X86-NEXT:    movw %cx, 2(%eax)
; X86-NEXT:    movl {{[-0-9]+}}(%e{{[sb]}}p), %ecx # 4-byte Reload
; X86-NEXT:    movw %cx, (%eax)
; X86-NEXT:    addl $12, %esp
; X86-NEXT:    popl %esi
; X86-NEXT:    popl %edi
; X86-NEXT:    popl %ebx
; X86-NEXT:    popl %ebp
; X86-NEXT:    retl $4
  %tmp = call <8 x i16> @llvm.ushl.sat.v8i16(<8 x i16> %x, <8 x i16> %y)
  ret <8 x i16> %tmp
}

define <16 x i8> @vec_v16i8(<16 x i8> %x, <16 x i8> %y) nounwind {
; X64-LABEL: vec_v16i8:
; X64:       # %bb.0:
<<<<<<< HEAD
; X64-NEXT:    movaps %xmm1, -{{[0-9]+}}(%rsp)
; X64-NEXT:    movaps %xmm0, -{{[0-9]+}}(%rsp)
; X64-NEXT:    movzbl -{{[0-9]+}}(%rsp), %ecx
; X64-NEXT:    movzbl -{{[0-9]+}}(%rsp), %eax
; X64-NEXT:    movl %eax, %edx
; X64-NEXT:    shlb %cl, %dl
; X64-NEXT:    movzbl %dl, %esi
; X64-NEXT:    movl %esi, %edx
; X64-NEXT:    shrb %cl, %dl
; X64-NEXT:    cmpb %dl, %al
; X64-NEXT:    movl $255, %edx
; X64-NEXT:    cmovnel %edx, %esi
; X64-NEXT:    movd %esi, %xmm0
; X64-NEXT:    movzbl -{{[0-9]+}}(%rsp), %ecx
; X64-NEXT:    movzbl -{{[0-9]+}}(%rsp), %eax
; X64-NEXT:    movl %eax, %esi
; X64-NEXT:    shlb %cl, %sil
; X64-NEXT:    movzbl %sil, %esi
; X64-NEXT:    movl %esi, %edi
; X64-NEXT:    shrb %cl, %dil
; X64-NEXT:    cmpb %dil, %al
; X64-NEXT:    cmovnel %edx, %esi
; X64-NEXT:    movd %esi, %xmm1
; X64-NEXT:    punpcklbw {{.*#+}} xmm1 = xmm1[0],xmm0[0],xmm1[1],xmm0[1],xmm1[2],xmm0[2],xmm1[3],xmm0[3],xmm1[4],xmm0[4],xmm1[5],xmm0[5],xmm1[6],xmm0[6],xmm1[7],xmm0[7]
; X64-NEXT:    movzbl -{{[0-9]+}}(%rsp), %ecx
; X64-NEXT:    movzbl -{{[0-9]+}}(%rsp), %eax
; X64-NEXT:    movl %eax, %esi
; X64-NEXT:    shlb %cl, %sil
; X64-NEXT:    movzbl %sil, %esi
; X64-NEXT:    movl %esi, %edi
; X64-NEXT:    shrb %cl, %dil
; X64-NEXT:    cmpb %dil, %al
; X64-NEXT:    cmovnel %edx, %esi
; X64-NEXT:    movd %esi, %xmm2
; X64-NEXT:    movzbl -{{[0-9]+}}(%rsp), %ecx
; X64-NEXT:    movzbl -{{[0-9]+}}(%rsp), %eax
; X64-NEXT:    movl %eax, %esi
; X64-NEXT:    shlb %cl, %sil
; X64-NEXT:    movzbl %sil, %esi
; X64-NEXT:    movl %esi, %edi
; X64-NEXT:    shrb %cl, %dil
; X64-NEXT:    cmpb %dil, %al
; X64-NEXT:    cmovnel %edx, %esi
; X64-NEXT:    movd %esi, %xmm0
; X64-NEXT:    punpcklbw {{.*#+}} xmm0 = xmm0[0],xmm2[0],xmm0[1],xmm2[1],xmm0[2],xmm2[2],xmm0[3],xmm2[3],xmm0[4],xmm2[4],xmm0[5],xmm2[5],xmm0[6],xmm2[6],xmm0[7],xmm2[7]
; X64-NEXT:    punpcklwd {{.*#+}} xmm0 = xmm0[0],xmm1[0],xmm0[1],xmm1[1],xmm0[2],xmm1[2],xmm0[3],xmm1[3]
; X64-NEXT:    movzbl -{{[0-9]+}}(%rsp), %ecx
; X64-NEXT:    movzbl -{{[0-9]+}}(%rsp), %eax
; X64-NEXT:    movl %eax, %esi
; X64-NEXT:    shlb %cl, %sil
; X64-NEXT:    movzbl %sil, %esi
; X64-NEXT:    movl %esi, %edi
; X64-NEXT:    shrb %cl, %dil
; X64-NEXT:    cmpb %dil, %al
; X64-NEXT:    cmovnel %edx, %esi
; X64-NEXT:    movd %esi, %xmm1
; X64-NEXT:    movzbl -{{[0-9]+}}(%rsp), %ecx
; X64-NEXT:    movzbl -{{[0-9]+}}(%rsp), %eax
; X64-NEXT:    movl %eax, %esi
; X64-NEXT:    shlb %cl, %sil
; X64-NEXT:    movzbl %sil, %esi
; X64-NEXT:    movl %esi, %edi
; X64-NEXT:    shrb %cl, %dil
; X64-NEXT:    cmpb %dil, %al
; X64-NEXT:    cmovnel %edx, %esi
; X64-NEXT:    movd %esi, %xmm2
; X64-NEXT:    punpcklbw {{.*#+}} xmm2 = xmm2[0],xmm1[0],xmm2[1],xmm1[1],xmm2[2],xmm1[2],xmm2[3],xmm1[3],xmm2[4],xmm1[4],xmm2[5],xmm1[5],xmm2[6],xmm1[6],xmm2[7],xmm1[7]
; X64-NEXT:    movzbl -{{[0-9]+}}(%rsp), %ecx
; X64-NEXT:    movzbl -{{[0-9]+}}(%rsp), %eax
; X64-NEXT:    movl %eax, %esi
; X64-NEXT:    shlb %cl, %sil
; X64-NEXT:    movzbl %sil, %esi
; X64-NEXT:    movl %esi, %edi
; X64-NEXT:    shrb %cl, %dil
; X64-NEXT:    cmpb %dil, %al
; X64-NEXT:    cmovnel %edx, %esi
; X64-NEXT:    movd %esi, %xmm3
; X64-NEXT:    movzbl -{{[0-9]+}}(%rsp), %ecx
; X64-NEXT:    movzbl -{{[0-9]+}}(%rsp), %eax
; X64-NEXT:    movl %eax, %esi
; X64-NEXT:    shlb %cl, %sil
; X64-NEXT:    movzbl %sil, %esi
; X64-NEXT:    movl %esi, %edi
; X64-NEXT:    shrb %cl, %dil
; X64-NEXT:    cmpb %dil, %al
; X64-NEXT:    cmovnel %edx, %esi
; X64-NEXT:    movd %esi, %xmm1
; X64-NEXT:    punpcklbw {{.*#+}} xmm1 = xmm1[0],xmm3[0],xmm1[1],xmm3[1],xmm1[2],xmm3[2],xmm1[3],xmm3[3],xmm1[4],xmm3[4],xmm1[5],xmm3[5],xmm1[6],xmm3[6],xmm1[7],xmm3[7]
; X64-NEXT:    punpcklwd {{.*#+}} xmm1 = xmm1[0],xmm2[0],xmm1[1],xmm2[1],xmm1[2],xmm2[2],xmm1[3],xmm2[3]
; X64-NEXT:    punpckldq {{.*#+}} xmm1 = xmm1[0],xmm0[0],xmm1[1],xmm0[1]
; X64-NEXT:    movzbl -{{[0-9]+}}(%rsp), %ecx
; X64-NEXT:    movzbl -{{[0-9]+}}(%rsp), %eax
; X64-NEXT:    movl %eax, %esi
; X64-NEXT:    shlb %cl, %sil
; X64-NEXT:    movzbl %sil, %esi
; X64-NEXT:    movl %esi, %edi
; X64-NEXT:    shrb %cl, %dil
; X64-NEXT:    cmpb %dil, %al
; X64-NEXT:    cmovnel %edx, %esi
; X64-NEXT:    movd %esi, %xmm2
; X64-NEXT:    movzbl -{{[0-9]+}}(%rsp), %ecx
; X64-NEXT:    movzbl -{{[0-9]+}}(%rsp), %eax
; X64-NEXT:    movl %eax, %esi
; X64-NEXT:    shlb %cl, %sil
; X64-NEXT:    movzbl %sil, %esi
; X64-NEXT:    movl %esi, %edi
; X64-NEXT:    shrb %cl, %dil
; X64-NEXT:    cmpb %dil, %al
; X64-NEXT:    cmovnel %edx, %esi
; X64-NEXT:    movd %esi, %xmm0
; X64-NEXT:    punpcklbw {{.*#+}} xmm0 = xmm0[0],xmm2[0],xmm0[1],xmm2[1],xmm0[2],xmm2[2],xmm0[3],xmm2[3],xmm0[4],xmm2[4],xmm0[5],xmm2[5],xmm0[6],xmm2[6],xmm0[7],xmm2[7]
; X64-NEXT:    movzbl -{{[0-9]+}}(%rsp), %ecx
; X64-NEXT:    movzbl -{{[0-9]+}}(%rsp), %eax
; X64-NEXT:    movl %eax, %esi
; X64-NEXT:    shlb %cl, %sil
; X64-NEXT:    movzbl %sil, %esi
; X64-NEXT:    movl %esi, %edi
; X64-NEXT:    shrb %cl, %dil
; X64-NEXT:    cmpb %dil, %al
; X64-NEXT:    cmovnel %edx, %esi
; X64-NEXT:    movd %esi, %xmm3
; X64-NEXT:    movzbl -{{[0-9]+}}(%rsp), %ecx
; X64-NEXT:    movzbl -{{[0-9]+}}(%rsp), %eax
; X64-NEXT:    movl %eax, %esi
; X64-NEXT:    shlb %cl, %sil
; X64-NEXT:    movzbl %sil, %esi
; X64-NEXT:    movl %esi, %edi
; X64-NEXT:    shrb %cl, %dil
; X64-NEXT:    cmpb %dil, %al
; X64-NEXT:    cmovnel %edx, %esi
; X64-NEXT:    movd %esi, %xmm2
; X64-NEXT:    punpcklbw {{.*#+}} xmm2 = xmm2[0],xmm3[0],xmm2[1],xmm3[1],xmm2[2],xmm3[2],xmm2[3],xmm3[3],xmm2[4],xmm3[4],xmm2[5],xmm3[5],xmm2[6],xmm3[6],xmm2[7],xmm3[7]
; X64-NEXT:    punpcklwd {{.*#+}} xmm2 = xmm2[0],xmm0[0],xmm2[1],xmm0[1],xmm2[2],xmm0[2],xmm2[3],xmm0[3]
; X64-NEXT:    movzbl -{{[0-9]+}}(%rsp), %ecx
; X64-NEXT:    movzbl -{{[0-9]+}}(%rsp), %eax
; X64-NEXT:    movl %eax, %esi
; X64-NEXT:    shlb %cl, %sil
; X64-NEXT:    movzbl %sil, %esi
; X64-NEXT:    movl %esi, %edi
; X64-NEXT:    shrb %cl, %dil
; X64-NEXT:    cmpb %dil, %al
; X64-NEXT:    cmovnel %edx, %esi
; X64-NEXT:    movd %esi, %xmm0
; X64-NEXT:    movzbl -{{[0-9]+}}(%rsp), %ecx
; X64-NEXT:    movzbl -{{[0-9]+}}(%rsp), %eax
; X64-NEXT:    movl %eax, %esi
; X64-NEXT:    shlb %cl, %sil
; X64-NEXT:    movzbl %sil, %esi
; X64-NEXT:    movl %esi, %edi
; X64-NEXT:    shrb %cl, %dil
; X64-NEXT:    cmpb %dil, %al
; X64-NEXT:    cmovnel %edx, %esi
; X64-NEXT:    movd %esi, %xmm3
; X64-NEXT:    punpcklbw {{.*#+}} xmm3 = xmm3[0],xmm0[0],xmm3[1],xmm0[1],xmm3[2],xmm0[2],xmm3[3],xmm0[3],xmm3[4],xmm0[4],xmm3[5],xmm0[5],xmm3[6],xmm0[6],xmm3[7],xmm0[7]
; X64-NEXT:    movzbl -{{[0-9]+}}(%rsp), %eax
; X64-NEXT:    movzbl -{{[0-9]+}}(%rsp), %ecx
; X64-NEXT:    movzbl -{{[0-9]+}}(%rsp), %esi
; X64-NEXT:    movzbl -{{[0-9]+}}(%rsp), %edi
; X64-NEXT:    movl %edi, %r8d
; X64-NEXT:    shlb %cl, %r8b
; X64-NEXT:    movzbl %r8b, %r8d
; X64-NEXT:    movl %r8d, %r9d
; X64-NEXT:    shrb %cl, %r9b
; X64-NEXT:    cmpb %r9b, %dil
; X64-NEXT:    cmovnel %edx, %r8d
; X64-NEXT:    movd %r8d, %xmm4
; X64-NEXT:    movl %esi, %edi
; X64-NEXT:    movl %eax, %ecx
; X64-NEXT:    shlb %cl, %dil
; X64-NEXT:    movzbl %dil, %edi
; X64-NEXT:    movl %edi, %r8d
; X64-NEXT:    shrb %cl, %r8b
; X64-NEXT:    cmpb %r8b, %sil
; X64-NEXT:    cmovnel %edx, %edi
; X64-NEXT:    movd %edi, %xmm0
; X64-NEXT:    punpcklbw {{.*#+}} xmm0 = xmm0[0],xmm4[0],xmm0[1],xmm4[1],xmm0[2],xmm4[2],xmm0[3],xmm4[3],xmm0[4],xmm4[4],xmm0[5],xmm4[5],xmm0[6],xmm4[6],xmm0[7],xmm4[7]
; X64-NEXT:    punpcklwd {{.*#+}} xmm0 = xmm0[0],xmm3[0],xmm0[1],xmm3[1],xmm0[2],xmm3[2],xmm0[3],xmm3[3]
; X64-NEXT:    punpckldq {{.*#+}} xmm0 = xmm0[0],xmm2[0],xmm0[1],xmm2[1]
; X64-NEXT:    punpcklqdq {{.*#+}} xmm0 = xmm0[0],xmm1[0]
=======
; X64-NEXT:    psllw $5, %xmm1
; X64-NEXT:    pxor %xmm3, %xmm3
; X64-NEXT:    pxor %xmm4, %xmm4
; X64-NEXT:    pcmpgtb %xmm1, %xmm4
; X64-NEXT:    movdqa %xmm4, %xmm5
; X64-NEXT:    pandn %xmm0, %xmm5
; X64-NEXT:    movdqa %xmm0, %xmm2
; X64-NEXT:    psllw $4, %xmm2
; X64-NEXT:    pand %xmm4, %xmm2
; X64-NEXT:    pand {{\.?LCPI[0-9]+_[0-9]+}}(%rip), %xmm2
; X64-NEXT:    por %xmm5, %xmm2
; X64-NEXT:    paddb %xmm1, %xmm1
; X64-NEXT:    pxor %xmm5, %xmm5
; X64-NEXT:    pcmpgtb %xmm1, %xmm5
; X64-NEXT:    movdqa %xmm5, %xmm6
; X64-NEXT:    pandn %xmm2, %xmm6
; X64-NEXT:    psllw $2, %xmm2
; X64-NEXT:    pand %xmm5, %xmm2
; X64-NEXT:    pand {{\.?LCPI[0-9]+_[0-9]+}}(%rip), %xmm2
; X64-NEXT:    por %xmm6, %xmm2
; X64-NEXT:    paddb %xmm1, %xmm1
; X64-NEXT:    pcmpgtb %xmm1, %xmm3
; X64-NEXT:    movdqa %xmm3, %xmm1
; X64-NEXT:    pandn %xmm2, %xmm1
; X64-NEXT:    paddb %xmm2, %xmm2
; X64-NEXT:    pand %xmm3, %xmm2
; X64-NEXT:    por %xmm1, %xmm2
; X64-NEXT:    movdqa %xmm2, %xmm1
; X64-NEXT:    psrlw $4, %xmm1
; X64-NEXT:    pand %xmm4, %xmm1
; X64-NEXT:    pandn %xmm2, %xmm4
; X64-NEXT:    pand {{\.?LCPI[0-9]+_[0-9]+}}(%rip), %xmm1
; X64-NEXT:    por %xmm4, %xmm1
; X64-NEXT:    movdqa %xmm5, %xmm4
; X64-NEXT:    pandn %xmm1, %xmm4
; X64-NEXT:    psrlw $2, %xmm1
; X64-NEXT:    pand %xmm5, %xmm1
; X64-NEXT:    pand {{\.?LCPI[0-9]+_[0-9]+}}(%rip), %xmm1
; X64-NEXT:    por %xmm4, %xmm1
; X64-NEXT:    movdqa %xmm3, %xmm4
; X64-NEXT:    pandn %xmm1, %xmm4
; X64-NEXT:    psrlw $1, %xmm1
; X64-NEXT:    pand %xmm3, %xmm1
; X64-NEXT:    pand {{\.?LCPI[0-9]+_[0-9]+}}(%rip), %xmm1
; X64-NEXT:    por %xmm4, %xmm1
; X64-NEXT:    pcmpeqb %xmm1, %xmm0
; X64-NEXT:    pcmpeqd %xmm1, %xmm1
; X64-NEXT:    pxor %xmm1, %xmm0
; X64-NEXT:    por %xmm2, %xmm0
>>>>>>> e7aa6127
; X64-NEXT:    retq
;
; X64-AVX2-LABEL: vec_v16i8:
; X64-AVX2:       # %bb.0:
<<<<<<< HEAD
; X64-AVX2-NEXT:    vpextrb $1, %xmm1, %ecx
; X64-AVX2-NEXT:    vpextrb $1, %xmm0, %eax
; X64-AVX2-NEXT:    movl %eax, %edx
; X64-AVX2-NEXT:    shlb %cl, %dl
; X64-AVX2-NEXT:    movzbl %dl, %edx
; X64-AVX2-NEXT:    movl %edx, %esi
; X64-AVX2-NEXT:    # kill: def $cl killed $cl killed $ecx
; X64-AVX2-NEXT:    shrb %cl, %sil
; X64-AVX2-NEXT:    cmpb %sil, %al
; X64-AVX2-NEXT:    movl $255, %eax
; X64-AVX2-NEXT:    cmovnel %eax, %edx
; X64-AVX2-NEXT:    vmovd %xmm1, %ecx
; X64-AVX2-NEXT:    vmovd %xmm0, %esi
; X64-AVX2-NEXT:    movl %esi, %edi
; X64-AVX2-NEXT:    shlb %cl, %dil
; X64-AVX2-NEXT:    movzbl %dil, %edi
; X64-AVX2-NEXT:    movl %edi, %r8d
; X64-AVX2-NEXT:    # kill: def $cl killed $cl killed $ecx
; X64-AVX2-NEXT:    shrb %cl, %r8b
; X64-AVX2-NEXT:    cmpb %r8b, %sil
; X64-AVX2-NEXT:    cmovnel %eax, %edi
; X64-AVX2-NEXT:    vmovd %edi, %xmm2
; X64-AVX2-NEXT:    vpinsrb $1, %edx, %xmm2, %xmm2
; X64-AVX2-NEXT:    vpextrb $2, %xmm1, %ecx
; X64-AVX2-NEXT:    vpextrb $2, %xmm0, %edx
; X64-AVX2-NEXT:    movl %edx, %esi
; X64-AVX2-NEXT:    shlb %cl, %sil
; X64-AVX2-NEXT:    movzbl %sil, %esi
; X64-AVX2-NEXT:    movl %esi, %edi
; X64-AVX2-NEXT:    # kill: def $cl killed $cl killed $ecx
; X64-AVX2-NEXT:    shrb %cl, %dil
; X64-AVX2-NEXT:    cmpb %dil, %dl
; X64-AVX2-NEXT:    cmovnel %eax, %esi
; X64-AVX2-NEXT:    vpinsrb $2, %esi, %xmm2, %xmm2
; X64-AVX2-NEXT:    vpextrb $3, %xmm1, %ecx
; X64-AVX2-NEXT:    vpextrb $3, %xmm0, %edx
; X64-AVX2-NEXT:    movl %edx, %esi
; X64-AVX2-NEXT:    shlb %cl, %sil
; X64-AVX2-NEXT:    movzbl %sil, %esi
; X64-AVX2-NEXT:    movl %esi, %edi
; X64-AVX2-NEXT:    # kill: def $cl killed $cl killed $ecx
; X64-AVX2-NEXT:    shrb %cl, %dil
; X64-AVX2-NEXT:    cmpb %dil, %dl
; X64-AVX2-NEXT:    cmovnel %eax, %esi
; X64-AVX2-NEXT:    vpinsrb $3, %esi, %xmm2, %xmm2
; X64-AVX2-NEXT:    vpextrb $4, %xmm1, %ecx
; X64-AVX2-NEXT:    vpextrb $4, %xmm0, %edx
; X64-AVX2-NEXT:    movl %edx, %esi
; X64-AVX2-NEXT:    shlb %cl, %sil
; X64-AVX2-NEXT:    movzbl %sil, %esi
; X64-AVX2-NEXT:    movl %esi, %edi
; X64-AVX2-NEXT:    # kill: def $cl killed $cl killed $ecx
; X64-AVX2-NEXT:    shrb %cl, %dil
; X64-AVX2-NEXT:    cmpb %dil, %dl
; X64-AVX2-NEXT:    cmovnel %eax, %esi
; X64-AVX2-NEXT:    vpinsrb $4, %esi, %xmm2, %xmm2
; X64-AVX2-NEXT:    vpextrb $5, %xmm1, %ecx
; X64-AVX2-NEXT:    vpextrb $5, %xmm0, %edx
; X64-AVX2-NEXT:    movl %edx, %esi
; X64-AVX2-NEXT:    shlb %cl, %sil
; X64-AVX2-NEXT:    movzbl %sil, %esi
; X64-AVX2-NEXT:    movl %esi, %edi
; X64-AVX2-NEXT:    # kill: def $cl killed $cl killed $ecx
; X64-AVX2-NEXT:    shrb %cl, %dil
; X64-AVX2-NEXT:    cmpb %dil, %dl
; X64-AVX2-NEXT:    cmovnel %eax, %esi
; X64-AVX2-NEXT:    vpinsrb $5, %esi, %xmm2, %xmm2
; X64-AVX2-NEXT:    vpextrb $6, %xmm1, %ecx
; X64-AVX2-NEXT:    vpextrb $6, %xmm0, %edx
; X64-AVX2-NEXT:    movl %edx, %esi
; X64-AVX2-NEXT:    shlb %cl, %sil
; X64-AVX2-NEXT:    movzbl %sil, %esi
; X64-AVX2-NEXT:    movl %esi, %edi
; X64-AVX2-NEXT:    # kill: def $cl killed $cl killed $ecx
; X64-AVX2-NEXT:    shrb %cl, %dil
; X64-AVX2-NEXT:    cmpb %dil, %dl
; X64-AVX2-NEXT:    cmovnel %eax, %esi
; X64-AVX2-NEXT:    vpinsrb $6, %esi, %xmm2, %xmm2
; X64-AVX2-NEXT:    vpextrb $7, %xmm1, %ecx
; X64-AVX2-NEXT:    vpextrb $7, %xmm0, %edx
; X64-AVX2-NEXT:    movl %edx, %esi
; X64-AVX2-NEXT:    shlb %cl, %sil
; X64-AVX2-NEXT:    movzbl %sil, %esi
; X64-AVX2-NEXT:    movl %esi, %edi
; X64-AVX2-NEXT:    # kill: def $cl killed $cl killed $ecx
; X64-AVX2-NEXT:    shrb %cl, %dil
; X64-AVX2-NEXT:    cmpb %dil, %dl
; X64-AVX2-NEXT:    cmovnel %eax, %esi
; X64-AVX2-NEXT:    vpinsrb $7, %esi, %xmm2, %xmm2
; X64-AVX2-NEXT:    vpextrb $8, %xmm1, %ecx
; X64-AVX2-NEXT:    vpextrb $8, %xmm0, %edx
; X64-AVX2-NEXT:    movl %edx, %esi
; X64-AVX2-NEXT:    shlb %cl, %sil
; X64-AVX2-NEXT:    movzbl %sil, %esi
; X64-AVX2-NEXT:    movl %esi, %edi
; X64-AVX2-NEXT:    # kill: def $cl killed $cl killed $ecx
; X64-AVX2-NEXT:    shrb %cl, %dil
; X64-AVX2-NEXT:    cmpb %dil, %dl
; X64-AVX2-NEXT:    cmovnel %eax, %esi
; X64-AVX2-NEXT:    vpinsrb $8, %esi, %xmm2, %xmm2
; X64-AVX2-NEXT:    vpextrb $9, %xmm1, %ecx
; X64-AVX2-NEXT:    vpextrb $9, %xmm0, %edx
; X64-AVX2-NEXT:    movl %edx, %esi
; X64-AVX2-NEXT:    shlb %cl, %sil
; X64-AVX2-NEXT:    movzbl %sil, %esi
; X64-AVX2-NEXT:    movl %esi, %edi
; X64-AVX2-NEXT:    # kill: def $cl killed $cl killed $ecx
; X64-AVX2-NEXT:    shrb %cl, %dil
; X64-AVX2-NEXT:    cmpb %dil, %dl
; X64-AVX2-NEXT:    cmovnel %eax, %esi
; X64-AVX2-NEXT:    vpinsrb $9, %esi, %xmm2, %xmm2
; X64-AVX2-NEXT:    vpextrb $10, %xmm1, %ecx
; X64-AVX2-NEXT:    vpextrb $10, %xmm0, %edx
; X64-AVX2-NEXT:    movl %edx, %esi
; X64-AVX2-NEXT:    shlb %cl, %sil
; X64-AVX2-NEXT:    movzbl %sil, %esi
; X64-AVX2-NEXT:    movl %esi, %edi
; X64-AVX2-NEXT:    # kill: def $cl killed $cl killed $ecx
; X64-AVX2-NEXT:    shrb %cl, %dil
; X64-AVX2-NEXT:    cmpb %dil, %dl
; X64-AVX2-NEXT:    cmovnel %eax, %esi
; X64-AVX2-NEXT:    vpinsrb $10, %esi, %xmm2, %xmm2
; X64-AVX2-NEXT:    vpextrb $11, %xmm1, %ecx
; X64-AVX2-NEXT:    vpextrb $11, %xmm0, %edx
; X64-AVX2-NEXT:    movl %edx, %esi
; X64-AVX2-NEXT:    shlb %cl, %sil
; X64-AVX2-NEXT:    movzbl %sil, %esi
; X64-AVX2-NEXT:    movl %esi, %edi
; X64-AVX2-NEXT:    # kill: def $cl killed $cl killed $ecx
; X64-AVX2-NEXT:    shrb %cl, %dil
; X64-AVX2-NEXT:    cmpb %dil, %dl
; X64-AVX2-NEXT:    cmovnel %eax, %esi
; X64-AVX2-NEXT:    vpinsrb $11, %esi, %xmm2, %xmm2
; X64-AVX2-NEXT:    vpextrb $12, %xmm1, %ecx
; X64-AVX2-NEXT:    vpextrb $12, %xmm0, %edx
; X64-AVX2-NEXT:    movl %edx, %esi
; X64-AVX2-NEXT:    shlb %cl, %sil
; X64-AVX2-NEXT:    movzbl %sil, %esi
; X64-AVX2-NEXT:    movl %esi, %edi
; X64-AVX2-NEXT:    # kill: def $cl killed $cl killed $ecx
; X64-AVX2-NEXT:    shrb %cl, %dil
; X64-AVX2-NEXT:    cmpb %dil, %dl
; X64-AVX2-NEXT:    cmovnel %eax, %esi
; X64-AVX2-NEXT:    vpinsrb $12, %esi, %xmm2, %xmm2
; X64-AVX2-NEXT:    vpextrb $13, %xmm1, %ecx
; X64-AVX2-NEXT:    vpextrb $13, %xmm0, %edx
; X64-AVX2-NEXT:    movl %edx, %esi
; X64-AVX2-NEXT:    shlb %cl, %sil
; X64-AVX2-NEXT:    movzbl %sil, %esi
; X64-AVX2-NEXT:    movl %esi, %edi
; X64-AVX2-NEXT:    # kill: def $cl killed $cl killed $ecx
; X64-AVX2-NEXT:    shrb %cl, %dil
; X64-AVX2-NEXT:    cmpb %dil, %dl
; X64-AVX2-NEXT:    cmovnel %eax, %esi
; X64-AVX2-NEXT:    vpinsrb $13, %esi, %xmm2, %xmm2
; X64-AVX2-NEXT:    vpextrb $14, %xmm1, %ecx
; X64-AVX2-NEXT:    vpextrb $14, %xmm0, %edx
; X64-AVX2-NEXT:    movl %edx, %esi
; X64-AVX2-NEXT:    shlb %cl, %sil
; X64-AVX2-NEXT:    movzbl %sil, %esi
; X64-AVX2-NEXT:    movl %esi, %edi
; X64-AVX2-NEXT:    # kill: def $cl killed $cl killed $ecx
; X64-AVX2-NEXT:    shrb %cl, %dil
; X64-AVX2-NEXT:    cmpb %dil, %dl
; X64-AVX2-NEXT:    cmovnel %eax, %esi
; X64-AVX2-NEXT:    vpinsrb $14, %esi, %xmm2, %xmm2
; X64-AVX2-NEXT:    vpextrb $15, %xmm1, %ecx
; X64-AVX2-NEXT:    vpextrb $15, %xmm0, %edx
; X64-AVX2-NEXT:    movl %edx, %esi
; X64-AVX2-NEXT:    shlb %cl, %sil
; X64-AVX2-NEXT:    movzbl %sil, %esi
; X64-AVX2-NEXT:    movl %esi, %edi
; X64-AVX2-NEXT:    # kill: def $cl killed $cl killed $ecx
; X64-AVX2-NEXT:    shrb %cl, %dil
; X64-AVX2-NEXT:    cmpb %dil, %dl
; X64-AVX2-NEXT:    cmovnel %eax, %esi
; X64-AVX2-NEXT:    vpinsrb $15, %esi, %xmm2, %xmm0
=======
; X64-AVX2-NEXT:    vpsllw $5, %xmm1, %xmm1
; X64-AVX2-NEXT:    vpsllw $4, %xmm0, %xmm2
; X64-AVX2-NEXT:    vpand {{\.?LCPI[0-9]+_[0-9]+}}(%rip), %xmm2, %xmm2
; X64-AVX2-NEXT:    vpblendvb %xmm1, %xmm2, %xmm0, %xmm2
; X64-AVX2-NEXT:    vpsllw $2, %xmm2, %xmm3
; X64-AVX2-NEXT:    vpand {{\.?LCPI[0-9]+_[0-9]+}}(%rip), %xmm3, %xmm3
; X64-AVX2-NEXT:    vpaddb %xmm1, %xmm1, %xmm4
; X64-AVX2-NEXT:    vpblendvb %xmm4, %xmm3, %xmm2, %xmm2
; X64-AVX2-NEXT:    vpaddb %xmm2, %xmm2, %xmm3
; X64-AVX2-NEXT:    vpaddb %xmm4, %xmm4, %xmm5
; X64-AVX2-NEXT:    vpblendvb %xmm5, %xmm3, %xmm2, %xmm2
; X64-AVX2-NEXT:    vpsrlw $4, %xmm2, %xmm3
; X64-AVX2-NEXT:    vpand {{\.?LCPI[0-9]+_[0-9]+}}(%rip), %xmm3, %xmm3
; X64-AVX2-NEXT:    vpblendvb %xmm1, %xmm3, %xmm2, %xmm1
; X64-AVX2-NEXT:    vpsrlw $2, %xmm1, %xmm3
; X64-AVX2-NEXT:    vpand {{\.?LCPI[0-9]+_[0-9]+}}(%rip), %xmm3, %xmm3
; X64-AVX2-NEXT:    vpblendvb %xmm4, %xmm3, %xmm1, %xmm1
; X64-AVX2-NEXT:    vpsrlw $1, %xmm1, %xmm3
; X64-AVX2-NEXT:    vpand {{\.?LCPI[0-9]+_[0-9]+}}(%rip), %xmm3, %xmm3
; X64-AVX2-NEXT:    vpblendvb %xmm5, %xmm3, %xmm1, %xmm1
; X64-AVX2-NEXT:    vpcmpeqb %xmm1, %xmm0, %xmm0
; X64-AVX2-NEXT:    vpcmpeqd %xmm1, %xmm1, %xmm1
; X64-AVX2-NEXT:    vpblendvb %xmm0, %xmm2, %xmm1, %xmm0
>>>>>>> e7aa6127
; X64-AVX2-NEXT:    retq
;
; X86-LABEL: vec_v16i8:
; X86:       # %bb.0:
; X86-NEXT:    pushl %ebp
; X86-NEXT:    pushl %ebx
; X86-NEXT:    pushl %edi
; X86-NEXT:    pushl %esi
; X86-NEXT:    subl $48, %esp
; X86-NEXT:    movzbl {{[0-9]+}}(%esp), %eax
; X86-NEXT:    movzbl {{[0-9]+}}(%esp), %edx
; X86-NEXT:    movb {{[0-9]+}}(%esp), %ch
; X86-NEXT:    movb {{[0-9]+}}(%esp), %ah
; X86-NEXT:    movb {{[0-9]+}}(%esp), %dh
; X86-NEXT:    movb {{[0-9]+}}(%esp), %cl
; X86-NEXT:    movzbl {{[0-9]+}}(%esp), %ebx
; X86-NEXT:    movb %bl, %bh
; X86-NEXT:    shlb %cl, %bh
; X86-NEXT:    movzbl %bh, %edi
; X86-NEXT:    shrb %cl, %bh
; X86-NEXT:    cmpb %bh, %bl
; X86-NEXT:    movl $255, %esi
; X86-NEXT:    cmovnel %esi, %edi
; X86-NEXT:    movl %edi, {{[-0-9]+}}(%e{{[sb]}}p) # 4-byte Spill
; X86-NEXT:    movb %dh, %bl
; X86-NEXT:    movb %ah, %cl
; X86-NEXT:    shlb %cl, %bl
; X86-NEXT:    movzbl %bl, %edi
; X86-NEXT:    shrb %cl, %bl
; X86-NEXT:    cmpb %bl, %dh
; X86-NEXT:    cmovnel %esi, %edi
; X86-NEXT:    movl %edi, {{[-0-9]+}}(%e{{[sb]}}p) # 4-byte Spill
; X86-NEXT:    movb %ch, %ah
; X86-NEXT:    movb %dl, %cl
; X86-NEXT:    shlb %cl, %ah
; X86-NEXT:    movzbl %ah, %edi
; X86-NEXT:    shrb %cl, %ah
; X86-NEXT:    movzbl {{[0-9]+}}(%esp), %edx
; X86-NEXT:    cmpb %ah, %ch
; X86-NEXT:    cmovnel %esi, %edi
; X86-NEXT:    movl %edi, {{[-0-9]+}}(%e{{[sb]}}p) # 4-byte Spill
; X86-NEXT:    movb %dl, %ah
; X86-NEXT:    movl %eax, %ecx
; X86-NEXT:    shlb %cl, %ah
; X86-NEXT:    movzbl %ah, %edi
; X86-NEXT:    shrb %cl, %ah
; X86-NEXT:    cmpb %ah, %dl
; X86-NEXT:    movzbl {{[0-9]+}}(%esp), %ecx
; X86-NEXT:    movzbl {{[0-9]+}}(%esp), %eax
; X86-NEXT:    cmovnel %esi, %edi
; X86-NEXT:    movl %edi, {{[-0-9]+}}(%e{{[sb]}}p) # 4-byte Spill
; X86-NEXT:    movl %eax, %edx
; X86-NEXT:    shlb %cl, %dl
; X86-NEXT:    movzbl %dl, %edi
; X86-NEXT:    shrb %cl, %dl
; X86-NEXT:    cmpb %dl, %al
; X86-NEXT:    cmovnel %esi, %edi
; X86-NEXT:    movl %edi, {{[-0-9]+}}(%e{{[sb]}}p) # 4-byte Spill
; X86-NEXT:    movzbl {{[0-9]+}}(%esp), %ecx
; X86-NEXT:    movzbl {{[0-9]+}}(%esp), %eax
; X86-NEXT:    movl %eax, %edx
; X86-NEXT:    shlb %cl, %dl
; X86-NEXT:    movzbl %dl, %edi
; X86-NEXT:    shrb %cl, %dl
; X86-NEXT:    cmpb %dl, %al
; X86-NEXT:    cmovnel %esi, %edi
; X86-NEXT:    movl %edi, {{[-0-9]+}}(%e{{[sb]}}p) # 4-byte Spill
; X86-NEXT:    movzbl {{[0-9]+}}(%esp), %ecx
; X86-NEXT:    movzbl {{[0-9]+}}(%esp), %eax
; X86-NEXT:    movl %eax, %edx
; X86-NEXT:    shlb %cl, %dl
; X86-NEXT:    movzbl %dl, %edi
; X86-NEXT:    shrb %cl, %dl
; X86-NEXT:    cmpb %dl, %al
; X86-NEXT:    cmovnel %esi, %edi
; X86-NEXT:    movl %edi, {{[-0-9]+}}(%e{{[sb]}}p) # 4-byte Spill
; X86-NEXT:    movzbl {{[0-9]+}}(%esp), %ecx
; X86-NEXT:    movzbl {{[0-9]+}}(%esp), %eax
; X86-NEXT:    movl %eax, %edx
; X86-NEXT:    shlb %cl, %dl
; X86-NEXT:    movzbl %dl, %edi
; X86-NEXT:    shrb %cl, %dl
; X86-NEXT:    cmpb %dl, %al
; X86-NEXT:    cmovnel %esi, %edi
; X86-NEXT:    movl %edi, {{[-0-9]+}}(%e{{[sb]}}p) # 4-byte Spill
; X86-NEXT:    movzbl {{[0-9]+}}(%esp), %ecx
; X86-NEXT:    movzbl {{[0-9]+}}(%esp), %eax
; X86-NEXT:    movl %eax, %edx
; X86-NEXT:    shlb %cl, %dl
; X86-NEXT:    movzbl %dl, %edi
; X86-NEXT:    shrb %cl, %dl
; X86-NEXT:    cmpb %dl, %al
; X86-NEXT:    cmovnel %esi, %edi
; X86-NEXT:    movl %edi, {{[-0-9]+}}(%e{{[sb]}}p) # 4-byte Spill
; X86-NEXT:    movzbl {{[0-9]+}}(%esp), %ecx
; X86-NEXT:    movzbl {{[0-9]+}}(%esp), %eax
; X86-NEXT:    movl %eax, %edx
; X86-NEXT:    shlb %cl, %dl
; X86-NEXT:    movzbl %dl, %edi
; X86-NEXT:    shrb %cl, %dl
; X86-NEXT:    cmpb %dl, %al
; X86-NEXT:    cmovnel %esi, %edi
; X86-NEXT:    movl %edi, {{[-0-9]+}}(%e{{[sb]}}p) # 4-byte Spill
; X86-NEXT:    movzbl {{[0-9]+}}(%esp), %ecx
; X86-NEXT:    movzbl {{[0-9]+}}(%esp), %eax
; X86-NEXT:    movl %eax, %edx
; X86-NEXT:    shlb %cl, %dl
; X86-NEXT:    movzbl %dl, %edi
; X86-NEXT:    shrb %cl, %dl
; X86-NEXT:    cmpb %dl, %al
; X86-NEXT:    cmovnel %esi, %edi
; X86-NEXT:    movl %edi, {{[-0-9]+}}(%e{{[sb]}}p) # 4-byte Spill
; X86-NEXT:    movzbl {{[0-9]+}}(%esp), %ecx
; X86-NEXT:    movzbl {{[0-9]+}}(%esp), %eax
; X86-NEXT:    movl %eax, %edx
; X86-NEXT:    shlb %cl, %dl
; X86-NEXT:    movzbl %dl, %edi
; X86-NEXT:    shrb %cl, %dl
; X86-NEXT:    cmpb %dl, %al
; X86-NEXT:    cmovnel %esi, %edi
; X86-NEXT:    movl %edi, (%esp) # 4-byte Spill
; X86-NEXT:    movzbl {{[0-9]+}}(%esp), %ecx
; X86-NEXT:    movzbl {{[0-9]+}}(%esp), %eax
; X86-NEXT:    movl %eax, %edx
; X86-NEXT:    shlb %cl, %dl
; X86-NEXT:    movzbl %dl, %ebp
; X86-NEXT:    shrb %cl, %dl
; X86-NEXT:    cmpb %dl, %al
; X86-NEXT:    cmovnel %esi, %ebp
; X86-NEXT:    movzbl {{[0-9]+}}(%esp), %ecx
; X86-NEXT:    movzbl {{[0-9]+}}(%esp), %eax
; X86-NEXT:    movl %eax, %edx
; X86-NEXT:    shlb %cl, %dl
; X86-NEXT:    movzbl %dl, %edi
; X86-NEXT:    shrb %cl, %dl
; X86-NEXT:    cmpb %dl, %al
; X86-NEXT:    cmovnel %esi, %edi
; X86-NEXT:    movzbl {{[0-9]+}}(%esp), %ecx
; X86-NEXT:    movzbl {{[0-9]+}}(%esp), %eax
; X86-NEXT:    movl %eax, %edx
; X86-NEXT:    shlb %cl, %dl
; X86-NEXT:    movzbl %dl, %ebx
; X86-NEXT:    shrb %cl, %dl
; X86-NEXT:    cmpb %dl, %al
; X86-NEXT:    cmovnel %esi, %ebx
; X86-NEXT:    movzbl {{[0-9]+}}(%esp), %ecx
; X86-NEXT:    movzbl {{[0-9]+}}(%esp), %eax
; X86-NEXT:    movb %al, %ah
; X86-NEXT:    shlb %cl, %ah
; X86-NEXT:    movzbl %ah, %edx
; X86-NEXT:    shrb %cl, %ah
; X86-NEXT:    cmpb %ah, %al
; X86-NEXT:    cmovnel %esi, %edx
; X86-NEXT:    movl {{[0-9]+}}(%esp), %eax
; X86-NEXT:    movb %dl, 15(%eax)
; X86-NEXT:    movb %bl, 14(%eax)
; X86-NEXT:    movl %edi, %ecx
; X86-NEXT:    movb %cl, 13(%eax)
; X86-NEXT:    movl %ebp, %ecx
; X86-NEXT:    movb %cl, 12(%eax)
; X86-NEXT:    movl (%esp), %ecx # 4-byte Reload
; X86-NEXT:    movb %cl, 11(%eax)
; X86-NEXT:    movl {{[-0-9]+}}(%e{{[sb]}}p), %ecx # 4-byte Reload
; X86-NEXT:    movb %cl, 10(%eax)
; X86-NEXT:    movl {{[-0-9]+}}(%e{{[sb]}}p), %ecx # 4-byte Reload
; X86-NEXT:    movb %cl, 9(%eax)
; X86-NEXT:    movl {{[-0-9]+}}(%e{{[sb]}}p), %ecx # 4-byte Reload
; X86-NEXT:    movb %cl, 8(%eax)
; X86-NEXT:    movl {{[-0-9]+}}(%e{{[sb]}}p), %ecx # 4-byte Reload
; X86-NEXT:    movb %cl, 7(%eax)
; X86-NEXT:    movl {{[-0-9]+}}(%e{{[sb]}}p), %ecx # 4-byte Reload
; X86-NEXT:    movb %cl, 6(%eax)
; X86-NEXT:    movl {{[-0-9]+}}(%e{{[sb]}}p), %ecx # 4-byte Reload
; X86-NEXT:    movb %cl, 5(%eax)
; X86-NEXT:    movl {{[-0-9]+}}(%e{{[sb]}}p), %ecx # 4-byte Reload
; X86-NEXT:    movb %cl, 4(%eax)
; X86-NEXT:    movl {{[-0-9]+}}(%e{{[sb]}}p), %ecx # 4-byte Reload
; X86-NEXT:    movb %cl, 3(%eax)
; X86-NEXT:    movl {{[-0-9]+}}(%e{{[sb]}}p), %ecx # 4-byte Reload
; X86-NEXT:    movb %cl, 2(%eax)
; X86-NEXT:    movl {{[-0-9]+}}(%e{{[sb]}}p), %ecx # 4-byte Reload
; X86-NEXT:    movb %cl, 1(%eax)
; X86-NEXT:    movl {{[-0-9]+}}(%e{{[sb]}}p), %ecx # 4-byte Reload
; X86-NEXT:    movb %cl, (%eax)
; X86-NEXT:    addl $48, %esp
; X86-NEXT:    popl %esi
; X86-NEXT:    popl %edi
; X86-NEXT:    popl %ebx
; X86-NEXT:    popl %ebp
; X86-NEXT:    retl $4
  %tmp = call <16 x i8> @llvm.ushl.sat.v16i8(<16 x i8> %x, <16 x i8> %y)
  ret <16 x i8> %tmp
}<|MERGE_RESOLUTION|>--- conflicted
+++ resolved
@@ -10,145 +10,6 @@
 
 define <2 x i64> @vec_v2i64(<2 x i64> %x, <2 x i64> %y) nounwind {
 ; X64-LABEL: vec_v2i64:
-<<<<<<< HEAD
-; X64:       # %bb.0:
-; X64-NEXT:    movq %xmm0, %rax
-; X64-NEXT:    movq %xmm1, %rcx
-; X64-NEXT:    movq %rax, %rdx
-; X64-NEXT:    shlq %cl, %rdx
-; X64-NEXT:    movq %rdx, %rsi
-; X64-NEXT:    # kill: def $cl killed $cl killed $rcx
-; X64-NEXT:    shrq %cl, %rsi
-; X64-NEXT:    cmpq %rsi, %rax
-; X64-NEXT:    movq $-1, %rax
-; X64-NEXT:    cmovneq %rax, %rdx
-; X64-NEXT:    movq %rdx, %xmm2
-; X64-NEXT:    pshufd {{.*#+}} xmm0 = xmm0[2,3,2,3]
-; X64-NEXT:    movq %xmm0, %rdx
-; X64-NEXT:    pshufd {{.*#+}} xmm0 = xmm1[2,3,2,3]
-; X64-NEXT:    movq %xmm0, %rcx
-; X64-NEXT:    movq %rdx, %rsi
-; X64-NEXT:    shlq %cl, %rsi
-; X64-NEXT:    movq %rsi, %rdi
-; X64-NEXT:    # kill: def $cl killed $cl killed $rcx
-; X64-NEXT:    shrq %cl, %rdi
-; X64-NEXT:    cmpq %rdi, %rdx
-; X64-NEXT:    cmovneq %rax, %rsi
-; X64-NEXT:    movq %rsi, %xmm0
-; X64-NEXT:    punpcklqdq {{.*#+}} xmm2 = xmm2[0],xmm0[0]
-; X64-NEXT:    movdqa %xmm2, %xmm0
-; X64-NEXT:    retq
-;
-; X64-AVX2-LABEL: vec_v2i64:
-; X64-AVX2:       # %bb.0:
-; X64-AVX2-NEXT:    vpextrq $1, %xmm0, %rax
-; X64-AVX2-NEXT:    vpextrq $1, %xmm1, %rcx
-; X64-AVX2-NEXT:    movq %rax, %rdx
-; X64-AVX2-NEXT:    shlq %cl, %rdx
-; X64-AVX2-NEXT:    movq %rdx, %rsi
-; X64-AVX2-NEXT:    # kill: def $cl killed $cl killed $rcx
-; X64-AVX2-NEXT:    shrq %cl, %rsi
-; X64-AVX2-NEXT:    cmpq %rsi, %rax
-; X64-AVX2-NEXT:    movq $-1, %rax
-; X64-AVX2-NEXT:    cmovneq %rax, %rdx
-; X64-AVX2-NEXT:    vmovq %rdx, %xmm2
-; X64-AVX2-NEXT:    vmovq %xmm0, %rdx
-; X64-AVX2-NEXT:    vmovq %xmm1, %rcx
-; X64-AVX2-NEXT:    movq %rdx, %rsi
-; X64-AVX2-NEXT:    shlq %cl, %rsi
-; X64-AVX2-NEXT:    movq %rsi, %rdi
-; X64-AVX2-NEXT:    # kill: def $cl killed $cl killed $rcx
-; X64-AVX2-NEXT:    shrq %cl, %rdi
-; X64-AVX2-NEXT:    cmpq %rdi, %rdx
-; X64-AVX2-NEXT:    cmovneq %rax, %rsi
-; X64-AVX2-NEXT:    vmovq %rsi, %xmm0
-; X64-AVX2-NEXT:    vpunpcklqdq {{.*#+}} xmm0 = xmm0[0],xmm2[0]
-; X64-AVX2-NEXT:    retq
-;
-; X86-LABEL: vec_v2i64:
-; X86:       # %bb.0:
-; X86-NEXT:    pushl %ebp
-; X86-NEXT:    pushl %ebx
-; X86-NEXT:    pushl %edi
-; X86-NEXT:    pushl %esi
-; X86-NEXT:    subl $16, %esp
-; X86-NEXT:    movb {{[0-9]+}}(%esp), %ch
-; X86-NEXT:    movl {{[0-9]+}}(%esp), %esi
-; X86-NEXT:    movl {{[0-9]+}}(%esp), %edx
-; X86-NEXT:    movl %esi, %eax
-; X86-NEXT:    movb %ch, %cl
-; X86-NEXT:    shll %cl, %eax
-; X86-NEXT:    shldl %cl, %esi, %edx
-; X86-NEXT:    xorl %ebx, %ebx
-; X86-NEXT:    testb $32, %ch
-; X86-NEXT:    cmovnel %eax, %edx
-; X86-NEXT:    cmovnel %ebx, %eax
-; X86-NEXT:    movl %eax, (%esp) # 4-byte Spill
-; X86-NEXT:    movl %edx, %eax
-; X86-NEXT:    movl %edx, %ebp
-; X86-NEXT:    movl %edx, {{[-0-9]+}}(%e{{[sb]}}p) # 4-byte Spill
-; X86-NEXT:    shrl %cl, %eax
-; X86-NEXT:    movl %eax, {{[-0-9]+}}(%e{{[sb]}}p) # 4-byte Spill
-; X86-NEXT:    testb $32, %ch
-; X86-NEXT:    cmovnel %ebx, %eax
-; X86-NEXT:    movl %eax, {{[-0-9]+}}(%e{{[sb]}}p) # 4-byte Spill
-; X86-NEXT:    movb {{[0-9]+}}(%esp), %cl
-; X86-NEXT:    movl {{[0-9]+}}(%esp), %eax
-; X86-NEXT:    movl %eax, %esi
-; X86-NEXT:    shll %cl, %esi
-; X86-NEXT:    movl {{[0-9]+}}(%esp), %edx
-; X86-NEXT:    shldl %cl, %eax, %edx
-; X86-NEXT:    testb $32, %cl
-; X86-NEXT:    cmovnel %esi, %edx
-; X86-NEXT:    cmovnel %ebx, %esi
-; X86-NEXT:    movl %edx, %edi
-; X86-NEXT:    shrl %cl, %edi
-; X86-NEXT:    testb $32, %cl
-; X86-NEXT:    cmovel %edi, %ebx
-; X86-NEXT:    movl (%esp), %eax # 4-byte Reload
-; X86-NEXT:    movb %ch, %cl
-; X86-NEXT:    shrdl %cl, %ebp, %eax
-; X86-NEXT:    testb $32, %ch
-; X86-NEXT:    cmovnel {{[-0-9]+}}(%e{{[sb]}}p), %eax # 4-byte Folded Reload
-; X86-NEXT:    movl %esi, %ebp
-; X86-NEXT:    movzbl {{[0-9]+}}(%esp), %ecx
-; X86-NEXT:    shrdl %cl, %edx, %ebp
-; X86-NEXT:    testb $32, {{[0-9]+}}(%esp)
-; X86-NEXT:    cmovnel %edi, %ebp
-; X86-NEXT:    xorl {{[0-9]+}}(%esp), %eax
-; X86-NEXT:    movl {{[-0-9]+}}(%e{{[sb]}}p), %ecx # 4-byte Reload
-; X86-NEXT:    xorl {{[0-9]+}}(%esp), %ecx
-; X86-NEXT:    orl %eax, %ecx
-; X86-NEXT:    movl $-1, %ecx
-; X86-NEXT:    movl (%esp), %edi # 4-byte Reload
-; X86-NEXT:    cmovnel %ecx, %edi
-; X86-NEXT:    movl {{[-0-9]+}}(%e{{[sb]}}p), %eax # 4-byte Reload
-; X86-NEXT:    cmovnel %ecx, %eax
-; X86-NEXT:    xorl {{[0-9]+}}(%esp), %ebp
-; X86-NEXT:    xorl {{[0-9]+}}(%esp), %ebx
-; X86-NEXT:    orl %ebp, %ebx
-; X86-NEXT:    cmovnel %ecx, %esi
-; X86-NEXT:    cmovnel %ecx, %edx
-; X86-NEXT:    movl {{[0-9]+}}(%esp), %ecx
-; X86-NEXT:    movl %edx, 12(%ecx)
-; X86-NEXT:    movl %esi, 8(%ecx)
-; X86-NEXT:    movl %eax, 4(%ecx)
-; X86-NEXT:    movl %edi, (%ecx)
-; X86-NEXT:    movl %ecx, %eax
-; X86-NEXT:    addl $16, %esp
-; X86-NEXT:    popl %esi
-; X86-NEXT:    popl %edi
-; X86-NEXT:    popl %ebx
-; X86-NEXT:    popl %ebp
-; X86-NEXT:    retl $4
-  %tmp = call <2 x i64> @llvm.ushl.sat.v2i64(<2 x i64> %x, <2 x i64> %y)
-  ret <2 x i64> %tmp
-}
-
-define <4 x i32> @vec_v4i32(<4 x i32> %x, <4 x i32> %y) nounwind {
-; X64-LABEL: vec_v4i32:
-=======
->>>>>>> e7aa6127
 ; X64:       # %bb.0:
 ; X64-NEXT:    movdqa %xmm0, %xmm2
 ; X64-NEXT:    psllq %xmm1, %xmm2
@@ -168,51 +29,6 @@
 ; X64-NEXT:    por %xmm4, %xmm0
 ; X64-NEXT:    retq
 ;
-<<<<<<< HEAD
-; X64-AVX2-LABEL: vec_v4i32:
-; X64-AVX2:       # %bb.0:
-; X64-AVX2-NEXT:    vpextrd $1, %xmm0, %eax
-; X64-AVX2-NEXT:    vpextrd $1, %xmm1, %ecx
-; X64-AVX2-NEXT:    movl %eax, %edx
-; X64-AVX2-NEXT:    shll %cl, %edx
-; X64-AVX2-NEXT:    movl %edx, %esi
-; X64-AVX2-NEXT:    # kill: def $cl killed $cl killed $ecx
-; X64-AVX2-NEXT:    shrl %cl, %esi
-; X64-AVX2-NEXT:    cmpl %esi, %eax
-; X64-AVX2-NEXT:    movl $-1, %eax
-; X64-AVX2-NEXT:    cmovnel %eax, %edx
-; X64-AVX2-NEXT:    vmovd %xmm0, %esi
-; X64-AVX2-NEXT:    vmovd %xmm1, %ecx
-; X64-AVX2-NEXT:    movl %esi, %edi
-; X64-AVX2-NEXT:    shll %cl, %edi
-; X64-AVX2-NEXT:    movl %edi, %r8d
-; X64-AVX2-NEXT:    # kill: def $cl killed $cl killed $ecx
-; X64-AVX2-NEXT:    shrl %cl, %r8d
-; X64-AVX2-NEXT:    cmpl %r8d, %esi
-; X64-AVX2-NEXT:    cmovnel %eax, %edi
-; X64-AVX2-NEXT:    vmovd %edi, %xmm2
-; X64-AVX2-NEXT:    vpinsrd $1, %edx, %xmm2, %xmm2
-; X64-AVX2-NEXT:    vpextrd $2, %xmm0, %edx
-; X64-AVX2-NEXT:    vpextrd $2, %xmm1, %ecx
-; X64-AVX2-NEXT:    movl %edx, %esi
-; X64-AVX2-NEXT:    shll %cl, %esi
-; X64-AVX2-NEXT:    movl %esi, %edi
-; X64-AVX2-NEXT:    # kill: def $cl killed $cl killed $ecx
-; X64-AVX2-NEXT:    shrl %cl, %edi
-; X64-AVX2-NEXT:    cmpl %edi, %edx
-; X64-AVX2-NEXT:    cmovnel %eax, %esi
-; X64-AVX2-NEXT:    vpinsrd $2, %esi, %xmm2, %xmm2
-; X64-AVX2-NEXT:    vpextrd $3, %xmm0, %edx
-; X64-AVX2-NEXT:    vpextrd $3, %xmm1, %ecx
-; X64-AVX2-NEXT:    movl %edx, %esi
-; X64-AVX2-NEXT:    shll %cl, %esi
-; X64-AVX2-NEXT:    movl %esi, %edi
-; X64-AVX2-NEXT:    # kill: def $cl killed $cl killed $ecx
-; X64-AVX2-NEXT:    shrl %cl, %edi
-; X64-AVX2-NEXT:    cmpl %edi, %edx
-; X64-AVX2-NEXT:    cmovnel %eax, %esi
-; X64-AVX2-NEXT:    vpinsrd $3, %esi, %xmm2, %xmm0
-=======
 ; X64-AVX2-LABEL: vec_v2i64:
 ; X64-AVX2:       # %bb.0:
 ; X64-AVX2-NEXT:    vpsllvq %xmm1, %xmm0, %xmm2
@@ -344,7 +160,6 @@
 ; X64-AVX2-NEXT:    vpcmpeqd %xmm1, %xmm0, %xmm0
 ; X64-AVX2-NEXT:    vpcmpeqd %xmm1, %xmm1, %xmm1
 ; X64-AVX2-NEXT:    vblendvps %xmm0, %xmm2, %xmm1, %xmm0
->>>>>>> e7aa6127
 ; X64-AVX2-NEXT:    retq
 ;
 ; X86-LABEL: vec_v4i32:
@@ -405,104 +220,6 @@
 define <8 x i16> @vec_v8i16(<8 x i16> %x, <8 x i16> %y) nounwind {
 ; X64-LABEL: vec_v8i16:
 ; X64:       # %bb.0:
-<<<<<<< HEAD
-; X64-NEXT:    pextrw $7, %xmm0, %eax
-; X64-NEXT:    pextrw $7, %xmm1, %ecx
-; X64-NEXT:    movl %eax, %edx
-; X64-NEXT:    shll %cl, %edx
-; X64-NEXT:    movzwl %dx, %edx
-; X64-NEXT:    movl %edx, %esi
-; X64-NEXT:    # kill: def $cl killed $cl killed $ecx
-; X64-NEXT:    shrl %cl, %esi
-; X64-NEXT:    cmpw %si, %ax
-; X64-NEXT:    movl $65535, %eax # imm = 0xFFFF
-; X64-NEXT:    cmovnel %eax, %edx
-; X64-NEXT:    movd %edx, %xmm2
-; X64-NEXT:    pextrw $6, %xmm0, %edx
-; X64-NEXT:    pextrw $6, %xmm1, %ecx
-; X64-NEXT:    movl %edx, %esi
-; X64-NEXT:    shll %cl, %esi
-; X64-NEXT:    movzwl %si, %esi
-; X64-NEXT:    movl %esi, %edi
-; X64-NEXT:    # kill: def $cl killed $cl killed $ecx
-; X64-NEXT:    shrl %cl, %edi
-; X64-NEXT:    cmpw %di, %dx
-; X64-NEXT:    cmovnel %eax, %esi
-; X64-NEXT:    movd %esi, %xmm3
-; X64-NEXT:    punpcklwd {{.*#+}} xmm3 = xmm3[0],xmm2[0],xmm3[1],xmm2[1],xmm3[2],xmm2[2],xmm3[3],xmm2[3]
-; X64-NEXT:    pextrw $5, %xmm0, %edx
-; X64-NEXT:    pextrw $5, %xmm1, %ecx
-; X64-NEXT:    movl %edx, %esi
-; X64-NEXT:    shll %cl, %esi
-; X64-NEXT:    movzwl %si, %esi
-; X64-NEXT:    movl %esi, %edi
-; X64-NEXT:    # kill: def $cl killed $cl killed $ecx
-; X64-NEXT:    shrl %cl, %edi
-; X64-NEXT:    cmpw %di, %dx
-; X64-NEXT:    cmovnel %eax, %esi
-; X64-NEXT:    movd %esi, %xmm4
-; X64-NEXT:    pextrw $4, %xmm0, %edx
-; X64-NEXT:    pextrw $4, %xmm1, %ecx
-; X64-NEXT:    movl %edx, %esi
-; X64-NEXT:    shll %cl, %esi
-; X64-NEXT:    movzwl %si, %esi
-; X64-NEXT:    movl %esi, %edi
-; X64-NEXT:    # kill: def $cl killed $cl killed $ecx
-; X64-NEXT:    shrl %cl, %edi
-; X64-NEXT:    cmpw %di, %dx
-; X64-NEXT:    cmovnel %eax, %esi
-; X64-NEXT:    movd %esi, %xmm2
-; X64-NEXT:    punpcklwd {{.*#+}} xmm2 = xmm2[0],xmm4[0],xmm2[1],xmm4[1],xmm2[2],xmm4[2],xmm2[3],xmm4[3]
-; X64-NEXT:    punpckldq {{.*#+}} xmm2 = xmm2[0],xmm3[0],xmm2[1],xmm3[1]
-; X64-NEXT:    pextrw $3, %xmm0, %edx
-; X64-NEXT:    pextrw $3, %xmm1, %ecx
-; X64-NEXT:    movl %edx, %esi
-; X64-NEXT:    shll %cl, %esi
-; X64-NEXT:    movzwl %si, %esi
-; X64-NEXT:    movl %esi, %edi
-; X64-NEXT:    # kill: def $cl killed $cl killed $ecx
-; X64-NEXT:    shrl %cl, %edi
-; X64-NEXT:    cmpw %di, %dx
-; X64-NEXT:    cmovnel %eax, %esi
-; X64-NEXT:    movd %esi, %xmm4
-; X64-NEXT:    pextrw $2, %xmm0, %edx
-; X64-NEXT:    pextrw $2, %xmm1, %ecx
-; X64-NEXT:    movl %edx, %esi
-; X64-NEXT:    shll %cl, %esi
-; X64-NEXT:    movzwl %si, %esi
-; X64-NEXT:    movl %esi, %edi
-; X64-NEXT:    # kill: def $cl killed $cl killed $ecx
-; X64-NEXT:    shrl %cl, %edi
-; X64-NEXT:    cmpw %di, %dx
-; X64-NEXT:    cmovnel %eax, %esi
-; X64-NEXT:    movd %esi, %xmm3
-; X64-NEXT:    punpcklwd {{.*#+}} xmm3 = xmm3[0],xmm4[0],xmm3[1],xmm4[1],xmm3[2],xmm4[2],xmm3[3],xmm4[3]
-; X64-NEXT:    pextrw $1, %xmm0, %edx
-; X64-NEXT:    pextrw $1, %xmm1, %ecx
-; X64-NEXT:    movl %edx, %esi
-; X64-NEXT:    shll %cl, %esi
-; X64-NEXT:    movzwl %si, %esi
-; X64-NEXT:    movl %esi, %edi
-; X64-NEXT:    # kill: def $cl killed $cl killed $ecx
-; X64-NEXT:    shrl %cl, %edi
-; X64-NEXT:    cmpw %di, %dx
-; X64-NEXT:    cmovnel %eax, %esi
-; X64-NEXT:    movd %esi, %xmm4
-; X64-NEXT:    movd %xmm0, %edx
-; X64-NEXT:    movd %xmm1, %ecx
-; X64-NEXT:    movl %edx, %esi
-; X64-NEXT:    shll %cl, %esi
-; X64-NEXT:    movzwl %si, %esi
-; X64-NEXT:    movl %esi, %edi
-; X64-NEXT:    # kill: def $cl killed $cl killed $ecx
-; X64-NEXT:    shrl %cl, %edi
-; X64-NEXT:    cmpw %di, %dx
-; X64-NEXT:    cmovnel %eax, %esi
-; X64-NEXT:    movd %esi, %xmm0
-; X64-NEXT:    punpcklwd {{.*#+}} xmm0 = xmm0[0],xmm4[0],xmm0[1],xmm4[1],xmm0[2],xmm4[2],xmm0[3],xmm4[3]
-; X64-NEXT:    punpckldq {{.*#+}} xmm0 = xmm0[0],xmm3[0],xmm0[1],xmm3[1]
-; X64-NEXT:    punpcklqdq {{.*#+}} xmm0 = xmm0[0],xmm2[0]
-=======
 ; X64-NEXT:    movdqa %xmm1, %xmm2
 ; X64-NEXT:    punpckhwd {{.*#+}} xmm2 = xmm2[4,4,5,5,6,6,7,7]
 ; X64-NEXT:    pslld $23, %xmm2
@@ -555,102 +272,10 @@
 ; X64-NEXT:    pcmpeqd %xmm1, %xmm1
 ; X64-NEXT:    pxor %xmm1, %xmm0
 ; X64-NEXT:    por %xmm2, %xmm0
->>>>>>> e7aa6127
 ; X64-NEXT:    retq
 ;
 ; X64-AVX2-LABEL: vec_v8i16:
 ; X64-AVX2:       # %bb.0:
-<<<<<<< HEAD
-; X64-AVX2-NEXT:    vpextrw $1, %xmm0, %eax
-; X64-AVX2-NEXT:    vpextrw $1, %xmm1, %ecx
-; X64-AVX2-NEXT:    movl %eax, %edx
-; X64-AVX2-NEXT:    shll %cl, %edx
-; X64-AVX2-NEXT:    movzwl %dx, %edx
-; X64-AVX2-NEXT:    movl %edx, %esi
-; X64-AVX2-NEXT:    # kill: def $cl killed $cl killed $ecx
-; X64-AVX2-NEXT:    shrl %cl, %esi
-; X64-AVX2-NEXT:    cmpw %si, %ax
-; X64-AVX2-NEXT:    movl $65535, %eax # imm = 0xFFFF
-; X64-AVX2-NEXT:    cmovnel %eax, %edx
-; X64-AVX2-NEXT:    vmovd %xmm0, %esi
-; X64-AVX2-NEXT:    vmovd %xmm1, %ecx
-; X64-AVX2-NEXT:    movl %esi, %edi
-; X64-AVX2-NEXT:    shll %cl, %edi
-; X64-AVX2-NEXT:    movzwl %di, %edi
-; X64-AVX2-NEXT:    movl %edi, %r8d
-; X64-AVX2-NEXT:    # kill: def $cl killed $cl killed $ecx
-; X64-AVX2-NEXT:    shrl %cl, %r8d
-; X64-AVX2-NEXT:    cmpw %r8w, %si
-; X64-AVX2-NEXT:    cmovnel %eax, %edi
-; X64-AVX2-NEXT:    vmovd %edi, %xmm2
-; X64-AVX2-NEXT:    vpinsrw $1, %edx, %xmm2, %xmm2
-; X64-AVX2-NEXT:    vpextrw $2, %xmm0, %edx
-; X64-AVX2-NEXT:    vpextrw $2, %xmm1, %ecx
-; X64-AVX2-NEXT:    movl %edx, %esi
-; X64-AVX2-NEXT:    shll %cl, %esi
-; X64-AVX2-NEXT:    movzwl %si, %esi
-; X64-AVX2-NEXT:    movl %esi, %edi
-; X64-AVX2-NEXT:    # kill: def $cl killed $cl killed $ecx
-; X64-AVX2-NEXT:    shrl %cl, %edi
-; X64-AVX2-NEXT:    cmpw %di, %dx
-; X64-AVX2-NEXT:    cmovnel %eax, %esi
-; X64-AVX2-NEXT:    vpinsrw $2, %esi, %xmm2, %xmm2
-; X64-AVX2-NEXT:    vpextrw $3, %xmm0, %edx
-; X64-AVX2-NEXT:    vpextrw $3, %xmm1, %ecx
-; X64-AVX2-NEXT:    movl %edx, %esi
-; X64-AVX2-NEXT:    shll %cl, %esi
-; X64-AVX2-NEXT:    movzwl %si, %esi
-; X64-AVX2-NEXT:    movl %esi, %edi
-; X64-AVX2-NEXT:    # kill: def $cl killed $cl killed $ecx
-; X64-AVX2-NEXT:    shrl %cl, %edi
-; X64-AVX2-NEXT:    cmpw %di, %dx
-; X64-AVX2-NEXT:    cmovnel %eax, %esi
-; X64-AVX2-NEXT:    vpinsrw $3, %esi, %xmm2, %xmm2
-; X64-AVX2-NEXT:    vpextrw $4, %xmm0, %edx
-; X64-AVX2-NEXT:    vpextrw $4, %xmm1, %ecx
-; X64-AVX2-NEXT:    movl %edx, %esi
-; X64-AVX2-NEXT:    shll %cl, %esi
-; X64-AVX2-NEXT:    movzwl %si, %esi
-; X64-AVX2-NEXT:    movl %esi, %edi
-; X64-AVX2-NEXT:    # kill: def $cl killed $cl killed $ecx
-; X64-AVX2-NEXT:    shrl %cl, %edi
-; X64-AVX2-NEXT:    cmpw %di, %dx
-; X64-AVX2-NEXT:    cmovnel %eax, %esi
-; X64-AVX2-NEXT:    vpinsrw $4, %esi, %xmm2, %xmm2
-; X64-AVX2-NEXT:    vpextrw $5, %xmm0, %edx
-; X64-AVX2-NEXT:    vpextrw $5, %xmm1, %ecx
-; X64-AVX2-NEXT:    movl %edx, %esi
-; X64-AVX2-NEXT:    shll %cl, %esi
-; X64-AVX2-NEXT:    movzwl %si, %esi
-; X64-AVX2-NEXT:    movl %esi, %edi
-; X64-AVX2-NEXT:    # kill: def $cl killed $cl killed $ecx
-; X64-AVX2-NEXT:    shrl %cl, %edi
-; X64-AVX2-NEXT:    cmpw %di, %dx
-; X64-AVX2-NEXT:    cmovnel %eax, %esi
-; X64-AVX2-NEXT:    vpinsrw $5, %esi, %xmm2, %xmm2
-; X64-AVX2-NEXT:    vpextrw $6, %xmm0, %edx
-; X64-AVX2-NEXT:    vpextrw $6, %xmm1, %ecx
-; X64-AVX2-NEXT:    movl %edx, %esi
-; X64-AVX2-NEXT:    shll %cl, %esi
-; X64-AVX2-NEXT:    movzwl %si, %esi
-; X64-AVX2-NEXT:    movl %esi, %edi
-; X64-AVX2-NEXT:    # kill: def $cl killed $cl killed $ecx
-; X64-AVX2-NEXT:    shrl %cl, %edi
-; X64-AVX2-NEXT:    cmpw %di, %dx
-; X64-AVX2-NEXT:    cmovnel %eax, %esi
-; X64-AVX2-NEXT:    vpinsrw $6, %esi, %xmm2, %xmm2
-; X64-AVX2-NEXT:    vpextrw $7, %xmm0, %edx
-; X64-AVX2-NEXT:    vpextrw $7, %xmm1, %ecx
-; X64-AVX2-NEXT:    movl %edx, %esi
-; X64-AVX2-NEXT:    shll %cl, %esi
-; X64-AVX2-NEXT:    movzwl %si, %esi
-; X64-AVX2-NEXT:    movl %esi, %edi
-; X64-AVX2-NEXT:    # kill: def $cl killed $cl killed $ecx
-; X64-AVX2-NEXT:    shrl %cl, %edi
-; X64-AVX2-NEXT:    cmpw %di, %dx
-; X64-AVX2-NEXT:    cmovnel %eax, %esi
-; X64-AVX2-NEXT:    vpinsrw $7, %esi, %xmm2, %xmm0
-=======
 ; X64-AVX2-NEXT:    vpmovzxwd {{.*#+}} ymm1 = xmm1[0],zero,xmm1[1],zero,xmm1[2],zero,xmm1[3],zero,xmm1[4],zero,xmm1[5],zero,xmm1[6],zero,xmm1[7],zero
 ; X64-AVX2-NEXT:    vpmovzxwd {{.*#+}} ymm2 = xmm0[0],zero,xmm0[1],zero,xmm0[2],zero,xmm0[3],zero,xmm0[4],zero,xmm0[5],zero,xmm0[6],zero,xmm0[7],zero
 ; X64-AVX2-NEXT:    vpsllvd %ymm1, %ymm2, %ymm2
@@ -665,7 +290,6 @@
 ; X64-AVX2-NEXT:    vpxor %xmm1, %xmm0, %xmm0
 ; X64-AVX2-NEXT:    vpor %xmm2, %xmm0, %xmm0
 ; X64-AVX2-NEXT:    vzeroupper
->>>>>>> e7aa6127
 ; X64-AVX2-NEXT:    retq
 ;
 ; X86-LABEL: vec_v8i16:
@@ -784,187 +408,6 @@
 define <16 x i8> @vec_v16i8(<16 x i8> %x, <16 x i8> %y) nounwind {
 ; X64-LABEL: vec_v16i8:
 ; X64:       # %bb.0:
-<<<<<<< HEAD
-; X64-NEXT:    movaps %xmm1, -{{[0-9]+}}(%rsp)
-; X64-NEXT:    movaps %xmm0, -{{[0-9]+}}(%rsp)
-; X64-NEXT:    movzbl -{{[0-9]+}}(%rsp), %ecx
-; X64-NEXT:    movzbl -{{[0-9]+}}(%rsp), %eax
-; X64-NEXT:    movl %eax, %edx
-; X64-NEXT:    shlb %cl, %dl
-; X64-NEXT:    movzbl %dl, %esi
-; X64-NEXT:    movl %esi, %edx
-; X64-NEXT:    shrb %cl, %dl
-; X64-NEXT:    cmpb %dl, %al
-; X64-NEXT:    movl $255, %edx
-; X64-NEXT:    cmovnel %edx, %esi
-; X64-NEXT:    movd %esi, %xmm0
-; X64-NEXT:    movzbl -{{[0-9]+}}(%rsp), %ecx
-; X64-NEXT:    movzbl -{{[0-9]+}}(%rsp), %eax
-; X64-NEXT:    movl %eax, %esi
-; X64-NEXT:    shlb %cl, %sil
-; X64-NEXT:    movzbl %sil, %esi
-; X64-NEXT:    movl %esi, %edi
-; X64-NEXT:    shrb %cl, %dil
-; X64-NEXT:    cmpb %dil, %al
-; X64-NEXT:    cmovnel %edx, %esi
-; X64-NEXT:    movd %esi, %xmm1
-; X64-NEXT:    punpcklbw {{.*#+}} xmm1 = xmm1[0],xmm0[0],xmm1[1],xmm0[1],xmm1[2],xmm0[2],xmm1[3],xmm0[3],xmm1[4],xmm0[4],xmm1[5],xmm0[5],xmm1[6],xmm0[6],xmm1[7],xmm0[7]
-; X64-NEXT:    movzbl -{{[0-9]+}}(%rsp), %ecx
-; X64-NEXT:    movzbl -{{[0-9]+}}(%rsp), %eax
-; X64-NEXT:    movl %eax, %esi
-; X64-NEXT:    shlb %cl, %sil
-; X64-NEXT:    movzbl %sil, %esi
-; X64-NEXT:    movl %esi, %edi
-; X64-NEXT:    shrb %cl, %dil
-; X64-NEXT:    cmpb %dil, %al
-; X64-NEXT:    cmovnel %edx, %esi
-; X64-NEXT:    movd %esi, %xmm2
-; X64-NEXT:    movzbl -{{[0-9]+}}(%rsp), %ecx
-; X64-NEXT:    movzbl -{{[0-9]+}}(%rsp), %eax
-; X64-NEXT:    movl %eax, %esi
-; X64-NEXT:    shlb %cl, %sil
-; X64-NEXT:    movzbl %sil, %esi
-; X64-NEXT:    movl %esi, %edi
-; X64-NEXT:    shrb %cl, %dil
-; X64-NEXT:    cmpb %dil, %al
-; X64-NEXT:    cmovnel %edx, %esi
-; X64-NEXT:    movd %esi, %xmm0
-; X64-NEXT:    punpcklbw {{.*#+}} xmm0 = xmm0[0],xmm2[0],xmm0[1],xmm2[1],xmm0[2],xmm2[2],xmm0[3],xmm2[3],xmm0[4],xmm2[4],xmm0[5],xmm2[5],xmm0[6],xmm2[6],xmm0[7],xmm2[7]
-; X64-NEXT:    punpcklwd {{.*#+}} xmm0 = xmm0[0],xmm1[0],xmm0[1],xmm1[1],xmm0[2],xmm1[2],xmm0[3],xmm1[3]
-; X64-NEXT:    movzbl -{{[0-9]+}}(%rsp), %ecx
-; X64-NEXT:    movzbl -{{[0-9]+}}(%rsp), %eax
-; X64-NEXT:    movl %eax, %esi
-; X64-NEXT:    shlb %cl, %sil
-; X64-NEXT:    movzbl %sil, %esi
-; X64-NEXT:    movl %esi, %edi
-; X64-NEXT:    shrb %cl, %dil
-; X64-NEXT:    cmpb %dil, %al
-; X64-NEXT:    cmovnel %edx, %esi
-; X64-NEXT:    movd %esi, %xmm1
-; X64-NEXT:    movzbl -{{[0-9]+}}(%rsp), %ecx
-; X64-NEXT:    movzbl -{{[0-9]+}}(%rsp), %eax
-; X64-NEXT:    movl %eax, %esi
-; X64-NEXT:    shlb %cl, %sil
-; X64-NEXT:    movzbl %sil, %esi
-; X64-NEXT:    movl %esi, %edi
-; X64-NEXT:    shrb %cl, %dil
-; X64-NEXT:    cmpb %dil, %al
-; X64-NEXT:    cmovnel %edx, %esi
-; X64-NEXT:    movd %esi, %xmm2
-; X64-NEXT:    punpcklbw {{.*#+}} xmm2 = xmm2[0],xmm1[0],xmm2[1],xmm1[1],xmm2[2],xmm1[2],xmm2[3],xmm1[3],xmm2[4],xmm1[4],xmm2[5],xmm1[5],xmm2[6],xmm1[6],xmm2[7],xmm1[7]
-; X64-NEXT:    movzbl -{{[0-9]+}}(%rsp), %ecx
-; X64-NEXT:    movzbl -{{[0-9]+}}(%rsp), %eax
-; X64-NEXT:    movl %eax, %esi
-; X64-NEXT:    shlb %cl, %sil
-; X64-NEXT:    movzbl %sil, %esi
-; X64-NEXT:    movl %esi, %edi
-; X64-NEXT:    shrb %cl, %dil
-; X64-NEXT:    cmpb %dil, %al
-; X64-NEXT:    cmovnel %edx, %esi
-; X64-NEXT:    movd %esi, %xmm3
-; X64-NEXT:    movzbl -{{[0-9]+}}(%rsp), %ecx
-; X64-NEXT:    movzbl -{{[0-9]+}}(%rsp), %eax
-; X64-NEXT:    movl %eax, %esi
-; X64-NEXT:    shlb %cl, %sil
-; X64-NEXT:    movzbl %sil, %esi
-; X64-NEXT:    movl %esi, %edi
-; X64-NEXT:    shrb %cl, %dil
-; X64-NEXT:    cmpb %dil, %al
-; X64-NEXT:    cmovnel %edx, %esi
-; X64-NEXT:    movd %esi, %xmm1
-; X64-NEXT:    punpcklbw {{.*#+}} xmm1 = xmm1[0],xmm3[0],xmm1[1],xmm3[1],xmm1[2],xmm3[2],xmm1[3],xmm3[3],xmm1[4],xmm3[4],xmm1[5],xmm3[5],xmm1[6],xmm3[6],xmm1[7],xmm3[7]
-; X64-NEXT:    punpcklwd {{.*#+}} xmm1 = xmm1[0],xmm2[0],xmm1[1],xmm2[1],xmm1[2],xmm2[2],xmm1[3],xmm2[3]
-; X64-NEXT:    punpckldq {{.*#+}} xmm1 = xmm1[0],xmm0[0],xmm1[1],xmm0[1]
-; X64-NEXT:    movzbl -{{[0-9]+}}(%rsp), %ecx
-; X64-NEXT:    movzbl -{{[0-9]+}}(%rsp), %eax
-; X64-NEXT:    movl %eax, %esi
-; X64-NEXT:    shlb %cl, %sil
-; X64-NEXT:    movzbl %sil, %esi
-; X64-NEXT:    movl %esi, %edi
-; X64-NEXT:    shrb %cl, %dil
-; X64-NEXT:    cmpb %dil, %al
-; X64-NEXT:    cmovnel %edx, %esi
-; X64-NEXT:    movd %esi, %xmm2
-; X64-NEXT:    movzbl -{{[0-9]+}}(%rsp), %ecx
-; X64-NEXT:    movzbl -{{[0-9]+}}(%rsp), %eax
-; X64-NEXT:    movl %eax, %esi
-; X64-NEXT:    shlb %cl, %sil
-; X64-NEXT:    movzbl %sil, %esi
-; X64-NEXT:    movl %esi, %edi
-; X64-NEXT:    shrb %cl, %dil
-; X64-NEXT:    cmpb %dil, %al
-; X64-NEXT:    cmovnel %edx, %esi
-; X64-NEXT:    movd %esi, %xmm0
-; X64-NEXT:    punpcklbw {{.*#+}} xmm0 = xmm0[0],xmm2[0],xmm0[1],xmm2[1],xmm0[2],xmm2[2],xmm0[3],xmm2[3],xmm0[4],xmm2[4],xmm0[5],xmm2[5],xmm0[6],xmm2[6],xmm0[7],xmm2[7]
-; X64-NEXT:    movzbl -{{[0-9]+}}(%rsp), %ecx
-; X64-NEXT:    movzbl -{{[0-9]+}}(%rsp), %eax
-; X64-NEXT:    movl %eax, %esi
-; X64-NEXT:    shlb %cl, %sil
-; X64-NEXT:    movzbl %sil, %esi
-; X64-NEXT:    movl %esi, %edi
-; X64-NEXT:    shrb %cl, %dil
-; X64-NEXT:    cmpb %dil, %al
-; X64-NEXT:    cmovnel %edx, %esi
-; X64-NEXT:    movd %esi, %xmm3
-; X64-NEXT:    movzbl -{{[0-9]+}}(%rsp), %ecx
-; X64-NEXT:    movzbl -{{[0-9]+}}(%rsp), %eax
-; X64-NEXT:    movl %eax, %esi
-; X64-NEXT:    shlb %cl, %sil
-; X64-NEXT:    movzbl %sil, %esi
-; X64-NEXT:    movl %esi, %edi
-; X64-NEXT:    shrb %cl, %dil
-; X64-NEXT:    cmpb %dil, %al
-; X64-NEXT:    cmovnel %edx, %esi
-; X64-NEXT:    movd %esi, %xmm2
-; X64-NEXT:    punpcklbw {{.*#+}} xmm2 = xmm2[0],xmm3[0],xmm2[1],xmm3[1],xmm2[2],xmm3[2],xmm2[3],xmm3[3],xmm2[4],xmm3[4],xmm2[5],xmm3[5],xmm2[6],xmm3[6],xmm2[7],xmm3[7]
-; X64-NEXT:    punpcklwd {{.*#+}} xmm2 = xmm2[0],xmm0[0],xmm2[1],xmm0[1],xmm2[2],xmm0[2],xmm2[3],xmm0[3]
-; X64-NEXT:    movzbl -{{[0-9]+}}(%rsp), %ecx
-; X64-NEXT:    movzbl -{{[0-9]+}}(%rsp), %eax
-; X64-NEXT:    movl %eax, %esi
-; X64-NEXT:    shlb %cl, %sil
-; X64-NEXT:    movzbl %sil, %esi
-; X64-NEXT:    movl %esi, %edi
-; X64-NEXT:    shrb %cl, %dil
-; X64-NEXT:    cmpb %dil, %al
-; X64-NEXT:    cmovnel %edx, %esi
-; X64-NEXT:    movd %esi, %xmm0
-; X64-NEXT:    movzbl -{{[0-9]+}}(%rsp), %ecx
-; X64-NEXT:    movzbl -{{[0-9]+}}(%rsp), %eax
-; X64-NEXT:    movl %eax, %esi
-; X64-NEXT:    shlb %cl, %sil
-; X64-NEXT:    movzbl %sil, %esi
-; X64-NEXT:    movl %esi, %edi
-; X64-NEXT:    shrb %cl, %dil
-; X64-NEXT:    cmpb %dil, %al
-; X64-NEXT:    cmovnel %edx, %esi
-; X64-NEXT:    movd %esi, %xmm3
-; X64-NEXT:    punpcklbw {{.*#+}} xmm3 = xmm3[0],xmm0[0],xmm3[1],xmm0[1],xmm3[2],xmm0[2],xmm3[3],xmm0[3],xmm3[4],xmm0[4],xmm3[5],xmm0[5],xmm3[6],xmm0[6],xmm3[7],xmm0[7]
-; X64-NEXT:    movzbl -{{[0-9]+}}(%rsp), %eax
-; X64-NEXT:    movzbl -{{[0-9]+}}(%rsp), %ecx
-; X64-NEXT:    movzbl -{{[0-9]+}}(%rsp), %esi
-; X64-NEXT:    movzbl -{{[0-9]+}}(%rsp), %edi
-; X64-NEXT:    movl %edi, %r8d
-; X64-NEXT:    shlb %cl, %r8b
-; X64-NEXT:    movzbl %r8b, %r8d
-; X64-NEXT:    movl %r8d, %r9d
-; X64-NEXT:    shrb %cl, %r9b
-; X64-NEXT:    cmpb %r9b, %dil
-; X64-NEXT:    cmovnel %edx, %r8d
-; X64-NEXT:    movd %r8d, %xmm4
-; X64-NEXT:    movl %esi, %edi
-; X64-NEXT:    movl %eax, %ecx
-; X64-NEXT:    shlb %cl, %dil
-; X64-NEXT:    movzbl %dil, %edi
-; X64-NEXT:    movl %edi, %r8d
-; X64-NEXT:    shrb %cl, %r8b
-; X64-NEXT:    cmpb %r8b, %sil
-; X64-NEXT:    cmovnel %edx, %edi
-; X64-NEXT:    movd %edi, %xmm0
-; X64-NEXT:    punpcklbw {{.*#+}} xmm0 = xmm0[0],xmm4[0],xmm0[1],xmm4[1],xmm0[2],xmm4[2],xmm0[3],xmm4[3],xmm0[4],xmm4[4],xmm0[5],xmm4[5],xmm0[6],xmm4[6],xmm0[7],xmm4[7]
-; X64-NEXT:    punpcklwd {{.*#+}} xmm0 = xmm0[0],xmm3[0],xmm0[1],xmm3[1],xmm0[2],xmm3[2],xmm0[3],xmm3[3]
-; X64-NEXT:    punpckldq {{.*#+}} xmm0 = xmm0[0],xmm2[0],xmm0[1],xmm2[1]
-; X64-NEXT:    punpcklqdq {{.*#+}} xmm0 = xmm0[0],xmm1[0]
-=======
 ; X64-NEXT:    psllw $5, %xmm1
 ; X64-NEXT:    pxor %xmm3, %xmm3
 ; X64-NEXT:    pxor %xmm4, %xmm4
@@ -1014,190 +457,10 @@
 ; X64-NEXT:    pcmpeqd %xmm1, %xmm1
 ; X64-NEXT:    pxor %xmm1, %xmm0
 ; X64-NEXT:    por %xmm2, %xmm0
->>>>>>> e7aa6127
 ; X64-NEXT:    retq
 ;
 ; X64-AVX2-LABEL: vec_v16i8:
 ; X64-AVX2:       # %bb.0:
-<<<<<<< HEAD
-; X64-AVX2-NEXT:    vpextrb $1, %xmm1, %ecx
-; X64-AVX2-NEXT:    vpextrb $1, %xmm0, %eax
-; X64-AVX2-NEXT:    movl %eax, %edx
-; X64-AVX2-NEXT:    shlb %cl, %dl
-; X64-AVX2-NEXT:    movzbl %dl, %edx
-; X64-AVX2-NEXT:    movl %edx, %esi
-; X64-AVX2-NEXT:    # kill: def $cl killed $cl killed $ecx
-; X64-AVX2-NEXT:    shrb %cl, %sil
-; X64-AVX2-NEXT:    cmpb %sil, %al
-; X64-AVX2-NEXT:    movl $255, %eax
-; X64-AVX2-NEXT:    cmovnel %eax, %edx
-; X64-AVX2-NEXT:    vmovd %xmm1, %ecx
-; X64-AVX2-NEXT:    vmovd %xmm0, %esi
-; X64-AVX2-NEXT:    movl %esi, %edi
-; X64-AVX2-NEXT:    shlb %cl, %dil
-; X64-AVX2-NEXT:    movzbl %dil, %edi
-; X64-AVX2-NEXT:    movl %edi, %r8d
-; X64-AVX2-NEXT:    # kill: def $cl killed $cl killed $ecx
-; X64-AVX2-NEXT:    shrb %cl, %r8b
-; X64-AVX2-NEXT:    cmpb %r8b, %sil
-; X64-AVX2-NEXT:    cmovnel %eax, %edi
-; X64-AVX2-NEXT:    vmovd %edi, %xmm2
-; X64-AVX2-NEXT:    vpinsrb $1, %edx, %xmm2, %xmm2
-; X64-AVX2-NEXT:    vpextrb $2, %xmm1, %ecx
-; X64-AVX2-NEXT:    vpextrb $2, %xmm0, %edx
-; X64-AVX2-NEXT:    movl %edx, %esi
-; X64-AVX2-NEXT:    shlb %cl, %sil
-; X64-AVX2-NEXT:    movzbl %sil, %esi
-; X64-AVX2-NEXT:    movl %esi, %edi
-; X64-AVX2-NEXT:    # kill: def $cl killed $cl killed $ecx
-; X64-AVX2-NEXT:    shrb %cl, %dil
-; X64-AVX2-NEXT:    cmpb %dil, %dl
-; X64-AVX2-NEXT:    cmovnel %eax, %esi
-; X64-AVX2-NEXT:    vpinsrb $2, %esi, %xmm2, %xmm2
-; X64-AVX2-NEXT:    vpextrb $3, %xmm1, %ecx
-; X64-AVX2-NEXT:    vpextrb $3, %xmm0, %edx
-; X64-AVX2-NEXT:    movl %edx, %esi
-; X64-AVX2-NEXT:    shlb %cl, %sil
-; X64-AVX2-NEXT:    movzbl %sil, %esi
-; X64-AVX2-NEXT:    movl %esi, %edi
-; X64-AVX2-NEXT:    # kill: def $cl killed $cl killed $ecx
-; X64-AVX2-NEXT:    shrb %cl, %dil
-; X64-AVX2-NEXT:    cmpb %dil, %dl
-; X64-AVX2-NEXT:    cmovnel %eax, %esi
-; X64-AVX2-NEXT:    vpinsrb $3, %esi, %xmm2, %xmm2
-; X64-AVX2-NEXT:    vpextrb $4, %xmm1, %ecx
-; X64-AVX2-NEXT:    vpextrb $4, %xmm0, %edx
-; X64-AVX2-NEXT:    movl %edx, %esi
-; X64-AVX2-NEXT:    shlb %cl, %sil
-; X64-AVX2-NEXT:    movzbl %sil, %esi
-; X64-AVX2-NEXT:    movl %esi, %edi
-; X64-AVX2-NEXT:    # kill: def $cl killed $cl killed $ecx
-; X64-AVX2-NEXT:    shrb %cl, %dil
-; X64-AVX2-NEXT:    cmpb %dil, %dl
-; X64-AVX2-NEXT:    cmovnel %eax, %esi
-; X64-AVX2-NEXT:    vpinsrb $4, %esi, %xmm2, %xmm2
-; X64-AVX2-NEXT:    vpextrb $5, %xmm1, %ecx
-; X64-AVX2-NEXT:    vpextrb $5, %xmm0, %edx
-; X64-AVX2-NEXT:    movl %edx, %esi
-; X64-AVX2-NEXT:    shlb %cl, %sil
-; X64-AVX2-NEXT:    movzbl %sil, %esi
-; X64-AVX2-NEXT:    movl %esi, %edi
-; X64-AVX2-NEXT:    # kill: def $cl killed $cl killed $ecx
-; X64-AVX2-NEXT:    shrb %cl, %dil
-; X64-AVX2-NEXT:    cmpb %dil, %dl
-; X64-AVX2-NEXT:    cmovnel %eax, %esi
-; X64-AVX2-NEXT:    vpinsrb $5, %esi, %xmm2, %xmm2
-; X64-AVX2-NEXT:    vpextrb $6, %xmm1, %ecx
-; X64-AVX2-NEXT:    vpextrb $6, %xmm0, %edx
-; X64-AVX2-NEXT:    movl %edx, %esi
-; X64-AVX2-NEXT:    shlb %cl, %sil
-; X64-AVX2-NEXT:    movzbl %sil, %esi
-; X64-AVX2-NEXT:    movl %esi, %edi
-; X64-AVX2-NEXT:    # kill: def $cl killed $cl killed $ecx
-; X64-AVX2-NEXT:    shrb %cl, %dil
-; X64-AVX2-NEXT:    cmpb %dil, %dl
-; X64-AVX2-NEXT:    cmovnel %eax, %esi
-; X64-AVX2-NEXT:    vpinsrb $6, %esi, %xmm2, %xmm2
-; X64-AVX2-NEXT:    vpextrb $7, %xmm1, %ecx
-; X64-AVX2-NEXT:    vpextrb $7, %xmm0, %edx
-; X64-AVX2-NEXT:    movl %edx, %esi
-; X64-AVX2-NEXT:    shlb %cl, %sil
-; X64-AVX2-NEXT:    movzbl %sil, %esi
-; X64-AVX2-NEXT:    movl %esi, %edi
-; X64-AVX2-NEXT:    # kill: def $cl killed $cl killed $ecx
-; X64-AVX2-NEXT:    shrb %cl, %dil
-; X64-AVX2-NEXT:    cmpb %dil, %dl
-; X64-AVX2-NEXT:    cmovnel %eax, %esi
-; X64-AVX2-NEXT:    vpinsrb $7, %esi, %xmm2, %xmm2
-; X64-AVX2-NEXT:    vpextrb $8, %xmm1, %ecx
-; X64-AVX2-NEXT:    vpextrb $8, %xmm0, %edx
-; X64-AVX2-NEXT:    movl %edx, %esi
-; X64-AVX2-NEXT:    shlb %cl, %sil
-; X64-AVX2-NEXT:    movzbl %sil, %esi
-; X64-AVX2-NEXT:    movl %esi, %edi
-; X64-AVX2-NEXT:    # kill: def $cl killed $cl killed $ecx
-; X64-AVX2-NEXT:    shrb %cl, %dil
-; X64-AVX2-NEXT:    cmpb %dil, %dl
-; X64-AVX2-NEXT:    cmovnel %eax, %esi
-; X64-AVX2-NEXT:    vpinsrb $8, %esi, %xmm2, %xmm2
-; X64-AVX2-NEXT:    vpextrb $9, %xmm1, %ecx
-; X64-AVX2-NEXT:    vpextrb $9, %xmm0, %edx
-; X64-AVX2-NEXT:    movl %edx, %esi
-; X64-AVX2-NEXT:    shlb %cl, %sil
-; X64-AVX2-NEXT:    movzbl %sil, %esi
-; X64-AVX2-NEXT:    movl %esi, %edi
-; X64-AVX2-NEXT:    # kill: def $cl killed $cl killed $ecx
-; X64-AVX2-NEXT:    shrb %cl, %dil
-; X64-AVX2-NEXT:    cmpb %dil, %dl
-; X64-AVX2-NEXT:    cmovnel %eax, %esi
-; X64-AVX2-NEXT:    vpinsrb $9, %esi, %xmm2, %xmm2
-; X64-AVX2-NEXT:    vpextrb $10, %xmm1, %ecx
-; X64-AVX2-NEXT:    vpextrb $10, %xmm0, %edx
-; X64-AVX2-NEXT:    movl %edx, %esi
-; X64-AVX2-NEXT:    shlb %cl, %sil
-; X64-AVX2-NEXT:    movzbl %sil, %esi
-; X64-AVX2-NEXT:    movl %esi, %edi
-; X64-AVX2-NEXT:    # kill: def $cl killed $cl killed $ecx
-; X64-AVX2-NEXT:    shrb %cl, %dil
-; X64-AVX2-NEXT:    cmpb %dil, %dl
-; X64-AVX2-NEXT:    cmovnel %eax, %esi
-; X64-AVX2-NEXT:    vpinsrb $10, %esi, %xmm2, %xmm2
-; X64-AVX2-NEXT:    vpextrb $11, %xmm1, %ecx
-; X64-AVX2-NEXT:    vpextrb $11, %xmm0, %edx
-; X64-AVX2-NEXT:    movl %edx, %esi
-; X64-AVX2-NEXT:    shlb %cl, %sil
-; X64-AVX2-NEXT:    movzbl %sil, %esi
-; X64-AVX2-NEXT:    movl %esi, %edi
-; X64-AVX2-NEXT:    # kill: def $cl killed $cl killed $ecx
-; X64-AVX2-NEXT:    shrb %cl, %dil
-; X64-AVX2-NEXT:    cmpb %dil, %dl
-; X64-AVX2-NEXT:    cmovnel %eax, %esi
-; X64-AVX2-NEXT:    vpinsrb $11, %esi, %xmm2, %xmm2
-; X64-AVX2-NEXT:    vpextrb $12, %xmm1, %ecx
-; X64-AVX2-NEXT:    vpextrb $12, %xmm0, %edx
-; X64-AVX2-NEXT:    movl %edx, %esi
-; X64-AVX2-NEXT:    shlb %cl, %sil
-; X64-AVX2-NEXT:    movzbl %sil, %esi
-; X64-AVX2-NEXT:    movl %esi, %edi
-; X64-AVX2-NEXT:    # kill: def $cl killed $cl killed $ecx
-; X64-AVX2-NEXT:    shrb %cl, %dil
-; X64-AVX2-NEXT:    cmpb %dil, %dl
-; X64-AVX2-NEXT:    cmovnel %eax, %esi
-; X64-AVX2-NEXT:    vpinsrb $12, %esi, %xmm2, %xmm2
-; X64-AVX2-NEXT:    vpextrb $13, %xmm1, %ecx
-; X64-AVX2-NEXT:    vpextrb $13, %xmm0, %edx
-; X64-AVX2-NEXT:    movl %edx, %esi
-; X64-AVX2-NEXT:    shlb %cl, %sil
-; X64-AVX2-NEXT:    movzbl %sil, %esi
-; X64-AVX2-NEXT:    movl %esi, %edi
-; X64-AVX2-NEXT:    # kill: def $cl killed $cl killed $ecx
-; X64-AVX2-NEXT:    shrb %cl, %dil
-; X64-AVX2-NEXT:    cmpb %dil, %dl
-; X64-AVX2-NEXT:    cmovnel %eax, %esi
-; X64-AVX2-NEXT:    vpinsrb $13, %esi, %xmm2, %xmm2
-; X64-AVX2-NEXT:    vpextrb $14, %xmm1, %ecx
-; X64-AVX2-NEXT:    vpextrb $14, %xmm0, %edx
-; X64-AVX2-NEXT:    movl %edx, %esi
-; X64-AVX2-NEXT:    shlb %cl, %sil
-; X64-AVX2-NEXT:    movzbl %sil, %esi
-; X64-AVX2-NEXT:    movl %esi, %edi
-; X64-AVX2-NEXT:    # kill: def $cl killed $cl killed $ecx
-; X64-AVX2-NEXT:    shrb %cl, %dil
-; X64-AVX2-NEXT:    cmpb %dil, %dl
-; X64-AVX2-NEXT:    cmovnel %eax, %esi
-; X64-AVX2-NEXT:    vpinsrb $14, %esi, %xmm2, %xmm2
-; X64-AVX2-NEXT:    vpextrb $15, %xmm1, %ecx
-; X64-AVX2-NEXT:    vpextrb $15, %xmm0, %edx
-; X64-AVX2-NEXT:    movl %edx, %esi
-; X64-AVX2-NEXT:    shlb %cl, %sil
-; X64-AVX2-NEXT:    movzbl %sil, %esi
-; X64-AVX2-NEXT:    movl %esi, %edi
-; X64-AVX2-NEXT:    # kill: def $cl killed $cl killed $ecx
-; X64-AVX2-NEXT:    shrb %cl, %dil
-; X64-AVX2-NEXT:    cmpb %dil, %dl
-; X64-AVX2-NEXT:    cmovnel %eax, %esi
-; X64-AVX2-NEXT:    vpinsrb $15, %esi, %xmm2, %xmm0
-=======
 ; X64-AVX2-NEXT:    vpsllw $5, %xmm1, %xmm1
 ; X64-AVX2-NEXT:    vpsllw $4, %xmm0, %xmm2
 ; X64-AVX2-NEXT:    vpand {{\.?LCPI[0-9]+_[0-9]+}}(%rip), %xmm2, %xmm2
@@ -1221,7 +484,6 @@
 ; X64-AVX2-NEXT:    vpcmpeqb %xmm1, %xmm0, %xmm0
 ; X64-AVX2-NEXT:    vpcmpeqd %xmm1, %xmm1, %xmm1
 ; X64-AVX2-NEXT:    vpblendvb %xmm0, %xmm2, %xmm1, %xmm0
->>>>>>> e7aa6127
 ; X64-AVX2-NEXT:    retq
 ;
 ; X86-LABEL: vec_v16i8:
