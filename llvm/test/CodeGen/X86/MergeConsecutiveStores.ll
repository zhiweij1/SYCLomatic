--- conflicted
+++ resolved
@@ -1,14 +1,7 @@
-; ifndef INTEL_SYCL_OPAQUEPOINTER_READY
-<<<<<<< HEAD
-; RUN: llc -opaque-pointers -mtriple=i686-unknown-unknown -mattr=+avx -fixup-byte-word-insts=1 < %s | FileCheck -check-prefixes=X86,X86-BWON %s
-; RUN: llc -opaque-pointers -mtriple=i686-unknown-unknown -mattr=+avx -fixup-byte-word-insts=0 < %s | FileCheck -check-prefixes=X86,X86-BWON %s
-; RUN: llc -opaque-pointers -mtriple=x86_64-unknown-unknown -mattr=+avx -fixup-byte-word-insts=1 < %s | FileCheck -check-prefixes=X64,X64-BWON %s
-; RUN: llc -opaque-pointers -mtriple=x86_64-unknown-unknown -mattr=+avx -fixup-byte-word-insts=0 < %s | FileCheck -check-prefixes=X64,X64-BWON %s
-=======
-; RUN: llc -mtriple=x86_64-unknown-unknown -mattr=+avx -fixup-byte-word-insts=1 < %s | FileCheck -check-prefix=CHECK -check-prefix=BWON %s
-; RUN: llc -mtriple=x86_64-unknown-unknown -mattr=+avx -fixup-byte-word-insts=0 < %s | FileCheck -check-prefix=CHECK -check-prefix=BWOFF %s
->>>>>>> a47705f2
-; end
+; RUN: llc -mtriple=i686-unknown-unknown -mattr=+avx -fixup-byte-word-insts=1 < %s | FileCheck -check-prefixes=X86,X86-BWON %s
+; RUN: llc -mtriple=i686-unknown-unknown -mattr=+avx -fixup-byte-word-insts=0 < %s | FileCheck -check-prefixes=X86,X86-BWON %s
+; RUN: llc -mtriple=x86_64-unknown-unknown -mattr=+avx -fixup-byte-word-insts=1 < %s | FileCheck -check-prefixes=X64,X64-BWON %s
+; RUN: llc -mtriple=x86_64-unknown-unknown -mattr=+avx -fixup-byte-word-insts=0 < %s | FileCheck -check-prefixes=X64,X64-BWON %s
 
 %struct.A = type { i8, i8, i8, i8, i8, i8, i8, i8 }
 %struct.B = type { i32, i32, i32, i32, i32, i32, i32, i32 }
