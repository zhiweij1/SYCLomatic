; NOTE: Assertions have been autogenerated by utils/update_llc_test_checks.py
; RUN: llc < %s -mtriple=i686-unknown-unknown -mattr=+avx2 | FileCheck %s --check-prefixes=CHECK,X86
; RUN: llc < %s -mtriple=x86_64-unknown-unknown -mattr=+avx2 | FileCheck %s --check-prefixes=CHECK,X64

define <4 x i64> @test_vpaddq(<4 x i64> %i, <4 x i64> %j) nounwind readnone {
; CHECK-LABEL: test_vpaddq:
; CHECK:       # %bb.0:
; CHECK-NEXT:    vpaddq %ymm1, %ymm0, %ymm0
; CHECK-NEXT:    ret{{[l|q]}}
  %x = add <4 x i64> %i, %j
  ret <4 x i64> %x
}

define <8 x i32> @test_vpaddd(<8 x i32> %i, <8 x i32> %j) nounwind readnone {
; CHECK-LABEL: test_vpaddd:
; CHECK:       # %bb.0:
; CHECK-NEXT:    vpaddd %ymm1, %ymm0, %ymm0
; CHECK-NEXT:    ret{{[l|q]}}
  %x = add <8 x i32> %i, %j
  ret <8 x i32> %x
}

define <16 x i16> @test_vpaddw(<16 x i16> %i, <16 x i16> %j) nounwind readnone {
; CHECK-LABEL: test_vpaddw:
; CHECK:       # %bb.0:
; CHECK-NEXT:    vpaddw %ymm1, %ymm0, %ymm0
; CHECK-NEXT:    ret{{[l|q]}}
  %x = add <16 x i16> %i, %j
  ret <16 x i16> %x
}

define <32 x i8> @test_vpaddb(<32 x i8> %i, <32 x i8> %j) nounwind readnone {
; CHECK-LABEL: test_vpaddb:
; CHECK:       # %bb.0:
; CHECK-NEXT:    vpaddb %ymm1, %ymm0, %ymm0
; CHECK-NEXT:    ret{{[l|q]}}
  %x = add <32 x i8> %i, %j
  ret <32 x i8> %x
}

define <4 x i64> @test_vpsubq(<4 x i64> %i, <4 x i64> %j) nounwind readnone {
; CHECK-LABEL: test_vpsubq:
; CHECK:       # %bb.0:
; CHECK-NEXT:    vpsubq %ymm1, %ymm0, %ymm0
; CHECK-NEXT:    ret{{[l|q]}}
  %x = sub <4 x i64> %i, %j
  ret <4 x i64> %x
}

define <8 x i32> @test_vpsubd(<8 x i32> %i, <8 x i32> %j) nounwind readnone {
; CHECK-LABEL: test_vpsubd:
; CHECK:       # %bb.0:
; CHECK-NEXT:    vpsubd %ymm1, %ymm0, %ymm0
; CHECK-NEXT:    ret{{[l|q]}}
  %x = sub <8 x i32> %i, %j
  ret <8 x i32> %x
}

define <16 x i16> @test_vpsubw(<16 x i16> %i, <16 x i16> %j) nounwind readnone {
; CHECK-LABEL: test_vpsubw:
; CHECK:       # %bb.0:
; CHECK-NEXT:    vpsubw %ymm1, %ymm0, %ymm0
; CHECK-NEXT:    ret{{[l|q]}}
  %x = sub <16 x i16> %i, %j
  ret <16 x i16> %x
}

define <32 x i8> @test_vpsubb(<32 x i8> %i, <32 x i8> %j) nounwind readnone {
; CHECK-LABEL: test_vpsubb:
; CHECK:       # %bb.0:
; CHECK-NEXT:    vpsubb %ymm1, %ymm0, %ymm0
; CHECK-NEXT:    ret{{[l|q]}}
  %x = sub <32 x i8> %i, %j
  ret <32 x i8> %x
}

define <8 x i32> @test_vpmulld(<8 x i32> %i, <8 x i32> %j) nounwind readnone {
; CHECK-LABEL: test_vpmulld:
; CHECK:       # %bb.0:
; CHECK-NEXT:    vpmulld %ymm1, %ymm0, %ymm0
; CHECK-NEXT:    ret{{[l|q]}}
  %x = mul <8 x i32> %i, %j
  ret <8 x i32> %x
}

define <16 x i16> @test_vpmullw(<16 x i16> %i, <16 x i16> %j) nounwind readnone {
; CHECK-LABEL: test_vpmullw:
; CHECK:       # %bb.0:
; CHECK-NEXT:    vpmullw %ymm1, %ymm0, %ymm0
; CHECK-NEXT:    ret{{[l|q]}}
  %x = mul <16 x i16> %i, %j
  ret <16 x i16> %x
}

define <16 x i8> @mul_v16i8(<16 x i8> %i, <16 x i8> %j) nounwind readnone {
; X86-LABEL: mul_v16i8:
; X86:       # %bb.0:
; X86-NEXT:    vpmovzxbw {{.*#+}} ymm1 = xmm1[0],zero,xmm1[1],zero,xmm1[2],zero,xmm1[3],zero,xmm1[4],zero,xmm1[5],zero,xmm1[6],zero,xmm1[7],zero,xmm1[8],zero,xmm1[9],zero,xmm1[10],zero,xmm1[11],zero,xmm1[12],zero,xmm1[13],zero,xmm1[14],zero,xmm1[15],zero
; X86-NEXT:    vpmovzxbw {{.*#+}} ymm0 = xmm0[0],zero,xmm0[1],zero,xmm0[2],zero,xmm0[3],zero,xmm0[4],zero,xmm0[5],zero,xmm0[6],zero,xmm0[7],zero,xmm0[8],zero,xmm0[9],zero,xmm0[10],zero,xmm0[11],zero,xmm0[12],zero,xmm0[13],zero,xmm0[14],zero,xmm0[15],zero
; X86-NEXT:    vpmullw %ymm1, %ymm0, %ymm0
; X86-NEXT:    vpand {{\.?LCPI[0-9]+_[0-9]+}}, %ymm0, %ymm0
; X86-NEXT:    vextracti128 $1, %ymm0, %xmm1
; X86-NEXT:    vpackuswb %xmm1, %xmm0, %xmm0
; X86-NEXT:    vzeroupper
; X86-NEXT:    retl
;
; X64-LABEL: mul_v16i8:
; X64:       # %bb.0:
; X64-NEXT:    vpmovzxbw {{.*#+}} ymm1 = xmm1[0],zero,xmm1[1],zero,xmm1[2],zero,xmm1[3],zero,xmm1[4],zero,xmm1[5],zero,xmm1[6],zero,xmm1[7],zero,xmm1[8],zero,xmm1[9],zero,xmm1[10],zero,xmm1[11],zero,xmm1[12],zero,xmm1[13],zero,xmm1[14],zero,xmm1[15],zero
; X64-NEXT:    vpmovzxbw {{.*#+}} ymm0 = xmm0[0],zero,xmm0[1],zero,xmm0[2],zero,xmm0[3],zero,xmm0[4],zero,xmm0[5],zero,xmm0[6],zero,xmm0[7],zero,xmm0[8],zero,xmm0[9],zero,xmm0[10],zero,xmm0[11],zero,xmm0[12],zero,xmm0[13],zero,xmm0[14],zero,xmm0[15],zero
; X64-NEXT:    vpmullw %ymm1, %ymm0, %ymm0
; X64-NEXT:    vpand {{\.?LCPI[0-9]+_[0-9]+}}(%rip), %ymm0, %ymm0
; X64-NEXT:    vextracti128 $1, %ymm0, %xmm1
; X64-NEXT:    vpackuswb %xmm1, %xmm0, %xmm0
; X64-NEXT:    vzeroupper
; X64-NEXT:    retq
  %x = mul <16 x i8> %i, %j
  ret <16 x i8> %x
}

define <32 x i8> @mul_v32i8(<32 x i8> %i, <32 x i8> %j) nounwind readnone {
<<<<<<< HEAD
; X32-LABEL: mul_v32i8:
; X32:       # %bb.0:
; X32-NEXT:    vpunpckhbw {{.*#+}} ymm2 = ymm1[8,8,9,9,10,10,11,11,12,12,13,13,14,14,15,15,24,24,25,25,26,26,27,27,28,28,29,29,30,30,31,31]
; X32-NEXT:    vpunpckhbw {{.*#+}} ymm3 = ymm0[8,8,9,9,10,10,11,11,12,12,13,13,14,14,15,15,24,24,25,25,26,26,27,27,28,28,29,29,30,30,31,31]
; X32-NEXT:    vpmullw %ymm2, %ymm3, %ymm2
; X32-NEXT:    vpbroadcastw {{.*#+}} ymm3 = [255,255,255,255,255,255,255,255,255,255,255,255,255,255,255,255]
; X32-NEXT:    vpand %ymm3, %ymm2, %ymm2
; X32-NEXT:    vpunpcklbw {{.*#+}} ymm1 = ymm1[0,0,1,1,2,2,3,3,4,4,5,5,6,6,7,7,16,16,17,17,18,18,19,19,20,20,21,21,22,22,23,23]
; X32-NEXT:    vpunpcklbw {{.*#+}} ymm0 = ymm0[0,0,1,1,2,2,3,3,4,4,5,5,6,6,7,7,16,16,17,17,18,18,19,19,20,20,21,21,22,22,23,23]
; X32-NEXT:    vpmullw %ymm1, %ymm0, %ymm0
; X32-NEXT:    vpand %ymm3, %ymm0, %ymm0
; X32-NEXT:    vpackuswb %ymm2, %ymm0, %ymm0
; X32-NEXT:    retl
;
; X64-LABEL: mul_v32i8:
; X64:       # %bb.0:
; X64-NEXT:    vpunpckhbw {{.*#+}} ymm2 = ymm1[8,8,9,9,10,10,11,11,12,12,13,13,14,14,15,15,24,24,25,25,26,26,27,27,28,28,29,29,30,30,31,31]
; X64-NEXT:    vpunpckhbw {{.*#+}} ymm3 = ymm0[8,8,9,9,10,10,11,11,12,12,13,13,14,14,15,15,24,24,25,25,26,26,27,27,28,28,29,29,30,30,31,31]
; X64-NEXT:    vpmullw %ymm2, %ymm3, %ymm2
; X64-NEXT:    vpbroadcastw {{.*#+}} ymm3 = [255,255,255,255,255,255,255,255,255,255,255,255,255,255,255,255]
; X64-NEXT:    vpand %ymm3, %ymm2, %ymm2
; X64-NEXT:    vpunpcklbw {{.*#+}} ymm1 = ymm1[0,0,1,1,2,2,3,3,4,4,5,5,6,6,7,7,16,16,17,17,18,18,19,19,20,20,21,21,22,22,23,23]
; X64-NEXT:    vpunpcklbw {{.*#+}} ymm0 = ymm0[0,0,1,1,2,2,3,3,4,4,5,5,6,6,7,7,16,16,17,17,18,18,19,19,20,20,21,21,22,22,23,23]
; X64-NEXT:    vpmullw %ymm1, %ymm0, %ymm0
; X64-NEXT:    vpand %ymm3, %ymm0, %ymm0
; X64-NEXT:    vpackuswb %ymm2, %ymm0, %ymm0
; X64-NEXT:    retq
=======
; CHECK-LABEL: mul_v32i8:
; CHECK:       # %bb.0:
; CHECK-NEXT:    vpunpckhbw {{.*#+}} ymm2 = ymm1[8,8,9,9,10,10,11,11,12,12,13,13,14,14,15,15,24,24,25,25,26,26,27,27,28,28,29,29,30,30,31,31]
; CHECK-NEXT:    vpunpckhbw {{.*#+}} ymm3 = ymm0[8,8,9,9,10,10,11,11,12,12,13,13,14,14,15,15,24,24,25,25,26,26,27,27,28,28,29,29,30,30,31,31]
; CHECK-NEXT:    vpmullw %ymm2, %ymm3, %ymm2
; CHECK-NEXT:    vmovdqa {{.*#+}} ymm3 = [255,255,255,255,255,255,255,255,255,255,255,255,255,255,255,255]
; CHECK-NEXT:    vpand %ymm3, %ymm2, %ymm2
; CHECK-NEXT:    vpunpcklbw {{.*#+}} ymm1 = ymm1[0,0,1,1,2,2,3,3,4,4,5,5,6,6,7,7,16,16,17,17,18,18,19,19,20,20,21,21,22,22,23,23]
; CHECK-NEXT:    vpunpcklbw {{.*#+}} ymm0 = ymm0[0,0,1,1,2,2,3,3,4,4,5,5,6,6,7,7,16,16,17,17,18,18,19,19,20,20,21,21,22,22,23,23]
; CHECK-NEXT:    vpmullw %ymm1, %ymm0, %ymm0
; CHECK-NEXT:    vpand %ymm3, %ymm0, %ymm0
; CHECK-NEXT:    vpackuswb %ymm2, %ymm0, %ymm0
; CHECK-NEXT:    ret{{[l|q]}}
>>>>>>> cd92bbcb
  %x = mul <32 x i8> %i, %j
  ret <32 x i8> %x
}

define <4 x i64> @mul_v4i64(<4 x i64> %i, <4 x i64> %j) nounwind readnone {
; CHECK-LABEL: mul_v4i64:
; CHECK:       # %bb.0:
; CHECK-NEXT:    vpsrlq $32, %ymm0, %ymm2
; CHECK-NEXT:    vpmuludq %ymm1, %ymm2, %ymm2
; CHECK-NEXT:    vpsrlq $32, %ymm1, %ymm3
; CHECK-NEXT:    vpmuludq %ymm3, %ymm0, %ymm3
; CHECK-NEXT:    vpaddq %ymm2, %ymm3, %ymm2
; CHECK-NEXT:    vpsllq $32, %ymm2, %ymm2
; CHECK-NEXT:    vpmuludq %ymm1, %ymm0, %ymm0
; CHECK-NEXT:    vpaddq %ymm2, %ymm0, %ymm0
; CHECK-NEXT:    ret{{[l|q]}}
  %x = mul <4 x i64> %i, %j
  ret <4 x i64> %x
}

define <8 x i32> @mul_const1(<8 x i32> %x) {
; CHECK-LABEL: mul_const1:
; CHECK:       # %bb.0:
; CHECK-NEXT:    vpaddd %ymm0, %ymm0, %ymm0
; CHECK-NEXT:    ret{{[l|q]}}
  %y = mul <8 x i32> %x, <i32 2, i32 2, i32 2, i32 2, i32 2, i32 2, i32 2, i32 2>
  ret <8 x i32> %y
}

define <4 x i64> @mul_const2(<4 x i64> %x) {
; CHECK-LABEL: mul_const2:
; CHECK:       # %bb.0:
; CHECK-NEXT:    vpsllq $2, %ymm0, %ymm0
; CHECK-NEXT:    ret{{[l|q]}}
  %y = mul <4 x i64> %x, <i64 4, i64 4, i64 4, i64 4>
  ret <4 x i64> %y
}

define <16 x i16> @mul_const3(<16 x i16> %x) {
; CHECK-LABEL: mul_const3:
; CHECK:       # %bb.0:
; CHECK-NEXT:    vpsllw $3, %ymm0, %ymm0
; CHECK-NEXT:    ret{{[l|q]}}
  %y = mul <16 x i16> %x, <i16 8, i16 8, i16 8, i16 8, i16 8, i16 8, i16 8, i16 8, i16 8, i16 8, i16 8, i16 8, i16 8, i16 8, i16 8, i16 8>
  ret <16 x i16> %y
}

define <4 x i64> @mul_const4(<4 x i64> %x) {
; CHECK-LABEL: mul_const4:
; CHECK:       # %bb.0:
; CHECK-NEXT:    vpxor %xmm1, %xmm1, %xmm1
; CHECK-NEXT:    vpsubq %ymm0, %ymm1, %ymm0
; CHECK-NEXT:    ret{{[l|q]}}
  %y = mul <4 x i64> %x, <i64 -1, i64 -1, i64 -1, i64 -1>
  ret <4 x i64> %y
}

define <8 x i32> @mul_const5(<8 x i32> %x) {
; CHECK-LABEL: mul_const5:
; CHECK:       # %bb.0:
; CHECK-NEXT:    vxorps %xmm0, %xmm0, %xmm0
; CHECK-NEXT:    ret{{[l|q]}}
  %y = mul <8 x i32> %x, <i32 0, i32 0, i32 0, i32 0, i32 0, i32 0, i32 0, i32 0>
  ret <8 x i32> %y
}

define <8 x i32> @mul_const6(<8 x i32> %x) {
; X86-LABEL: mul_const6:
; X86:       # %bb.0:
; X86-NEXT:    vpmulld {{\.?LCPI[0-9]+_[0-9]+}}, %ymm0, %ymm0
; X86-NEXT:    retl
;
; X64-LABEL: mul_const6:
; X64:       # %bb.0:
; X64-NEXT:    vpmulld {{\.?LCPI[0-9]+_[0-9]+}}(%rip), %ymm0, %ymm0
; X64-NEXT:    retq
  %y = mul <8 x i32> %x, <i32 0, i32 0, i32 0, i32 2, i32 0, i32 2, i32 0, i32 0>
  ret <8 x i32> %y
}

define <8 x i64> @mul_const7(<8 x i64> %x) {
; CHECK-LABEL: mul_const7:
; CHECK:       # %bb.0:
; CHECK-NEXT:    vpaddq %ymm0, %ymm0, %ymm0
; CHECK-NEXT:    vpaddq %ymm1, %ymm1, %ymm1
; CHECK-NEXT:    ret{{[l|q]}}
  %y = mul <8 x i64> %x, <i64 2, i64 2, i64 2, i64 2, i64 2, i64 2, i64 2, i64 2>
  ret <8 x i64> %y
}

define <8 x i16> @mul_const8(<8 x i16> %x) {
; CHECK-LABEL: mul_const8:
; CHECK:       # %bb.0:
; CHECK-NEXT:    vpsllw $3, %xmm0, %xmm0
; CHECK-NEXT:    ret{{[l|q]}}
  %y = mul <8 x i16> %x, <i16 8, i16 8, i16 8, i16 8, i16 8, i16 8, i16 8, i16 8>
  ret <8 x i16> %y
}

define <8 x i32> @mul_const9(<8 x i32> %x) {
; CHECK-LABEL: mul_const9:
; CHECK:       # %bb.0:
; CHECK-NEXT:    vmovdqa {{.*#+}} xmm1 = [2,0,0,0]
; CHECK-NEXT:    vpmulld %ymm1, %ymm0, %ymm0
; CHECK-NEXT:    ret{{[l|q]}}
  %y = mul <8 x i32> %x, <i32 2, i32 0, i32 0, i32 0, i32 0, i32 0, i32 0, i32 0>
  ret <8 x i32> %y
}

; ptr 0x01010101
define <4 x i32> @mul_const10(<4 x i32> %x) {
; CHECK-LABEL: mul_const10:
; CHECK:       # %bb.0:
; CHECK-NEXT:    vpbroadcastd {{.*#+}} xmm1 = [16843009,16843009,16843009,16843009]
; CHECK-NEXT:    vpmulld %xmm1, %xmm0, %xmm0
; CHECK-NEXT:    ret{{[l|q]}}
  %m = mul <4 x i32> %x, <i32 16843009, i32 16843009, i32 16843009, i32 16843009>
  ret <4 x i32> %m
}

; ptr 0x80808080
define <4 x i32> @mul_const11(<4 x i32> %x) {
; CHECK-LABEL: mul_const11:
; CHECK:       # %bb.0:
; CHECK-NEXT:    vpbroadcastd {{.*#+}} xmm1 = [2155905152,2155905152,2155905152,2155905152]
; CHECK-NEXT:    vpmulld %xmm1, %xmm0, %xmm0
; CHECK-NEXT:    ret{{[l|q]}}
  %m = mul <4 x i32> %x, <i32 2155905152, i32 2155905152, i32 2155905152, i32 2155905152>
  ret <4 x i32> %m
}<|MERGE_RESOLUTION|>--- conflicted
+++ resolved
@@ -119,35 +119,6 @@
 }
 
 define <32 x i8> @mul_v32i8(<32 x i8> %i, <32 x i8> %j) nounwind readnone {
-<<<<<<< HEAD
-; X32-LABEL: mul_v32i8:
-; X32:       # %bb.0:
-; X32-NEXT:    vpunpckhbw {{.*#+}} ymm2 = ymm1[8,8,9,9,10,10,11,11,12,12,13,13,14,14,15,15,24,24,25,25,26,26,27,27,28,28,29,29,30,30,31,31]
-; X32-NEXT:    vpunpckhbw {{.*#+}} ymm3 = ymm0[8,8,9,9,10,10,11,11,12,12,13,13,14,14,15,15,24,24,25,25,26,26,27,27,28,28,29,29,30,30,31,31]
-; X32-NEXT:    vpmullw %ymm2, %ymm3, %ymm2
-; X32-NEXT:    vpbroadcastw {{.*#+}} ymm3 = [255,255,255,255,255,255,255,255,255,255,255,255,255,255,255,255]
-; X32-NEXT:    vpand %ymm3, %ymm2, %ymm2
-; X32-NEXT:    vpunpcklbw {{.*#+}} ymm1 = ymm1[0,0,1,1,2,2,3,3,4,4,5,5,6,6,7,7,16,16,17,17,18,18,19,19,20,20,21,21,22,22,23,23]
-; X32-NEXT:    vpunpcklbw {{.*#+}} ymm0 = ymm0[0,0,1,1,2,2,3,3,4,4,5,5,6,6,7,7,16,16,17,17,18,18,19,19,20,20,21,21,22,22,23,23]
-; X32-NEXT:    vpmullw %ymm1, %ymm0, %ymm0
-; X32-NEXT:    vpand %ymm3, %ymm0, %ymm0
-; X32-NEXT:    vpackuswb %ymm2, %ymm0, %ymm0
-; X32-NEXT:    retl
-;
-; X64-LABEL: mul_v32i8:
-; X64:       # %bb.0:
-; X64-NEXT:    vpunpckhbw {{.*#+}} ymm2 = ymm1[8,8,9,9,10,10,11,11,12,12,13,13,14,14,15,15,24,24,25,25,26,26,27,27,28,28,29,29,30,30,31,31]
-; X64-NEXT:    vpunpckhbw {{.*#+}} ymm3 = ymm0[8,8,9,9,10,10,11,11,12,12,13,13,14,14,15,15,24,24,25,25,26,26,27,27,28,28,29,29,30,30,31,31]
-; X64-NEXT:    vpmullw %ymm2, %ymm3, %ymm2
-; X64-NEXT:    vpbroadcastw {{.*#+}} ymm3 = [255,255,255,255,255,255,255,255,255,255,255,255,255,255,255,255]
-; X64-NEXT:    vpand %ymm3, %ymm2, %ymm2
-; X64-NEXT:    vpunpcklbw {{.*#+}} ymm1 = ymm1[0,0,1,1,2,2,3,3,4,4,5,5,6,6,7,7,16,16,17,17,18,18,19,19,20,20,21,21,22,22,23,23]
-; X64-NEXT:    vpunpcklbw {{.*#+}} ymm0 = ymm0[0,0,1,1,2,2,3,3,4,4,5,5,6,6,7,7,16,16,17,17,18,18,19,19,20,20,21,21,22,22,23,23]
-; X64-NEXT:    vpmullw %ymm1, %ymm0, %ymm0
-; X64-NEXT:    vpand %ymm3, %ymm0, %ymm0
-; X64-NEXT:    vpackuswb %ymm2, %ymm0, %ymm0
-; X64-NEXT:    retq
-=======
 ; CHECK-LABEL: mul_v32i8:
 ; CHECK:       # %bb.0:
 ; CHECK-NEXT:    vpunpckhbw {{.*#+}} ymm2 = ymm1[8,8,9,9,10,10,11,11,12,12,13,13,14,14,15,15,24,24,25,25,26,26,27,27,28,28,29,29,30,30,31,31]
@@ -161,7 +132,6 @@
 ; CHECK-NEXT:    vpand %ymm3, %ymm0, %ymm0
 ; CHECK-NEXT:    vpackuswb %ymm2, %ymm0, %ymm0
 ; CHECK-NEXT:    ret{{[l|q]}}
->>>>>>> cd92bbcb
   %x = mul <32 x i8> %i, %j
   ret <32 x i8> %x
 }
