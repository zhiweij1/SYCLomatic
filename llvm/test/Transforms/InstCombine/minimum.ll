--- conflicted
+++ resolved
@@ -159,11 +159,7 @@
 
 define float @minimum_f32_1_minimum_p0_val_fast(float %x) {
 ; CHECK-LABEL: @minimum_f32_1_minimum_p0_val_fast(
-<<<<<<< HEAD
-; CHECK-NEXT:    [[TMP1:%.*]] = call fast float @llvm.minimum.f32(float [[X:%.*]], float 0.000000e+00)
-=======
 ; CHECK-NEXT:    [[TMP1:%.*]] = call float @llvm.minimum.f32(float [[X:%.*]], float 0.000000e+00)
->>>>>>> a34309b7
 ; CHECK-NEXT:    ret float [[TMP1]]
 ;
   %y = call float @llvm.minimum.f32(float 0.0, float %x)
@@ -171,15 +167,9 @@
   ret float %z
 }
 
-<<<<<<< HEAD
-define float @minimum_f32_1_minimum_p0_val_nnan_ninf(float %x) {
-; CHECK-LABEL: @minimum_f32_1_minimum_p0_val_nnan_ninf(
-; CHECK-NEXT:    [[TMP1:%.*]] = call nnan ninf float @llvm.minimum.f32(float [[X:%.*]], float 0.000000e+00)
-=======
 define float @minimum_f32_1_minimum_p0_val_fmf1(float %x) {
 ; CHECK-LABEL: @minimum_f32_1_minimum_p0_val_fmf1(
 ; CHECK-NEXT:    [[TMP1:%.*]] = call float @llvm.minimum.f32(float [[X:%.*]], float 0.000000e+00)
->>>>>>> a34309b7
 ; CHECK-NEXT:    ret float [[TMP1]]
 ;
   %y = call float @llvm.minimum.f32(float 0.0, float %x)
