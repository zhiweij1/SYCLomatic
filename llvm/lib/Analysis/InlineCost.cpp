--- conflicted
+++ resolved
@@ -2227,8 +2227,6 @@
                        GetAssumptionCache, GetBFI, GetTLI, PSI, ORE);
 }
 
-<<<<<<< HEAD
-=======
 Optional<int> llvm::getInliningCostEstimate(
     CallBase &Call, TargetTransformInfo &CalleeTTI,
     std::function<AssumptionCache &(Function &)> &GetAssumptionCache,
@@ -2253,7 +2251,6 @@
   return CA.getCost();
 }
 
->>>>>>> 918d599f
 Optional<InlineResult> llvm::getAttributeBasedInliningDecision(
     CallBase &Call, Function *Callee, TargetTransformInfo &CalleeTTI,
     function_ref<const TargetLibraryInfo &(Function &)> GetTLI) {
