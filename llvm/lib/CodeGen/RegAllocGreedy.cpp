//===- RegAllocGreedy.cpp - greedy register allocator ---------------------===//
//
// Part of the LLVM Project, under the Apache License v2.0 with LLVM Exceptions.
// See https://llvm.org/LICENSE.txt for license information.
// SPDX-License-Identifier: Apache-2.0 WITH LLVM-exception
//
//===----------------------------------------------------------------------===//
//
// This file defines the RAGreedy function pass for register allocation in
// optimized builds.
//
//===----------------------------------------------------------------------===//

#include "AllocationOrder.h"
#include "InterferenceCache.h"
#include "LiveDebugVariables.h"
#include "RegAllocBase.h"
#include "SpillPlacement.h"
#include "SplitKit.h"
#include "llvm/ADT/ArrayRef.h"
#include "llvm/ADT/BitVector.h"
#include "llvm/ADT/DenseMap.h"
#include "llvm/ADT/IndexedMap.h"
#include "llvm/ADT/MapVector.h"
#include "llvm/ADT/SetVector.h"
#include "llvm/ADT/SmallPtrSet.h"
#include "llvm/ADT/SmallSet.h"
#include "llvm/ADT/SmallVector.h"
#include "llvm/ADT/Statistic.h"
#include "llvm/ADT/StringRef.h"
#include "llvm/Analysis/AliasAnalysis.h"
#include "llvm/Analysis/OptimizationRemarkEmitter.h"
#include "llvm/CodeGen/CalcSpillWeights.h"
#include "llvm/CodeGen/EdgeBundles.h"
#include "llvm/CodeGen/LiveInterval.h"
#include "llvm/CodeGen/LiveIntervalUnion.h"
#include "llvm/CodeGen/LiveIntervals.h"
#include "llvm/CodeGen/LiveRangeEdit.h"
#include "llvm/CodeGen/LiveRegMatrix.h"
#include "llvm/CodeGen/LiveStacks.h"
#include "llvm/CodeGen/MachineBasicBlock.h"
#include "llvm/CodeGen/MachineBlockFrequencyInfo.h"
#include "llvm/CodeGen/MachineDominators.h"
#include "llvm/CodeGen/MachineFrameInfo.h"
#include "llvm/CodeGen/MachineFunction.h"
#include "llvm/CodeGen/MachineFunctionPass.h"
#include "llvm/CodeGen/MachineInstr.h"
#include "llvm/CodeGen/MachineLoopInfo.h"
#include "llvm/CodeGen/MachineOperand.h"
#include "llvm/CodeGen/MachineOptimizationRemarkEmitter.h"
#include "llvm/CodeGen/MachineRegisterInfo.h"
#include "llvm/CodeGen/RegAllocRegistry.h"
#include "llvm/CodeGen/RegisterClassInfo.h"
#include "llvm/CodeGen/SlotIndexes.h"
#include "llvm/CodeGen/Spiller.h"
#include "llvm/CodeGen/TargetInstrInfo.h"
#include "llvm/CodeGen/TargetRegisterInfo.h"
#include "llvm/CodeGen/TargetSubtargetInfo.h"
#include "llvm/CodeGen/VirtRegMap.h"
#include "llvm/IR/Function.h"
#include "llvm/IR/LLVMContext.h"
#include "llvm/MC/MCRegisterInfo.h"
#include "llvm/Pass.h"
#include "llvm/Support/BlockFrequency.h"
#include "llvm/Support/BranchProbability.h"
#include "llvm/Support/CommandLine.h"
#include "llvm/Support/Debug.h"
#include "llvm/Support/MathExtras.h"
#include "llvm/Support/Timer.h"
#include "llvm/Support/raw_ostream.h"
#include "llvm/Target/TargetMachine.h"
#include <algorithm>
#include <cassert>
#include <cstdint>
#include <memory>
#include <queue>
#include <tuple>
#include <utility>

using namespace llvm;

#define DEBUG_TYPE "regalloc"

STATISTIC(NumGlobalSplits, "Number of split global live ranges");
STATISTIC(NumLocalSplits,  "Number of split local live ranges");
STATISTIC(NumEvicted,      "Number of interferences evicted");

static cl::opt<SplitEditor::ComplementSpillMode> SplitSpillMode(
    "split-spill-mode", cl::Hidden,
    cl::desc("Spill mode for splitting live ranges"),
    cl::values(clEnumValN(SplitEditor::SM_Partition, "default", "Default"),
               clEnumValN(SplitEditor::SM_Size, "size", "Optimize for size"),
               clEnumValN(SplitEditor::SM_Speed, "speed", "Optimize for speed")),
    cl::init(SplitEditor::SM_Speed));

static cl::opt<unsigned>
LastChanceRecoloringMaxDepth("lcr-max-depth", cl::Hidden,
                             cl::desc("Last chance recoloring max depth"),
                             cl::init(5));

static cl::opt<unsigned> LastChanceRecoloringMaxInterference(
    "lcr-max-interf", cl::Hidden,
    cl::desc("Last chance recoloring maximum number of considered"
             " interference at a time"),
    cl::init(8));

static cl::opt<bool> ExhaustiveSearch(
    "exhaustive-register-search", cl::NotHidden,
    cl::desc("Exhaustive Search for registers bypassing the depth "
             "and interference cutoffs of last chance recoloring"),
    cl::Hidden);

static cl::opt<bool> EnableLocalReassignment(
    "enable-local-reassign", cl::Hidden,
    cl::desc("Local reassignment can yield better allocation decisions, but "
             "may be compile time intensive"),
    cl::init(false));

static cl::opt<bool> EnableDeferredSpilling(
    "enable-deferred-spilling", cl::Hidden,
    cl::desc("Instead of spilling a variable right away, defer the actual "
             "code insertion to the end of the allocation. That way the "
             "allocator might still find a suitable coloring for this "
             "variable because of other evicted variables."),
    cl::init(false));

// FIXME: Find a good default for this flag and remove the flag.
static cl::opt<unsigned>
CSRFirstTimeCost("regalloc-csr-first-time-cost",
              cl::desc("Cost for first time use of callee-saved register."),
              cl::init(0), cl::Hidden);

static cl::opt<bool> ConsiderLocalIntervalCost(
    "consider-local-interval-cost", cl::Hidden,
    cl::desc("Consider the cost of local intervals created by a split "
             "candidate when choosing the best split candidate."),
    cl::init(false));

static RegisterRegAlloc greedyRegAlloc("greedy", "greedy register allocator",
                                       createGreedyRegisterAllocator);

namespace {

class RAGreedy : public MachineFunctionPass,
                 public RegAllocBase,
                 private LiveRangeEdit::Delegate {
  // Convenient shortcuts.
  using PQueue = std::priority_queue<std::pair<unsigned, unsigned>>;
  using SmallLISet = SmallPtrSet<LiveInterval *, 4>;
  using SmallVirtRegSet = SmallSet<Register, 16>;

  // context
  MachineFunction *MF;

  // Shortcuts to some useful interface.
  const TargetInstrInfo *TII;
  const TargetRegisterInfo *TRI;
  RegisterClassInfo RCI;

  // analyses
  SlotIndexes *Indexes;
  MachineBlockFrequencyInfo *MBFI;
  MachineDominatorTree *DomTree;
  MachineLoopInfo *Loops;
  MachineOptimizationRemarkEmitter *ORE;
  EdgeBundles *Bundles;
  SpillPlacement *SpillPlacer;
  LiveDebugVariables *DebugVars;
  AliasAnalysis *AA;

  // state
  std::unique_ptr<Spiller> SpillerInstance;
  PQueue Queue;
  unsigned NextCascade;
  std::unique_ptr<VirtRegAuxInfo> VRAI;

  // Live ranges pass through a number of stages as we try to allocate them.
  // Some of the stages may also create new live ranges:
  //
  // - Region splitting.
  // - Per-block splitting.
  // - Local splitting.
  // - Spilling.
  //
  // Ranges produced by one of the stages skip the previous stages when they are
  // dequeued. This improves performance because we can skip interference checks
  // that are unlikely to give any results. It also guarantees that the live
  // range splitting algorithm terminates, something that is otherwise hard to
  // ensure.
  enum LiveRangeStage {
    /// Newly created live range that has never been queued.
    RS_New,

    /// Only attempt assignment and eviction. Then requeue as RS_Split.
    RS_Assign,

    /// Attempt live range splitting if assignment is impossible.
    RS_Split,

    /// Attempt more aggressive live range splitting that is guaranteed to make
    /// progress.  This is used for split products that may not be making
    /// progress.
    RS_Split2,

    /// Live range will be spilled.  No more splitting will be attempted.
    RS_Spill,


    /// Live range is in memory. Because of other evictions, it might get moved
    /// in a register in the end.
    RS_Memory,

    /// There is nothing more we can do to this live range.  Abort compilation
    /// if it can't be assigned.
    RS_Done
  };

  // Enum CutOffStage to keep a track whether the register allocation failed
  // because of the cutoffs encountered in last chance recoloring.
  // Note: This is used as bitmask. New value should be next power of 2.
  enum CutOffStage {
    // No cutoffs encountered
    CO_None = 0,

    // lcr-max-depth cutoff encountered
    CO_Depth = 1,

    // lcr-max-interf cutoff encountered
    CO_Interf = 2
  };

  uint8_t CutOffInfo;

#ifndef NDEBUG
  static const char *const StageName[];
#endif

  // RegInfo - Keep additional information about each live range.
  struct RegInfo {
    LiveRangeStage Stage = RS_New;

    // Cascade - Eviction loop prevention. See canEvictInterference().
    unsigned Cascade = 0;

    RegInfo() = default;
  };

  IndexedMap<RegInfo, VirtReg2IndexFunctor> ExtraRegInfo;

  LiveRangeStage getStage(const LiveInterval &VirtReg) const {
    return ExtraRegInfo[VirtReg.reg()].Stage;
  }

  void setStage(const LiveInterval &VirtReg, LiveRangeStage Stage) {
    ExtraRegInfo.resize(MRI->getNumVirtRegs());
    ExtraRegInfo[VirtReg.reg()].Stage = Stage;
  }

  template<typename Iterator>
  void setStage(Iterator Begin, Iterator End, LiveRangeStage NewStage) {
    ExtraRegInfo.resize(MRI->getNumVirtRegs());
    for (;Begin != End; ++Begin) {
      Register Reg = *Begin;
      if (ExtraRegInfo[Reg].Stage == RS_New)
        ExtraRegInfo[Reg].Stage = NewStage;
    }
  }

  /// Cost of evicting interference.
  struct EvictionCost {
    unsigned BrokenHints = 0; ///< Total number of broken hints.
    float MaxWeight = 0;      ///< Maximum spill weight evicted.

    EvictionCost() = default;

    bool isMax() const { return BrokenHints == ~0u; }

    void setMax() { BrokenHints = ~0u; }

    void setBrokenHints(unsigned NHints) { BrokenHints = NHints; }

    bool operator<(const EvictionCost &O) const {
      return std::tie(BrokenHints, MaxWeight) <
             std::tie(O.BrokenHints, O.MaxWeight);
    }
  };

  /// EvictionTrack - Keeps track of past evictions in order to optimize region
  /// split decision.
  class EvictionTrack {

  public:
    using EvictorInfo =
        std::pair<Register /* evictor */, MCRegister /* physreg */>;
    using EvicteeInfo = llvm::DenseMap<Register /* evictee */, EvictorInfo>;

  private:
    /// Each Vreg that has been evicted in the last stage of selectOrSplit will
    /// be mapped to the evictor Vreg and the PhysReg it was evicted from.
    EvicteeInfo Evictees;

  public:
    /// Clear all eviction information.
    void clear() { Evictees.clear(); }

    ///  Clear eviction information for the given evictee Vreg.
    /// E.g. when Vreg get's a new allocation, the old eviction info is no
    /// longer relevant.
    /// \param Evictee The evictee Vreg for whom we want to clear collected
    /// eviction info.
    void clearEvicteeInfo(Register Evictee) { Evictees.erase(Evictee); }

    /// Track new eviction.
    /// The Evictor vreg has evicted the Evictee vreg from Physreg.
    /// \param PhysReg The physical register Evictee was evicted from.
    /// \param Evictor The evictor Vreg that evicted Evictee.
    /// \param Evictee The evictee Vreg.
    void addEviction(MCRegister PhysReg, Register Evictor, Register Evictee) {
      Evictees[Evictee].first = Evictor;
      Evictees[Evictee].second = PhysReg;
    }

    /// Return the Evictor Vreg which evicted Evictee Vreg from PhysReg.
    /// \param Evictee The evictee vreg.
    /// \return The Evictor vreg which evicted Evictee vreg from PhysReg. 0 if
    /// nobody has evicted Evictee from PhysReg.
    EvictorInfo getEvictor(Register Evictee) {
      if (Evictees.count(Evictee)) {
        return Evictees[Evictee];
      }

      return EvictorInfo(0, 0);
    }
  };

  // Keeps track of past evictions in order to optimize region split decision.
  EvictionTrack LastEvicted;

  // splitting state.
  std::unique_ptr<SplitAnalysis> SA;
  std::unique_ptr<SplitEditor> SE;

  /// Cached per-block interference maps
  InterferenceCache IntfCache;

  /// All basic blocks where the current register has uses.
  SmallVector<SpillPlacement::BlockConstraint, 8> SplitConstraints;

  /// Global live range splitting candidate info.
  struct GlobalSplitCandidate {
    // Register intended for assignment, or 0.
    MCRegister PhysReg;

    // SplitKit interval index for this candidate.
    unsigned IntvIdx;

    // Interference for PhysReg.
    InterferenceCache::Cursor Intf;

    // Bundles where this candidate should be live.
    BitVector LiveBundles;
    SmallVector<unsigned, 8> ActiveBlocks;

    void reset(InterferenceCache &Cache, MCRegister Reg) {
      PhysReg = Reg;
      IntvIdx = 0;
      Intf.setPhysReg(Cache, Reg);
      LiveBundles.clear();
      ActiveBlocks.clear();
    }

    // Set B[I] = C for every live bundle where B[I] was NoCand.
    unsigned getBundles(SmallVectorImpl<unsigned> &B, unsigned C) {
      unsigned Count = 0;
      for (unsigned I : LiveBundles.set_bits())
        if (B[I] == NoCand) {
          B[I] = C;
          Count++;
        }
      return Count;
    }
  };

  /// Candidate info for each PhysReg in AllocationOrder.
  /// This vector never shrinks, but grows to the size of the largest register
  /// class.
  SmallVector<GlobalSplitCandidate, 32> GlobalCand;

  enum : unsigned { NoCand = ~0u };

  /// Candidate map. Each edge bundle is assigned to a GlobalCand entry, or to
  /// NoCand which indicates the stack interval.
  SmallVector<unsigned, 32> BundleCand;

  /// Callee-save register cost, calculated once per machine function.
  BlockFrequency CSRCost;

  /// Run or not the local reassignment heuristic. This information is
  /// obtained from the TargetSubtargetInfo.
  bool EnableLocalReassign;

  /// Enable or not the consideration of the cost of local intervals created
  /// by a split candidate when choosing the best split candidate.
  bool EnableAdvancedRASplitCost;

  /// Set of broken hints that may be reconciled later because of eviction.
  SmallSetVector<LiveInterval *, 8> SetOfBrokenHints;

public:
  RAGreedy();

  /// Return the pass name.
  StringRef getPassName() const override { return "Greedy Register Allocator"; }

  /// RAGreedy analysis usage.
  void getAnalysisUsage(AnalysisUsage &AU) const override;
  void releaseMemory() override;
  Spiller &spiller() override { return *SpillerInstance; }
  void enqueue(LiveInterval *LI) override;
  LiveInterval *dequeue() override;
  MCRegister selectOrSplit(LiveInterval &,
                           SmallVectorImpl<Register> &) override;
  void aboutToRemoveInterval(LiveInterval &) override;

  /// Perform register allocation.
  bool runOnMachineFunction(MachineFunction &mf) override;

  MachineFunctionProperties getRequiredProperties() const override {
    return MachineFunctionProperties().set(
        MachineFunctionProperties::Property::NoPHIs);
  }

  static char ID;

private:
  MCRegister selectOrSplitImpl(LiveInterval &, SmallVectorImpl<Register> &,
                               SmallVirtRegSet &, unsigned = 0);

  bool LRE_CanEraseVirtReg(unsigned) override;
  void LRE_WillShrinkVirtReg(unsigned) override;
  void LRE_DidCloneVirtReg(unsigned, unsigned) override;
  void enqueue(PQueue &CurQueue, LiveInterval *LI);
  LiveInterval *dequeue(PQueue &CurQueue);

  BlockFrequency calcSpillCost();
  bool addSplitConstraints(InterferenceCache::Cursor, BlockFrequency&);
  bool addThroughConstraints(InterferenceCache::Cursor, ArrayRef<unsigned>);
  bool growRegion(GlobalSplitCandidate &Cand);
  bool splitCanCauseEvictionChain(Register Evictee, GlobalSplitCandidate &Cand,
                                  unsigned BBNumber,
                                  const AllocationOrder &Order);
  bool splitCanCauseLocalSpill(unsigned VirtRegToSplit,
                               GlobalSplitCandidate &Cand, unsigned BBNumber,
                               const AllocationOrder &Order);
  BlockFrequency calcGlobalSplitCost(GlobalSplitCandidate &,
                                     const AllocationOrder &Order,
                                     bool *CanCauseEvictionChain);
  bool calcCompactRegion(GlobalSplitCandidate&);
  void splitAroundRegion(LiveRangeEdit&, ArrayRef<unsigned>);
  void calcGapWeights(MCRegister, SmallVectorImpl<float> &);
  Register canReassign(LiveInterval &VirtReg, Register PrevReg);
  bool shouldEvict(LiveInterval &A, bool, LiveInterval &B, bool);
  bool canEvictInterference(LiveInterval &, MCRegister, bool, EvictionCost &,
                            const SmallVirtRegSet &);
<<<<<<< HEAD
  bool canEvictInterferenceInRange(LiveInterval &VirtReg, Register oPhysReg,
=======
  bool canEvictInterferenceInRange(LiveInterval &VirtReg, MCRegister PhysReg,
>>>>>>> a4eefe45
                                   SlotIndex Start, SlotIndex End,
                                   EvictionCost &MaxCost);
  unsigned getCheapestEvicteeWeight(const AllocationOrder &Order,
                                    LiveInterval &VirtReg, SlotIndex Start,
                                    SlotIndex End, float *BestEvictWeight);
  void evictInterference(LiveInterval &, MCRegister,
                         SmallVectorImpl<Register> &);
  bool mayRecolorAllInterferences(MCRegister PhysReg, LiveInterval &VirtReg,
                                  SmallLISet &RecoloringCandidates,
                                  const SmallVirtRegSet &FixedRegisters);

  Register tryAssign(LiveInterval&, AllocationOrder&,
                     SmallVectorImpl<Register>&,
                     const SmallVirtRegSet&);
  unsigned tryEvict(LiveInterval&, AllocationOrder&,
                    SmallVectorImpl<Register>&, unsigned,
                    const SmallVirtRegSet&);
  MCRegister tryRegionSplit(LiveInterval &, AllocationOrder &,
                            SmallVectorImpl<Register> &);
  /// Calculate cost of region splitting.
  unsigned calculateRegionSplitCost(LiveInterval &VirtReg,
                                    AllocationOrder &Order,
                                    BlockFrequency &BestCost,
                                    unsigned &NumCands, bool IgnoreCSR,
                                    bool *CanCauseEvictionChain = nullptr);
  /// Perform region splitting.
  unsigned doRegionSplit(LiveInterval &VirtReg, unsigned BestCand,
                         bool HasCompact,
                         SmallVectorImpl<Register> &NewVRegs);
  /// Check other options before using a callee-saved register for the first
  /// time.
  unsigned tryAssignCSRFirstTime(LiveInterval &VirtReg, AllocationOrder &Order,
                                 Register PhysReg, unsigned &CostPerUseLimit,
                                 SmallVectorImpl<Register> &NewVRegs);
  void initializeCSRCost();
  unsigned tryBlockSplit(LiveInterval&, AllocationOrder&,
                         SmallVectorImpl<Register>&);
  unsigned tryInstructionSplit(LiveInterval&, AllocationOrder&,
                               SmallVectorImpl<Register>&);
  unsigned tryLocalSplit(LiveInterval&, AllocationOrder&,
    SmallVectorImpl<Register>&);
  unsigned trySplit(LiveInterval&, AllocationOrder&,
                    SmallVectorImpl<Register>&,
                    const SmallVirtRegSet&);
  unsigned tryLastChanceRecoloring(LiveInterval &, AllocationOrder &,
                                   SmallVectorImpl<Register> &,
                                   SmallVirtRegSet &, unsigned);
  bool tryRecoloringCandidates(PQueue &, SmallVectorImpl<Register> &,
                               SmallVirtRegSet &, unsigned);
  void tryHintRecoloring(LiveInterval &);
  void tryHintsRecoloring();

  /// Model the information carried by one end of a copy.
  struct HintInfo {
    /// The frequency of the copy.
    BlockFrequency Freq;
    /// The virtual register or physical register.
    Register Reg;
    /// Its currently assigned register.
    /// In case of a physical register Reg == PhysReg.
    MCRegister PhysReg;

    HintInfo(BlockFrequency Freq, Register Reg, MCRegister PhysReg)
        : Freq(Freq), Reg(Reg), PhysReg(PhysReg) {}
  };
  using HintsInfo = SmallVector<HintInfo, 4>;

  BlockFrequency getBrokenHintFreq(const HintsInfo &, MCRegister);
  void collectHintInfo(unsigned, HintsInfo &);

  bool isUnusedCalleeSavedReg(MCRegister PhysReg) const;

  /// Compute and report the number of spills and reloads for a loop.
  void reportNumberOfSplillsReloads(MachineLoop *L, unsigned &Reloads,
                                    unsigned &FoldedReloads, unsigned &Spills,
                                    unsigned &FoldedSpills);

  /// Report the number of spills and reloads for each loop.
  void reportNumberOfSplillsReloads() {
    for (MachineLoop *L : *Loops) {
      unsigned Reloads, FoldedReloads, Spills, FoldedSpills;
      reportNumberOfSplillsReloads(L, Reloads, FoldedReloads, Spills,
                                   FoldedSpills);
    }
  }
};

} // end anonymous namespace

char RAGreedy::ID = 0;
char &llvm::RAGreedyID = RAGreedy::ID;

INITIALIZE_PASS_BEGIN(RAGreedy, "greedy",
                "Greedy Register Allocator", false, false)
INITIALIZE_PASS_DEPENDENCY(LiveDebugVariables)
INITIALIZE_PASS_DEPENDENCY(SlotIndexes)
INITIALIZE_PASS_DEPENDENCY(LiveIntervals)
INITIALIZE_PASS_DEPENDENCY(RegisterCoalescer)
INITIALIZE_PASS_DEPENDENCY(MachineScheduler)
INITIALIZE_PASS_DEPENDENCY(LiveStacks)
INITIALIZE_PASS_DEPENDENCY(MachineDominatorTree)
INITIALIZE_PASS_DEPENDENCY(MachineLoopInfo)
INITIALIZE_PASS_DEPENDENCY(VirtRegMap)
INITIALIZE_PASS_DEPENDENCY(LiveRegMatrix)
INITIALIZE_PASS_DEPENDENCY(EdgeBundles)
INITIALIZE_PASS_DEPENDENCY(SpillPlacement)
INITIALIZE_PASS_DEPENDENCY(MachineOptimizationRemarkEmitterPass)
INITIALIZE_PASS_END(RAGreedy, "greedy",
                "Greedy Register Allocator", false, false)

#ifndef NDEBUG
const char *const RAGreedy::StageName[] = {
    "RS_New",
    "RS_Assign",
    "RS_Split",
    "RS_Split2",
    "RS_Spill",
    "RS_Memory",
    "RS_Done"
};
#endif

// Hysteresis to use when comparing floats.
// This helps stabilize decisions based on float comparisons.
const float Hysteresis = (2007 / 2048.0f); // 0.97998046875

FunctionPass* llvm::createGreedyRegisterAllocator() {
  return new RAGreedy();
}

RAGreedy::RAGreedy(): MachineFunctionPass(ID) {
}

void RAGreedy::getAnalysisUsage(AnalysisUsage &AU) const {
  AU.setPreservesCFG();
  AU.addRequired<MachineBlockFrequencyInfo>();
  AU.addPreserved<MachineBlockFrequencyInfo>();
  AU.addRequired<AAResultsWrapperPass>();
  AU.addPreserved<AAResultsWrapperPass>();
  AU.addRequired<LiveIntervals>();
  AU.addPreserved<LiveIntervals>();
  AU.addRequired<SlotIndexes>();
  AU.addPreserved<SlotIndexes>();
  AU.addRequired<LiveDebugVariables>();
  AU.addPreserved<LiveDebugVariables>();
  AU.addRequired<LiveStacks>();
  AU.addPreserved<LiveStacks>();
  AU.addRequired<MachineDominatorTree>();
  AU.addPreserved<MachineDominatorTree>();
  AU.addRequired<MachineLoopInfo>();
  AU.addPreserved<MachineLoopInfo>();
  AU.addRequired<VirtRegMap>();
  AU.addPreserved<VirtRegMap>();
  AU.addRequired<LiveRegMatrix>();
  AU.addPreserved<LiveRegMatrix>();
  AU.addRequired<EdgeBundles>();
  AU.addRequired<SpillPlacement>();
  AU.addRequired<MachineOptimizationRemarkEmitterPass>();
  MachineFunctionPass::getAnalysisUsage(AU);
}

//===----------------------------------------------------------------------===//
//                     LiveRangeEdit delegate methods
//===----------------------------------------------------------------------===//

bool RAGreedy::LRE_CanEraseVirtReg(unsigned VirtReg) {
  LiveInterval &LI = LIS->getInterval(VirtReg);
  if (VRM->hasPhys(VirtReg)) {
    Matrix->unassign(LI);
    aboutToRemoveInterval(LI);
    return true;
  }
  // Unassigned virtreg is probably in the priority queue.
  // RegAllocBase will erase it after dequeueing.
  // Nonetheless, clear the live-range so that the debug
  // dump will show the right state for that VirtReg.
  LI.clear();
  return false;
}

void RAGreedy::LRE_WillShrinkVirtReg(unsigned VirtReg) {
  if (!VRM->hasPhys(VirtReg))
    return;

  // Register is assigned, put it back on the queue for reassignment.
  LiveInterval &LI = LIS->getInterval(VirtReg);
  Matrix->unassign(LI);
  enqueue(&LI);
}

void RAGreedy::LRE_DidCloneVirtReg(unsigned New, unsigned Old) {
  // Cloning a register we haven't even heard about yet?  Just ignore it.
  if (!ExtraRegInfo.inBounds(Old))
    return;

  // LRE may clone a virtual register because dead code elimination causes it to
  // be split into connected components. The new components are much smaller
  // than the original, so they should get a new chance at being assigned.
  // same stage as the parent.
  ExtraRegInfo[Old].Stage = RS_Assign;
  ExtraRegInfo.grow(New);
  ExtraRegInfo[New] = ExtraRegInfo[Old];
}

void RAGreedy::releaseMemory() {
  SpillerInstance.reset();
  ExtraRegInfo.clear();
  GlobalCand.clear();
}

void RAGreedy::enqueue(LiveInterval *LI) { enqueue(Queue, LI); }

void RAGreedy::enqueue(PQueue &CurQueue, LiveInterval *LI) {
  // Prioritize live ranges by size, assigning larger ranges first.
  // The queue holds (size, reg) pairs.
  const unsigned Size = LI->getSize();
  const unsigned Reg = LI->reg();
  assert(Register::isVirtualRegister(Reg) &&
         "Can only enqueue virtual registers");
  unsigned Prio;

  ExtraRegInfo.grow(Reg);
  if (ExtraRegInfo[Reg].Stage == RS_New)
    ExtraRegInfo[Reg].Stage = RS_Assign;

  if (ExtraRegInfo[Reg].Stage == RS_Split) {
    // Unsplit ranges that couldn't be allocated immediately are deferred until
    // everything else has been allocated.
    Prio = Size;
  } else if (ExtraRegInfo[Reg].Stage == RS_Memory) {
    // Memory operand should be considered last.
    // Change the priority such that Memory operand are assigned in
    // the reverse order that they came in.
    // TODO: Make this a member variable and probably do something about hints.
    static unsigned MemOp = 0;
    Prio = MemOp++;
  } else {
    // Giant live ranges fall back to the global assignment heuristic, which
    // prevents excessive spilling in pathological cases.
    bool ReverseLocal = TRI->reverseLocalAssignment();
    const TargetRegisterClass &RC = *MRI->getRegClass(Reg);
    bool ForceGlobal = !ReverseLocal &&
      (Size / SlotIndex::InstrDist) > (2 * RC.getNumRegs());

    if (ExtraRegInfo[Reg].Stage == RS_Assign && !ForceGlobal && !LI->empty() &&
        LIS->intervalIsInOneMBB(*LI)) {
      // Allocate original local ranges in linear instruction order. Since they
      // are singly defined, this produces optimal coloring in the absence of
      // global interference and other constraints.
      if (!ReverseLocal)
        Prio = LI->beginIndex().getInstrDistance(Indexes->getLastIndex());
      else {
        // Allocating bottom up may allow many short LRGs to be assigned first
        // to one of the cheap registers. This could be much faster for very
        // large blocks on targets with many physical registers.
        Prio = Indexes->getZeroIndex().getInstrDistance(LI->endIndex());
      }
      Prio |= RC.AllocationPriority << 24;
    } else {
      // Allocate global and split ranges in long->short order. Long ranges that
      // don't fit should be spilled (or split) ASAP so they don't create
      // interference.  Mark a bit to prioritize global above local ranges.
      Prio = (1u << 29) + Size;
    }
    // Mark a higher bit to prioritize global and local above RS_Split.
    Prio |= (1u << 31);

    // Boost ranges that have a physical register hint.
    if (VRM->hasKnownPreference(Reg))
      Prio |= (1u << 30);
  }
  // The virtual register number is a tie breaker for same-sized ranges.
  // Give lower vreg numbers higher priority to assign them first.
  CurQueue.push(std::make_pair(Prio, ~Reg));
}

LiveInterval *RAGreedy::dequeue() { return dequeue(Queue); }

LiveInterval *RAGreedy::dequeue(PQueue &CurQueue) {
  if (CurQueue.empty())
    return nullptr;
  LiveInterval *LI = &LIS->getInterval(~CurQueue.top().second);
  CurQueue.pop();
  return LI;
}

//===----------------------------------------------------------------------===//
//                            Direct Assignment
//===----------------------------------------------------------------------===//

/// tryAssign - Try to assign VirtReg to an available register.
Register RAGreedy::tryAssign(LiveInterval &VirtReg,
                             AllocationOrder &Order,
                             SmallVectorImpl<Register> &NewVRegs,
                             const SmallVirtRegSet &FixedRegisters) {
  Register PhysReg;
  for (auto I = Order.begin(), E = Order.end(); I != E && !PhysReg; ++I) {
    assert(*I);
    if (!Matrix->checkInterference(VirtReg, *I)) {
      if (I.isHint())
        return *I;
      else
        PhysReg = *I;
    }
  }
  if (!PhysReg.isValid())
    return PhysReg;

  // PhysReg is available, but there may be a better choice.

  // If we missed a simple hint, try to cheaply evict interference from the
  // preferred register.
  if (Register Hint = MRI->getSimpleHint(VirtReg.reg()))
    if (Order.isHint(Hint)) {
      MCRegister PhysHint = Hint.asMCReg();
      LLVM_DEBUG(dbgs() << "missed hint " << printReg(PhysHint, TRI) << '\n');
      EvictionCost MaxCost;
      MaxCost.setBrokenHints(1);
      if (canEvictInterference(VirtReg, PhysHint, true, MaxCost,
                               FixedRegisters)) {
        evictInterference(VirtReg, PhysHint, NewVRegs);
        return PhysHint;
      }
      // Record the missed hint, we may be able to recover
      // at the end if the surrounding allocation changed.
      SetOfBrokenHints.insert(&VirtReg);
    }

  // Try to evict interference from a cheaper alternative.
  unsigned Cost = TRI->getCostPerUse(PhysReg);

  // Most registers have 0 additional cost.
  if (!Cost)
    return PhysReg;

  LLVM_DEBUG(dbgs() << printReg(PhysReg, TRI) << " is available at cost "
                    << Cost << '\n');
  Register CheapReg = tryEvict(VirtReg, Order, NewVRegs, Cost, FixedRegisters);
  return CheapReg ? CheapReg : PhysReg;
}

//===----------------------------------------------------------------------===//
//                         Interference eviction
//===----------------------------------------------------------------------===//

Register RAGreedy::canReassign(LiveInterval &VirtReg, Register PrevReg) {
  auto Order =
      AllocationOrder::create(VirtReg.reg(), *VRM, RegClassInfo, Matrix);
  MCRegister PhysReg;
  for (auto I = Order.begin(), E = Order.end(); I != E && !PhysReg; ++I) {
    if ((*I).id() == PrevReg.id())
      continue;

    MCRegUnitIterator Units(*I, TRI);
    for (; Units.isValid(); ++Units) {
      // Instantiate a "subquery", not to be confused with the Queries array.
      LiveIntervalUnion::Query subQ(VirtReg, Matrix->getLiveUnions()[*Units]);
      if (subQ.checkInterference())
        break;
    }
    // If no units have interference, break out with the current PhysReg.
    if (!Units.isValid())
      PhysReg = *I;
  }
  if (PhysReg)
    LLVM_DEBUG(dbgs() << "can reassign: " << VirtReg << " from "
                      << printReg(PrevReg, TRI) << " to "
                      << printReg(PhysReg, TRI) << '\n');
  return PhysReg;
}

/// shouldEvict - determine if A should evict the assigned live range B. The
/// eviction policy defined by this function together with the allocation order
/// defined by enqueue() decides which registers ultimately end up being split
/// and spilled.
///
/// Cascade numbers are used to prevent infinite loops if this function is a
/// cyclic relation.
///
/// @param A          The live range to be assigned.
/// @param IsHint     True when A is about to be assigned to its preferred
///                   register.
/// @param B          The live range to be evicted.
/// @param BreaksHint True when B is already assigned to its preferred register.
bool RAGreedy::shouldEvict(LiveInterval &A, bool IsHint,
                           LiveInterval &B, bool BreaksHint) {
  bool CanSplit = getStage(B) < RS_Spill;

  // Be fairly aggressive about following hints as long as the evictee can be
  // split.
  if (CanSplit && IsHint && !BreaksHint)
    return true;

  if (A.weight() > B.weight()) {
    LLVM_DEBUG(dbgs() << "should evict: " << B << " w= " << B.weight() << '\n');
    return true;
  }
  return false;
}

/// canEvictInterference - Return true if all interferences between VirtReg and
/// PhysReg can be evicted.
///
/// @param VirtReg Live range that is about to be assigned.
/// @param PhysReg Desired register for assignment.
/// @param IsHint  True when PhysReg is VirtReg's preferred register.
/// @param MaxCost Only look for cheaper candidates and update with new cost
///                when returning true.
/// @returns True when interference can be evicted cheaper than MaxCost.
bool RAGreedy::canEvictInterference(LiveInterval &VirtReg, MCRegister PhysReg,
                                    bool IsHint, EvictionCost &MaxCost,
                                    const SmallVirtRegSet &FixedRegisters) {
  // It is only possible to evict virtual register interference.
  if (Matrix->checkInterference(VirtReg, PhysReg) > LiveRegMatrix::IK_VirtReg)
    return false;

  bool IsLocal = LIS->intervalIsInOneMBB(VirtReg);

  // Find VirtReg's cascade number. This will be unassigned if VirtReg was never
  // involved in an eviction before. If a cascade number was assigned, deny
  // evicting anything with the same or a newer cascade number. This prevents
  // infinite eviction loops.
  //
  // This works out so a register without a cascade number is allowed to evict
  // anything, and it can be evicted by anything.
  unsigned Cascade = ExtraRegInfo[VirtReg.reg()].Cascade;
  if (!Cascade)
    Cascade = NextCascade;

  EvictionCost Cost;
  for (MCRegUnitIterator Units(PhysReg, TRI); Units.isValid(); ++Units) {
    LiveIntervalUnion::Query &Q = Matrix->query(VirtReg, *Units);
    // If there is 10 or more interferences, chances are one is heavier.
    if (Q.collectInterferingVRegs(10) >= 10)
      return false;

    // Check if any interfering live range is heavier than MaxWeight.
    for (LiveInterval *Intf : reverse(Q.interferingVRegs())) {
      assert(Register::isVirtualRegister(Intf->reg()) &&
             "Only expecting virtual register interference from query");

      // Do not allow eviction of a virtual register if we are in the middle
      // of last-chance recoloring and this virtual register is one that we
      // have scavenged a physical register for.
      if (FixedRegisters.count(Intf->reg()))
        return false;

      // Never evict spill products. They cannot split or spill.
      if (getStage(*Intf) == RS_Done)
        return false;
      // Once a live range becomes small enough, it is urgent that we find a
      // register for it. This is indicated by an infinite spill weight. These
      // urgent live ranges get to evict almost anything.
      //
      // Also allow urgent evictions of unspillable ranges from a strictly
      // larger allocation order.
      bool Urgent =
          !VirtReg.isSpillable() &&
          (Intf->isSpillable() ||
           RegClassInfo.getNumAllocatableRegs(MRI->getRegClass(VirtReg.reg())) <
               RegClassInfo.getNumAllocatableRegs(
                   MRI->getRegClass(Intf->reg())));
      // Only evict older cascades or live ranges without a cascade.
      unsigned IntfCascade = ExtraRegInfo[Intf->reg()].Cascade;
      if (Cascade <= IntfCascade) {
        if (!Urgent)
          return false;
        // We permit breaking cascades for urgent evictions. It should be the
        // last resort, though, so make it really expensive.
        Cost.BrokenHints += 10;
      }
      // Would this break a satisfied hint?
      bool BreaksHint = VRM->hasPreferredPhys(Intf->reg());
      // Update eviction cost.
      Cost.BrokenHints += BreaksHint;
      Cost.MaxWeight = std::max(Cost.MaxWeight, Intf->weight());
      // Abort if this would be too expensive.
      if (!(Cost < MaxCost))
        return false;
      if (Urgent)
        continue;
      // Apply the eviction policy for non-urgent evictions.
      if (!shouldEvict(VirtReg, IsHint, *Intf, BreaksHint))
        return false;
      // If !MaxCost.isMax(), then we're just looking for a cheap register.
      // Evicting another local live range in this case could lead to suboptimal
      // coloring.
      if (!MaxCost.isMax() && IsLocal && LIS->intervalIsInOneMBB(*Intf) &&
          (!EnableLocalReassign || !canReassign(*Intf, PhysReg))) {
        return false;
      }
    }
  }
  MaxCost = Cost;
  return true;
}

/// Return true if all interferences between VirtReg and PhysReg between
/// Start and End can be evicted.
///
/// \param VirtReg Live range that is about to be assigned.
/// \param PhysReg Desired register for assignment.
/// \param Start   Start of range to look for interferences.
/// \param End     End of range to look for interferences.
/// \param MaxCost Only look for cheaper candidates and update with new cost
///                when returning true.
/// \return True when interference can be evicted cheaper than MaxCost.
bool RAGreedy::canEvictInterferenceInRange(LiveInterval &VirtReg,
                                           MCRegister PhysReg, SlotIndex Start,
                                           SlotIndex End,
                                           EvictionCost &MaxCost) {
  EvictionCost Cost;

  for (MCRegUnitIterator Units(PhysReg, TRI); Units.isValid(); ++Units) {
    LiveIntervalUnion::Query &Q = Matrix->query(VirtReg, *Units);

    // Check if any interfering live range is heavier than MaxWeight.
    for (const LiveInterval *Intf : reverse(Q.interferingVRegs())) {
      // Check if interference overlast the segment in interest.
      if (!Intf->overlaps(Start, End))
        continue;

      // Cannot evict non virtual reg interference.
      if (!Register::isVirtualRegister(Intf->reg()))
        return false;
      // Never evict spill products. They cannot split or spill.
      if (getStage(*Intf) == RS_Done)
        return false;

      // Would this break a satisfied hint?
      bool BreaksHint = VRM->hasPreferredPhys(Intf->reg());
      // Update eviction cost.
      Cost.BrokenHints += BreaksHint;
      Cost.MaxWeight = std::max(Cost.MaxWeight, Intf->weight());
      // Abort if this would be too expensive.
      if (!(Cost < MaxCost))
        return false;
    }
  }

  if (Cost.MaxWeight == 0)
    return false;

  MaxCost = Cost;
  return true;
}

/// Return the physical register that will be best
/// candidate for eviction by a local split interval that will be created
/// between Start and End.
///
/// \param Order            The allocation order
/// \param VirtReg          Live range that is about to be assigned.
/// \param Start            Start of range to look for interferences
/// \param End              End of range to look for interferences
/// \param BestEvictweight  The eviction cost of that eviction
/// \return The PhysReg which is the best candidate for eviction and the
/// eviction cost in BestEvictweight
unsigned RAGreedy::getCheapestEvicteeWeight(const AllocationOrder &Order,
                                            LiveInterval &VirtReg,
                                            SlotIndex Start, SlotIndex End,
                                            float *BestEvictweight) {
  EvictionCost BestEvictCost;
  BestEvictCost.setMax();
  BestEvictCost.MaxWeight = VirtReg.weight();
  unsigned BestEvicteePhys = 0;

  // Go over all physical registers and find the best candidate for eviction
  for (auto PhysReg : Order.getOrder()) {

    if (!canEvictInterferenceInRange(VirtReg, PhysReg, Start, End,
                                     BestEvictCost))
      continue;

    // Best so far.
    BestEvicteePhys = PhysReg;
  }
  *BestEvictweight = BestEvictCost.MaxWeight;
  return BestEvicteePhys;
}

/// evictInterference - Evict any interferring registers that prevent VirtReg
/// from being assigned to Physreg. This assumes that canEvictInterference
/// returned true.
void RAGreedy::evictInterference(LiveInterval &VirtReg, MCRegister PhysReg,
                                 SmallVectorImpl<Register> &NewVRegs) {
  // Make sure that VirtReg has a cascade number, and assign that cascade
  // number to every evicted register. These live ranges than then only be
  // evicted by a newer cascade, preventing infinite loops.
  unsigned Cascade = ExtraRegInfo[VirtReg.reg()].Cascade;
  if (!Cascade)
    Cascade = ExtraRegInfo[VirtReg.reg()].Cascade = NextCascade++;

  LLVM_DEBUG(dbgs() << "evicting " << printReg(PhysReg, TRI)
                    << " interference: Cascade " << Cascade << '\n');

  // Collect all interfering virtregs first.
  SmallVector<LiveInterval*, 8> Intfs;
  for (MCRegUnitIterator Units(PhysReg, TRI); Units.isValid(); ++Units) {
    LiveIntervalUnion::Query &Q = Matrix->query(VirtReg, *Units);
    // We usually have the interfering VRegs cached so collectInterferingVRegs()
    // should be fast, we may need to recalculate if when different physregs
    // overlap the same register unit so we had different SubRanges queried
    // against it.
    Q.collectInterferingVRegs();
    ArrayRef<LiveInterval*> IVR = Q.interferingVRegs();
    Intfs.append(IVR.begin(), IVR.end());
  }

  // Evict them second. This will invalidate the queries.
  for (LiveInterval *Intf : Intfs) {
    // The same VirtReg may be present in multiple RegUnits. Skip duplicates.
    if (!VRM->hasPhys(Intf->reg()))
      continue;

    LastEvicted.addEviction(PhysReg, VirtReg.reg(), Intf->reg());

    Matrix->unassign(*Intf);
    assert((ExtraRegInfo[Intf->reg()].Cascade < Cascade ||
            VirtReg.isSpillable() < Intf->isSpillable()) &&
           "Cannot decrease cascade number, illegal eviction");
    ExtraRegInfo[Intf->reg()].Cascade = Cascade;
    ++NumEvicted;
    NewVRegs.push_back(Intf->reg());
  }
}

/// Returns true if the given \p PhysReg is a callee saved register and has not
/// been used for allocation yet.
bool RAGreedy::isUnusedCalleeSavedReg(MCRegister PhysReg) const {
  MCRegister CSR = RegClassInfo.getLastCalleeSavedAlias(PhysReg);
  if (!CSR)
    return false;

  return !Matrix->isPhysRegUsed(PhysReg);
}

/// tryEvict - Try to evict all interferences for a physreg.
/// @param  VirtReg Currently unassigned virtual register.
/// @param  Order   Physregs to try.
/// @return         Physreg to assign VirtReg, or 0.
unsigned RAGreedy::tryEvict(LiveInterval &VirtReg,
                            AllocationOrder &Order,
                            SmallVectorImpl<Register> &NewVRegs,
                            unsigned CostPerUseLimit,
                            const SmallVirtRegSet &FixedRegisters) {
  NamedRegionTimer T("evict", "Evict", TimerGroupName, TimerGroupDescription,
                     TimePassesIsEnabled);

  // Keep track of the cheapest interference seen so far.
  EvictionCost BestCost;
  BestCost.setMax();
  MCRegister BestPhys;
  unsigned OrderLimit = Order.getOrder().size();

  // When we are just looking for a reduced cost per use, don't break any
  // hints, and only evict smaller spill weights.
  if (CostPerUseLimit < ~0u) {
    BestCost.BrokenHints = 0;
    BestCost.MaxWeight = VirtReg.weight();

    // Check of any registers in RC are below CostPerUseLimit.
    const TargetRegisterClass *RC = MRI->getRegClass(VirtReg.reg());
    unsigned MinCost = RegClassInfo.getMinCost(RC);
    if (MinCost >= CostPerUseLimit) {
      LLVM_DEBUG(dbgs() << TRI->getRegClassName(RC) << " minimum cost = "
                        << MinCost << ", no cheaper registers to be found.\n");
      return 0;
    }

    // It is normal for register classes to have a long tail of registers with
    // the same cost. We don't need to look at them if they're too expensive.
    if (TRI->getCostPerUse(Order.getOrder().back()) >= CostPerUseLimit) {
      OrderLimit = RegClassInfo.getLastCostChange(RC);
      LLVM_DEBUG(dbgs() << "Only trying the first " << OrderLimit
                        << " regs.\n");
    }
  }

  for (auto I = Order.begin(), E = Order.getOrderLimitEnd(OrderLimit); I != E;
       ++I) {
    MCRegister PhysReg = *I;
    assert(PhysReg);
    if (TRI->getCostPerUse(PhysReg) >= CostPerUseLimit)
      continue;
    // The first use of a callee-saved register in a function has cost 1.
    // Don't start using a CSR when the CostPerUseLimit is low.
    if (CostPerUseLimit == 1 && isUnusedCalleeSavedReg(PhysReg)) {
      LLVM_DEBUG(
          dbgs() << printReg(PhysReg, TRI) << " would clobber CSR "
                 << printReg(RegClassInfo.getLastCalleeSavedAlias(PhysReg), TRI)
                 << '\n');
      continue;
    }

    if (!canEvictInterference(VirtReg, PhysReg, false, BestCost,
                              FixedRegisters))
      continue;

    // Best so far.
    BestPhys = PhysReg;

    // Stop if the hint can be used.
    if (I.isHint())
      break;
  }

  if (!BestPhys)
    return 0;

  evictInterference(VirtReg, BestPhys, NewVRegs);
  return BestPhys;
}

//===----------------------------------------------------------------------===//
//                              Region Splitting
//===----------------------------------------------------------------------===//

/// addSplitConstraints - Fill out the SplitConstraints vector based on the
/// interference pattern in Physreg and its aliases. Add the constraints to
/// SpillPlacement and return the static cost of this split in Cost, assuming
/// that all preferences in SplitConstraints are met.
/// Return false if there are no bundles with positive bias.
bool RAGreedy::addSplitConstraints(InterferenceCache::Cursor Intf,
                                   BlockFrequency &Cost) {
  ArrayRef<SplitAnalysis::BlockInfo> UseBlocks = SA->getUseBlocks();

  // Reset interference dependent info.
  SplitConstraints.resize(UseBlocks.size());
  BlockFrequency StaticCost = 0;
  for (unsigned I = 0; I != UseBlocks.size(); ++I) {
    const SplitAnalysis::BlockInfo &BI = UseBlocks[I];
    SpillPlacement::BlockConstraint &BC = SplitConstraints[I];

    BC.Number = BI.MBB->getNumber();
    Intf.moveToBlock(BC.Number);
    BC.Entry = BI.LiveIn ? SpillPlacement::PrefReg : SpillPlacement::DontCare;
    BC.Exit = (BI.LiveOut &&
               !LIS->getInstructionFromIndex(BI.LastInstr)->isImplicitDef())
                  ? SpillPlacement::PrefReg
                  : SpillPlacement::DontCare;
    BC.ChangesValue = BI.FirstDef.isValid();

    if (!Intf.hasInterference())
      continue;

    // Number of spill code instructions to insert.
    unsigned Ins = 0;

    // Interference for the live-in value.
    if (BI.LiveIn) {
      if (Intf.first() <= Indexes->getMBBStartIdx(BC.Number)) {
        BC.Entry = SpillPlacement::MustSpill;
        ++Ins;
      } else if (Intf.first() < BI.FirstInstr) {
        BC.Entry = SpillPlacement::PrefSpill;
        ++Ins;
      } else if (Intf.first() < BI.LastInstr) {
        ++Ins;
      }

      // Abort if the spill cannot be inserted at the MBB' start
      if (((BC.Entry == SpillPlacement::MustSpill) ||
           (BC.Entry == SpillPlacement::PrefSpill)) &&
          SlotIndex::isEarlierInstr(BI.FirstInstr,
                                    SA->getFirstSplitPoint(BC.Number)))
        return false;
    }

    // Interference for the live-out value.
    if (BI.LiveOut) {
      if (Intf.last() >= SA->getLastSplitPoint(BC.Number)) {
        BC.Exit = SpillPlacement::MustSpill;
        ++Ins;
      } else if (Intf.last() > BI.LastInstr) {
        BC.Exit = SpillPlacement::PrefSpill;
        ++Ins;
      } else if (Intf.last() > BI.FirstInstr) {
        ++Ins;
      }
    }

    // Accumulate the total frequency of inserted spill code.
    while (Ins--)
      StaticCost += SpillPlacer->getBlockFrequency(BC.Number);
  }
  Cost = StaticCost;

  // Add constraints for use-blocks. Note that these are the only constraints
  // that may add a positive bias, it is downhill from here.
  SpillPlacer->addConstraints(SplitConstraints);
  return SpillPlacer->scanActiveBundles();
}

/// addThroughConstraints - Add constraints and links to SpillPlacer from the
/// live-through blocks in Blocks.
bool RAGreedy::addThroughConstraints(InterferenceCache::Cursor Intf,
                                     ArrayRef<unsigned> Blocks) {
  const unsigned GroupSize = 8;
  SpillPlacement::BlockConstraint BCS[GroupSize];
  unsigned TBS[GroupSize];
  unsigned B = 0, T = 0;

  for (unsigned Number : Blocks) {
    Intf.moveToBlock(Number);

    if (!Intf.hasInterference()) {
      assert(T < GroupSize && "Array overflow");
      TBS[T] = Number;
      if (++T == GroupSize) {
        SpillPlacer->addLinks(makeArrayRef(TBS, T));
        T = 0;
      }
      continue;
    }

    assert(B < GroupSize && "Array overflow");
    BCS[B].Number = Number;

    // Abort if the spill cannot be inserted at the MBB' start
    MachineBasicBlock *MBB = MF->getBlockNumbered(Number);
    if (!MBB->empty() &&
        SlotIndex::isEarlierInstr(LIS->getInstructionIndex(MBB->instr_front()),
                                  SA->getFirstSplitPoint(Number)))
      return false;
    // Interference for the live-in value.
    if (Intf.first() <= Indexes->getMBBStartIdx(Number))
      BCS[B].Entry = SpillPlacement::MustSpill;
    else
      BCS[B].Entry = SpillPlacement::PrefSpill;

    // Interference for the live-out value.
    if (Intf.last() >= SA->getLastSplitPoint(Number))
      BCS[B].Exit = SpillPlacement::MustSpill;
    else
      BCS[B].Exit = SpillPlacement::PrefSpill;

    if (++B == GroupSize) {
      SpillPlacer->addConstraints(makeArrayRef(BCS, B));
      B = 0;
    }
  }

  SpillPlacer->addConstraints(makeArrayRef(BCS, B));
  SpillPlacer->addLinks(makeArrayRef(TBS, T));
  return true;
}

bool RAGreedy::growRegion(GlobalSplitCandidate &Cand) {
  // Keep track of through blocks that have not been added to SpillPlacer.
  BitVector Todo = SA->getThroughBlocks();
  SmallVectorImpl<unsigned> &ActiveBlocks = Cand.ActiveBlocks;
  unsigned AddedTo = 0;
#ifndef NDEBUG
  unsigned Visited = 0;
#endif

  while (true) {
    ArrayRef<unsigned> NewBundles = SpillPlacer->getRecentPositive();
    // Find new through blocks in the periphery of PrefRegBundles.
    for (unsigned Bundle : NewBundles) {
      // Look at all blocks connected to Bundle in the full graph.
      ArrayRef<unsigned> Blocks = Bundles->getBlocks(Bundle);
      for (ArrayRef<unsigned>::iterator I = Blocks.begin(), E = Blocks.end();
           I != E; ++I) {
        unsigned Block = *I;
        if (!Todo.test(Block))
          continue;
        Todo.reset(Block);
        // This is a new through block. Add it to SpillPlacer later.
        ActiveBlocks.push_back(Block);
#ifndef NDEBUG
        ++Visited;
#endif
      }
    }
    // Any new blocks to add?
    if (ActiveBlocks.size() == AddedTo)
      break;

    // Compute through constraints from the interference, or assume that all
    // through blocks prefer spilling when forming compact regions.
    auto NewBlocks = makeArrayRef(ActiveBlocks).slice(AddedTo);
    if (Cand.PhysReg) {
      if (!addThroughConstraints(Cand.Intf, NewBlocks))
        return false;
    } else
      // Provide a strong negative bias on through blocks to prevent unwanted
      // liveness on loop backedges.
      SpillPlacer->addPrefSpill(NewBlocks, /* Strong= */ true);
    AddedTo = ActiveBlocks.size();

    // Perhaps iterating can enable more bundles?
    SpillPlacer->iterate();
  }
  LLVM_DEBUG(dbgs() << ", v=" << Visited);
  return true;
}

/// calcCompactRegion - Compute the set of edge bundles that should be live
/// when splitting the current live range into compact regions.  Compact
/// regions can be computed without looking at interference.  They are the
/// regions formed by removing all the live-through blocks from the live range.
///
/// Returns false if the current live range is already compact, or if the
/// compact regions would form single block regions anyway.
bool RAGreedy::calcCompactRegion(GlobalSplitCandidate &Cand) {
  // Without any through blocks, the live range is already compact.
  if (!SA->getNumThroughBlocks())
    return false;

  // Compact regions don't correspond to any physreg.
  Cand.reset(IntfCache, MCRegister::NoRegister);

  LLVM_DEBUG(dbgs() << "Compact region bundles");

  // Use the spill placer to determine the live bundles. GrowRegion pretends
  // that all the through blocks have interference when PhysReg is unset.
  SpillPlacer->prepare(Cand.LiveBundles);

  // The static split cost will be zero since Cand.Intf reports no interference.
  BlockFrequency Cost;
  if (!addSplitConstraints(Cand.Intf, Cost)) {
    LLVM_DEBUG(dbgs() << ", none.\n");
    return false;
  }

  if (!growRegion(Cand)) {
    LLVM_DEBUG(dbgs() << ", cannot spill all interferences.\n");
    return false;
  }

  SpillPlacer->finish();

  if (!Cand.LiveBundles.any()) {
    LLVM_DEBUG(dbgs() << ", none.\n");
    return false;
  }

  LLVM_DEBUG({
    for (int I : Cand.LiveBundles.set_bits())
      dbgs() << " EB#" << I;
    dbgs() << ".\n";
  });
  return true;
}

/// calcSpillCost - Compute how expensive it would be to split the live range in
/// SA around all use blocks instead of forming bundle regions.
BlockFrequency RAGreedy::calcSpillCost() {
  BlockFrequency Cost = 0;
  ArrayRef<SplitAnalysis::BlockInfo> UseBlocks = SA->getUseBlocks();
  for (const SplitAnalysis::BlockInfo &BI : UseBlocks) {
    unsigned Number = BI.MBB->getNumber();
    // We normally only need one spill instruction - a load or a store.
    Cost += SpillPlacer->getBlockFrequency(Number);

    // Unless the value is redefined in the block.
    if (BI.LiveIn && BI.LiveOut && BI.FirstDef)
      Cost += SpillPlacer->getBlockFrequency(Number);
  }
  return Cost;
}

/// Check if splitting Evictee will create a local split interval in
/// basic block number BBNumber that may cause a bad eviction chain. This is
/// intended to prevent bad eviction sequences like:
/// movl	%ebp, 8(%esp)           # 4-byte Spill
/// movl	%ecx, %ebp
/// movl	%ebx, %ecx
/// movl	%edi, %ebx
/// movl	%edx, %edi
/// cltd
/// idivl	%esi
/// movl	%edi, %edx
/// movl	%ebx, %edi
/// movl	%ecx, %ebx
/// movl	%ebp, %ecx
/// movl	16(%esp), %ebp          # 4 - byte Reload
///
/// Such sequences are created in 2 scenarios:
///
/// Scenario #1:
/// %0 is evicted from physreg0 by %1.
/// Evictee %0 is intended for region splitting with split candidate
/// physreg0 (the reg %0 was evicted from).
/// Region splitting creates a local interval because of interference with the
/// evictor %1 (normally region splitting creates 2 interval, the "by reg"
/// and "by stack" intervals and local interval created when interference
/// occurs).
/// One of the split intervals ends up evicting %2 from physreg1.
/// Evictee %2 is intended for region splitting with split candidate
/// physreg1.
/// One of the split intervals ends up evicting %3 from physreg2, etc.
///
/// Scenario #2
/// %0 is evicted from physreg0 by %1.
/// %2 is evicted from physreg2 by %3 etc.
/// Evictee %0 is intended for region splitting with split candidate
/// physreg1.
/// Region splitting creates a local interval because of interference with the
/// evictor %1.
/// One of the split intervals ends up evicting back original evictor %1
/// from physreg0 (the reg %0 was evicted from).
/// Another evictee %2 is intended for region splitting with split candidate
/// physreg1.
/// One of the split intervals ends up evicting %3 from physreg2, etc.
///
/// \param Evictee  The register considered to be split.
/// \param Cand     The split candidate that determines the physical register
///                 we are splitting for and the interferences.
/// \param BBNumber The number of a BB for which the region split process will
///                 create a local split interval.
/// \param Order    The physical registers that may get evicted by a split
///                 artifact of Evictee.
/// \return True if splitting Evictee may cause a bad eviction chain, false
/// otherwise.
bool RAGreedy::splitCanCauseEvictionChain(Register Evictee,
                                          GlobalSplitCandidate &Cand,
                                          unsigned BBNumber,
                                          const AllocationOrder &Order) {
  EvictionTrack::EvictorInfo VregEvictorInfo = LastEvicted.getEvictor(Evictee);
  unsigned Evictor = VregEvictorInfo.first;
  MCRegister PhysReg = VregEvictorInfo.second;

  // No actual evictor.
  if (!Evictor || !PhysReg)
    return false;

  float MaxWeight = 0;
  unsigned FutureEvictedPhysReg =
      getCheapestEvicteeWeight(Order, LIS->getInterval(Evictee),
                               Cand.Intf.first(), Cand.Intf.last(), &MaxWeight);

  // The bad eviction chain occurs when either the split candidate is the
  // evicting reg or one of the split artifact will evict the evicting reg.
  if ((PhysReg != Cand.PhysReg) && (PhysReg != FutureEvictedPhysReg))
    return false;

  Cand.Intf.moveToBlock(BBNumber);

  // Check to see if the Evictor contains interference (with Evictee) in the
  // given BB. If so, this interference caused the eviction of Evictee from
  // PhysReg. This suggest that we will create a local interval during the
  // region split to avoid this interference This local interval may cause a bad
  // eviction chain.
  if (!LIS->hasInterval(Evictor))
    return false;
  LiveInterval &EvictorLI = LIS->getInterval(Evictor);
  if (EvictorLI.FindSegmentContaining(Cand.Intf.first()) == EvictorLI.end())
    return false;

  // Now, check to see if the local interval we will create is going to be
  // expensive enough to evict somebody If so, this may cause a bad eviction
  // chain.
  float splitArtifactWeight =
      VRAI->futureWeight(LIS->getInterval(Evictee),
                         Cand.Intf.first().getPrevIndex(), Cand.Intf.last());
  if (splitArtifactWeight >= 0 && splitArtifactWeight < MaxWeight)
    return false;

  return true;
}

/// Check if splitting VirtRegToSplit will create a local split interval
/// in basic block number BBNumber that may cause a spill.
///
/// \param VirtRegToSplit The register considered to be split.
/// \param Cand           The split candidate that determines the physical
///                       register we are splitting for and the interferences.
/// \param BBNumber       The number of a BB for which the region split process
///                       will create a local split interval.
/// \param Order          The physical registers that may get evicted by a
///                       split artifact of VirtRegToSplit.
/// \return True if splitting VirtRegToSplit may cause a spill, false
/// otherwise.
bool RAGreedy::splitCanCauseLocalSpill(unsigned VirtRegToSplit,
                                       GlobalSplitCandidate &Cand,
                                       unsigned BBNumber,
                                       const AllocationOrder &Order) {
  Cand.Intf.moveToBlock(BBNumber);

  // Check if the local interval will find a non interfereing assignment.
  for (auto PhysReg : Order.getOrder()) {
    if (!Matrix->checkInterference(Cand.Intf.first().getPrevIndex(),
                                   Cand.Intf.last(), PhysReg))
      return false;
  }

  // Check if the local interval will evict a cheaper interval.
  float CheapestEvictWeight = 0;
  unsigned FutureEvictedPhysReg = getCheapestEvicteeWeight(
      Order, LIS->getInterval(VirtRegToSplit), Cand.Intf.first(),
      Cand.Intf.last(), &CheapestEvictWeight);

  // Have we found an interval that can be evicted?
  if (FutureEvictedPhysReg) {
    float splitArtifactWeight =
        VRAI->futureWeight(LIS->getInterval(VirtRegToSplit),
                           Cand.Intf.first().getPrevIndex(), Cand.Intf.last());
    // Will the weight of the local interval be higher than the cheapest evictee
    // weight? If so it will evict it and will not cause a spill.
    if (splitArtifactWeight >= 0 && splitArtifactWeight > CheapestEvictWeight)
      return false;
  }

  // The local interval is not able to find non interferencing assignment and
  // not able to evict a less worthy interval, therfore, it can cause a spill.
  return true;
}

/// calcGlobalSplitCost - Return the global split cost of following the split
/// pattern in LiveBundles. This cost should be added to the local cost of the
/// interference pattern in SplitConstraints.
///
BlockFrequency RAGreedy::calcGlobalSplitCost(GlobalSplitCandidate &Cand,
                                             const AllocationOrder &Order,
                                             bool *CanCauseEvictionChain) {
  BlockFrequency GlobalCost = 0;
  const BitVector &LiveBundles = Cand.LiveBundles;
  Register VirtRegToSplit = SA->getParent().reg();
  ArrayRef<SplitAnalysis::BlockInfo> UseBlocks = SA->getUseBlocks();
  for (unsigned I = 0; I != UseBlocks.size(); ++I) {
    const SplitAnalysis::BlockInfo &BI = UseBlocks[I];
    SpillPlacement::BlockConstraint &BC = SplitConstraints[I];
    bool RegIn  = LiveBundles[Bundles->getBundle(BC.Number, false)];
    bool RegOut = LiveBundles[Bundles->getBundle(BC.Number, true)];
    unsigned Ins = 0;

    Cand.Intf.moveToBlock(BC.Number);
    // Check wheather a local interval is going to be created during the region
    // split. Calculate adavanced spilt cost (cost of local intervals) if option
    // is enabled.
    if (EnableAdvancedRASplitCost && Cand.Intf.hasInterference() && BI.LiveIn &&
        BI.LiveOut && RegIn && RegOut) {

      if (CanCauseEvictionChain &&
          splitCanCauseEvictionChain(VirtRegToSplit, Cand, BC.Number, Order)) {
        // This interference causes our eviction from this assignment, we might
        // evict somebody else and eventually someone will spill, add that cost.
        // See splitCanCauseEvictionChain for detailed description of scenarios.
        GlobalCost += SpillPlacer->getBlockFrequency(BC.Number);
        GlobalCost += SpillPlacer->getBlockFrequency(BC.Number);

        *CanCauseEvictionChain = true;

      } else if (splitCanCauseLocalSpill(VirtRegToSplit, Cand, BC.Number,
                                         Order)) {
        // This interference causes local interval to spill, add that cost.
        GlobalCost += SpillPlacer->getBlockFrequency(BC.Number);
        GlobalCost += SpillPlacer->getBlockFrequency(BC.Number);
      }
    }

    if (BI.LiveIn)
      Ins += RegIn != (BC.Entry == SpillPlacement::PrefReg);
    if (BI.LiveOut)
      Ins += RegOut != (BC.Exit == SpillPlacement::PrefReg);
    while (Ins--)
      GlobalCost += SpillPlacer->getBlockFrequency(BC.Number);
  }

  for (unsigned Number : Cand.ActiveBlocks) {
    bool RegIn  = LiveBundles[Bundles->getBundle(Number, false)];
    bool RegOut = LiveBundles[Bundles->getBundle(Number, true)];
    if (!RegIn && !RegOut)
      continue;
    if (RegIn && RegOut) {
      // We need double spill code if this block has interference.
      Cand.Intf.moveToBlock(Number);
      if (Cand.Intf.hasInterference()) {
        GlobalCost += SpillPlacer->getBlockFrequency(Number);
        GlobalCost += SpillPlacer->getBlockFrequency(Number);

        // Check wheather a local interval is going to be created during the
        // region split.
        if (EnableAdvancedRASplitCost && CanCauseEvictionChain &&
            splitCanCauseEvictionChain(VirtRegToSplit, Cand, Number, Order)) {
          // This interference cause our eviction from this assignment, we might
          // evict somebody else, add that cost.
          // See splitCanCauseEvictionChain for detailed description of
          // scenarios.
          GlobalCost += SpillPlacer->getBlockFrequency(Number);
          GlobalCost += SpillPlacer->getBlockFrequency(Number);

          *CanCauseEvictionChain = true;
        }
      }
      continue;
    }
    // live-in / stack-out or stack-in live-out.
    GlobalCost += SpillPlacer->getBlockFrequency(Number);
  }
  return GlobalCost;
}

/// splitAroundRegion - Split the current live range around the regions
/// determined by BundleCand and GlobalCand.
///
/// Before calling this function, GlobalCand and BundleCand must be initialized
/// so each bundle is assigned to a valid candidate, or NoCand for the
/// stack-bound bundles.  The shared SA/SE SplitAnalysis and SplitEditor
/// objects must be initialized for the current live range, and intervals
/// created for the used candidates.
///
/// @param LREdit    The LiveRangeEdit object handling the current split.
/// @param UsedCands List of used GlobalCand entries. Every BundleCand value
///                  must appear in this list.
void RAGreedy::splitAroundRegion(LiveRangeEdit &LREdit,
                                 ArrayRef<unsigned> UsedCands) {
  // These are the intervals created for new global ranges. We may create more
  // intervals for local ranges.
  const unsigned NumGlobalIntvs = LREdit.size();
  LLVM_DEBUG(dbgs() << "splitAroundRegion with " << NumGlobalIntvs
                    << " globals.\n");
  assert(NumGlobalIntvs && "No global intervals configured");

  // Isolate even single instructions when dealing with a proper sub-class.
  // That guarantees register class inflation for the stack interval because it
  // is all copies.
  unsigned Reg = SA->getParent().reg();
  bool SingleInstrs = RegClassInfo.isProperSubClass(MRI->getRegClass(Reg));

  // First handle all the blocks with uses.
  ArrayRef<SplitAnalysis::BlockInfo> UseBlocks = SA->getUseBlocks();
  for (const SplitAnalysis::BlockInfo &BI : UseBlocks) {
    unsigned Number = BI.MBB->getNumber();
    unsigned IntvIn = 0, IntvOut = 0;
    SlotIndex IntfIn, IntfOut;
    if (BI.LiveIn) {
      unsigned CandIn = BundleCand[Bundles->getBundle(Number, false)];
      if (CandIn != NoCand) {
        GlobalSplitCandidate &Cand = GlobalCand[CandIn];
        IntvIn = Cand.IntvIdx;
        Cand.Intf.moveToBlock(Number);
        IntfIn = Cand.Intf.first();
      }
    }
    if (BI.LiveOut) {
      unsigned CandOut = BundleCand[Bundles->getBundle(Number, true)];
      if (CandOut != NoCand) {
        GlobalSplitCandidate &Cand = GlobalCand[CandOut];
        IntvOut = Cand.IntvIdx;
        Cand.Intf.moveToBlock(Number);
        IntfOut = Cand.Intf.last();
      }
    }

    // Create separate intervals for isolated blocks with multiple uses.
    if (!IntvIn && !IntvOut) {
      LLVM_DEBUG(dbgs() << printMBBReference(*BI.MBB) << " isolated.\n");
      if (SA->shouldSplitSingleBlock(BI, SingleInstrs))
        SE->splitSingleBlock(BI);
      continue;
    }

    if (IntvIn && IntvOut)
      SE->splitLiveThroughBlock(Number, IntvIn, IntfIn, IntvOut, IntfOut);
    else if (IntvIn)
      SE->splitRegInBlock(BI, IntvIn, IntfIn);
    else
      SE->splitRegOutBlock(BI, IntvOut, IntfOut);
  }

  // Handle live-through blocks. The relevant live-through blocks are stored in
  // the ActiveBlocks list with each candidate. We need to filter out
  // duplicates.
  BitVector Todo = SA->getThroughBlocks();
  for (unsigned c = 0; c != UsedCands.size(); ++c) {
    ArrayRef<unsigned> Blocks = GlobalCand[UsedCands[c]].ActiveBlocks;
    for (unsigned Number : Blocks) {
      if (!Todo.test(Number))
        continue;
      Todo.reset(Number);

      unsigned IntvIn = 0, IntvOut = 0;
      SlotIndex IntfIn, IntfOut;

      unsigned CandIn = BundleCand[Bundles->getBundle(Number, false)];
      if (CandIn != NoCand) {
        GlobalSplitCandidate &Cand = GlobalCand[CandIn];
        IntvIn = Cand.IntvIdx;
        Cand.Intf.moveToBlock(Number);
        IntfIn = Cand.Intf.first();
      }

      unsigned CandOut = BundleCand[Bundles->getBundle(Number, true)];
      if (CandOut != NoCand) {
        GlobalSplitCandidate &Cand = GlobalCand[CandOut];
        IntvOut = Cand.IntvIdx;
        Cand.Intf.moveToBlock(Number);
        IntfOut = Cand.Intf.last();
      }
      if (!IntvIn && !IntvOut)
        continue;
      SE->splitLiveThroughBlock(Number, IntvIn, IntfIn, IntvOut, IntfOut);
    }
  }

  ++NumGlobalSplits;

  SmallVector<unsigned, 8> IntvMap;
  SE->finish(&IntvMap);
  DebugVars->splitRegister(Reg, LREdit.regs(), *LIS);

  ExtraRegInfo.resize(MRI->getNumVirtRegs());
  unsigned OrigBlocks = SA->getNumLiveBlocks();

  // Sort out the new intervals created by splitting. We get four kinds:
  // - Remainder intervals should not be split again.
  // - Candidate intervals can be assigned to Cand.PhysReg.
  // - Block-local splits are candidates for local splitting.
  // - DCE leftovers should go back on the queue.
  for (unsigned I = 0, E = LREdit.size(); I != E; ++I) {
    LiveInterval &Reg = LIS->getInterval(LREdit.get(I));

    // Ignore old intervals from DCE.
    if (getStage(Reg) != RS_New)
      continue;

    // Remainder interval. Don't try splitting again, spill if it doesn't
    // allocate.
    if (IntvMap[I] == 0) {
      setStage(Reg, RS_Spill);
      continue;
    }

    // Global intervals. Allow repeated splitting as long as the number of live
    // blocks is strictly decreasing.
    if (IntvMap[I] < NumGlobalIntvs) {
      if (SA->countLiveBlocks(&Reg) >= OrigBlocks) {
        LLVM_DEBUG(dbgs() << "Main interval covers the same " << OrigBlocks
                          << " blocks as original.\n");
        // Don't allow repeated splitting as a safe guard against looping.
        setStage(Reg, RS_Split2);
      }
      continue;
    }

    // Other intervals are treated as new. This includes local intervals created
    // for blocks with multiple uses, and anything created by DCE.
  }

  if (VerifyEnabled)
    MF->verify(this, "After splitting live range around region");
}

MCRegister RAGreedy::tryRegionSplit(LiveInterval &VirtReg,
                                    AllocationOrder &Order,
                                    SmallVectorImpl<Register> &NewVRegs) {
  if (!TRI->shouldRegionSplitForVirtReg(*MF, VirtReg))
    return MCRegister::NoRegister;
  unsigned NumCands = 0;
  BlockFrequency SpillCost = calcSpillCost();
  BlockFrequency BestCost;

  // Check if we can split this live range around a compact region.
  bool HasCompact = calcCompactRegion(GlobalCand.front());
  if (HasCompact) {
    // Yes, keep GlobalCand[0] as the compact region candidate.
    NumCands = 1;
    BestCost = BlockFrequency::getMaxFrequency();
  } else {
    // No benefit from the compact region, our fallback will be per-block
    // splitting. Make sure we find a solution that is cheaper than spilling.
    BestCost = SpillCost;
    LLVM_DEBUG(dbgs() << "Cost of isolating all blocks = ";
               MBFI->printBlockFreq(dbgs(), BestCost) << '\n');
  }

  bool CanCauseEvictionChain = false;
  unsigned BestCand =
      calculateRegionSplitCost(VirtReg, Order, BestCost, NumCands,
                               false /*IgnoreCSR*/, &CanCauseEvictionChain);

  // Split candidates with compact regions can cause a bad eviction sequence.
  // See splitCanCauseEvictionChain for detailed description of scenarios.
  // To avoid it, we need to comapre the cost with the spill cost and not the
  // current max frequency.
  if (HasCompact && (BestCost > SpillCost) && (BestCand != NoCand) &&
    CanCauseEvictionChain) {
    return MCRegister::NoRegister;
  }

  // No solutions found, fall back to single block splitting.
  if (!HasCompact && BestCand == NoCand)
    return MCRegister::NoRegister;

  return doRegionSplit(VirtReg, BestCand, HasCompact, NewVRegs);
}

unsigned RAGreedy::calculateRegionSplitCost(LiveInterval &VirtReg,
                                            AllocationOrder &Order,
                                            BlockFrequency &BestCost,
                                            unsigned &NumCands, bool IgnoreCSR,
                                            bool *CanCauseEvictionChain) {
  unsigned BestCand = NoCand;
  for (MCPhysReg PhysReg : Order) {
    assert(PhysReg);
    if (IgnoreCSR && isUnusedCalleeSavedReg(PhysReg))
      continue;

    // Discard bad candidates before we run out of interference cache cursors.
    // This will only affect register classes with a lot of registers (>32).
    if (NumCands == IntfCache.getMaxCursors()) {
      unsigned WorstCount = ~0u;
      unsigned Worst = 0;
      for (unsigned CandIndex = 0; CandIndex != NumCands; ++CandIndex) {
        if (CandIndex == BestCand || !GlobalCand[CandIndex].PhysReg)
          continue;
        unsigned Count = GlobalCand[CandIndex].LiveBundles.count();
        if (Count < WorstCount) {
          Worst = CandIndex;
          WorstCount = Count;
        }
      }
      --NumCands;
      GlobalCand[Worst] = GlobalCand[NumCands];
      if (BestCand == NumCands)
        BestCand = Worst;
    }

    if (GlobalCand.size() <= NumCands)
      GlobalCand.resize(NumCands+1);
    GlobalSplitCandidate &Cand = GlobalCand[NumCands];
    Cand.reset(IntfCache, PhysReg);

    SpillPlacer->prepare(Cand.LiveBundles);
    BlockFrequency Cost;
    if (!addSplitConstraints(Cand.Intf, Cost)) {
      LLVM_DEBUG(dbgs() << printReg(PhysReg, TRI) << "\tno positive bundles\n");
      continue;
    }
    LLVM_DEBUG(dbgs() << printReg(PhysReg, TRI) << "\tstatic = ";
               MBFI->printBlockFreq(dbgs(), Cost));
    if (Cost >= BestCost) {
      LLVM_DEBUG({
        if (BestCand == NoCand)
          dbgs() << " worse than no bundles\n";
        else
          dbgs() << " worse than "
                 << printReg(GlobalCand[BestCand].PhysReg, TRI) << '\n';
      });
      continue;
    }
    if (!growRegion(Cand)) {
      LLVM_DEBUG(dbgs() << ", cannot spill all interferences.\n");
      continue;
    }

    SpillPlacer->finish();

    // No live bundles, defer to splitSingleBlocks().
    if (!Cand.LiveBundles.any()) {
      LLVM_DEBUG(dbgs() << " no bundles.\n");
      continue;
    }

    bool HasEvictionChain = false;
    Cost += calcGlobalSplitCost(Cand, Order, &HasEvictionChain);
    LLVM_DEBUG({
      dbgs() << ", total = ";
      MBFI->printBlockFreq(dbgs(), Cost) << " with bundles";
      for (int I : Cand.LiveBundles.set_bits())
        dbgs() << " EB#" << I;
      dbgs() << ".\n";
    });
    if (Cost < BestCost) {
      BestCand = NumCands;
      BestCost = Cost;
      // See splitCanCauseEvictionChain for detailed description of bad
      // eviction chain scenarios.
      if (CanCauseEvictionChain)
        *CanCauseEvictionChain = HasEvictionChain;
    }
    ++NumCands;
  }

  if (CanCauseEvictionChain && BestCand != NoCand) {
    // See splitCanCauseEvictionChain for detailed description of bad
    // eviction chain scenarios.
    LLVM_DEBUG(dbgs() << "Best split candidate of vreg "
                      << printReg(VirtReg.reg(), TRI) << "  may ");
    if (!(*CanCauseEvictionChain))
      LLVM_DEBUG(dbgs() << "not ");
    LLVM_DEBUG(dbgs() << "cause bad eviction chain\n");
  }

  return BestCand;
}

unsigned RAGreedy::doRegionSplit(LiveInterval &VirtReg, unsigned BestCand,
                                 bool HasCompact,
                                 SmallVectorImpl<Register> &NewVRegs) {
  SmallVector<unsigned, 8> UsedCands;
  // Prepare split editor.
  LiveRangeEdit LREdit(&VirtReg, NewVRegs, *MF, *LIS, VRM, this, &DeadRemats);
  SE->reset(LREdit, SplitSpillMode);

  // Assign all edge bundles to the preferred candidate, or NoCand.
  BundleCand.assign(Bundles->getNumBundles(), NoCand);

  // Assign bundles for the best candidate region.
  if (BestCand != NoCand) {
    GlobalSplitCandidate &Cand = GlobalCand[BestCand];
    if (unsigned B = Cand.getBundles(BundleCand, BestCand)) {
      UsedCands.push_back(BestCand);
      Cand.IntvIdx = SE->openIntv();
      LLVM_DEBUG(dbgs() << "Split for " << printReg(Cand.PhysReg, TRI) << " in "
                        << B << " bundles, intv " << Cand.IntvIdx << ".\n");
      (void)B;
    }
  }

  // Assign bundles for the compact region.
  if (HasCompact) {
    GlobalSplitCandidate &Cand = GlobalCand.front();
    assert(!Cand.PhysReg && "Compact region has no physreg");
    if (unsigned B = Cand.getBundles(BundleCand, 0)) {
      UsedCands.push_back(0);
      Cand.IntvIdx = SE->openIntv();
      LLVM_DEBUG(dbgs() << "Split for compact region in " << B
                        << " bundles, intv " << Cand.IntvIdx << ".\n");
      (void)B;
    }
  }

  splitAroundRegion(LREdit, UsedCands);
  return 0;
}

//===----------------------------------------------------------------------===//
//                            Per-Block Splitting
//===----------------------------------------------------------------------===//

/// tryBlockSplit - Split a global live range around every block with uses. This
/// creates a lot of local live ranges, that will be split by tryLocalSplit if
/// they don't allocate.
unsigned RAGreedy::tryBlockSplit(LiveInterval &VirtReg, AllocationOrder &Order,
                                 SmallVectorImpl<Register> &NewVRegs) {
  assert(&SA->getParent() == &VirtReg && "Live range wasn't analyzed");
  Register Reg = VirtReg.reg();
  bool SingleInstrs = RegClassInfo.isProperSubClass(MRI->getRegClass(Reg));
  LiveRangeEdit LREdit(&VirtReg, NewVRegs, *MF, *LIS, VRM, this, &DeadRemats);
  SE->reset(LREdit, SplitSpillMode);
  ArrayRef<SplitAnalysis::BlockInfo> UseBlocks = SA->getUseBlocks();
  for (const SplitAnalysis::BlockInfo &BI : UseBlocks) {
    if (SA->shouldSplitSingleBlock(BI, SingleInstrs))
      SE->splitSingleBlock(BI);
  }
  // No blocks were split.
  if (LREdit.empty())
    return 0;

  // We did split for some blocks.
  SmallVector<unsigned, 8> IntvMap;
  SE->finish(&IntvMap);

  // Tell LiveDebugVariables about the new ranges.
  DebugVars->splitRegister(Reg, LREdit.regs(), *LIS);

  ExtraRegInfo.resize(MRI->getNumVirtRegs());

  // Sort out the new intervals created by splitting. The remainder interval
  // goes straight to spilling, the new local ranges get to stay RS_New.
  for (unsigned I = 0, E = LREdit.size(); I != E; ++I) {
    LiveInterval &LI = LIS->getInterval(LREdit.get(I));
    if (getStage(LI) == RS_New && IntvMap[I] == 0)
      setStage(LI, RS_Spill);
  }

  if (VerifyEnabled)
    MF->verify(this, "After splitting live range around basic blocks");
  return 0;
}

//===----------------------------------------------------------------------===//
//                         Per-Instruction Splitting
//===----------------------------------------------------------------------===//

/// Get the number of allocatable registers that match the constraints of \p Reg
/// on \p MI and that are also in \p SuperRC.
static unsigned getNumAllocatableRegsForConstraints(
    const MachineInstr *MI, unsigned Reg, const TargetRegisterClass *SuperRC,
    const TargetInstrInfo *TII, const TargetRegisterInfo *TRI,
    const RegisterClassInfo &RCI) {
  assert(SuperRC && "Invalid register class");

  const TargetRegisterClass *ConstrainedRC =
      MI->getRegClassConstraintEffectForVReg(Reg, SuperRC, TII, TRI,
                                             /* ExploreBundle */ true);
  if (!ConstrainedRC)
    return 0;
  return RCI.getNumAllocatableRegs(ConstrainedRC);
}

/// tryInstructionSplit - Split a live range around individual instructions.
/// This is normally not worthwhile since the spiller is doing essentially the
/// same thing. However, when the live range is in a constrained register
/// class, it may help to insert copies such that parts of the live range can
/// be moved to a larger register class.
///
/// This is similar to spilling to a larger register class.
unsigned
RAGreedy::tryInstructionSplit(LiveInterval &VirtReg, AllocationOrder &Order,
                              SmallVectorImpl<Register> &NewVRegs) {
  const TargetRegisterClass *CurRC = MRI->getRegClass(VirtReg.reg());
  // There is no point to this if there are no larger sub-classes.
  if (!RegClassInfo.isProperSubClass(CurRC))
    return 0;

  // Always enable split spill mode, since we're effectively spilling to a
  // register.
  LiveRangeEdit LREdit(&VirtReg, NewVRegs, *MF, *LIS, VRM, this, &DeadRemats);
  SE->reset(LREdit, SplitEditor::SM_Size);

  ArrayRef<SlotIndex> Uses = SA->getUseSlots();
  if (Uses.size() <= 1)
    return 0;

  LLVM_DEBUG(dbgs() << "Split around " << Uses.size()
                    << " individual instrs.\n");

  const TargetRegisterClass *SuperRC =
      TRI->getLargestLegalSuperClass(CurRC, *MF);
  unsigned SuperRCNumAllocatableRegs = RCI.getNumAllocatableRegs(SuperRC);
  // Split around every non-copy instruction if this split will relax
  // the constraints on the virtual register.
  // Otherwise, splitting just inserts uncoalescable copies that do not help
  // the allocation.
  for (const auto &Use : Uses) {
    if (const MachineInstr *MI = Indexes->getInstructionFromIndex(Use))
      if (MI->isFullCopy() ||
          SuperRCNumAllocatableRegs ==
              getNumAllocatableRegsForConstraints(MI, VirtReg.reg(), SuperRC,
                                                  TII, TRI, RCI)) {
        LLVM_DEBUG(dbgs() << "    skip:\t" << Use << '\t' << *MI);
        continue;
      }
    SE->openIntv();
    SlotIndex SegStart = SE->enterIntvBefore(Use);
    SlotIndex SegStop = SE->leaveIntvAfter(Use);
    SE->useIntv(SegStart, SegStop);
  }

  if (LREdit.empty()) {
    LLVM_DEBUG(dbgs() << "All uses were copies.\n");
    return 0;
  }

  SmallVector<unsigned, 8> IntvMap;
  SE->finish(&IntvMap);
  DebugVars->splitRegister(VirtReg.reg(), LREdit.regs(), *LIS);
  ExtraRegInfo.resize(MRI->getNumVirtRegs());

  // Assign all new registers to RS_Spill. This was the last chance.
  setStage(LREdit.begin(), LREdit.end(), RS_Spill);
  return 0;
}

//===----------------------------------------------------------------------===//
//                             Local Splitting
//===----------------------------------------------------------------------===//

/// calcGapWeights - Compute the maximum spill weight that needs to be evicted
/// in order to use PhysReg between two entries in SA->UseSlots.
///
/// GapWeight[I] represents the gap between UseSlots[I] and UseSlots[I + 1].
///
void RAGreedy::calcGapWeights(MCRegister PhysReg,
                              SmallVectorImpl<float> &GapWeight) {
  assert(SA->getUseBlocks().size() == 1 && "Not a local interval");
  const SplitAnalysis::BlockInfo &BI = SA->getUseBlocks().front();
  ArrayRef<SlotIndex> Uses = SA->getUseSlots();
  const unsigned NumGaps = Uses.size()-1;

  // Start and end points for the interference check.
  SlotIndex StartIdx =
    BI.LiveIn ? BI.FirstInstr.getBaseIndex() : BI.FirstInstr;
  SlotIndex StopIdx =
    BI.LiveOut ? BI.LastInstr.getBoundaryIndex() : BI.LastInstr;

  GapWeight.assign(NumGaps, 0.0f);

  // Add interference from each overlapping register.
  for (MCRegUnitIterator Units(PhysReg, TRI); Units.isValid(); ++Units) {
    if (!Matrix->query(const_cast<LiveInterval&>(SA->getParent()), *Units)
          .checkInterference())
      continue;

    // We know that VirtReg is a continuous interval from FirstInstr to
    // LastInstr, so we don't need InterferenceQuery.
    //
    // Interference that overlaps an instruction is counted in both gaps
    // surrounding the instruction. The exception is interference before
    // StartIdx and after StopIdx.
    //
    LiveIntervalUnion::SegmentIter IntI =
      Matrix->getLiveUnions()[*Units] .find(StartIdx);
    for (unsigned Gap = 0; IntI.valid() && IntI.start() < StopIdx; ++IntI) {
      // Skip the gaps before IntI.
      while (Uses[Gap+1].getBoundaryIndex() < IntI.start())
        if (++Gap == NumGaps)
          break;
      if (Gap == NumGaps)
        break;

      // Update the gaps covered by IntI.
      const float weight = IntI.value()->weight();
      for (; Gap != NumGaps; ++Gap) {
        GapWeight[Gap] = std::max(GapWeight[Gap], weight);
        if (Uses[Gap+1].getBaseIndex() >= IntI.stop())
          break;
      }
      if (Gap == NumGaps)
        break;
    }
  }

  // Add fixed interference.
  for (MCRegUnitIterator Units(PhysReg, TRI); Units.isValid(); ++Units) {
    const LiveRange &LR = LIS->getRegUnit(*Units);
    LiveRange::const_iterator I = LR.find(StartIdx);
    LiveRange::const_iterator E = LR.end();

    // Same loop as above. Mark any overlapped gaps as HUGE_VALF.
    for (unsigned Gap = 0; I != E && I->start < StopIdx; ++I) {
      while (Uses[Gap+1].getBoundaryIndex() < I->start)
        if (++Gap == NumGaps)
          break;
      if (Gap == NumGaps)
        break;

      for (; Gap != NumGaps; ++Gap) {
        GapWeight[Gap] = huge_valf;
        if (Uses[Gap+1].getBaseIndex() >= I->end)
          break;
      }
      if (Gap == NumGaps)
        break;
    }
  }
}

/// tryLocalSplit - Try to split VirtReg into smaller intervals inside its only
/// basic block.
///
unsigned RAGreedy::tryLocalSplit(LiveInterval &VirtReg, AllocationOrder &Order,
                                 SmallVectorImpl<Register> &NewVRegs) {
  // TODO: the function currently only handles a single UseBlock; it should be
  // possible to generalize.
  if (SA->getUseBlocks().size() != 1)
    return 0;

  const SplitAnalysis::BlockInfo &BI = SA->getUseBlocks().front();

  // Note that it is possible to have an interval that is live-in or live-out
  // while only covering a single block - A phi-def can use undef values from
  // predecessors, and the block could be a single-block loop.
  // We don't bother doing anything clever about such a case, we simply assume
  // that the interval is continuous from FirstInstr to LastInstr. We should
  // make sure that we don't do anything illegal to such an interval, though.

  ArrayRef<SlotIndex> Uses = SA->getUseSlots();
  if (Uses.size() <= 2)
    return 0;
  const unsigned NumGaps = Uses.size()-1;

  LLVM_DEBUG({
    dbgs() << "tryLocalSplit: ";
    for (const auto &Use : Uses)
      dbgs() << ' ' << Use;
    dbgs() << '\n';
  });

  // If VirtReg is live across any register mask operands, compute a list of
  // gaps with register masks.
  SmallVector<unsigned, 8> RegMaskGaps;
  if (Matrix->checkRegMaskInterference(VirtReg)) {
    // Get regmask slots for the whole block.
    ArrayRef<SlotIndex> RMS = LIS->getRegMaskSlotsInBlock(BI.MBB->getNumber());
    LLVM_DEBUG(dbgs() << RMS.size() << " regmasks in block:");
    // Constrain to VirtReg's live range.
    unsigned RI =
        llvm::lower_bound(RMS, Uses.front().getRegSlot()) - RMS.begin();
    unsigned RE = RMS.size();
    for (unsigned I = 0; I != NumGaps && RI != RE; ++I) {
      // Look for Uses[I] <= RMS <= Uses[I + 1].
      assert(!SlotIndex::isEarlierInstr(RMS[RI], Uses[I]));
      if (SlotIndex::isEarlierInstr(Uses[I + 1], RMS[RI]))
        continue;
      // Skip a regmask on the same instruction as the last use. It doesn't
      // overlap the live range.
      if (SlotIndex::isSameInstr(Uses[I + 1], RMS[RI]) && I + 1 == NumGaps)
        break;
      LLVM_DEBUG(dbgs() << ' ' << RMS[RI] << ':' << Uses[I] << '-'
                        << Uses[I + 1]);
      RegMaskGaps.push_back(I);
      // Advance ri to the next gap. A regmask on one of the uses counts in
      // both gaps.
      while (RI != RE && SlotIndex::isEarlierInstr(RMS[RI], Uses[I + 1]))
        ++RI;
    }
    LLVM_DEBUG(dbgs() << '\n');
  }

  // Since we allow local split results to be split again, there is a risk of
  // creating infinite loops. It is tempting to require that the new live
  // ranges have less instructions than the original. That would guarantee
  // convergence, but it is too strict. A live range with 3 instructions can be
  // split 2+3 (including the COPY), and we want to allow that.
  //
  // Instead we use these rules:
  //
  // 1. Allow any split for ranges with getStage() < RS_Split2. (Except for the
  //    noop split, of course).
  // 2. Require progress be made for ranges with getStage() == RS_Split2. All
  //    the new ranges must have fewer instructions than before the split.
  // 3. New ranges with the same number of instructions are marked RS_Split2,
  //    smaller ranges are marked RS_New.
  //
  // These rules allow a 3 -> 2+3 split once, which we need. They also prevent
  // excessive splitting and infinite loops.
  //
  bool ProgressRequired = getStage(VirtReg) >= RS_Split2;

  // Best split candidate.
  unsigned BestBefore = NumGaps;
  unsigned BestAfter = 0;
  float BestDiff = 0;

  const float blockFreq =
    SpillPlacer->getBlockFrequency(BI.MBB->getNumber()).getFrequency() *
    (1.0f / MBFI->getEntryFreq());
  SmallVector<float, 8> GapWeight;

  for (MCPhysReg PhysReg : Order) {
    assert(PhysReg);
    // Keep track of the largest spill weight that would need to be evicted in
    // order to make use of PhysReg between UseSlots[I] and UseSlots[I + 1].
    calcGapWeights(PhysReg, GapWeight);

    // Remove any gaps with regmask clobbers.
    if (Matrix->checkRegMaskInterference(VirtReg, PhysReg))
      for (unsigned I = 0, E = RegMaskGaps.size(); I != E; ++I)
        GapWeight[RegMaskGaps[I]] = huge_valf;

    // Try to find the best sequence of gaps to close.
    // The new spill weight must be larger than any gap interference.

    // We will split before Uses[SplitBefore] and after Uses[SplitAfter].
    unsigned SplitBefore = 0, SplitAfter = 1;

    // MaxGap should always be max(GapWeight[SplitBefore..SplitAfter-1]).
    // It is the spill weight that needs to be evicted.
    float MaxGap = GapWeight[0];

    while (true) {
      // Live before/after split?
      const bool LiveBefore = SplitBefore != 0 || BI.LiveIn;
      const bool LiveAfter = SplitAfter != NumGaps || BI.LiveOut;

      LLVM_DEBUG(dbgs() << printReg(PhysReg, TRI) << ' ' << Uses[SplitBefore]
                        << '-' << Uses[SplitAfter] << " I=" << MaxGap);

      // Stop before the interval gets so big we wouldn't be making progress.
      if (!LiveBefore && !LiveAfter) {
        LLVM_DEBUG(dbgs() << " all\n");
        break;
      }
      // Should the interval be extended or shrunk?
      bool Shrink = true;

      // How many gaps would the new range have?
      unsigned NewGaps = LiveBefore + SplitAfter - SplitBefore + LiveAfter;

      // Legally, without causing looping?
      bool Legal = !ProgressRequired || NewGaps < NumGaps;

      if (Legal && MaxGap < huge_valf) {
        // Estimate the new spill weight. Each instruction reads or writes the
        // register. Conservatively assume there are no read-modify-write
        // instructions.
        //
        // Try to guess the size of the new interval.
        const float EstWeight = normalizeSpillWeight(
            blockFreq * (NewGaps + 1),
            Uses[SplitBefore].distance(Uses[SplitAfter]) +
                (LiveBefore + LiveAfter) * SlotIndex::InstrDist,
            1);
        // Would this split be possible to allocate?
        // Never allocate all gaps, we wouldn't be making progress.
        LLVM_DEBUG(dbgs() << " w=" << EstWeight);
        if (EstWeight * Hysteresis >= MaxGap) {
          Shrink = false;
          float Diff = EstWeight - MaxGap;
          if (Diff > BestDiff) {
            LLVM_DEBUG(dbgs() << " (best)");
            BestDiff = Hysteresis * Diff;
            BestBefore = SplitBefore;
            BestAfter = SplitAfter;
          }
        }
      }

      // Try to shrink.
      if (Shrink) {
        if (++SplitBefore < SplitAfter) {
          LLVM_DEBUG(dbgs() << " shrink\n");
          // Recompute the max when necessary.
          if (GapWeight[SplitBefore - 1] >= MaxGap) {
            MaxGap = GapWeight[SplitBefore];
            for (unsigned I = SplitBefore + 1; I != SplitAfter; ++I)
              MaxGap = std::max(MaxGap, GapWeight[I]);
          }
          continue;
        }
        MaxGap = 0;
      }

      // Try to extend the interval.
      if (SplitAfter >= NumGaps) {
        LLVM_DEBUG(dbgs() << " end\n");
        break;
      }

      LLVM_DEBUG(dbgs() << " extend\n");
      MaxGap = std::max(MaxGap, GapWeight[SplitAfter++]);
    }
  }

  // Didn't find any candidates?
  if (BestBefore == NumGaps)
    return 0;

  LLVM_DEBUG(dbgs() << "Best local split range: " << Uses[BestBefore] << '-'
                    << Uses[BestAfter] << ", " << BestDiff << ", "
                    << (BestAfter - BestBefore + 1) << " instrs\n");

  LiveRangeEdit LREdit(&VirtReg, NewVRegs, *MF, *LIS, VRM, this, &DeadRemats);
  SE->reset(LREdit);

  SE->openIntv();
  SlotIndex SegStart = SE->enterIntvBefore(Uses[BestBefore]);
  SlotIndex SegStop  = SE->leaveIntvAfter(Uses[BestAfter]);
  SE->useIntv(SegStart, SegStop);
  SmallVector<unsigned, 8> IntvMap;
  SE->finish(&IntvMap);
  DebugVars->splitRegister(VirtReg.reg(), LREdit.regs(), *LIS);

  // If the new range has the same number of instructions as before, mark it as
  // RS_Split2 so the next split will be forced to make progress. Otherwise,
  // leave the new intervals as RS_New so they can compete.
  bool LiveBefore = BestBefore != 0 || BI.LiveIn;
  bool LiveAfter = BestAfter != NumGaps || BI.LiveOut;
  unsigned NewGaps = LiveBefore + BestAfter - BestBefore + LiveAfter;
  if (NewGaps >= NumGaps) {
    LLVM_DEBUG(dbgs() << "Tagging non-progress ranges: ");
    assert(!ProgressRequired && "Didn't make progress when it was required.");
    for (unsigned I = 0, E = IntvMap.size(); I != E; ++I)
      if (IntvMap[I] == 1) {
        setStage(LIS->getInterval(LREdit.get(I)), RS_Split2);
        LLVM_DEBUG(dbgs() << printReg(LREdit.get(I)));
      }
    LLVM_DEBUG(dbgs() << '\n');
  }
  ++NumLocalSplits;

  return 0;
}

//===----------------------------------------------------------------------===//
//                          Live Range Splitting
//===----------------------------------------------------------------------===//

/// trySplit - Try to split VirtReg or one of its interferences, making it
/// assignable.
/// @return Physreg when VirtReg may be assigned and/or new NewVRegs.
unsigned RAGreedy::trySplit(LiveInterval &VirtReg, AllocationOrder &Order,
                            SmallVectorImpl<Register> &NewVRegs,
                            const SmallVirtRegSet &FixedRegisters) {
  // Ranges must be Split2 or less.
  if (getStage(VirtReg) >= RS_Spill)
    return 0;

  // Local intervals are handled separately.
  if (LIS->intervalIsInOneMBB(VirtReg)) {
    NamedRegionTimer T("local_split", "Local Splitting", TimerGroupName,
                       TimerGroupDescription, TimePassesIsEnabled);
    SA->analyze(&VirtReg);
    Register PhysReg = tryLocalSplit(VirtReg, Order, NewVRegs);
    if (PhysReg || !NewVRegs.empty())
      return PhysReg;
    return tryInstructionSplit(VirtReg, Order, NewVRegs);
  }

  NamedRegionTimer T("global_split", "Global Splitting", TimerGroupName,
                     TimerGroupDescription, TimePassesIsEnabled);

  SA->analyze(&VirtReg);

  // FIXME: SplitAnalysis may repair broken live ranges coming from the
  // coalescer. That may cause the range to become allocatable which means that
  // tryRegionSplit won't be making progress. This check should be replaced with
  // an assertion when the coalescer is fixed.
  if (SA->didRepairRange()) {
    // VirtReg has changed, so all cached queries are invalid.
    Matrix->invalidateVirtRegs();
    if (Register PhysReg = tryAssign(VirtReg, Order, NewVRegs, FixedRegisters))
      return PhysReg;
  }

  // First try to split around a region spanning multiple blocks. RS_Split2
  // ranges already made dubious progress with region splitting, so they go
  // straight to single block splitting.
  if (getStage(VirtReg) < RS_Split2) {
    MCRegister PhysReg = tryRegionSplit(VirtReg, Order, NewVRegs);
    if (PhysReg || !NewVRegs.empty())
      return PhysReg;
  }

  // Then isolate blocks.
  return tryBlockSplit(VirtReg, Order, NewVRegs);
}

//===----------------------------------------------------------------------===//
//                          Last Chance Recoloring
//===----------------------------------------------------------------------===//

/// Return true if \p reg has any tied def operand.
static bool hasTiedDef(MachineRegisterInfo *MRI, unsigned reg) {
  for (const MachineOperand &MO : MRI->def_operands(reg))
    if (MO.isTied())
      return true;

  return false;
}

/// mayRecolorAllInterferences - Check if the virtual registers that
/// interfere with \p VirtReg on \p PhysReg (or one of its aliases) may be
/// recolored to free \p PhysReg.
/// When true is returned, \p RecoloringCandidates has been augmented with all
/// the live intervals that need to be recolored in order to free \p PhysReg
/// for \p VirtReg.
/// \p FixedRegisters contains all the virtual registers that cannot be
/// recolored.
bool RAGreedy::mayRecolorAllInterferences(
    MCRegister PhysReg, LiveInterval &VirtReg, SmallLISet &RecoloringCandidates,
    const SmallVirtRegSet &FixedRegisters) {
  const TargetRegisterClass *CurRC = MRI->getRegClass(VirtReg.reg());

  for (MCRegUnitIterator Units(PhysReg, TRI); Units.isValid(); ++Units) {
    LiveIntervalUnion::Query &Q = Matrix->query(VirtReg, *Units);
    // If there is LastChanceRecoloringMaxInterference or more interferences,
    // chances are one would not be recolorable.
    if (Q.collectInterferingVRegs(LastChanceRecoloringMaxInterference) >=
        LastChanceRecoloringMaxInterference && !ExhaustiveSearch) {
      LLVM_DEBUG(dbgs() << "Early abort: too many interferences.\n");
      CutOffInfo |= CO_Interf;
      return false;
    }
    for (LiveInterval *Intf : reverse(Q.interferingVRegs())) {
      // If Intf is done and sit on the same register class as VirtReg,
      // it would not be recolorable as it is in the same state as VirtReg.
      // However, if VirtReg has tied defs and Intf doesn't, then
      // there is still a point in examining if it can be recolorable.
      if (((getStage(*Intf) == RS_Done &&
            MRI->getRegClass(Intf->reg()) == CurRC) &&
           !(hasTiedDef(MRI, VirtReg.reg()) &&
             !hasTiedDef(MRI, Intf->reg()))) ||
          FixedRegisters.count(Intf->reg())) {
        LLVM_DEBUG(
            dbgs() << "Early abort: the interference is not recolorable.\n");
        return false;
      }
      RecoloringCandidates.insert(Intf);
    }
  }
  return true;
}

/// tryLastChanceRecoloring - Try to assign a color to \p VirtReg by recoloring
/// its interferences.
/// Last chance recoloring chooses a color for \p VirtReg and recolors every
/// virtual register that was using it. The recoloring process may recursively
/// use the last chance recoloring. Therefore, when a virtual register has been
/// assigned a color by this mechanism, it is marked as Fixed, i.e., it cannot
/// be last-chance-recolored again during this recoloring "session".
/// E.g.,
/// Let
/// vA can use {R1, R2    }
/// vB can use {    R2, R3}
/// vC can use {R1        }
/// Where vA, vB, and vC cannot be split anymore (they are reloads for
/// instance) and they all interfere.
///
/// vA is assigned R1
/// vB is assigned R2
/// vC tries to evict vA but vA is already done.
/// Regular register allocation fails.
///
/// Last chance recoloring kicks in:
/// vC does as if vA was evicted => vC uses R1.
/// vC is marked as fixed.
/// vA needs to find a color.
/// None are available.
/// vA cannot evict vC: vC is a fixed virtual register now.
/// vA does as if vB was evicted => vA uses R2.
/// vB needs to find a color.
/// R3 is available.
/// Recoloring => vC = R1, vA = R2, vB = R3
///
/// \p Order defines the preferred allocation order for \p VirtReg.
/// \p NewRegs will contain any new virtual register that have been created
/// (split, spill) during the process and that must be assigned.
/// \p FixedRegisters contains all the virtual registers that cannot be
/// recolored.
/// \p Depth gives the current depth of the last chance recoloring.
/// \return a physical register that can be used for VirtReg or ~0u if none
/// exists.
unsigned RAGreedy::tryLastChanceRecoloring(LiveInterval &VirtReg,
                                           AllocationOrder &Order,
                                           SmallVectorImpl<Register> &NewVRegs,
                                           SmallVirtRegSet &FixedRegisters,
                                           unsigned Depth) {
  if (!TRI->shouldUseLastChanceRecoloringForVirtReg(*MF, VirtReg))
    return ~0u;

  LLVM_DEBUG(dbgs() << "Try last chance recoloring for " << VirtReg << '\n');
  // Ranges must be Done.
  assert((getStage(VirtReg) >= RS_Done || !VirtReg.isSpillable()) &&
         "Last chance recoloring should really be last chance");
  // Set the max depth to LastChanceRecoloringMaxDepth.
  // We may want to reconsider that if we end up with a too large search space
  // for target with hundreds of registers.
  // Indeed, in that case we may want to cut the search space earlier.
  if (Depth >= LastChanceRecoloringMaxDepth && !ExhaustiveSearch) {
    LLVM_DEBUG(dbgs() << "Abort because max depth has been reached.\n");
    CutOffInfo |= CO_Depth;
    return ~0u;
  }

  // Set of Live intervals that will need to be recolored.
  SmallLISet RecoloringCandidates;
  // Record the original mapping virtual register to physical register in case
  // the recoloring fails.
  DenseMap<Register, MCRegister> VirtRegToPhysReg;
  // Mark VirtReg as fixed, i.e., it will not be recolored pass this point in
  // this recoloring "session".
  assert(!FixedRegisters.count(VirtReg.reg()));
  FixedRegisters.insert(VirtReg.reg());
  SmallVector<Register, 4> CurrentNewVRegs;

  for (MCRegister PhysReg : Order) {
    assert(PhysReg.isValid());
    LLVM_DEBUG(dbgs() << "Try to assign: " << VirtReg << " to "
                      << printReg(PhysReg, TRI) << '\n');
    RecoloringCandidates.clear();
    VirtRegToPhysReg.clear();
    CurrentNewVRegs.clear();

    // It is only possible to recolor virtual register interference.
    if (Matrix->checkInterference(VirtReg, PhysReg) >
        LiveRegMatrix::IK_VirtReg) {
      LLVM_DEBUG(
          dbgs() << "Some interferences are not with virtual registers.\n");

      continue;
    }

    // Early give up on this PhysReg if it is obvious we cannot recolor all
    // the interferences.
    if (!mayRecolorAllInterferences(PhysReg, VirtReg, RecoloringCandidates,
                                    FixedRegisters)) {
      LLVM_DEBUG(dbgs() << "Some interferences cannot be recolored.\n");
      continue;
    }

    // RecoloringCandidates contains all the virtual registers that interfer
    // with VirtReg on PhysReg (or one of its aliases).
    // Enqueue them for recoloring and perform the actual recoloring.
    PQueue RecoloringQueue;
    for (SmallLISet::iterator It = RecoloringCandidates.begin(),
                              EndIt = RecoloringCandidates.end();
         It != EndIt; ++It) {
      Register ItVirtReg = (*It)->reg();
      enqueue(RecoloringQueue, *It);
      assert(VRM->hasPhys(ItVirtReg) &&
             "Interferences are supposed to be with allocated variables");

      // Record the current allocation.
      VirtRegToPhysReg[ItVirtReg] = VRM->getPhys(ItVirtReg);
      // unset the related struct.
      Matrix->unassign(**It);
    }

    // Do as if VirtReg was assigned to PhysReg so that the underlying
    // recoloring has the right information about the interferes and
    // available colors.
    Matrix->assign(VirtReg, PhysReg);

    // Save the current recoloring state.
    // If we cannot recolor all the interferences, we will have to start again
    // at this point for the next physical register.
    SmallVirtRegSet SaveFixedRegisters(FixedRegisters);
    if (tryRecoloringCandidates(RecoloringQueue, CurrentNewVRegs,
                                FixedRegisters, Depth)) {
      // Push the queued vregs into the main queue.
      for (Register NewVReg : CurrentNewVRegs)
        NewVRegs.push_back(NewVReg);
      // Do not mess up with the global assignment process.
      // I.e., VirtReg must be unassigned.
      Matrix->unassign(VirtReg);
      return PhysReg;
    }

    LLVM_DEBUG(dbgs() << "Fail to assign: " << VirtReg << " to "
                      << printReg(PhysReg, TRI) << '\n');

    // The recoloring attempt failed, undo the changes.
    FixedRegisters = SaveFixedRegisters;
    Matrix->unassign(VirtReg);

    // For a newly created vreg which is also in RecoloringCandidates,
    // don't add it to NewVRegs because its physical register will be restored
    // below. Other vregs in CurrentNewVRegs are created by calling
    // selectOrSplit and should be added into NewVRegs.
    for (SmallVectorImpl<Register>::iterator Next = CurrentNewVRegs.begin(),
                                             End = CurrentNewVRegs.end();
         Next != End; ++Next) {
      if (RecoloringCandidates.count(&LIS->getInterval(*Next)))
        continue;
      NewVRegs.push_back(*Next);
    }

    for (SmallLISet::iterator It = RecoloringCandidates.begin(),
                              EndIt = RecoloringCandidates.end();
         It != EndIt; ++It) {
      Register ItVirtReg = (*It)->reg();
      if (VRM->hasPhys(ItVirtReg))
        Matrix->unassign(**It);
      MCRegister ItPhysReg = VirtRegToPhysReg[ItVirtReg];
      Matrix->assign(**It, ItPhysReg);
    }
  }

  // Last chance recoloring did not worked either, give up.
  return ~0u;
}

/// tryRecoloringCandidates - Try to assign a new color to every register
/// in \RecoloringQueue.
/// \p NewRegs will contain any new virtual register created during the
/// recoloring process.
/// \p FixedRegisters[in/out] contains all the registers that have been
/// recolored.
/// \return true if all virtual registers in RecoloringQueue were successfully
/// recolored, false otherwise.
bool RAGreedy::tryRecoloringCandidates(PQueue &RecoloringQueue,
                                       SmallVectorImpl<Register> &NewVRegs,
                                       SmallVirtRegSet &FixedRegisters,
                                       unsigned Depth) {
  while (!RecoloringQueue.empty()) {
    LiveInterval *LI = dequeue(RecoloringQueue);
    LLVM_DEBUG(dbgs() << "Try to recolor: " << *LI << '\n');
    MCRegister PhysReg =
        selectOrSplitImpl(*LI, NewVRegs, FixedRegisters, Depth + 1);
    // When splitting happens, the live-range may actually be empty.
    // In that case, this is okay to continue the recoloring even
    // if we did not find an alternative color for it. Indeed,
    // there will not be anything to color for LI in the end.
    if (PhysReg == ~0u || (!PhysReg && !LI->empty()))
      return false;

    if (!PhysReg) {
      assert(LI->empty() && "Only empty live-range do not require a register");
      LLVM_DEBUG(dbgs() << "Recoloring of " << *LI
                        << " succeeded. Empty LI.\n");
      continue;
    }
    LLVM_DEBUG(dbgs() << "Recoloring of " << *LI
                      << " succeeded with: " << printReg(PhysReg, TRI) << '\n');

    Matrix->assign(*LI, PhysReg);
    FixedRegisters.insert(LI->reg());
  }
  return true;
}

//===----------------------------------------------------------------------===//
//                            Main Entry Point
//===----------------------------------------------------------------------===//

MCRegister RAGreedy::selectOrSplit(LiveInterval &VirtReg,
                                   SmallVectorImpl<Register> &NewVRegs) {
  CutOffInfo = CO_None;
  LLVMContext &Ctx = MF->getFunction().getContext();
  SmallVirtRegSet FixedRegisters;
  MCRegister Reg = selectOrSplitImpl(VirtReg, NewVRegs, FixedRegisters);
  if (Reg == ~0U && (CutOffInfo != CO_None)) {
    uint8_t CutOffEncountered = CutOffInfo & (CO_Depth | CO_Interf);
    if (CutOffEncountered == CO_Depth)
      Ctx.emitError("register allocation failed: maximum depth for recoloring "
                    "reached. Use -fexhaustive-register-search to skip "
                    "cutoffs");
    else if (CutOffEncountered == CO_Interf)
      Ctx.emitError("register allocation failed: maximum interference for "
                    "recoloring reached. Use -fexhaustive-register-search "
                    "to skip cutoffs");
    else if (CutOffEncountered == (CO_Depth | CO_Interf))
      Ctx.emitError("register allocation failed: maximum interference and "
                    "depth for recoloring reached. Use "
                    "-fexhaustive-register-search to skip cutoffs");
  }
  return Reg;
}

/// Using a CSR for the first time has a cost because it causes push|pop
/// to be added to prologue|epilogue. Splitting a cold section of the live
/// range can have lower cost than using the CSR for the first time;
/// Spilling a live range in the cold path can have lower cost than using
/// the CSR for the first time. Returns the physical register if we decide
/// to use the CSR; otherwise return 0.
unsigned RAGreedy::tryAssignCSRFirstTime(LiveInterval &VirtReg,
                                         AllocationOrder &Order,
                                         Register PhysReg,
                                         unsigned &CostPerUseLimit,
                                         SmallVectorImpl<Register> &NewVRegs) {
  if (getStage(VirtReg) == RS_Spill && VirtReg.isSpillable()) {
    // We choose spill over using the CSR for the first time if the spill cost
    // is lower than CSRCost.
    SA->analyze(&VirtReg);
    if (calcSpillCost() >= CSRCost)
      return PhysReg;

    // We are going to spill, set CostPerUseLimit to 1 to make sure that
    // we will not use a callee-saved register in tryEvict.
    CostPerUseLimit = 1;
    return 0;
  }
  if (getStage(VirtReg) < RS_Split) {
    // We choose pre-splitting over using the CSR for the first time if
    // the cost of splitting is lower than CSRCost.
    SA->analyze(&VirtReg);
    unsigned NumCands = 0;
    BlockFrequency BestCost = CSRCost; // Don't modify CSRCost.
    unsigned BestCand = calculateRegionSplitCost(VirtReg, Order, BestCost,
                                                 NumCands, true /*IgnoreCSR*/);
    if (BestCand == NoCand)
      // Use the CSR if we can't find a region split below CSRCost.
      return PhysReg;

    // Perform the actual pre-splitting.
    doRegionSplit(VirtReg, BestCand, false/*HasCompact*/, NewVRegs);
    return 0;
  }
  return PhysReg;
}

void RAGreedy::aboutToRemoveInterval(LiveInterval &LI) {
  // Do not keep invalid information around.
  SetOfBrokenHints.remove(&LI);
}

void RAGreedy::initializeCSRCost() {
  // We use the larger one out of the command-line option and the value report
  // by TRI.
  CSRCost = BlockFrequency(
      std::max((unsigned)CSRFirstTimeCost, TRI->getCSRFirstUseCost()));
  if (!CSRCost.getFrequency())
    return;

  // Raw cost is relative to Entry == 2^14; scale it appropriately.
  uint64_t ActualEntry = MBFI->getEntryFreq();
  if (!ActualEntry) {
    CSRCost = 0;
    return;
  }
  uint64_t FixedEntry = 1 << 14;
  if (ActualEntry < FixedEntry)
    CSRCost *= BranchProbability(ActualEntry, FixedEntry);
  else if (ActualEntry <= UINT32_MAX)
    // Invert the fraction and divide.
    CSRCost /= BranchProbability(FixedEntry, ActualEntry);
  else
    // Can't use BranchProbability in general, since it takes 32-bit numbers.
    CSRCost = CSRCost.getFrequency() * (ActualEntry / FixedEntry);
}

/// Collect the hint info for \p Reg.
/// The results are stored into \p Out.
/// \p Out is not cleared before being populated.
void RAGreedy::collectHintInfo(unsigned Reg, HintsInfo &Out) {
  for (const MachineInstr &Instr : MRI->reg_nodbg_instructions(Reg)) {
    if (!Instr.isFullCopy())
      continue;
    // Look for the other end of the copy.
    Register OtherReg = Instr.getOperand(0).getReg();
    if (OtherReg == Reg) {
      OtherReg = Instr.getOperand(1).getReg();
      if (OtherReg == Reg)
        continue;
    }
    // Get the current assignment.
    Register OtherPhysReg = Register::isPhysicalRegister(OtherReg)
                                ? OtherReg
                                : Register(VRM->getPhys(OtherReg));
    // Push the collected information.
    Out.push_back(HintInfo(MBFI->getBlockFreq(Instr.getParent()), OtherReg,
                           OtherPhysReg));
  }
}

/// Using the given \p List, compute the cost of the broken hints if
/// \p PhysReg was used.
/// \return The cost of \p List for \p PhysReg.
BlockFrequency RAGreedy::getBrokenHintFreq(const HintsInfo &List,
                                           MCRegister PhysReg) {
  BlockFrequency Cost = 0;
  for (const HintInfo &Info : List) {
    if (Info.PhysReg != PhysReg)
      Cost += Info.Freq;
  }
  return Cost;
}

/// Using the register assigned to \p VirtReg, try to recolor
/// all the live ranges that are copy-related with \p VirtReg.
/// The recoloring is then propagated to all the live-ranges that have
/// been recolored and so on, until no more copies can be coalesced or
/// it is not profitable.
/// For a given live range, profitability is determined by the sum of the
/// frequencies of the non-identity copies it would introduce with the old
/// and new register.
void RAGreedy::tryHintRecoloring(LiveInterval &VirtReg) {
  // We have a broken hint, check if it is possible to fix it by
  // reusing PhysReg for the copy-related live-ranges. Indeed, we evicted
  // some register and PhysReg may be available for the other live-ranges.
  SmallSet<unsigned, 4> Visited;
  SmallVector<unsigned, 2> RecoloringCandidates;
  HintsInfo Info;
  unsigned Reg = VirtReg.reg();
  MCRegister PhysReg = VRM->getPhys(Reg);
  // Start the recoloring algorithm from the input live-interval, then
  // it will propagate to the ones that are copy-related with it.
  Visited.insert(Reg);
  RecoloringCandidates.push_back(Reg);

  LLVM_DEBUG(dbgs() << "Trying to reconcile hints for: " << printReg(Reg, TRI)
                    << '(' << printReg(PhysReg, TRI) << ")\n");

  do {
    Reg = RecoloringCandidates.pop_back_val();

    // We cannot recolor physical register.
    if (Register::isPhysicalRegister(Reg))
      continue;

    assert(VRM->hasPhys(Reg) && "We have unallocated variable!!");

    // Get the live interval mapped with this virtual register to be able
    // to check for the interference with the new color.
    LiveInterval &LI = LIS->getInterval(Reg);
    MCRegister CurrPhys = VRM->getPhys(Reg);
    // Check that the new color matches the register class constraints and
    // that it is free for this live range.
    if (CurrPhys != PhysReg && (!MRI->getRegClass(Reg)->contains(PhysReg) ||
                                Matrix->checkInterference(LI, PhysReg)))
      continue;

    LLVM_DEBUG(dbgs() << printReg(Reg, TRI) << '(' << printReg(CurrPhys, TRI)
                      << ") is recolorable.\n");

    // Gather the hint info.
    Info.clear();
    collectHintInfo(Reg, Info);
    // Check if recoloring the live-range will increase the cost of the
    // non-identity copies.
    if (CurrPhys != PhysReg) {
      LLVM_DEBUG(dbgs() << "Checking profitability:\n");
      BlockFrequency OldCopiesCost = getBrokenHintFreq(Info, CurrPhys);
      BlockFrequency NewCopiesCost = getBrokenHintFreq(Info, PhysReg);
      LLVM_DEBUG(dbgs() << "Old Cost: " << OldCopiesCost.getFrequency()
                        << "\nNew Cost: " << NewCopiesCost.getFrequency()
                        << '\n');
      if (OldCopiesCost < NewCopiesCost) {
        LLVM_DEBUG(dbgs() << "=> Not profitable.\n");
        continue;
      }
      // At this point, the cost is either cheaper or equal. If it is
      // equal, we consider this is profitable because it may expose
      // more recoloring opportunities.
      LLVM_DEBUG(dbgs() << "=> Profitable.\n");
      // Recolor the live-range.
      Matrix->unassign(LI);
      Matrix->assign(LI, PhysReg);
    }
    // Push all copy-related live-ranges to keep reconciling the broken
    // hints.
    for (const HintInfo &HI : Info) {
      if (Visited.insert(HI.Reg).second)
        RecoloringCandidates.push_back(HI.Reg);
    }
  } while (!RecoloringCandidates.empty());
}

/// Try to recolor broken hints.
/// Broken hints may be repaired by recoloring when an evicted variable
/// freed up a register for a larger live-range.
/// Consider the following example:
/// BB1:
///   a =
///   b =
/// BB2:
///   ...
///   = b
///   = a
/// Let us assume b gets split:
/// BB1:
///   a =
///   b =
/// BB2:
///   c = b
///   ...
///   d = c
///   = d
///   = a
/// Because of how the allocation work, b, c, and d may be assigned different
/// colors. Now, if a gets evicted later:
/// BB1:
///   a =
///   st a, SpillSlot
///   b =
/// BB2:
///   c = b
///   ...
///   d = c
///   = d
///   e = ld SpillSlot
///   = e
/// This is likely that we can assign the same register for b, c, and d,
/// getting rid of 2 copies.
void RAGreedy::tryHintsRecoloring() {
  for (LiveInterval *LI : SetOfBrokenHints) {
    assert(Register::isVirtualRegister(LI->reg()) &&
           "Recoloring is possible only for virtual registers");
    // Some dead defs may be around (e.g., because of debug uses).
    // Ignore those.
    if (!VRM->hasPhys(LI->reg()))
      continue;
    tryHintRecoloring(*LI);
  }
}

MCRegister RAGreedy::selectOrSplitImpl(LiveInterval &VirtReg,
                                       SmallVectorImpl<Register> &NewVRegs,
                                       SmallVirtRegSet &FixedRegisters,
                                       unsigned Depth) {
  unsigned CostPerUseLimit = ~0u;
  // First try assigning a free register.
  auto Order =
      AllocationOrder::create(VirtReg.reg(), *VRM, RegClassInfo, Matrix);
  if (unsigned PhysReg = tryAssign(VirtReg, Order, NewVRegs, FixedRegisters)) {
    // If VirtReg got an assignment, the eviction info is no longre relevant.
    LastEvicted.clearEvicteeInfo(VirtReg.reg());
    // When NewVRegs is not empty, we may have made decisions such as evicting
    // a virtual register, go with the earlier decisions and use the physical
    // register.
    if (CSRCost.getFrequency() && isUnusedCalleeSavedReg(PhysReg) &&
        NewVRegs.empty()) {
      MCRegister CSRReg = tryAssignCSRFirstTime(VirtReg, Order, PhysReg,
                                                CostPerUseLimit, NewVRegs);
      if (CSRReg || !NewVRegs.empty())
        // Return now if we decide to use a CSR or create new vregs due to
        // pre-splitting.
        return CSRReg;
    } else
      return PhysReg;
  }

  LiveRangeStage Stage = getStage(VirtReg);
  LLVM_DEBUG(dbgs() << StageName[Stage] << " Cascade "
                    << ExtraRegInfo[VirtReg.reg()].Cascade << '\n');

  // Try to evict a less worthy live range, but only for ranges from the primary
  // queue. The RS_Split ranges already failed to do this, and they should not
  // get a second chance until they have been split.
  if (Stage != RS_Split)
    if (Register PhysReg =
            tryEvict(VirtReg, Order, NewVRegs, CostPerUseLimit,
                     FixedRegisters)) {
      Register Hint = MRI->getSimpleHint(VirtReg.reg());
      // If VirtReg has a hint and that hint is broken record this
      // virtual register as a recoloring candidate for broken hint.
      // Indeed, since we evicted a variable in its neighborhood it is
      // likely we can at least partially recolor some of the
      // copy-related live-ranges.
      if (Hint && Hint != PhysReg)
        SetOfBrokenHints.insert(&VirtReg);
      // If VirtReg eviction someone, the eviction info for it as an evictee is
      // no longre relevant.
      LastEvicted.clearEvicteeInfo(VirtReg.reg());
      return PhysReg;
    }

  assert((NewVRegs.empty() || Depth) && "Cannot append to existing NewVRegs");

  // The first time we see a live range, don't try to split or spill.
  // Wait until the second time, when all smaller ranges have been allocated.
  // This gives a better picture of the interference to split around.
  if (Stage < RS_Split) {
    setStage(VirtReg, RS_Split);
    LLVM_DEBUG(dbgs() << "wait for second round\n");
    NewVRegs.push_back(VirtReg.reg());
    return 0;
  }

  if (Stage < RS_Spill) {
    // Try splitting VirtReg or interferences.
    unsigned NewVRegSizeBefore = NewVRegs.size();
    Register PhysReg = trySplit(VirtReg, Order, NewVRegs, FixedRegisters);
    if (PhysReg || (NewVRegs.size() - NewVRegSizeBefore)) {
      // If VirtReg got split, the eviction info is no longer relevant.
      LastEvicted.clearEvicteeInfo(VirtReg.reg());
      return PhysReg;
    }
  }

  // If we couldn't allocate a register from spilling, there is probably some
  // invalid inline assembly. The base class will report it.
  if (Stage >= RS_Done || !VirtReg.isSpillable())
    return tryLastChanceRecoloring(VirtReg, Order, NewVRegs, FixedRegisters,
                                   Depth);

  // Finally spill VirtReg itself.
  if ((EnableDeferredSpilling ||
       TRI->shouldUseDeferredSpillingForVirtReg(*MF, VirtReg)) &&
      getStage(VirtReg) < RS_Memory) {
    // TODO: This is experimental and in particular, we do not model
    // the live range splitting done by spilling correctly.
    // We would need a deep integration with the spiller to do the
    // right thing here. Anyway, that is still good for early testing.
    setStage(VirtReg, RS_Memory);
    LLVM_DEBUG(dbgs() << "Do as if this register is in memory\n");
    NewVRegs.push_back(VirtReg.reg());
  } else {
    NamedRegionTimer T("spill", "Spiller", TimerGroupName,
                       TimerGroupDescription, TimePassesIsEnabled);
    LiveRangeEdit LRE(&VirtReg, NewVRegs, *MF, *LIS, VRM, this, &DeadRemats);
    spiller().spill(LRE);
    setStage(NewVRegs.begin(), NewVRegs.end(), RS_Done);

    // Tell LiveDebugVariables about the new ranges. Ranges not being covered by
    // the new regs are kept in LDV (still mapping to the old register), until
    // we rewrite spilled locations in LDV at a later stage.
    DebugVars->splitRegister(VirtReg.reg(), LRE.regs(), *LIS);

    if (VerifyEnabled)
      MF->verify(this, "After spilling");
  }

  // The live virtual register requesting allocation was spilled, so tell
  // the caller not to allocate anything during this round.
  return 0;
}

void RAGreedy::reportNumberOfSplillsReloads(MachineLoop *L, unsigned &Reloads,
                                            unsigned &FoldedReloads,
                                            unsigned &Spills,
                                            unsigned &FoldedSpills) {
  Reloads = 0;
  FoldedReloads = 0;
  Spills = 0;
  FoldedSpills = 0;

  // Sum up the spill and reloads in subloops.
  for (MachineLoop *SubLoop : *L) {
    unsigned SubReloads;
    unsigned SubFoldedReloads;
    unsigned SubSpills;
    unsigned SubFoldedSpills;

    reportNumberOfSplillsReloads(SubLoop, SubReloads, SubFoldedReloads,
                                 SubSpills, SubFoldedSpills);
    Reloads += SubReloads;
    FoldedReloads += SubFoldedReloads;
    Spills += SubSpills;
    FoldedSpills += SubFoldedSpills;
  }

  const MachineFrameInfo &MFI = MF->getFrameInfo();
  int FI;

  for (MachineBasicBlock *MBB : L->getBlocks())
    // Handle blocks that were not included in subloops.
    if (Loops->getLoopFor(MBB) == L)
      for (MachineInstr &MI : *MBB) {
        SmallVector<const MachineMemOperand *, 2> Accesses;
        auto isSpillSlotAccess = [&MFI](const MachineMemOperand *A) {
          return MFI.isSpillSlotObjectIndex(
              cast<FixedStackPseudoSourceValue>(A->getPseudoValue())
                  ->getFrameIndex());
        };

        if (TII->isLoadFromStackSlot(MI, FI) && MFI.isSpillSlotObjectIndex(FI))
          ++Reloads;
        else if (TII->hasLoadFromStackSlot(MI, Accesses) &&
                 llvm::any_of(Accesses, isSpillSlotAccess))
          ++FoldedReloads;
        else if (TII->isStoreToStackSlot(MI, FI) &&
                 MFI.isSpillSlotObjectIndex(FI))
          ++Spills;
        else if (TII->hasStoreToStackSlot(MI, Accesses) &&
                 llvm::any_of(Accesses, isSpillSlotAccess))
          ++FoldedSpills;
      }

  if (Reloads || FoldedReloads || Spills || FoldedSpills) {
    using namespace ore;

    ORE->emit([&]() {
      MachineOptimizationRemarkMissed R(DEBUG_TYPE, "LoopSpillReload",
                                        L->getStartLoc(), L->getHeader());
      if (Spills)
        R << NV("NumSpills", Spills) << " spills ";
      if (FoldedSpills)
        R << NV("NumFoldedSpills", FoldedSpills) << " folded spills ";
      if (Reloads)
        R << NV("NumReloads", Reloads) << " reloads ";
      if (FoldedReloads)
        R << NV("NumFoldedReloads", FoldedReloads) << " folded reloads ";
      R << "generated in loop";
      return R;
    });
  }
}

bool RAGreedy::runOnMachineFunction(MachineFunction &mf) {
  LLVM_DEBUG(dbgs() << "********** GREEDY REGISTER ALLOCATION **********\n"
                    << "********** Function: " << mf.getName() << '\n');

  MF = &mf;
  TRI = MF->getSubtarget().getRegisterInfo();
  TII = MF->getSubtarget().getInstrInfo();
  RCI.runOnMachineFunction(mf);

  EnableLocalReassign = EnableLocalReassignment ||
                        MF->getSubtarget().enableRALocalReassignment(
                            MF->getTarget().getOptLevel());

  EnableAdvancedRASplitCost =
      ConsiderLocalIntervalCost.getNumOccurrences()
          ? ConsiderLocalIntervalCost
          : MF->getSubtarget().enableAdvancedRASplitCost();

  if (VerifyEnabled)
    MF->verify(this, "Before greedy register allocator");

  RegAllocBase::init(getAnalysis<VirtRegMap>(),
                     getAnalysis<LiveIntervals>(),
                     getAnalysis<LiveRegMatrix>());
  Indexes = &getAnalysis<SlotIndexes>();
  MBFI = &getAnalysis<MachineBlockFrequencyInfo>();
  DomTree = &getAnalysis<MachineDominatorTree>();
  ORE = &getAnalysis<MachineOptimizationRemarkEmitterPass>().getORE();
  SpillerInstance.reset(createInlineSpiller(*this, *MF, *VRM));
  Loops = &getAnalysis<MachineLoopInfo>();
  Bundles = &getAnalysis<EdgeBundles>();
  SpillPlacer = &getAnalysis<SpillPlacement>();
  DebugVars = &getAnalysis<LiveDebugVariables>();
  AA = &getAnalysis<AAResultsWrapperPass>().getAAResults();

  initializeCSRCost();

  VRAI = std::make_unique<VirtRegAuxInfo>(*MF, *LIS, *VRM, *Loops, *MBFI);

  VRAI->calculateSpillWeightsAndHints();

  LLVM_DEBUG(LIS->dump());

  SA.reset(new SplitAnalysis(*VRM, *LIS, *Loops));
  SE.reset(new SplitEditor(*SA, *AA, *LIS, *VRM, *DomTree, *MBFI));
  ExtraRegInfo.clear();
  ExtraRegInfo.resize(MRI->getNumVirtRegs());
  NextCascade = 1;
  IntfCache.init(MF, Matrix->getLiveUnions(), Indexes, LIS, TRI);
  GlobalCand.resize(32);  // This will grow as needed.
  SetOfBrokenHints.clear();
  LastEvicted.clear();

  allocatePhysRegs();
  tryHintsRecoloring();
  postOptimization();
  reportNumberOfSplillsReloads();

  releaseMemory();
  return true;
}<|MERGE_RESOLUTION|>--- conflicted
+++ resolved
@@ -462,11 +462,7 @@
   bool shouldEvict(LiveInterval &A, bool, LiveInterval &B, bool);
   bool canEvictInterference(LiveInterval &, MCRegister, bool, EvictionCost &,
                             const SmallVirtRegSet &);
-<<<<<<< HEAD
-  bool canEvictInterferenceInRange(LiveInterval &VirtReg, Register oPhysReg,
-=======
   bool canEvictInterferenceInRange(LiveInterval &VirtReg, MCRegister PhysReg,
->>>>>>> a4eefe45
                                    SlotIndex Start, SlotIndex End,
                                    EvictionCost &MaxCost);
   unsigned getCheapestEvicteeWeight(const AllocationOrder &Order,
