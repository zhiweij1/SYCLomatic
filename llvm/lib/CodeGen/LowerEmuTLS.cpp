//===- LowerEmuTLS.cpp - Add __emutls_[vt].* variables --------------------===//
//
// Part of the LLVM Project, under the Apache License v2.0 with LLVM Exceptions.
// See https://llvm.org/LICENSE.txt for license information.
// SPDX-License-Identifier: Apache-2.0 WITH LLVM-exception
//
//===----------------------------------------------------------------------===//
//
// This transformation is required for targets depending on libgcc style
// emulated thread local storage variables. For every defined TLS variable xyz,
// an __emutls_v.xyz is generated. If there is non-zero initialized value
// an __emutls_t.xyz is also generated.
//
//===----------------------------------------------------------------------===//

#include "llvm/ADT/SmallVector.h"
#include "llvm/CodeGen/Passes.h"
#include "llvm/CodeGen/TargetPassConfig.h"
#include "llvm/IR/Constants.h"
#include "llvm/IR/Module.h"
#include "llvm/InitializePasses.h"
#include "llvm/Pass.h"
#include "llvm/Target/TargetMachine.h"

using namespace llvm;

#define DEBUG_TYPE "loweremutls"

namespace {

class LowerEmuTLS : public ModulePass {
public:
  static char ID; // Pass identification, replacement for typeid
  LowerEmuTLS() : ModulePass(ID) {
    initializeLowerEmuTLSPass(*PassRegistry::getPassRegistry());
  }

  bool runOnModule(Module &M) override;
private:
  bool addEmuTlsVar(Module &M, const GlobalVariable *GV);
  static void copyLinkageVisibility(Module &M,
                                    const GlobalVariable *from,
                                    GlobalVariable *to) {
    to->setLinkage(from->getLinkage());
    to->setVisibility(from->getVisibility());
    to->setDSOLocal(from->isDSOLocal());
    if (from->hasComdat()) {
      to->setComdat(M.getOrInsertComdat(to->getName()));
      to->getComdat()->setSelectionKind(from->getComdat()->getSelectionKind());
    }
  }
};
}

char LowerEmuTLS::ID = 0;

INITIALIZE_PASS(LowerEmuTLS, DEBUG_TYPE,
                "Add __emutls_[vt]. variables for emultated TLS model", false,
                false)

ModulePass *llvm::createLowerEmuTLSPass() { return new LowerEmuTLS(); }

bool LowerEmuTLS::runOnModule(Module &M) {
  if (skipModule(M))
    return false;

  auto *TPC = getAnalysisIfAvailable<TargetPassConfig>();
  if (!TPC)
    return false;

  auto &TM = TPC->getTM<TargetMachine>();
  if (!TM.useEmulatedTLS())
    return false;

  bool Changed = false;
  SmallVector<const GlobalVariable*, 8> TlsVars;
  for (const auto &G : M.globals()) {
    if (G.isThreadLocal())
      TlsVars.append({&G});
  }
  for (const auto *const G : TlsVars)
    Changed |= addEmuTlsVar(M, G);
  return Changed;
}

bool LowerEmuTLS::addEmuTlsVar(Module &M, const GlobalVariable *GV) {
  LLVMContext &C = M.getContext();
<<<<<<< HEAD
  PointerType *VoidPtrType = PointerType::getUnqual(C);
=======
#ifdef INTEL_SYCL_OPAQUEPOINTER_READY
  PointerType *VoidPtrType = PointerType::getUnqual(C);
#else //INTEL_SYCL_OPAQUEPOINTER_READY
  PointerType *VoidPtrType = Type::getInt8PtrTy(C);
#endif //INTEL_SYCL_OPAQUEPOINTER_READY
>>>>>>> 8e921930

  std::string EmuTlsVarName = ("__emutls_v." + GV->getName()).str();
  GlobalVariable *EmuTlsVar = M.getNamedGlobal(EmuTlsVarName);
  if (EmuTlsVar)
    return false;  // It has been added before.

  const DataLayout &DL = M.getDataLayout();
  Constant *NullPtr = ConstantPointerNull::get(VoidPtrType);

  // Get non-zero initializer from GV's initializer.
  const Constant *InitValue = nullptr;
  if (GV->hasInitializer()) {
    InitValue = GV->getInitializer();
    const ConstantInt *InitIntValue = dyn_cast<ConstantInt>(InitValue);
    // When GV's init value is all 0, omit the EmuTlsTmplVar and let
    // the emutls library function to reset newly allocated TLS variables.
    if (isa<ConstantAggregateZero>(InitValue) ||
        (InitIntValue && InitIntValue->isZero()))
      InitValue = nullptr;
  }

  // Create the __emutls_v. symbol, whose type has 4 fields:
  //     word size;   // size of GV in bytes
  //     word align;  // alignment of GV
  //     void *ptr;   // initialized to 0; set at run time per thread.
  //     void *templ; // 0 or point to __emutls_t.*
  // sizeof(word) should be the same as sizeof(void*) on target.
  IntegerType *WordType = DL.getIntPtrType(C);
<<<<<<< HEAD
  PointerType *InitPtrType = PointerType::getUnqual(C);
=======
#ifdef INTEL_SYCL_OPAQUEPOINTER_READY
  PointerType *InitPtrType = PointerType::getUnqual(C);
#else //INTEL_SYCL_OPAQUEPOINTER_READY
  PointerType *InitPtrType = InitValue ?
      PointerType::getUnqual(InitValue->getType()) : VoidPtrType;
#endif //INTEL_SYCL_OPAQUEPOINTER_READY
>>>>>>> 8e921930
  Type *ElementTypes[4] = {WordType, WordType, VoidPtrType, InitPtrType};
  ArrayRef<Type*> ElementTypeArray(ElementTypes, 4);
  StructType *EmuTlsVarType = StructType::create(ElementTypeArray);
  EmuTlsVar = cast<GlobalVariable>(
      M.getOrInsertGlobal(EmuTlsVarName, EmuTlsVarType));
  copyLinkageVisibility(M, GV, EmuTlsVar);

  // Define "__emutls_t.*" and "__emutls_v.*" only if GV is defined.
  if (!GV->hasInitializer())
    return true;

  Type *GVType = GV->getValueType();
  Align GVAlignment = DL.getValueOrABITypeAlignment(GV->getAlign(), GVType);

  // Define "__emutls_t.*" if there is InitValue
  GlobalVariable *EmuTlsTmplVar = nullptr;
  if (InitValue) {
    std::string EmuTlsTmplName = ("__emutls_t." + GV->getName()).str();
    EmuTlsTmplVar = dyn_cast_or_null<GlobalVariable>(
        M.getOrInsertGlobal(EmuTlsTmplName, GVType));
    assert(EmuTlsTmplVar && "Failed to create emualted TLS initializer");
    EmuTlsTmplVar->setConstant(true);
    EmuTlsTmplVar->setInitializer(const_cast<Constant*>(InitValue));
    EmuTlsTmplVar->setAlignment(GVAlignment);
    copyLinkageVisibility(M, GV, EmuTlsTmplVar);
  }

  // Define "__emutls_v.*" with initializer and alignment.
  Constant *ElementValues[4] = {
      ConstantInt::get(WordType, DL.getTypeStoreSize(GVType)),
      ConstantInt::get(WordType, GVAlignment.value()), NullPtr,
      EmuTlsTmplVar ? EmuTlsTmplVar : NullPtr};
  ArrayRef<Constant*> ElementValueArray(ElementValues, 4);
  EmuTlsVar->setInitializer(
      ConstantStruct::get(EmuTlsVarType, ElementValueArray));
  Align MaxAlignment =
      std::max(DL.getABITypeAlign(WordType), DL.getABITypeAlign(VoidPtrType));
  EmuTlsVar->setAlignment(MaxAlignment);
  return true;
}<|MERGE_RESOLUTION|>--- conflicted
+++ resolved
@@ -85,15 +85,11 @@
 
 bool LowerEmuTLS::addEmuTlsVar(Module &M, const GlobalVariable *GV) {
   LLVMContext &C = M.getContext();
-<<<<<<< HEAD
-  PointerType *VoidPtrType = PointerType::getUnqual(C);
-=======
 #ifdef INTEL_SYCL_OPAQUEPOINTER_READY
   PointerType *VoidPtrType = PointerType::getUnqual(C);
 #else //INTEL_SYCL_OPAQUEPOINTER_READY
   PointerType *VoidPtrType = Type::getInt8PtrTy(C);
 #endif //INTEL_SYCL_OPAQUEPOINTER_READY
->>>>>>> 8e921930
 
   std::string EmuTlsVarName = ("__emutls_v." + GV->getName()).str();
   GlobalVariable *EmuTlsVar = M.getNamedGlobal(EmuTlsVarName);
@@ -122,16 +118,12 @@
   //     void *templ; // 0 or point to __emutls_t.*
   // sizeof(word) should be the same as sizeof(void*) on target.
   IntegerType *WordType = DL.getIntPtrType(C);
-<<<<<<< HEAD
-  PointerType *InitPtrType = PointerType::getUnqual(C);
-=======
 #ifdef INTEL_SYCL_OPAQUEPOINTER_READY
   PointerType *InitPtrType = PointerType::getUnqual(C);
 #else //INTEL_SYCL_OPAQUEPOINTER_READY
   PointerType *InitPtrType = InitValue ?
       PointerType::getUnqual(InitValue->getType()) : VoidPtrType;
 #endif //INTEL_SYCL_OPAQUEPOINTER_READY
->>>>>>> 8e921930
   Type *ElementTypes[4] = {WordType, WordType, VoidPtrType, InitPtrType};
   ArrayRef<Type*> ElementTypeArray(ElementTypes, 4);
   StructType *EmuTlsVarType = StructType::create(ElementTypeArray);
