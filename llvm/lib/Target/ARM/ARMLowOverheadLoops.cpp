//===-- ARMLowOverheadLoops.cpp - CodeGen Low-overhead Loops ---*- C++ -*-===//
//
// Part of the LLVM Project, under the Apache License v2.0 with LLVM Exceptions.
// See https://llvm.org/LICENSE.txt for license information.
// SPDX-License-Identifier: Apache-2.0 WITH LLVM-exception
//
//===----------------------------------------------------------------------===//
/// \file
/// Finalize v8.1-m low-overhead loops by converting the associated pseudo
/// instructions into machine operations.
/// The expectation is that the loop contains three pseudo instructions:
/// - t2*LoopStart - placed in the preheader or pre-preheader. The do-loop
///   form should be in the preheader, whereas the while form should be in the
///   preheaders only predecessor.
/// - t2LoopDec - placed within in the loop body.
/// - t2LoopEnd - the loop latch terminator.
///
/// In addition to this, we also look for the presence of the VCTP instruction,
/// which determines whether we can generated the tail-predicated low-overhead
/// loop form.
///
/// Assumptions and Dependencies:
/// Low-overhead loops are constructed and executed using a setup instruction:
/// DLS, WLS, DLSTP or WLSTP and an instruction that loops back: LE or LETP.
/// WLS(TP) and LE(TP) are branching instructions with a (large) limited range
/// but fixed polarity: WLS can only branch forwards and LE can only branch
/// backwards. These restrictions mean that this pass is dependent upon block
/// layout and block sizes, which is why it's the last pass to run. The same is
/// true for ConstantIslands, but this pass does not increase the size of the
/// basic blocks, nor does it change the CFG. Instructions are mainly removed
/// during the transform and pseudo instructions are replaced by real ones. In
/// some cases, when we have to revert to a 'normal' loop, we have to introduce
/// multiple instructions for a single pseudo (see RevertWhile and
/// RevertLoopEnd). To handle this situation, t2WhileLoopStart and t2LoopEnd
/// are defined to be as large as this maximum sequence of replacement
/// instructions.
///
/// A note on VPR.P0 (the lane mask):
/// VPT, VCMP, VPNOT and VCTP won't overwrite VPR.P0 when they update it in a
/// "VPT Active" context (which includes low-overhead loops and vpt blocks).
/// They will simply "and" the result of their calculation with the current
/// value of VPR.P0. You can think of it like this:
/// \verbatim
/// if VPT active:    ; Between a DLSTP/LETP, or for predicated instrs
///   VPR.P0 &= Value
/// else
///   VPR.P0 = Value
/// \endverbatim
/// When we're inside the low-overhead loop (between DLSTP and LETP), we always
/// fall in the "VPT active" case, so we can consider that all VPR writes by
/// one of those instruction is actually a "and".
//===----------------------------------------------------------------------===//

#include "ARM.h"
#include "ARMBaseInstrInfo.h"
#include "ARMBaseRegisterInfo.h"
#include "ARMBasicBlockInfo.h"
#include "ARMSubtarget.h"
#include "Thumb2InstrInfo.h"
#include "llvm/ADT/SetOperations.h"
#include "llvm/ADT/SmallSet.h"
#include "llvm/CodeGen/LivePhysRegs.h"
#include "llvm/CodeGen/MachineFunctionPass.h"
#include "llvm/CodeGen/MachineLoopInfo.h"
#include "llvm/CodeGen/MachineLoopUtils.h"
#include "llvm/CodeGen/MachineRegisterInfo.h"
#include "llvm/CodeGen/Passes.h"
#include "llvm/CodeGen/ReachingDefAnalysis.h"
#include "llvm/MC/MCInstrDesc.h"

using namespace llvm;

#define DEBUG_TYPE "arm-low-overhead-loops"
#define ARM_LOW_OVERHEAD_LOOPS_NAME "ARM Low Overhead Loops pass"

static cl::opt<bool>
DisableTailPredication("arm-loloops-disable-tailpred", cl::Hidden,
    cl::desc("Disable tail-predication in the ARM LowOverheadLoop pass"),
    cl::init(false));

static bool isVectorPredicated(MachineInstr *MI) {
  int PIdx = llvm::findFirstVPTPredOperandIdx(*MI);
  return PIdx != -1 && MI->getOperand(PIdx + 1).getReg() == ARM::VPR;
}

static bool isVectorPredicate(MachineInstr *MI) {
  return MI->findRegisterDefOperandIdx(ARM::VPR) != -1;
}

static bool hasVPRUse(MachineInstr *MI) {
  return MI->findRegisterUseOperandIdx(ARM::VPR) != -1;
}

static bool isDomainMVE(MachineInstr *MI) {
  uint64_t Domain = MI->getDesc().TSFlags & ARMII::DomainMask;
  return Domain == ARMII::DomainMVE;
}

static bool shouldInspect(MachineInstr &MI) {
  return isDomainMVE(&MI) || isVectorPredicate(&MI) ||
    hasVPRUse(&MI);
}

namespace {

  using InstSet = SmallPtrSetImpl<MachineInstr *>;

  class PostOrderLoopTraversal {
    MachineLoop &ML;
    MachineLoopInfo &MLI;
    SmallPtrSet<MachineBasicBlock*, 4> Visited;
    SmallVector<MachineBasicBlock*, 4> Order;

  public:
    PostOrderLoopTraversal(MachineLoop &ML, MachineLoopInfo &MLI)
      : ML(ML), MLI(MLI) { }

    const SmallVectorImpl<MachineBasicBlock*> &getOrder() const {
      return Order;
    }

    // Visit all the blocks within the loop, as well as exit blocks and any
    // blocks properly dominating the header.
    void ProcessLoop() {
      std::function<void(MachineBasicBlock*)> Search = [this, &Search]
        (MachineBasicBlock *MBB) -> void {
        if (Visited.count(MBB))
          return;

        Visited.insert(MBB);
        for (auto *Succ : MBB->successors()) {
          if (!ML.contains(Succ))
            continue;
          Search(Succ);
        }
        Order.push_back(MBB);
      };

      // Insert exit blocks.
      SmallVector<MachineBasicBlock*, 2> ExitBlocks;
      ML.getExitBlocks(ExitBlocks);
      for (auto *MBB : ExitBlocks)
        Order.push_back(MBB);

      // Then add the loop body.
      Search(ML.getHeader());

      // Then try the preheader and its predecessors.
      std::function<void(MachineBasicBlock*)> GetPredecessor =
        [this, &GetPredecessor] (MachineBasicBlock *MBB) -> void {
        Order.push_back(MBB);
        if (MBB->pred_size() == 1)
          GetPredecessor(*MBB->pred_begin());
      };

      if (auto *Preheader = ML.getLoopPreheader())
        GetPredecessor(Preheader);
      else if (auto *Preheader = MLI.findLoopPreheader(&ML, true))
        GetPredecessor(Preheader);
    }
  };

  struct PredicatedMI {
    MachineInstr *MI = nullptr;
    SetVector<MachineInstr*> Predicates;

  public:
    PredicatedMI(MachineInstr *I, SetVector<MachineInstr *> &Preds) : MI(I) {
      assert(I && "Instruction must not be null!");
      Predicates.insert(Preds.begin(), Preds.end());
    }
  };

  // Represent the current state of the VPR and hold all instances which
  // represent a VPT block, which is a list of instructions that begins with a
  // VPT/VPST and has a maximum of four proceeding instructions. All
  // instructions within the block are predicated upon the vpr and we allow
  // instructions to define the vpr within in the block too.
  class VPTState {
    friend struct LowOverheadLoop;

    SmallVector<MachineInstr *, 4> Insts;

    static SmallVector<VPTState, 4> Blocks;
    static SetVector<MachineInstr *> CurrentPredicates;
    static std::map<MachineInstr *,
      std::unique_ptr<PredicatedMI>> PredicatedInsts;

    static void CreateVPTBlock(MachineInstr *MI) {
      assert((CurrentPredicates.size() || MI->getParent()->isLiveIn(ARM::VPR))
             && "Can't begin VPT without predicate");
      Blocks.emplace_back(MI);
      // The execution of MI is predicated upon the current set of instructions
      // that are AND'ed together to form the VPR predicate value. In the case
      // that MI is a VPT, CurrentPredicates will also just be MI.
      PredicatedInsts.emplace(
        MI, std::make_unique<PredicatedMI>(MI, CurrentPredicates));
    }

    static void reset() {
      Blocks.clear();
      PredicatedInsts.clear();
      CurrentPredicates.clear();
    }

    static void addInst(MachineInstr *MI) {
      Blocks.back().insert(MI);
      PredicatedInsts.emplace(
        MI, std::make_unique<PredicatedMI>(MI, CurrentPredicates));
    }

    static void addPredicate(MachineInstr *MI) {
      LLVM_DEBUG(dbgs() << "ARM Loops: Adding VPT Predicate: " << *MI);
      CurrentPredicates.insert(MI);
    }

    static void resetPredicate(MachineInstr *MI) {
      LLVM_DEBUG(dbgs() << "ARM Loops: Resetting VPT Predicate: " << *MI);
      CurrentPredicates.clear();
      CurrentPredicates.insert(MI);
    }

  public:
    // Have we found an instruction within the block which defines the vpr? If
    // so, not all the instructions in the block will have the same predicate.
    static bool hasUniformPredicate(VPTState &Block) {
      return getDivergent(Block) == nullptr;
    }

    // If it exists, return the first internal instruction which modifies the
    // VPR.
    static MachineInstr *getDivergent(VPTState &Block) {
      SmallVectorImpl<MachineInstr *> &Insts = Block.getInsts();
      for (unsigned i = 1; i < Insts.size(); ++i) {
        MachineInstr *Next = Insts[i];
        if (isVectorPredicate(Next))
          return Next; // Found an instruction altering the vpr.
      }
      return nullptr;
    }

    // Return whether the given instruction is predicated upon a VCTP.
    static bool isPredicatedOnVCTP(MachineInstr *MI, bool Exclusive = false) {
      SetVector<MachineInstr *> &Predicates = PredicatedInsts[MI]->Predicates;
      if (Exclusive && Predicates.size() != 1)
        return false;
      for (auto *PredMI : Predicates)
        if (isVCTP(PredMI))
          return true;
      return false;
    }

    // Is the VPST, controlling the block entry, predicated upon a VCTP.
    static bool isEntryPredicatedOnVCTP(VPTState &Block,
                                        bool Exclusive = false) {
      SmallVectorImpl<MachineInstr *> &Insts = Block.getInsts();
      return isPredicatedOnVCTP(Insts.front(), Exclusive);
    }

    // If this block begins with a VPT, we can check whether it's using
    // at least one predicated input(s), as well as possible loop invariant
    // which would result in it being implicitly predicated.
    static bool hasImplicitlyValidVPT(VPTState &Block,
                                      ReachingDefAnalysis &RDA) {
      SmallVectorImpl<MachineInstr *> &Insts = Block.getInsts();
      MachineInstr *VPT = Insts.front();
      assert(isVPTOpcode(VPT->getOpcode()) &&
             "Expected VPT block to begin with VPT/VPST");

      if (VPT->getOpcode() == ARM::MVE_VPST)
        return false;

      auto IsOperandPredicated = [&](MachineInstr *MI, unsigned Idx) {
        MachineInstr *Op = RDA.getMIOperand(MI, MI->getOperand(Idx));
        return Op && PredicatedInsts.count(Op) && isPredicatedOnVCTP(Op);
      };

      auto IsOperandInvariant = [&](MachineInstr *MI, unsigned Idx) {
        MachineOperand &MO = MI->getOperand(Idx);
        if (!MO.isReg() || !MO.getReg())
          return true;

        SmallPtrSet<MachineInstr *, 2> Defs;
        RDA.getGlobalReachingDefs(MI, MO.getReg(), Defs);
        if (Defs.empty())
          return true;

        for (auto *Def : Defs)
          if (Def->getParent() == VPT->getParent())
            return false;
        return true;
      };

      // Check that at least one of the operands is directly predicated on a
      // vctp and allow an invariant value too.
      return (IsOperandPredicated(VPT, 1) || IsOperandPredicated(VPT, 2)) &&
             (IsOperandPredicated(VPT, 1) || IsOperandInvariant(VPT, 1)) &&
             (IsOperandPredicated(VPT, 2) || IsOperandInvariant(VPT, 2));
    }

    static bool isValid(ReachingDefAnalysis &RDA) {
      // All predication within the loop should be based on vctp. If the block
      // isn't predicated on entry, check whether the vctp is within the block
      // and that all other instructions are then predicated on it.
      for (auto &Block : Blocks) {
        if (isEntryPredicatedOnVCTP(Block, false) ||
            hasImplicitlyValidVPT(Block, RDA))
          continue;

        SmallVectorImpl<MachineInstr *> &Insts = Block.getInsts();
        for (auto *MI : Insts) {
          // Check that any internal VCTPs are 'Then' predicated.
          if (isVCTP(MI) && getVPTInstrPredicate(*MI) != ARMVCC::Then)
            return false;
          // Skip other instructions that build up the predicate.
          if (MI->getOpcode() == ARM::MVE_VPST || isVectorPredicate(MI))
            continue;
          // Check that any other instructions are predicated upon a vctp.
          // TODO: We could infer when VPTs are implicitly predicated on the
          // vctp (when the operands are predicated).
          if (!isPredicatedOnVCTP(MI)) {
            LLVM_DEBUG(dbgs() << "ARM Loops: Can't convert: " << *MI);
            return false;
          }
        }
      }
      return true;
    }

    VPTState(MachineInstr *MI) { Insts.push_back(MI); }

    void insert(MachineInstr *MI) {
      Insts.push_back(MI);
      // VPT/VPST + 4 predicated instructions.
      assert(Insts.size() <= 5 && "Too many instructions in VPT block!");
    }

    bool containsVCTP() const {
      for (auto *MI : Insts)
        if (isVCTP(MI))
          return true;
      return false;
    }

    unsigned size() const { return Insts.size(); }
    SmallVectorImpl<MachineInstr *> &getInsts() { return Insts; }
  };

  struct LowOverheadLoop {

    MachineLoop &ML;
    MachineBasicBlock *Preheader = nullptr;
    MachineLoopInfo &MLI;
    ReachingDefAnalysis &RDA;
    const TargetRegisterInfo &TRI;
    const ARMBaseInstrInfo &TII;
    MachineFunction *MF = nullptr;
    MachineBasicBlock::iterator StartInsertPt;
    MachineBasicBlock *StartInsertBB = nullptr;
    MachineInstr *Start = nullptr;
    MachineInstr *Dec = nullptr;
    MachineInstr *End = nullptr;
    MachineOperand TPNumElements;
    SmallVector<MachineInstr*, 4> VCTPs;
    SmallPtrSet<MachineInstr*, 4> ToRemove;
    SmallPtrSet<MachineInstr*, 4> BlockMasksToRecompute;
    bool Revert = false;
    bool CannotTailPredicate = false;

    LowOverheadLoop(MachineLoop &ML, MachineLoopInfo &MLI,
                    ReachingDefAnalysis &RDA, const TargetRegisterInfo &TRI,
                    const ARMBaseInstrInfo &TII)
        : ML(ML), MLI(MLI), RDA(RDA), TRI(TRI), TII(TII),
          TPNumElements(MachineOperand::CreateImm(0)) {
      MF = ML.getHeader()->getParent();
      if (auto *MBB = ML.getLoopPreheader())
        Preheader = MBB;
      else if (auto *MBB = MLI.findLoopPreheader(&ML, true))
        Preheader = MBB;
      VPTState::reset();
    }

    // If this is an MVE instruction, check that we know how to use tail
    // predication with it. Record VPT blocks and return whether the
    // instruction is valid for tail predication.
    bool ValidateMVEInst(MachineInstr *MI);

    void AnalyseMVEInst(MachineInstr *MI) {
      CannotTailPredicate = !ValidateMVEInst(MI);
    }

    bool IsTailPredicationLegal() const {
      // For now, let's keep things really simple and only support a single
      // block for tail predication.
      return !Revert && FoundAllComponents() && !VCTPs.empty() &&
             !CannotTailPredicate && ML.getNumBlocks() == 1;
    }

    // Given that MI is a VCTP, check that is equivalent to any other VCTPs
    // found.
    bool AddVCTP(MachineInstr *MI);

    // Check that the predication in the loop will be equivalent once we
    // perform the conversion. Also ensure that we can provide the number
    // of elements to the loop start instruction.
    bool ValidateTailPredicate();

    // Check that any values available outside of the loop will be the same
    // after tail predication conversion.
    bool ValidateLiveOuts();

    // Is it safe to define LR with DLS/WLS?
    // LR can be defined if it is the operand to start, because it's the same
    // value, or if it's going to be equivalent to the operand to Start.
    MachineInstr *isSafeToDefineLR();

    // Check the branch targets are within range and we satisfy our
    // restrictions.
    void Validate(ARMBasicBlockUtils *BBUtils);

    bool FoundAllComponents() const {
      return Start && Dec && End;
    }

    SmallVectorImpl<VPTState> &getVPTBlocks() {
      return VPTState::Blocks;
    }

    // Return the operand for the loop start instruction. This will be the loop
    // iteration count, or the number of elements if we're tail predicating.
    MachineOperand &getLoopStartOperand() {
      return IsTailPredicationLegal() ? TPNumElements : Start->getOperand(0);
    }

    unsigned getStartOpcode() const {
      bool IsDo = Start->getOpcode() == ARM::t2DoLoopStart;
      if (!IsTailPredicationLegal())
        return IsDo ? ARM::t2DLS : ARM::t2WLS;

      return VCTPOpcodeToLSTP(VCTPs.back()->getOpcode(), IsDo);
    }

    void dump() const {
      if (Start) dbgs() << "ARM Loops: Found Loop Start: " << *Start;
      if (Dec) dbgs() << "ARM Loops: Found Loop Dec: " << *Dec;
      if (End) dbgs() << "ARM Loops: Found Loop End: " << *End;
      if (!VCTPs.empty()) {
        dbgs() << "ARM Loops: Found VCTP(s):\n";
        for (auto *MI : VCTPs)
          dbgs() << " - " << *MI;
      }
      if (!FoundAllComponents())
        dbgs() << "ARM Loops: Not a low-overhead loop.\n";
      else if (!(Start && Dec && End))
        dbgs() << "ARM Loops: Failed to find all loop components.\n";
    }
  };

  class ARMLowOverheadLoops : public MachineFunctionPass {
    MachineFunction           *MF = nullptr;
    MachineLoopInfo           *MLI = nullptr;
    ReachingDefAnalysis       *RDA = nullptr;
    const ARMBaseInstrInfo    *TII = nullptr;
    MachineRegisterInfo       *MRI = nullptr;
    const TargetRegisterInfo  *TRI = nullptr;
    std::unique_ptr<ARMBasicBlockUtils> BBUtils = nullptr;

  public:
    static char ID;

    ARMLowOverheadLoops() : MachineFunctionPass(ID) { }

    void getAnalysisUsage(AnalysisUsage &AU) const override {
      AU.setPreservesCFG();
      AU.addRequired<MachineLoopInfo>();
      AU.addRequired<ReachingDefAnalysis>();
      MachineFunctionPass::getAnalysisUsage(AU);
    }

    bool runOnMachineFunction(MachineFunction &MF) override;

    MachineFunctionProperties getRequiredProperties() const override {
      return MachineFunctionProperties().set(
          MachineFunctionProperties::Property::NoVRegs).set(
          MachineFunctionProperties::Property::TracksLiveness);
    }

    StringRef getPassName() const override {
      return ARM_LOW_OVERHEAD_LOOPS_NAME;
    }

  private:
    bool ProcessLoop(MachineLoop *ML);

    bool RevertNonLoops();

    void RevertWhile(MachineInstr *MI) const;

    bool RevertLoopDec(MachineInstr *MI) const;

    void RevertLoopEnd(MachineInstr *MI, bool SkipCmp = false) const;

    void ConvertVPTBlocks(LowOverheadLoop &LoLoop);

    MachineInstr *ExpandLoopStart(LowOverheadLoop &LoLoop);

    void Expand(LowOverheadLoop &LoLoop);

    void IterationCountDCE(LowOverheadLoop &LoLoop);
  };
}

char ARMLowOverheadLoops::ID = 0;

SmallVector<VPTState, 4> VPTState::Blocks;
SetVector<MachineInstr *> VPTState::CurrentPredicates;
std::map<MachineInstr *,
         std::unique_ptr<PredicatedMI>> VPTState::PredicatedInsts;

INITIALIZE_PASS(ARMLowOverheadLoops, DEBUG_TYPE, ARM_LOW_OVERHEAD_LOOPS_NAME,
                false, false)

static bool TryRemove(MachineInstr *MI, ReachingDefAnalysis &RDA,
                      InstSet &ToRemove, InstSet &Ignore) {

  // Check that we can remove all of Killed without having to modify any IT
  // blocks.
  auto WontCorruptITs = [](InstSet &Killed, ReachingDefAnalysis &RDA) {
    // Collect the dead code and the MBBs in which they reside.
    SmallPtrSet<MachineBasicBlock*, 2> BasicBlocks;
    for (auto *Dead : Killed)
      BasicBlocks.insert(Dead->getParent());

    // Collect IT blocks in all affected basic blocks.
    std::map<MachineInstr *, SmallPtrSet<MachineInstr *, 2>> ITBlocks;
    for (auto *MBB : BasicBlocks) {
      for (auto &IT : *MBB) {
        if (IT.getOpcode() != ARM::t2IT)
          continue;
        RDA.getReachingLocalUses(&IT, MCRegister::from(ARM::ITSTATE),
                                 ITBlocks[&IT]);
      }
    }

    // If we're removing all of the instructions within an IT block, then
    // also remove the IT instruction.
    SmallPtrSet<MachineInstr *, 2> ModifiedITs;
    SmallPtrSet<MachineInstr *, 2> RemoveITs;
    for (auto *Dead : Killed) {
      if (MachineOperand *MO = Dead->findRegisterUseOperand(ARM::ITSTATE)) {
        MachineInstr *IT = RDA.getMIOperand(Dead, *MO);
        RemoveITs.insert(IT);
        auto &CurrentBlock = ITBlocks[IT];
        CurrentBlock.erase(Dead);
        if (CurrentBlock.empty())
          ModifiedITs.erase(IT);
        else
          ModifiedITs.insert(IT);
      }
    }
    if (!ModifiedITs.empty())
      return false;
    Killed.insert(RemoveITs.begin(), RemoveITs.end());
    return true;
  };

  SmallPtrSet<MachineInstr *, 2> Uses;
  if (!RDA.isSafeToRemove(MI, Uses, Ignore))
    return false;

  if (WontCorruptITs(Uses, RDA)) {
    ToRemove.insert(Uses.begin(), Uses.end());
    LLVM_DEBUG(dbgs() << "ARM Loops: Able to remove: " << *MI
               << " - can also remove:\n";
               for (auto *Use : Uses)
                 dbgs() << "   - " << *Use);

    SmallPtrSet<MachineInstr*, 4> Killed;
    RDA.collectKilledOperands(MI, Killed);
    if (WontCorruptITs(Killed, RDA)) {
      ToRemove.insert(Killed.begin(), Killed.end());
      LLVM_DEBUG(for (auto *Dead : Killed)
                   dbgs() << "   - " << *Dead);
    }
    return true;
  }
  return false;
}

bool LowOverheadLoop::ValidateTailPredicate() {
  if (!IsTailPredicationLegal()) {
    LLVM_DEBUG(if (VCTPs.empty())
                 dbgs() << "ARM Loops: Didn't find a VCTP instruction.\n";
               dbgs() << "ARM Loops: Tail-predication is not valid.\n");
    return false;
  }

  assert(!VCTPs.empty() && "VCTP instruction expected but is not set");
  assert(ML.getBlocks().size() == 1 &&
         "Shouldn't be processing a loop with more than one block");

  if (DisableTailPredication) {
    LLVM_DEBUG(dbgs() << "ARM Loops: tail-predication is disabled\n");
    return false;
  }

  if (!VPTState::isValid(RDA)) {
    LLVM_DEBUG(dbgs() << "ARM Loops: Invalid VPT state.\n");
    return false;
  }

  if (!ValidateLiveOuts()) {
    LLVM_DEBUG(dbgs() << "ARM Loops: Invalid live outs.\n");
    return false;
  }

  // Check that creating a [W|D]LSTP, which will define LR with an element
  // count instead of iteration count, won't affect any other instructions
  // than the LoopStart and LoopDec.
  // TODO: We should try to insert the [W|D]LSTP after any of the other uses.
  if (StartInsertPt == Start && Start->getOperand(0).getReg() == ARM::LR) {
    if (auto *IterCount = RDA.getMIOperand(Start, 0)) {
      SmallPtrSet<MachineInstr *, 2> Uses;
      RDA.getGlobalUses(IterCount, MCRegister::from(ARM::LR), Uses);
      for (auto *Use : Uses) {
        if (Use != Start && Use != Dec) {
          LLVM_DEBUG(dbgs() << " ARM Loops: Found LR use: " << *Use);
          return false;
        }
      }
    }
  }

  // For tail predication, we need to provide the number of elements, instead
  // of the iteration count, to the loop start instruction. The number of
  // elements is provided to the vctp instruction, so we need to check that
  // we can use this register at InsertPt.
  MachineInstr *VCTP = VCTPs.back();
  TPNumElements = VCTP->getOperand(1);
  MCRegister NumElements = TPNumElements.getReg().asMCReg();

  // If the register is defined within loop, then we can't perform TP.
  // TODO: Check whether this is just a mov of a register that would be
  // available.
  if (RDA.hasLocalDefBefore(VCTP, NumElements)) {
    LLVM_DEBUG(dbgs() << "ARM Loops: VCTP operand is defined in the loop.\n");
    return false;
  }

  // The element count register maybe defined after InsertPt, in which case we
  // need to try to move either InsertPt or the def so that the [w|d]lstp can
  // use the value.

  if (StartInsertPt != StartInsertBB->end() &&
      !RDA.isReachingDefLiveOut(&*StartInsertPt, NumElements)) {
    if (auto *ElemDef = RDA.getLocalLiveOutMIDef(StartInsertBB, NumElements)) {
      if (RDA.isSafeToMoveForwards(ElemDef, &*StartInsertPt)) {
        ElemDef->removeFromParent();
        StartInsertBB->insert(StartInsertPt, ElemDef);
        LLVM_DEBUG(dbgs() << "ARM Loops: Moved element count def: "
                   << *ElemDef);
      } else if (RDA.isSafeToMoveBackwards(&*StartInsertPt, ElemDef)) {
        StartInsertPt->removeFromParent();
        StartInsertBB->insertAfter(MachineBasicBlock::iterator(ElemDef),
                                   &*StartInsertPt);
        LLVM_DEBUG(dbgs() << "ARM Loops: Moved start past: " << *ElemDef);
      } else {
        // If we fail to move an instruction and the element count is provided
        // by a mov, use the mov operand if it will have the same value at the
        // insertion point
        MachineOperand Operand = ElemDef->getOperand(1);
        if (isMovRegOpcode(ElemDef->getOpcode()) &&
<<<<<<< HEAD
            RDA.getUniqueReachingMIDef(ElemDef, Operand.getReg()) ==
               RDA.getUniqueReachingMIDef(&*StartInsertPt, Operand.getReg())) {
=======
            RDA.getUniqueReachingMIDef(ElemDef, Operand.getReg().asMCReg()) ==
                RDA.getUniqueReachingMIDef(&*StartInsertPt,
                                           Operand.getReg().asMCReg())) {
>>>>>>> a4eefe45
          TPNumElements = Operand;
          NumElements = TPNumElements.getReg();
        } else {
          LLVM_DEBUG(dbgs()
                     << "ARM Loops: Unable to move element count to loop "
                     << "start instruction.\n");
          return false;
        }
      }
    }
  }

  // Could inserting the [W|D]LSTP cause some unintended affects? In a perfect
  // world the [w|d]lstp instruction would be last instruction in the preheader
  // and so it would only affect instructions within the loop body. But due to
  // scheduling, and/or the logic in this pass (above), the insertion point can
  // be moved earlier. So if the Loop Start isn't the last instruction in the
  // preheader, and if the initial element count is smaller than the vector
  // width, the Loop Start instruction will immediately generate one or more
  // false lane mask which can, incorrectly, affect the proceeding MVE
  // instructions in the preheader.
  auto CannotInsertWDLSTPBetween = [](MachineBasicBlock::iterator I,
                                      MachineBasicBlock::iterator E) {
    for (; I != E; ++I) {
      if (shouldInspect(*I)) {
        LLVM_DEBUG(dbgs() << "ARM Loops: Instruction blocks [W|D]LSTP"
                   << " insertion: " << *I);
        return true;
      }
    }
    return false;
  };

  if (CannotInsertWDLSTPBetween(StartInsertPt, StartInsertBB->end()))
    return false;

  // Especially in the case of while loops, InsertBB may not be the
  // preheader, so we need to check that the register isn't redefined
  // before entering the loop.
  auto CannotProvideElements = [this](MachineBasicBlock *MBB,
<<<<<<< HEAD
                                      Register NumElements) {
=======
                                      MCRegister NumElements) {
>>>>>>> a4eefe45
    if (MBB->empty())
      return false;
    // NumElements is redefined in this block.
    if (RDA.hasLocalDefBefore(&MBB->back(), NumElements))
      return true;

    // Don't continue searching up through multiple predecessors.
    if (MBB->pred_size() > 1)
      return true;

    return false;
  };

  // Search backwards for a def, until we get to InsertBB.
  MachineBasicBlock *MBB = Preheader;
  while (MBB && MBB != StartInsertBB) {
    if (CannotProvideElements(MBB, NumElements)) {
      LLVM_DEBUG(dbgs() << "ARM Loops: Unable to provide element count.\n");
      return false;
    }
    MBB = *MBB->pred_begin();
  }

  // Check that the value change of the element count is what we expect and
  // that the predication will be equivalent. For this we need:
  // NumElements = NumElements - VectorWidth. The sub will be a sub immediate
  // and we can also allow register copies within the chain too.
  auto IsValidSub = [](MachineInstr *MI, int ExpectedVecWidth) {
    return -getAddSubImmediate(*MI) == ExpectedVecWidth;
  };

  MBB = VCTP->getParent();
  // Remove modifications to the element count since they have no purpose in a
  // tail predicated loop. Explicitly refer to the vctp operand no matter which
  // register NumElements has been assigned to, since that is what the
  // modifications will be using
  if (auto *Def = RDA.getUniqueReachingMIDef(
          &MBB->back(), VCTP->getOperand(1).getReg().asMCReg())) {
    SmallPtrSet<MachineInstr*, 2> ElementChain;
    SmallPtrSet<MachineInstr*, 2> Ignore;
    unsigned ExpectedVectorWidth = getTailPredVectorWidth(VCTP->getOpcode());

    Ignore.insert(VCTPs.begin(), VCTPs.end());

    if (TryRemove(Def, RDA, ElementChain, Ignore)) {
      bool FoundSub = false;

      for (auto *MI : ElementChain) {
        if (isMovRegOpcode(MI->getOpcode()))
          continue;

        if (isSubImmOpcode(MI->getOpcode())) {
          if (FoundSub || !IsValidSub(MI, ExpectedVectorWidth)) {
            LLVM_DEBUG(dbgs() << "ARM Loops: Unexpected instruction in element"
                       " count: " << *MI);
            return false;
          }
          FoundSub = true;
        } else {
          LLVM_DEBUG(dbgs() << "ARM Loops: Unexpected instruction in element"
                     " count: " << *MI);
          return false;
        }
      }
      ToRemove.insert(ElementChain.begin(), ElementChain.end());
    }
  }
  return true;
}

static bool isRegInClass(const MachineOperand &MO,
                         const TargetRegisterClass *Class) {
  return MO.isReg() && MO.getReg() && Class->contains(MO.getReg());
}

// MVE 'narrowing' operate on half a lane, reading from half and writing
// to half, which are referred to has the top and bottom half. The other
// half retains its previous value.
static bool retainsPreviousHalfElement(const MachineInstr &MI) {
  const MCInstrDesc &MCID = MI.getDesc();
  uint64_t Flags = MCID.TSFlags;
  return (Flags & ARMII::RetainsPreviousHalfElement) != 0;
}

// Some MVE instructions read from the top/bottom halves of their operand(s)
// and generate a vector result with result elements that are double the
// width of the input.
static bool producesDoubleWidthResult(const MachineInstr &MI) {
  const MCInstrDesc &MCID = MI.getDesc();
  uint64_t Flags = MCID.TSFlags;
  return (Flags & ARMII::DoubleWidthResult) != 0;
}

static bool isHorizontalReduction(const MachineInstr &MI) {
  const MCInstrDesc &MCID = MI.getDesc();
  uint64_t Flags = MCID.TSFlags;
  return (Flags & ARMII::HorizontalReduction) != 0;
}

// Can this instruction generate a non-zero result when given only zeroed
// operands? This allows us to know that, given operands with false bytes
// zeroed by masked loads, that the result will also contain zeros in those
// bytes.
static bool canGenerateNonZeros(const MachineInstr &MI) {

  // Check for instructions which can write into a larger element size,
  // possibly writing into a previous zero'd lane.
  if (producesDoubleWidthResult(MI))
    return true;

  switch (MI.getOpcode()) {
  default:
    break;
  // FIXME: VNEG FP and -0? I think we'll need to handle this once we allow
  // fp16 -> fp32 vector conversions.
  // Instructions that perform a NOT will generate 1s from 0s.
  case ARM::MVE_VMVN:
  case ARM::MVE_VORN:
  // Count leading zeros will do just that!
  case ARM::MVE_VCLZs8:
  case ARM::MVE_VCLZs16:
  case ARM::MVE_VCLZs32:
    return true;
  }
  return false;
}

// Look at its register uses to see if it only can only receive zeros
// into its false lanes which would then produce zeros. Also check that
// the output register is also defined by an FalseLanesZero instruction
// so that if tail-predication happens, the lanes that aren't updated will
// still be zeros.
static bool producesFalseLanesZero(MachineInstr &MI,
                                   const TargetRegisterClass *QPRs,
                                   const ReachingDefAnalysis &RDA,
                                   InstSet &FalseLanesZero) {
  if (canGenerateNonZeros(MI))
    return false;

  bool isPredicated = isVectorPredicated(&MI);
  // Predicated loads will write zeros to the falsely predicated bytes of the
  // destination register.
  if (MI.mayLoad())
    return isPredicated;

  auto IsZeroInit = [](MachineInstr *Def) {
    return !isVectorPredicated(Def) &&
           Def->getOpcode() == ARM::MVE_VMOVimmi32 &&
           Def->getOperand(1).getImm() == 0;
  };

  bool AllowScalars = isHorizontalReduction(MI);
  for (auto &MO : MI.operands()) {
    if (!MO.isReg() || !MO.getReg())
      continue;
    if (!isRegInClass(MO, QPRs) && AllowScalars)
      continue;

    // Check that this instruction will produce zeros in its false lanes:
    // - If it only consumes false lanes zero or constant 0 (vmov #0)
    // - If it's predicated, it only matters that it's def register already has
    //   false lane zeros, so we can ignore the uses.
    SmallPtrSet<MachineInstr *, 2> Defs;
    RDA.getGlobalReachingDefs(&MI, MO.getReg(), Defs);
    for (auto *Def : Defs) {
      if (Def == &MI || FalseLanesZero.count(Def) || IsZeroInit(Def))
        continue;
      if (MO.isUse() && isPredicated)
        continue;
      return false;
    }
  }
  LLVM_DEBUG(dbgs() << "ARM Loops: Always False Zeros: " << MI);
  return true;
}

bool LowOverheadLoop::ValidateLiveOuts() {
  // We want to find out if the tail-predicated version of this loop will
  // produce the same values as the loop in its original form. For this to
  // be true, the newly inserted implicit predication must not change the
  // the (observable) results.
  // We're doing this because many instructions in the loop will not be
  // predicated and so the conversion from VPT predication to tail-predication
  // can result in different values being produced; due to the tail-predication
  // preventing many instructions from updating their falsely predicated
  // lanes. This analysis assumes that all the instructions perform lane-wise
  // operations and don't perform any exchanges.
  // A masked load, whether through VPT or tail predication, will write zeros
  // to any of the falsely predicated bytes. So, from the loads, we know that
  // the false lanes are zeroed and here we're trying to track that those false
  // lanes remain zero, or where they change, the differences are masked away
  // by their user(s).
  // All MVE stores have to be predicated, so we know that any predicate load
  // operands, or stored results are equivalent already. Other explicitly
  // predicated instructions will perform the same operation in the original
  // loop and the tail-predicated form too. Because of this, we can insert
  // loads, stores and other predicated instructions into our Predicated
  // set and build from there.
  const TargetRegisterClass *QPRs = TRI.getRegClass(ARM::MQPRRegClassID);
  SetVector<MachineInstr *> FalseLanesUnknown;
  SmallPtrSet<MachineInstr *, 4> FalseLanesZero;
  SmallPtrSet<MachineInstr *, 4> Predicated;
  MachineBasicBlock *Header = ML.getHeader();

  for (auto &MI : *Header) {
    if (!shouldInspect(MI))
      continue;

    if (isVCTP(&MI) || isVPTOpcode(MI.getOpcode()))
      continue;

    bool isPredicated = isVectorPredicated(&MI);
    bool retainsOrReduces =
      retainsPreviousHalfElement(MI) || isHorizontalReduction(MI);

    if (isPredicated)
      Predicated.insert(&MI);
    if (producesFalseLanesZero(MI, QPRs, RDA, FalseLanesZero))
      FalseLanesZero.insert(&MI);
    else if (MI.getNumDefs() == 0)
      continue;
    else if (!isPredicated && retainsOrReduces)
      return false;
    else if (!isPredicated)
      FalseLanesUnknown.insert(&MI);
  }

  auto HasPredicatedUsers = [this](MachineInstr *MI, const MachineOperand &MO,
                              SmallPtrSetImpl<MachineInstr *> &Predicated) {
    SmallPtrSet<MachineInstr *, 2> Uses;
    RDA.getGlobalUses(MI, MO.getReg().asMCReg(), Uses);
    for (auto *Use : Uses) {
      if (Use != MI && !Predicated.count(Use))
        return false;
    }
    return true;
  };

  // Visit the unknowns in reverse so that we can start at the values being
  // stored and then we can work towards the leaves, hopefully adding more
  // instructions to Predicated. Successfully terminating the loop means that
  // all the unknown values have to found to be masked by predicated user(s).
  // For any unpredicated values, we store them in NonPredicated so that we
  // can later check whether these form a reduction.
  SmallPtrSet<MachineInstr*, 2> NonPredicated;
  for (auto *MI : reverse(FalseLanesUnknown)) {
    for (auto &MO : MI->operands()) {
      if (!isRegInClass(MO, QPRs) || !MO.isDef())
        continue;
      if (!HasPredicatedUsers(MI, MO, Predicated)) {
        LLVM_DEBUG(dbgs() << "ARM Loops: Found an unknown def of : "
                          << TRI.getRegAsmName(MO.getReg()) << " at " << *MI);
        NonPredicated.insert(MI);
        break;
      }
    }
    // Any unknown false lanes have been masked away by the user(s).
    if (!NonPredicated.contains(MI))
      Predicated.insert(MI);
  }

  SmallPtrSet<MachineInstr *, 2> LiveOutMIs;
  SmallVector<MachineBasicBlock *, 2> ExitBlocks;
  ML.getExitBlocks(ExitBlocks);
  assert(ML.getNumBlocks() == 1 && "Expected single block loop!");
  assert(ExitBlocks.size() == 1 && "Expected a single exit block");
  MachineBasicBlock *ExitBB = ExitBlocks.front();
  for (const MachineBasicBlock::RegisterMaskPair &RegMask : ExitBB->liveins()) {
    // TODO: Instead of blocking predication, we could move the vctp to the exit
    // block and calculate it's operand there in or the preheader.
    if (RegMask.PhysReg == ARM::VPR)
      return false;
    // Check Q-regs that are live in the exit blocks. We don't collect scalars
    // because they won't be affected by lane predication.
    if (QPRs->contains(RegMask.PhysReg))
      if (auto *MI = RDA.getLocalLiveOutMIDef(Header, RegMask.PhysReg))
        LiveOutMIs.insert(MI);
  }

  // We've already validated that any VPT predication within the loop will be
  // equivalent when we perform the predication transformation; so we know that
  // any VPT predicated instruction is predicated upon VCTP. Any live-out
  // instruction needs to be predicated, so check this here. The instructions
  // in NonPredicated have been found to be a reduction that we can ensure its
  // legality.
  for (auto *MI : LiveOutMIs) {
    if (NonPredicated.count(MI) && FalseLanesUnknown.contains(MI)) {
      LLVM_DEBUG(dbgs() << "ARM Loops: Unable to handle live out: " << *MI);
      return false;
    }
  }

  return true;
}

void LowOverheadLoop::Validate(ARMBasicBlockUtils *BBUtils) {
  if (Revert)
    return;

  // Check branch target ranges: WLS[TP] can only branch forwards and LE[TP]
  // can only jump back.
  auto ValidateRanges = [](MachineInstr *Start, MachineInstr *End,
                           ARMBasicBlockUtils *BBUtils, MachineLoop &ML) {
    if (!End->getOperand(1).isMBB())
      report_fatal_error("Expected LoopEnd to target basic block");

    // TODO Maybe there's cases where the target doesn't have to be the header,
    // but for now be safe and revert.
    if (End->getOperand(1).getMBB() != ML.getHeader()) {
      LLVM_DEBUG(dbgs() << "ARM Loops: LoopEnd is not targeting header.\n");
      return false;
    }

    // The WLS and LE instructions have 12-bits for the label offset. WLS
    // requires a positive offset, while LE uses negative.
    if (BBUtils->getOffsetOf(End) < BBUtils->getOffsetOf(ML.getHeader()) ||
        !BBUtils->isBBInRange(End, ML.getHeader(), 4094)) {
      LLVM_DEBUG(dbgs() << "ARM Loops: LE offset is out-of-range\n");
      return false;
    }

    if (Start->getOpcode() == ARM::t2WhileLoopStart &&
        (BBUtils->getOffsetOf(Start) >
         BBUtils->getOffsetOf(Start->getOperand(1).getMBB()) ||
         !BBUtils->isBBInRange(Start, Start->getOperand(1).getMBB(), 4094))) {
      LLVM_DEBUG(dbgs() << "ARM Loops: WLS offset is out-of-range!\n");
      return false;
    }
    return true;
  };

  // Find a suitable position to insert the loop start instruction. It needs to
  // be able to safely define LR.
  auto FindStartInsertionPoint = [](MachineInstr *Start,
                                    MachineInstr *Dec,
                                    MachineBasicBlock::iterator &InsertPt,
                                    MachineBasicBlock *&InsertBB,
                                    ReachingDefAnalysis &RDA,
                                    InstSet &ToRemove) {
    // We can define LR because LR already contains the same value.
    if (Start->getOperand(0).getReg() == ARM::LR) {
      InsertPt = MachineBasicBlock::iterator(Start);
      InsertBB = Start->getParent();
      return true;
    }

    Register CountReg = Start->getOperand(0).getReg();
    auto IsMoveLR = [&CountReg](MachineInstr *MI) {
      return MI->getOpcode() == ARM::tMOVr &&
             MI->getOperand(0).getReg() == ARM::LR &&
             MI->getOperand(1).getReg() == CountReg &&
             MI->getOperand(2).getImm() == ARMCC::AL;
    };

    // Find an insertion point:
    // - Is there a (mov lr, Count) before Start? If so, and nothing else
    //   writes to Count before Start, we can insert at start.
    if (auto *LRDef =
            RDA.getUniqueReachingMIDef(Start, MCRegister::from(ARM::LR))) {
      if (IsMoveLR(LRDef) &&
          RDA.hasSameReachingDef(Start, LRDef, CountReg.asMCReg())) {
        SmallPtrSet<MachineInstr *, 2> Ignore = { Dec };
        if (!TryRemove(LRDef, RDA, ToRemove, Ignore))
          return false;
        InsertPt = MachineBasicBlock::iterator(Start);
        InsertBB = Start->getParent();
        return true;
      }
    }

    // - Is there a (mov lr, Count) after Start? If so, and nothing else writes
    //   to Count after Start, we can insert at that mov (which will now be
    //   dead).
    MachineBasicBlock *MBB = Start->getParent();
    if (auto *LRDef =
            RDA.getLocalLiveOutMIDef(MBB, MCRegister::from(ARM::LR))) {
      if (IsMoveLR(LRDef) && RDA.hasSameReachingDef(Start, LRDef, CountReg)) {
        SmallPtrSet<MachineInstr *, 2> Ignore = { Start, Dec };
        if (!TryRemove(LRDef, RDA, ToRemove, Ignore))
          return false;
        InsertPt = MachineBasicBlock::iterator(LRDef);
        InsertBB = LRDef->getParent();
        return true;
      }
    }

    // We've found no suitable LR def and Start doesn't use LR directly. Can we
    // just define LR anyway?
    if (!RDA.isSafeToDefRegAt(Start, MCRegister::from(ARM::LR)))
      return false;

    InsertPt = MachineBasicBlock::iterator(Start);
    InsertBB = Start->getParent();
    return true;
  };

  if (!FindStartInsertionPoint(Start, Dec, StartInsertPt, StartInsertBB, RDA,
                               ToRemove)) {
    LLVM_DEBUG(dbgs() << "ARM Loops: Unable to find safe insertion point.\n");
    Revert = true;
    return;
  }
  LLVM_DEBUG(if (StartInsertPt == StartInsertBB->end())
               dbgs() << "ARM Loops: Will insert LoopStart at end of block\n";
             else
               dbgs() << "ARM Loops: Will insert LoopStart at "
               << *StartInsertPt
            );

  Revert = !ValidateRanges(Start, End, BBUtils, ML);
  CannotTailPredicate = !ValidateTailPredicate();
}

bool LowOverheadLoop::AddVCTP(MachineInstr *MI) {
  LLVM_DEBUG(dbgs() << "ARM Loops: Adding VCTP: " << *MI);
  if (VCTPs.empty()) {
    VCTPs.push_back(MI);
    return true;
  }

  // If we find another VCTP, check whether it uses the same value as the main VCTP.
  // If it does, store it in the VCTPs set, else refuse it.
  MachineInstr *Prev = VCTPs.back();
  if (!Prev->getOperand(1).isIdenticalTo(MI->getOperand(1)) ||
      !RDA.hasSameReachingDef(Prev, MI, MI->getOperand(1).getReg().asMCReg())) {
    LLVM_DEBUG(dbgs() << "ARM Loops: Found VCTP with a different reaching "
                         "definition from the main VCTP");
    return false;
  }
  VCTPs.push_back(MI);
  return true;
}

bool LowOverheadLoop::ValidateMVEInst(MachineInstr* MI) {
  if (CannotTailPredicate)
    return false;

  if (!shouldInspect(*MI))
    return true;

  if (MI->getOpcode() == ARM::MVE_VPSEL ||
      MI->getOpcode() == ARM::MVE_VPNOT) {
    // TODO: Allow VPSEL and VPNOT, we currently cannot because:
    // 1) It will use the VPR as a predicate operand, but doesn't have to be
    //    instead a VPT block, which means we can assert while building up
    //    the VPT block because we don't find another VPT or VPST to being a new
    //    one.
    // 2) VPSEL still requires a VPR operand even after tail predicating,
    //    which means we can't remove it unless there is another
    //    instruction, such as vcmp, that can provide the VPR def.
    return false;
  }

  // Record all VCTPs and check that they're equivalent to one another.
  if (isVCTP(MI) && !AddVCTP(MI))
    return false;

  // Inspect uses first so that any instructions that alter the VPR don't
  // alter the predicate upon themselves.
  const MCInstrDesc &MCID = MI->getDesc();
  bool IsUse = false;
  unsigned LastOpIdx = MI->getNumOperands() - 1;
  for (auto &Op : enumerate(reverse(MCID.operands()))) {
    const MachineOperand &MO = MI->getOperand(LastOpIdx - Op.index());
    if (!MO.isReg() || !MO.isUse() || MO.getReg() != ARM::VPR)
      continue;

    if (ARM::isVpred(Op.value().OperandType)) {
      VPTState::addInst(MI);
      IsUse = true;
    } else if (MI->getOpcode() != ARM::MVE_VPST) {
      LLVM_DEBUG(dbgs() << "ARM Loops: Found instruction using vpr: " << *MI);
      return false;
    }
  }

  // If we find an instruction that has been marked as not valid for tail
  // predication, only allow the instruction if it's contained within a valid
  // VPT block.
  bool RequiresExplicitPredication =
    (MCID.TSFlags & ARMII::ValidForTailPredication) == 0;
  if (isDomainMVE(MI) && RequiresExplicitPredication) {
    LLVM_DEBUG(if (!IsUse)
               dbgs() << "ARM Loops: Can't tail predicate: " << *MI);
    return IsUse;
  }

  // If the instruction is already explicitly predicated, then the conversion
  // will be fine, but ensure that all store operations are predicated.
  if (MI->mayStore())
    return IsUse;

  // If this instruction defines the VPR, update the predicate for the
  // proceeding instructions.
  if (isVectorPredicate(MI)) {
    // Clear the existing predicate when we're not in VPT Active state,
    // otherwise we add to it.
    if (!isVectorPredicated(MI))
      VPTState::resetPredicate(MI);
    else
      VPTState::addPredicate(MI);
  }

  // Finally once the predicate has been modified, we can start a new VPT
  // block if necessary.
  if (isVPTOpcode(MI->getOpcode()))
    VPTState::CreateVPTBlock(MI);

  return true;
}

bool ARMLowOverheadLoops::runOnMachineFunction(MachineFunction &mf) {
  const ARMSubtarget &ST = static_cast<const ARMSubtarget&>(mf.getSubtarget());
  if (!ST.hasLOB())
    return false;

  MF = &mf;
  LLVM_DEBUG(dbgs() << "ARM Loops on " << MF->getName() << " ------------- \n");

  MLI = &getAnalysis<MachineLoopInfo>();
  RDA = &getAnalysis<ReachingDefAnalysis>();
  MF->getProperties().set(MachineFunctionProperties::Property::TracksLiveness);
  MRI = &MF->getRegInfo();
  TII = static_cast<const ARMBaseInstrInfo*>(ST.getInstrInfo());
  TRI = ST.getRegisterInfo();
  BBUtils = std::unique_ptr<ARMBasicBlockUtils>(new ARMBasicBlockUtils(*MF));
  BBUtils->computeAllBlockSizes();
  BBUtils->adjustBBOffsetsAfter(&MF->front());

  bool Changed = false;
  for (auto ML : *MLI) {
    if (ML->isOutermost())
      Changed |= ProcessLoop(ML);
  }
  Changed |= RevertNonLoops();
  return Changed;
}

bool ARMLowOverheadLoops::ProcessLoop(MachineLoop *ML) {

  bool Changed = false;

  // Process inner loops first.
  for (auto I = ML->begin(), E = ML->end(); I != E; ++I)
    Changed |= ProcessLoop(*I);

  LLVM_DEBUG(dbgs() << "ARM Loops: Processing loop containing:\n";
             if (auto *Preheader = ML->getLoopPreheader())
               dbgs() << " - " << Preheader->getName() << "\n";
             else if (auto *Preheader = MLI->findLoopPreheader(ML))
               dbgs() << " - " << Preheader->getName() << "\n";
             else if (auto *Preheader = MLI->findLoopPreheader(ML, true))
               dbgs() << " - " << Preheader->getName() << "\n";
             for (auto *MBB : ML->getBlocks())
               dbgs() << " - " << MBB->getName() << "\n";
            );

  // Search the given block for a loop start instruction. If one isn't found,
  // and there's only one predecessor block, search that one too.
  std::function<MachineInstr*(MachineBasicBlock*)> SearchForStart =
    [&SearchForStart](MachineBasicBlock *MBB) -> MachineInstr* {
    for (auto &MI : *MBB) {
      if (isLoopStart(MI))
        return &MI;
    }
    if (MBB->pred_size() == 1)
      return SearchForStart(*MBB->pred_begin());
    return nullptr;
  };

  LowOverheadLoop LoLoop(*ML, *MLI, *RDA, *TRI, *TII);
  // Search the preheader for the start intrinsic.
  // FIXME: I don't see why we shouldn't be supporting multiple predecessors
  // with potentially multiple set.loop.iterations, so we need to enable this.
  if (LoLoop.Preheader)
    LoLoop.Start = SearchForStart(LoLoop.Preheader);
  else
    return false;

  // Find the low-overhead loop components and decide whether or not to fall
  // back to a normal loop. Also look for a vctp instructions and decide
  // whether we can convert that predicate using tail predication.
  for (auto *MBB : reverse(ML->getBlocks())) {
    for (auto &MI : *MBB) {
      if (MI.isDebugValue())
        continue;
      else if (MI.getOpcode() == ARM::t2LoopDec)
        LoLoop.Dec = &MI;
      else if (MI.getOpcode() == ARM::t2LoopEnd)
        LoLoop.End = &MI;
      else if (isLoopStart(MI))
        LoLoop.Start = &MI;
      else if (MI.getDesc().isCall()) {
        // TODO: Though the call will require LE to execute again, does this
        // mean we should revert? Always executing LE hopefully should be
        // faster than performing a sub,cmp,br or even subs,br.
        LoLoop.Revert = true;
        LLVM_DEBUG(dbgs() << "ARM Loops: Found call.\n");
      } else {
        // Record VPR defs and build up their corresponding vpt blocks.
        // Check we know how to tail predicate any mve instructions.
        LoLoop.AnalyseMVEInst(&MI);
      }
    }
  }

  LLVM_DEBUG(LoLoop.dump());
  if (!LoLoop.FoundAllComponents()) {
    LLVM_DEBUG(dbgs() << "ARM Loops: Didn't find loop start, update, end\n");
    return false;
  }

  // Check that the only instruction using LoopDec is LoopEnd.
  // TODO: Check for copy chains that really have no effect.
  SmallPtrSet<MachineInstr*, 2> Uses;
  RDA->getReachingLocalUses(LoLoop.Dec, MCRegister::from(ARM::LR), Uses);
  if (Uses.size() > 1 || !Uses.count(LoLoop.End)) {
    LLVM_DEBUG(dbgs() << "ARM Loops: Unable to remove LoopDec.\n");
    LoLoop.Revert = true;
  }
  LoLoop.Validate(BBUtils.get());
  Expand(LoLoop);
  return true;
}

// WhileLoopStart holds the exit block, so produce a cmp lr, 0 and then a
// beq that branches to the exit branch.
// TODO: We could also try to generate a cbz if the value in LR is also in
// another low register.
void ARMLowOverheadLoops::RevertWhile(MachineInstr *MI) const {
  LLVM_DEBUG(dbgs() << "ARM Loops: Reverting to cmp: " << *MI);
  MachineBasicBlock *MBB = MI->getParent();
  MachineInstrBuilder MIB = BuildMI(*MBB, MI, MI->getDebugLoc(),
                                    TII->get(ARM::t2CMPri));
  MIB.add(MI->getOperand(0));
  MIB.addImm(0);
  MIB.addImm(ARMCC::AL);
  MIB.addReg(ARM::NoRegister);

  MachineBasicBlock *DestBB = MI->getOperand(1).getMBB();
  unsigned BrOpc = BBUtils->isBBInRange(MI, DestBB, 254) ?
    ARM::tBcc : ARM::t2Bcc;

  MIB = BuildMI(*MBB, MI, MI->getDebugLoc(), TII->get(BrOpc));
  MIB.add(MI->getOperand(1));   // branch target
  MIB.addImm(ARMCC::EQ);        // condition code
  MIB.addReg(ARM::CPSR);
  MI->eraseFromParent();
}

bool ARMLowOverheadLoops::RevertLoopDec(MachineInstr *MI) const {
  LLVM_DEBUG(dbgs() << "ARM Loops: Reverting to sub: " << *MI);
  MachineBasicBlock *MBB = MI->getParent();
  SmallPtrSet<MachineInstr*, 1> Ignore;
  for (auto I = MachineBasicBlock::iterator(MI), E = MBB->end(); I != E; ++I) {
    if (I->getOpcode() == ARM::t2LoopEnd) {
      Ignore.insert(&*I);
      break;
    }
  }

  // If nothing defines CPSR between LoopDec and LoopEnd, use a t2SUBS.
  bool SetFlags =
      RDA->isSafeToDefRegAt(MI, MCRegister::from(ARM::CPSR), Ignore);

  MachineInstrBuilder MIB = BuildMI(*MBB, MI, MI->getDebugLoc(),
                                    TII->get(ARM::t2SUBri));
  MIB.addDef(ARM::LR);
  MIB.add(MI->getOperand(1));
  MIB.add(MI->getOperand(2));
  MIB.addImm(ARMCC::AL);
  MIB.addReg(0);

  if (SetFlags) {
    MIB.addReg(ARM::CPSR);
    MIB->getOperand(5).setIsDef(true);
  } else
    MIB.addReg(0);

  MI->eraseFromParent();
  return SetFlags;
}

// Generate a subs, or sub and cmp, and a branch instead of an LE.
void ARMLowOverheadLoops::RevertLoopEnd(MachineInstr *MI, bool SkipCmp) const {
  LLVM_DEBUG(dbgs() << "ARM Loops: Reverting to cmp, br: " << *MI);

  MachineBasicBlock *MBB = MI->getParent();
  // Create cmp
  if (!SkipCmp) {
    MachineInstrBuilder MIB = BuildMI(*MBB, MI, MI->getDebugLoc(),
                                      TII->get(ARM::t2CMPri));
    MIB.addReg(ARM::LR);
    MIB.addImm(0);
    MIB.addImm(ARMCC::AL);
    MIB.addReg(ARM::NoRegister);
  }

  MachineBasicBlock *DestBB = MI->getOperand(1).getMBB();
  unsigned BrOpc = BBUtils->isBBInRange(MI, DestBB, 254) ?
    ARM::tBcc : ARM::t2Bcc;

  // Create bne
  MachineInstrBuilder MIB =
    BuildMI(*MBB, MI, MI->getDebugLoc(), TII->get(BrOpc));
  MIB.add(MI->getOperand(1));   // branch target
  MIB.addImm(ARMCC::NE);        // condition code
  MIB.addReg(ARM::CPSR);
  MI->eraseFromParent();
}

// Perform dead code elimation on the loop iteration count setup expression.
// If we are tail-predicating, the number of elements to be processed is the
// operand of the VCTP instruction in the vector body, see getCount(), which is
// register $r3 in this example:
//
//   $lr = big-itercount-expression
//   ..
//   t2DoLoopStart renamable $lr
//   vector.body:
//     ..
//     $vpr = MVE_VCTP32 renamable $r3
//     renamable $lr = t2LoopDec killed renamable $lr, 1
//     t2LoopEnd renamable $lr, %vector.body
//     tB %end
//
// What we would like achieve here is to replace the do-loop start pseudo
// instruction t2DoLoopStart with:
//
//    $lr = MVE_DLSTP_32 killed renamable $r3
//
// Thus, $r3 which defines the number of elements, is written to $lr,
// and then we want to delete the whole chain that used to define $lr,
// see the comment below how this chain could look like.
//
void ARMLowOverheadLoops::IterationCountDCE(LowOverheadLoop &LoLoop) {
  if (!LoLoop.IsTailPredicationLegal())
    return;

  LLVM_DEBUG(dbgs() << "ARM Loops: Trying DCE on loop iteration count.\n");

  MachineInstr *Def = RDA->getMIOperand(LoLoop.Start, 0);
  if (!Def) {
    LLVM_DEBUG(dbgs() << "ARM Loops: Couldn't find iteration count.\n");
    return;
  }

  // Collect and remove the users of iteration count.
  SmallPtrSet<MachineInstr*, 4> Killed  = { LoLoop.Start, LoLoop.Dec,
                                            LoLoop.End };
  if (!TryRemove(Def, *RDA, LoLoop.ToRemove, Killed))
    LLVM_DEBUG(dbgs() << "ARM Loops: Unsafe to remove loop iteration count.\n");
}

MachineInstr* ARMLowOverheadLoops::ExpandLoopStart(LowOverheadLoop &LoLoop) {
  LLVM_DEBUG(dbgs() << "ARM Loops: Expanding LoopStart.\n");
  // When using tail-predication, try to delete the dead code that was used to
  // calculate the number of loop iterations.
  IterationCountDCE(LoLoop);

  MachineBasicBlock::iterator InsertPt = LoLoop.StartInsertPt;
  MachineInstr *Start = LoLoop.Start;
  MachineBasicBlock *MBB = LoLoop.StartInsertBB;
  bool IsDo = Start->getOpcode() == ARM::t2DoLoopStart;
  unsigned Opc = LoLoop.getStartOpcode();
  MachineOperand &Count = LoLoop.getLoopStartOperand();

  MachineInstrBuilder MIB =
    BuildMI(*MBB, InsertPt, Start->getDebugLoc(), TII->get(Opc));

  MIB.addDef(ARM::LR);
  MIB.add(Count);
  if (!IsDo)
    MIB.add(Start->getOperand(1));

  LoLoop.ToRemove.insert(Start);
  LLVM_DEBUG(dbgs() << "ARM Loops: Inserted start: " << *MIB);
  return &*MIB;
}

void ARMLowOverheadLoops::ConvertVPTBlocks(LowOverheadLoop &LoLoop) {
  auto RemovePredicate = [](MachineInstr *MI) {
    LLVM_DEBUG(dbgs() << "ARM Loops: Removing predicate from: " << *MI);
    if (int PIdx = llvm::findFirstVPTPredOperandIdx(*MI)) {
      assert(MI->getOperand(PIdx).getImm() == ARMVCC::Then &&
             "Expected Then predicate!");
      MI->getOperand(PIdx).setImm(ARMVCC::None);
      MI->getOperand(PIdx+1).setReg(0);
    } else
      llvm_unreachable("trying to unpredicate a non-predicated instruction");
  };

  for (auto &Block : LoLoop.getVPTBlocks()) {
    SmallVectorImpl<MachineInstr *> &Insts = Block.getInsts();

    if (VPTState::isEntryPredicatedOnVCTP(Block, /*exclusive*/true)) {
      if (VPTState::hasUniformPredicate(Block)) {
        // A vpt block starting with VPST, is only predicated upon vctp and has no
        // internal vpr defs:
        // - Remove vpst.
        // - Unpredicate the remaining instructions.
        LLVM_DEBUG(dbgs() << "ARM Loops: Removing VPST: " << *Insts.front());
        LoLoop.ToRemove.insert(Insts.front());
        for (unsigned i = 1; i < Insts.size(); ++i)
          RemovePredicate(Insts[i]);
      } else {
        // The VPT block has a non-uniform predicate but it uses a vpst and its
        // entry is guarded only by a vctp, which means we:
        // - Need to remove the original vpst.
        // - Then need to unpredicate any following instructions, until
        //   we come across the divergent vpr def.
        // - Insert a new vpst to predicate the instruction(s) that following
        //   the divergent vpr def.
        // TODO: We could be producing more VPT blocks than necessary and could
        // fold the newly created one into a proceeding one.
        MachineInstr *Divergent = VPTState::getDivergent(Block);
        for (auto I = ++MachineBasicBlock::iterator(Insts.front()),
             E = ++MachineBasicBlock::iterator(Divergent); I != E; ++I)
          RemovePredicate(&*I);

        // Check if the instruction defining vpr is a vcmp so it can be combined
        // with the VPST This should be the divergent instruction
        MachineInstr *VCMP = VCMPOpcodeToVPT(Divergent->getOpcode()) != 0
          ? Divergent
          : nullptr;

        MachineInstrBuilder MIB;
        if (VCMP) {
          // Combine the VPST and VCMP into a VPT
          MIB = BuildMI(*Divergent->getParent(), Divergent,
                        Divergent->getDebugLoc(),
                        TII->get(VCMPOpcodeToVPT(VCMP->getOpcode())));
          MIB.addImm(ARMVCC::Then);
          // Register one
          MIB.add(VCMP->getOperand(1));
          // Register two
          MIB.add(VCMP->getOperand(2));
          // The comparison code, e.g. ge, eq, lt
          MIB.add(VCMP->getOperand(3));
          LLVM_DEBUG(dbgs()
                     << "ARM Loops: Combining with VCMP to VPT: " << *MIB);
          LoLoop.ToRemove.insert(VCMP);
        } else {
          // Create a VPST (with a null mask for now, we'll recompute it later)
          // or a VPT in case there was a VCMP right before it
          MIB = BuildMI(*Divergent->getParent(), Divergent,
                        Divergent->getDebugLoc(), TII->get(ARM::MVE_VPST));
          MIB.addImm(0);
          LLVM_DEBUG(dbgs() << "ARM Loops: Created VPST: " << *MIB);
        }
        LLVM_DEBUG(dbgs() << "ARM Loops: Removing VPST: " << *Insts.front());
        LoLoop.ToRemove.insert(Insts.front());
        LoLoop.BlockMasksToRecompute.insert(MIB.getInstr());
      }
    } else if (Block.containsVCTP()) {
      // The vctp will be removed, so the block mask of the vp(s)t will need
      // to be recomputed.
      LoLoop.BlockMasksToRecompute.insert(Insts.front());
    }
  }

  LoLoop.ToRemove.insert(LoLoop.VCTPs.begin(), LoLoop.VCTPs.end());
}

void ARMLowOverheadLoops::Expand(LowOverheadLoop &LoLoop) {

  // Combine the LoopDec and LoopEnd instructions into LE(TP).
  auto ExpandLoopEnd = [this](LowOverheadLoop &LoLoop) {
    MachineInstr *End = LoLoop.End;
    MachineBasicBlock *MBB = End->getParent();
    unsigned Opc = LoLoop.IsTailPredicationLegal() ?
      ARM::MVE_LETP : ARM::t2LEUpdate;
    MachineInstrBuilder MIB = BuildMI(*MBB, End, End->getDebugLoc(),
                                      TII->get(Opc));
    MIB.addDef(ARM::LR);
    MIB.add(End->getOperand(0));
    MIB.add(End->getOperand(1));
    LLVM_DEBUG(dbgs() << "ARM Loops: Inserted LE: " << *MIB);
    LoLoop.ToRemove.insert(LoLoop.Dec);
    LoLoop.ToRemove.insert(End);
    return &*MIB;
  };

  // TODO: We should be able to automatically remove these branches before we
  // get here - probably by teaching analyzeBranch about the pseudo
  // instructions.
  // If there is an unconditional branch, after I, that just branches to the
  // next block, remove it.
  auto RemoveDeadBranch = [](MachineInstr *I) {
    MachineBasicBlock *BB = I->getParent();
    MachineInstr *Terminator = &BB->instr_back();
    if (Terminator->isUnconditionalBranch() && I != Terminator) {
      MachineBasicBlock *Succ = Terminator->getOperand(0).getMBB();
      if (BB->isLayoutSuccessor(Succ)) {
        LLVM_DEBUG(dbgs() << "ARM Loops: Removing branch: " << *Terminator);
        Terminator->eraseFromParent();
      }
    }
  };

  if (LoLoop.Revert) {
    if (LoLoop.Start->getOpcode() == ARM::t2WhileLoopStart)
      RevertWhile(LoLoop.Start);
    else
      LoLoop.Start->eraseFromParent();
    bool FlagsAlreadySet = RevertLoopDec(LoLoop.Dec);
    RevertLoopEnd(LoLoop.End, FlagsAlreadySet);
  } else {
    LoLoop.Start = ExpandLoopStart(LoLoop);
    RemoveDeadBranch(LoLoop.Start);
    LoLoop.End = ExpandLoopEnd(LoLoop);
    RemoveDeadBranch(LoLoop.End);
    if (LoLoop.IsTailPredicationLegal())
      ConvertVPTBlocks(LoLoop);
    for (auto *I : LoLoop.ToRemove) {
      LLVM_DEBUG(dbgs() << "ARM Loops: Erasing " << *I);
      I->eraseFromParent();
    }
    for (auto *I : LoLoop.BlockMasksToRecompute) {
      LLVM_DEBUG(dbgs() << "ARM Loops: Recomputing VPT/VPST Block Mask: " << *I);
      recomputeVPTBlockMask(*I);
      LLVM_DEBUG(dbgs() << "           ... done: " << *I);
    }
  }

  PostOrderLoopTraversal DFS(LoLoop.ML, *MLI);
  DFS.ProcessLoop();
  const SmallVectorImpl<MachineBasicBlock*> &PostOrder = DFS.getOrder();
  for (auto *MBB : PostOrder) {
    recomputeLiveIns(*MBB);
    // FIXME: For some reason, the live-in print order is non-deterministic for
    // our tests and I can't out why... So just sort them.
    MBB->sortUniqueLiveIns();
  }

  for (auto *MBB : reverse(PostOrder))
    recomputeLivenessFlags(*MBB);

  // We've moved, removed and inserted new instructions, so update RDA.
  RDA->reset();
}

bool ARMLowOverheadLoops::RevertNonLoops() {
  LLVM_DEBUG(dbgs() << "ARM Loops: Reverting any remaining pseudos...\n");
  bool Changed = false;

  for (auto &MBB : *MF) {
    SmallVector<MachineInstr*, 4> Starts;
    SmallVector<MachineInstr*, 4> Decs;
    SmallVector<MachineInstr*, 4> Ends;

    for (auto &I : MBB) {
      if (isLoopStart(I))
        Starts.push_back(&I);
      else if (I.getOpcode() == ARM::t2LoopDec)
        Decs.push_back(&I);
      else if (I.getOpcode() == ARM::t2LoopEnd)
        Ends.push_back(&I);
    }

    if (Starts.empty() && Decs.empty() && Ends.empty())
      continue;

    Changed = true;

    for (auto *Start : Starts) {
      if (Start->getOpcode() == ARM::t2WhileLoopStart)
        RevertWhile(Start);
      else
        Start->eraseFromParent();
    }
    for (auto *Dec : Decs)
      RevertLoopDec(Dec);

    for (auto *End : Ends)
      RevertLoopEnd(End);
  }
  return Changed;
}

FunctionPass *llvm::createARMLowOverheadLoopsPass() {
  return new ARMLowOverheadLoops();
}<|MERGE_RESOLUTION|>--- conflicted
+++ resolved
@@ -670,14 +670,9 @@
         // insertion point
         MachineOperand Operand = ElemDef->getOperand(1);
         if (isMovRegOpcode(ElemDef->getOpcode()) &&
-<<<<<<< HEAD
-            RDA.getUniqueReachingMIDef(ElemDef, Operand.getReg()) ==
-               RDA.getUniqueReachingMIDef(&*StartInsertPt, Operand.getReg())) {
-=======
             RDA.getUniqueReachingMIDef(ElemDef, Operand.getReg().asMCReg()) ==
                 RDA.getUniqueReachingMIDef(&*StartInsertPt,
                                            Operand.getReg().asMCReg())) {
->>>>>>> a4eefe45
           TPNumElements = Operand;
           NumElements = TPNumElements.getReg();
         } else {
@@ -718,11 +713,7 @@
   // preheader, so we need to check that the register isn't redefined
   // before entering the loop.
   auto CannotProvideElements = [this](MachineBasicBlock *MBB,
-<<<<<<< HEAD
-                                      Register NumElements) {
-=======
                                       MCRegister NumElements) {
->>>>>>> a4eefe45
     if (MBB->empty())
       return false;
     // NumElements is redefined in this block.
