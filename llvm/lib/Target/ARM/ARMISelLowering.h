//===- ARMISelLowering.h - ARM DAG Lowering Interface -----------*- C++ -*-===//
//
// Part of the LLVM Project, under the Apache License v2.0 with LLVM Exceptions.
// See https://llvm.org/LICENSE.txt for license information.
// SPDX-License-Identifier: Apache-2.0 WITH LLVM-exception
//
//===----------------------------------------------------------------------===//
//
// This file defines the interfaces that ARM uses to lower LLVM code into a
// selection DAG.
//
//===----------------------------------------------------------------------===//

#ifndef LLVM_LIB_TARGET_ARM_ARMISELLOWERING_H
#define LLVM_LIB_TARGET_ARM_ARMISELLOWERING_H

#include "MCTargetDesc/ARMBaseInfo.h"
#include "llvm/ADT/SmallVector.h"
#include "llvm/ADT/StringRef.h"
#include "llvm/CodeGen/CallingConvLower.h"
#include "llvm/CodeGen/ISDOpcodes.h"
#include "llvm/CodeGen/MachineFunction.h"
#include "llvm/CodeGen/SelectionDAGNodes.h"
#include "llvm/CodeGen/TargetLowering.h"
#include "llvm/CodeGen/ValueTypes.h"
#include "llvm/IR/Attributes.h"
#include "llvm/IR/CallingConv.h"
#include "llvm/IR/Function.h"
#include "llvm/IR/IRBuilder.h"
#include "llvm/IR/InlineAsm.h"
#include "llvm/Support/CodeGen.h"
#include "llvm/Support/MachineValueType.h"
#include <utility>

namespace llvm {

class ARMSubtarget;
class DataLayout;
class FastISel;
class FunctionLoweringInfo;
class GlobalValue;
class InstrItineraryData;
class Instruction;
class MachineBasicBlock;
class MachineInstr;
class SelectionDAG;
class TargetLibraryInfo;
class TargetMachine;
class TargetRegisterInfo;
class VectorType;

  namespace ARMISD {

  // ARM Specific DAG Nodes
  enum NodeType : unsigned {
    // Start the numbering where the builtin ops and target ops leave off.
    FIRST_NUMBER = ISD::BUILTIN_OP_END,

    Wrapper,    // Wrapper - A wrapper node for TargetConstantPool,
                // TargetExternalSymbol, and TargetGlobalAddress.
    WrapperPIC, // WrapperPIC - A wrapper node for TargetGlobalAddress in
                // PIC mode.
    WrapperJT,  // WrapperJT - A wrapper node for TargetJumpTable

    // Add pseudo op to model memcpy for struct byval.
    COPY_STRUCT_BYVAL,

    CALL,        // Function call.
    CALL_PRED,   // Function call that's predicable.
    CALL_NOLINK, // Function call with branch not branch-and-link.
    tSECALL,     // CMSE non-secure function call.
    BRCOND,      // Conditional branch.
    BR_JT,       // Jumptable branch.
    BR2_JT,      // Jumptable branch (2 level - jumptable entry is a jump).
    RET_FLAG,    // Return with a flag operand.
    SERET_FLAG,  // CMSE Entry function return with a flag operand.
    INTRET_FLAG, // Interrupt return with an LR-offset and a flag operand.

    PIC_ADD, // Add with a PC operand and a PIC label.

    ASRL, // MVE long arithmetic shift right.
    LSRL, // MVE long shift right.
    LSLL, // MVE long shift left.

    CMP,      // ARM compare instructions.
    CMN,      // ARM CMN instructions.
    CMPZ,     // ARM compare that sets only Z flag.
    CMPFP,    // ARM VFP compare instruction, sets FPSCR.
    CMPFPE,   // ARM VFP signalling compare instruction, sets FPSCR.
    CMPFPw0,  // ARM VFP compare against zero instruction, sets FPSCR.
    CMPFPEw0, // ARM VFP signalling compare against zero instruction, sets
              // FPSCR.
    FMSTAT,   // ARM fmstat instruction.

    CMOV, // ARM conditional move instructions.
    SUBS, // Flag-setting subtraction.

    SSAT, // Signed saturation
    USAT, // Unsigned saturation

    BCC_i64,

    SRL_FLAG, // V,Flag = srl_flag X -> srl X, 1 + save carry out.
    SRA_FLAG, // V,Flag = sra_flag X -> sra X, 1 + save carry out.
    RRX,      // V = RRX X, Flag     -> srl X, 1 + shift in carry flag.

    ADDC, // Add with carry
    ADDE, // Add using carry
    SUBC, // Sub with carry
    SUBE, // Sub using carry
    LSLS, // Shift left producing carry

    VMOVRRD, // double to two gprs.
    VMOVDRR, // Two gprs to double.
    VMOVSR,  // move gpr to single, used for f32 literal constructed in a gpr

    EH_SJLJ_SETJMP,         // SjLj exception handling setjmp.
    EH_SJLJ_LONGJMP,        // SjLj exception handling longjmp.
    EH_SJLJ_SETUP_DISPATCH, // SjLj exception handling setup_dispatch.

    TC_RETURN, // Tail call return pseudo.

    THREAD_POINTER,

    DYN_ALLOC, // Dynamic allocation on the stack.

    MEMBARRIER_MCR, // Memory barrier (MCR)

    PRELOAD, // Preload

    WIN__CHKSTK, // Windows' __chkstk call to do stack probing.
    WIN__DBZCHK, // Windows' divide by zero check

    WLS, // Low-overhead loops, While Loop Start branch. See t2WhileLoopStart
    WLSSETUP, // Setup for the iteration count of a WLS. See t2WhileLoopSetup.
    LOOP_DEC, // Really a part of LE, performs the sub
    LE,       // Low-overhead loops, Loop End

    PREDICATE_CAST,  // Predicate cast for MVE i1 types
    VECTOR_REG_CAST, // Reinterpret the current contents of a vector register

    VCMP,  // Vector compare.
    VCMPZ, // Vector compare to zero.
    VTST,  // Vector test bits.

    // Vector shift by vector
    VSHLs, // ...left/right by signed
    VSHLu, // ...left/right by unsigned

    // Vector shift by immediate:
    VSHLIMM,  // ...left
    VSHRsIMM, // ...right (signed)
    VSHRuIMM, // ...right (unsigned)

    // Vector rounding shift by immediate:
    VRSHRsIMM, // ...right (signed)
    VRSHRuIMM, // ...right (unsigned)
    VRSHRNIMM, // ...right narrow

    // Vector saturating shift by immediate:
    VQSHLsIMM,   // ...left (signed)
    VQSHLuIMM,   // ...left (unsigned)
    VQSHLsuIMM,  // ...left (signed to unsigned)
    VQSHRNsIMM,  // ...right narrow (signed)
    VQSHRNuIMM,  // ...right narrow (unsigned)
    VQSHRNsuIMM, // ...right narrow (signed to unsigned)

    // Vector saturating rounding shift by immediate:
    VQRSHRNsIMM,  // ...right narrow (signed)
    VQRSHRNuIMM,  // ...right narrow (unsigned)
    VQRSHRNsuIMM, // ...right narrow (signed to unsigned)

    // Vector shift and insert:
    VSLIIMM, // ...left
    VSRIIMM, // ...right

    // Vector get lane (VMOV scalar to ARM core register)
    // (These are used for 8- and 16-bit element types only.)
    VGETLANEu, // zero-extend vector extract element
    VGETLANEs, // sign-extend vector extract element

    // Vector move immediate and move negated immediate:
    VMOVIMM,
    VMVNIMM,

    // Vector move f32 immediate:
    VMOVFPIMM,

    // Move H <-> R, clearing top 16 bits
    VMOVrh,
    VMOVhr,

    // Vector duplicate:
    VDUP,
    VDUPLANE,

    // Vector shuffles:
    VEXT,   // extract
    VREV64, // reverse elements within 64-bit doublewords
    VREV32, // reverse elements within 32-bit words
    VREV16, // reverse elements within 16-bit halfwords
    VZIP,   // zip (interleave)
    VUZP,   // unzip (deinterleave)
    VTRN,   // transpose
    VTBL1,  // 1-register shuffle with mask
    VTBL2,  // 2-register shuffle with mask
    VMOVN,  // MVE vmovn

    // MVE Saturating truncates
    VQMOVNs, // Vector (V) Saturating (Q) Move and Narrow (N), signed (s)
    VQMOVNu, // Vector (V) Saturating (Q) Move and Narrow (N), unsigned (u)

    // MVE float <> half converts
    VCVTN, // MVE vcvt f32 -> f16, truncating into either the bottom or top
           // lanes
    VCVTL, // MVE vcvt f16 -> f32, extending from either the bottom or top lanes

    // MVE VIDUP instruction, taking a start value and increment.
    VIDUP,

    // Vector multiply long:
    VMULLs, // ...signed
    VMULLu, // ...unsigned

    VQDMULH, // MVE vqdmulh instruction

    // MVE reductions
    VADDVs,  // sign- or zero-extend the elements of a vector to i32,
    VADDVu,  //   add them all together, and return an i32 of their sum
    VADDVps, // Same as VADDV[su] but with a v4i1 predicate mask
    VADDVpu,
    VADDLVs,  // sign- or zero-extend elements to i64 and sum, returning
    VADDLVu,  //   the low and high 32-bit halves of the sum
    VADDLVAs, // Same as VADDLV[su] but also add an input accumulator
    VADDLVAu, //   provided as low and high halves
    VADDLVps, // Same as VADDLV[su] but with a v4i1 predicate mask
    VADDLVpu,
    VADDLVAps, // Same as VADDLVp[su] but with a v4i1 predicate mask
    VADDLVApu,
    VMLAVs, // sign- or zero-extend the elements of two vectors to i32, multiply
            // them
    VMLAVu, //   and add the results together, returning an i32 of their sum
    VMLAVps, // Same as VMLAV[su] with a v4i1 predicate mask
    VMLAVpu,
    VMLALVs,  // Same as VMLAV but with i64, returning the low and
    VMLALVu,  //   high 32-bit halves of the sum
    VMLALVps, // Same as VMLALV[su] with a v4i1 predicate mask
    VMLALVpu,
    VMLALVAs,  // Same as VMLALV but also add an input accumulator
    VMLALVAu,  //   provided as low and high halves
    VMLALVAps, // Same as VMLALVA[su] with a v4i1 predicate mask
    VMLALVApu,
    VMINVu, // Find minimum unsigned value of a vector and register
    VMINVs, // Find minimum signed value of a vector and register
    VMAXVu, // Find maximum unsigned value of a vector and register
    VMAXVs, // Find maximum signed value of a vector and register

    SMULWB,  // Signed multiply word by half word, bottom
    SMULWT,  // Signed multiply word by half word, top
    UMLAL,   // 64bit Unsigned Accumulate Multiply
    SMLAL,   // 64bit Signed Accumulate Multiply
    UMAAL,   // 64-bit Unsigned Accumulate Accumulate Multiply
    SMLALBB, // 64-bit signed accumulate multiply bottom, bottom 16
    SMLALBT, // 64-bit signed accumulate multiply bottom, top 16
    SMLALTB, // 64-bit signed accumulate multiply top, bottom 16
    SMLALTT, // 64-bit signed accumulate multiply top, top 16
    SMLALD,  // Signed multiply accumulate long dual
    SMLALDX, // Signed multiply accumulate long dual exchange
    SMLSLD,  // Signed multiply subtract long dual
    SMLSLDX, // Signed multiply subtract long dual exchange
    SMMLAR,  // Signed multiply long, round and add
    SMMLSR,  // Signed multiply long, subtract and round

    // Single Lane QADD8 and QADD16. Only the bottom lane. That's what the b
    // stands for.
    QADD8b,
    QSUB8b,
    QADD16b,
    QSUB16b,

    // Operands of the standard BUILD_VECTOR node are not legalized, which
    // is fine if BUILD_VECTORs are always lowered to shuffles or other
    // operations, but for ARM some BUILD_VECTORs are legal as-is and their
    // operands need to be legalized.  Define an ARM-specific version of
    // BUILD_VECTOR for this purpose.
    BUILD_VECTOR,

    // Bit-field insert
    BFI,

    // Vector OR with immediate
    VORRIMM,
    // Vector AND with NOT of immediate
    VBICIMM,

    // Pseudo vector bitwise select
    VBSP,

    // Pseudo-instruction representing a memory copy using ldm/stm
    // instructions.
    MEMCPY,

<<<<<<< HEAD
=======
    // Pseudo-instruction representing a memory copy using a tail predicated
    // loop
    MEMCPYLOOP,
    // Pseudo-instruction representing a memset using a tail predicated
    // loop
    MEMSETLOOP,

>>>>>>> 3f9ee3c9
    // V8.1MMainline condition select
    CSINV, // Conditional select invert.
    CSNEG, // Conditional select negate.
    CSINC, // Conditional select increment.

    // Vector load N-element structure to all lanes:
    VLD1DUP = ISD::FIRST_TARGET_MEMORY_OPCODE,
    VLD2DUP,
    VLD3DUP,
    VLD4DUP,

    // NEON loads with post-increment base updates:
    VLD1_UPD,
    VLD2_UPD,
    VLD3_UPD,
    VLD4_UPD,
    VLD2LN_UPD,
    VLD3LN_UPD,
    VLD4LN_UPD,
    VLD1DUP_UPD,
    VLD2DUP_UPD,
    VLD3DUP_UPD,
    VLD4DUP_UPD,

    // NEON stores with post-increment base updates:
    VST1_UPD,
    VST2_UPD,
    VST3_UPD,
    VST4_UPD,
    VST2LN_UPD,
    VST3LN_UPD,
    VST4LN_UPD,

    // Load/Store of dual registers
    LDRD,
    STRD
  };

  } // end namespace ARMISD

  namespace ARM {
  /// Possible values of current rounding mode, which is specified in bits
  /// 23:22 of FPSCR.
  enum Rounding {
    RN = 0,    // Round to Nearest
    RP = 1,    // Round towards Plus infinity
    RM = 2,    // Round towards Minus infinity
    RZ = 3,    // Round towards Zero
    rmMask = 3 // Bit mask selecting rounding mode
  };

  // Bit position of rounding mode bits in FPSCR.
  const unsigned RoundingBitsPos = 22;
  } // namespace ARM

  /// Define some predicates that are used for node matching.
  namespace ARM {

    bool isBitFieldInvertedMask(unsigned v);

  } // end namespace ARM

  //===--------------------------------------------------------------------===//
  //  ARMTargetLowering - ARM Implementation of the TargetLowering interface

  class ARMTargetLowering : public TargetLowering {
  public:
    explicit ARMTargetLowering(const TargetMachine &TM,
                               const ARMSubtarget &STI);

    unsigned getJumpTableEncoding() const override;
    bool useSoftFloat() const override;

    SDValue LowerOperation(SDValue Op, SelectionDAG &DAG) const override;

    /// ReplaceNodeResults - Replace the results of node with an illegal result
    /// type with new values built out of custom code.
    void ReplaceNodeResults(SDNode *N, SmallVectorImpl<SDValue>&Results,
                            SelectionDAG &DAG) const override;

    const char *getTargetNodeName(unsigned Opcode) const override;

    bool isSelectSupported(SelectSupportKind Kind) const override {
      // ARM does not support scalar condition selects on vectors.
      return (Kind != ScalarCondVectorVal);
    }

    bool isReadOnly(const GlobalValue *GV) const;

    /// getSetCCResultType - Return the value type to use for ISD::SETCC.
    EVT getSetCCResultType(const DataLayout &DL, LLVMContext &Context,
                           EVT VT) const override;

    MachineBasicBlock *
    EmitInstrWithCustomInserter(MachineInstr &MI,
                                MachineBasicBlock *MBB) const override;

    void AdjustInstrPostInstrSelection(MachineInstr &MI,
                                       SDNode *Node) const override;

    SDValue PerformCMOVCombine(SDNode *N, SelectionDAG &DAG) const;
    SDValue PerformBRCONDCombine(SDNode *N, SelectionDAG &DAG) const;
    SDValue PerformCMOVToBFICombine(SDNode *N, SelectionDAG &DAG) const;
    SDValue PerformIntrinsicCombine(SDNode *N, DAGCombinerInfo &DCI) const;
    SDValue PerformDAGCombine(SDNode *N, DAGCombinerInfo &DCI) const override;

    bool SimplifyDemandedBitsForTargetNode(SDValue Op,
                                           const APInt &OriginalDemandedBits,
                                           const APInt &OriginalDemandedElts,
                                           KnownBits &Known,
                                           TargetLoweringOpt &TLO,
                                           unsigned Depth) const override;

    bool isDesirableToTransformToIntegerOp(unsigned Opc, EVT VT) const override;

    /// allowsMisalignedMemoryAccesses - Returns true if the target allows
    /// unaligned memory accesses of the specified type. Returns whether it
    /// is "fast" by reference in the second argument.
    bool allowsMisalignedMemoryAccesses(EVT VT, unsigned AddrSpace,
                                        Align Alignment,
                                        MachineMemOperand::Flags Flags,
                                        bool *Fast) const override;

    EVT getOptimalMemOpType(const MemOp &Op,
                            const AttributeList &FuncAttributes) const override;

    bool isTruncateFree(Type *SrcTy, Type *DstTy) const override;
    bool isTruncateFree(EVT SrcVT, EVT DstVT) const override;
    bool isZExtFree(SDValue Val, EVT VT2) const override;
    bool shouldSinkOperands(Instruction *I,
                            SmallVectorImpl<Use *> &Ops) const override;
    Type* shouldConvertSplatType(ShuffleVectorInst* SVI) const override;

    bool isFNegFree(EVT VT) const override;

    bool isVectorLoadExtDesirable(SDValue ExtVal) const override;

    bool allowTruncateForTailCall(Type *Ty1, Type *Ty2) const override;


    /// isLegalAddressingMode - Return true if the addressing mode represented
    /// by AM is legal for this target, for a load/store of the specified type.
    bool isLegalAddressingMode(const DataLayout &DL, const AddrMode &AM,
                               Type *Ty, unsigned AS,
                               Instruction *I = nullptr) const override;

    /// getScalingFactorCost - Return the cost of the scaling used in
    /// addressing mode represented by AM.
    /// If the AM is supported, the return value must be >= 0.
    /// If the AM is not supported, the return value must be negative.
    InstructionCost getScalingFactorCost(const DataLayout &DL,
                                         const AddrMode &AM, Type *Ty,
                                         unsigned AS) const override;

    bool isLegalT2ScaledAddressingMode(const AddrMode &AM, EVT VT) const;

    /// Returns true if the addressing mode representing by AM is legal
    /// for the Thumb1 target, for a load/store of the specified type.
    bool isLegalT1ScaledAddressingMode(const AddrMode &AM, EVT VT) const;

    /// isLegalICmpImmediate - Return true if the specified immediate is legal
    /// icmp immediate, that is the target has icmp instructions which can
    /// compare a register against the immediate without having to materialize
    /// the immediate into a register.
    bool isLegalICmpImmediate(int64_t Imm) const override;

    /// isLegalAddImmediate - Return true if the specified immediate is legal
    /// add immediate, that is the target has add instructions which can
    /// add a register and the immediate without having to materialize
    /// the immediate into a register.
    bool isLegalAddImmediate(int64_t Imm) const override;

    /// getPreIndexedAddressParts - returns true by value, base pointer and
    /// offset pointer and addressing mode by reference if the node's address
    /// can be legally represented as pre-indexed load / store address.
    bool getPreIndexedAddressParts(SDNode *N, SDValue &Base, SDValue &Offset,
                                   ISD::MemIndexedMode &AM,
                                   SelectionDAG &DAG) const override;

    /// getPostIndexedAddressParts - returns true by value, base pointer and
    /// offset pointer and addressing mode by reference if this node can be
    /// combined with a load / store to form a post-indexed load / store.
    bool getPostIndexedAddressParts(SDNode *N, SDNode *Op, SDValue &Base,
                                    SDValue &Offset, ISD::MemIndexedMode &AM,
                                    SelectionDAG &DAG) const override;

    void computeKnownBitsForTargetNode(const SDValue Op, KnownBits &Known,
                                       const APInt &DemandedElts,
                                       const SelectionDAG &DAG,
                                       unsigned Depth) const override;

    bool targetShrinkDemandedConstant(SDValue Op, const APInt &DemandedBits,
                                      const APInt &DemandedElts,
                                      TargetLoweringOpt &TLO) const override;

    bool ExpandInlineAsm(CallInst *CI) const override;

    ConstraintType getConstraintType(StringRef Constraint) const override;

    /// Examine constraint string and operand type and determine a weight value.
    /// The operand object must already have been set up with the operand type.
    ConstraintWeight getSingleConstraintMatchWeight(
      AsmOperandInfo &info, const char *constraint) const override;

    std::pair<unsigned, const TargetRegisterClass *>
    getRegForInlineAsmConstraint(const TargetRegisterInfo *TRI,
                                 StringRef Constraint, MVT VT) const override;

    const char *LowerXConstraint(EVT ConstraintVT) const override;

    /// LowerAsmOperandForConstraint - Lower the specified operand into the Ops
    /// vector.  If it is invalid, don't add anything to Ops. If hasMemory is
    /// true it means one of the asm constraint of the inline asm instruction
    /// being processed is 'm'.
    void LowerAsmOperandForConstraint(SDValue Op, std::string &Constraint,
                                      std::vector<SDValue> &Ops,
                                      SelectionDAG &DAG) const override;

    unsigned
    getInlineAsmMemConstraint(StringRef ConstraintCode) const override {
      if (ConstraintCode == "Q")
        return InlineAsm::Constraint_Q;
      else if (ConstraintCode.size() == 2) {
        if (ConstraintCode[0] == 'U') {
          switch(ConstraintCode[1]) {
          default:
            break;
          case 'm':
            return InlineAsm::Constraint_Um;
          case 'n':
            return InlineAsm::Constraint_Un;
          case 'q':
            return InlineAsm::Constraint_Uq;
          case 's':
            return InlineAsm::Constraint_Us;
          case 't':
            return InlineAsm::Constraint_Ut;
          case 'v':
            return InlineAsm::Constraint_Uv;
          case 'y':
            return InlineAsm::Constraint_Uy;
          }
        }
      }
      return TargetLowering::getInlineAsmMemConstraint(ConstraintCode);
    }

    const ARMSubtarget* getSubtarget() const {
      return Subtarget;
    }

    /// getRegClassFor - Return the register class that should be used for the
    /// specified value type.
    const TargetRegisterClass *
    getRegClassFor(MVT VT, bool isDivergent = false) const override;

    bool shouldAlignPointerArgs(CallInst *CI, unsigned &MinSize,
                                unsigned &PrefAlign) const override;

    /// createFastISel - This method returns a target specific FastISel object,
    /// or null if the target does not support "fast" ISel.
    FastISel *createFastISel(FunctionLoweringInfo &funcInfo,
                             const TargetLibraryInfo *libInfo) const override;

    Sched::Preference getSchedulingPreference(SDNode *N) const override;

    bool
    isShuffleMaskLegal(ArrayRef<int> M, EVT VT) const override;
    bool isOffsetFoldingLegal(const GlobalAddressSDNode *GA) const override;

    /// isFPImmLegal - Returns true if the target can instruction select the
    /// specified FP immediate natively. If false, the legalizer will
    /// materialize the FP immediate as a load from a constant pool.
    bool isFPImmLegal(const APFloat &Imm, EVT VT,
                      bool ForCodeSize = false) const override;

    bool getTgtMemIntrinsic(IntrinsicInfo &Info,
                            const CallInst &I,
                            MachineFunction &MF,
                            unsigned Intrinsic) const override;

    /// Returns true if it is beneficial to convert a load of a constant
    /// to just the constant itself.
    bool shouldConvertConstantLoadToIntImm(const APInt &Imm,
                                           Type *Ty) const override;

    /// Return true if EXTRACT_SUBVECTOR is cheap for this result type
    /// with this index.
    bool isExtractSubvectorCheap(EVT ResVT, EVT SrcVT,
                                 unsigned Index) const override;

    bool shouldFormOverflowOp(unsigned Opcode, EVT VT,
                              bool MathUsed) const override {
      // Using overflow ops for overflow checks only should beneficial on ARM.
      return TargetLowering::shouldFormOverflowOp(Opcode, VT, true);
    }

    /// Returns true if an argument of type Ty needs to be passed in a
    /// contiguous block of registers in calling convention CallConv.
    bool functionArgumentNeedsConsecutiveRegisters(
        Type *Ty, CallingConv::ID CallConv, bool isVarArg) const override;

    /// If a physical register, this returns the register that receives the
    /// exception address on entry to an EH pad.
    Register
    getExceptionPointerRegister(const Constant *PersonalityFn) const override;

    /// If a physical register, this returns the register that receives the
    /// exception typeid on entry to a landing pad.
    Register
    getExceptionSelectorRegister(const Constant *PersonalityFn) const override;

    Instruction *makeDMB(IRBuilder<> &Builder, ARM_MB::MemBOpt Domain) const;
    Value *emitLoadLinked(IRBuilder<> &Builder, Value *Addr,
                          AtomicOrdering Ord) const override;
    Value *emitStoreConditional(IRBuilder<> &Builder, Value *Val,
                                Value *Addr, AtomicOrdering Ord) const override;

    void emitAtomicCmpXchgNoStoreLLBalance(IRBuilder<> &Builder) const override;

    Instruction *emitLeadingFence(IRBuilder<> &Builder, Instruction *Inst,
                                  AtomicOrdering Ord) const override;
    Instruction *emitTrailingFence(IRBuilder<> &Builder, Instruction *Inst,
                                   AtomicOrdering Ord) const override;

    unsigned getMaxSupportedInterleaveFactor() const override;

    bool lowerInterleavedLoad(LoadInst *LI,
                              ArrayRef<ShuffleVectorInst *> Shuffles,
                              ArrayRef<unsigned> Indices,
                              unsigned Factor) const override;
    bool lowerInterleavedStore(StoreInst *SI, ShuffleVectorInst *SVI,
                               unsigned Factor) const override;

    bool shouldInsertFencesForAtomic(const Instruction *I) const override;
    TargetLoweringBase::AtomicExpansionKind
    shouldExpandAtomicLoadInIR(LoadInst *LI) const override;
    bool shouldExpandAtomicStoreInIR(StoreInst *SI) const override;
    TargetLoweringBase::AtomicExpansionKind
    shouldExpandAtomicRMWInIR(AtomicRMWInst *AI) const override;
    TargetLoweringBase::AtomicExpansionKind
    shouldExpandAtomicCmpXchgInIR(AtomicCmpXchgInst *AI) const override;

    bool useLoadStackGuardNode() const override;

    void insertSSPDeclarations(Module &M) const override;
    Value *getSDagStackGuard(const Module &M) const override;
    Function *getSSPStackGuardCheck(const Module &M) const override;

    bool canCombineStoreAndExtract(Type *VectorTy, Value *Idx,
                                   unsigned &Cost) const override;

    bool canMergeStoresTo(unsigned AddressSpace, EVT MemVT,
                          const SelectionDAG &DAG) const override {
      // Do not merge to larger than i32.
      return (MemVT.getSizeInBits() <= 32);
    }

    bool isCheapToSpeculateCttz() const override;
    bool isCheapToSpeculateCtlz() const override;

    bool convertSetCCLogicToBitwiseLogic(EVT VT) const override {
      return VT.isScalarInteger();
    }

    bool supportSwiftError() const override {
      return true;
    }

    bool hasStandaloneRem(EVT VT) const override {
      return HasStandaloneRem;
    }

    bool shouldExpandShift(SelectionDAG &DAG, SDNode *N) const override;

    CCAssignFn *CCAssignFnForCall(CallingConv::ID CC, bool isVarArg) const;
    CCAssignFn *CCAssignFnForReturn(CallingConv::ID CC, bool isVarArg) const;

    /// Returns true if \p VecTy is a legal interleaved access type. This
    /// function checks the vector element type and the overall width of the
    /// vector.
    bool isLegalInterleavedAccessType(unsigned Factor, FixedVectorType *VecTy,
                                      Align Alignment,
                                      const DataLayout &DL) const;

    bool alignLoopsWithOptSize() const override;

    /// Returns the number of interleaved accesses that will be generated when
    /// lowering accesses of the given type.
    unsigned getNumInterleavedAccesses(VectorType *VecTy,
                                       const DataLayout &DL) const;

    void finalizeLowering(MachineFunction &MF) const override;

    /// Return the correct alignment for the current calling convention.
    Align getABIAlignmentForCallingConv(Type *ArgTy,
                                        DataLayout DL) const override;

    bool isDesirableToCommuteWithShift(const SDNode *N,
                                       CombineLevel Level) const override;

    bool shouldFoldConstantShiftPairToMask(const SDNode *N,
                                           CombineLevel Level) const override;

    bool preferIncOfAddToSubOfNot(EVT VT) const override;

  protected:
    std::pair<const TargetRegisterClass *, uint8_t>
    findRepresentativeClass(const TargetRegisterInfo *TRI,
                            MVT VT) const override;

  private:
    /// Subtarget - Keep a pointer to the ARMSubtarget around so that we can
    /// make the right decision when generating code for different targets.
    const ARMSubtarget *Subtarget;

    const TargetRegisterInfo *RegInfo;

    const InstrItineraryData *Itins;

    /// ARMPCLabelIndex - Keep track of the number of ARM PC labels created.
    unsigned ARMPCLabelIndex;

    // TODO: remove this, and have shouldInsertFencesForAtomic do the proper
    // check.
    bool InsertFencesForAtomic;

    bool HasStandaloneRem = true;

    void addTypeForNEON(MVT VT, MVT PromotedLdStVT, MVT PromotedBitwiseVT);
    void addDRTypeForNEON(MVT VT);
    void addQRTypeForNEON(MVT VT);
    std::pair<SDValue, SDValue> getARMXALUOOp(SDValue Op, SelectionDAG &DAG, SDValue &ARMcc) const;

    using RegsToPassVector = SmallVector<std::pair<unsigned, SDValue>, 8>;

    void PassF64ArgInRegs(const SDLoc &dl, SelectionDAG &DAG, SDValue Chain,
                          SDValue &Arg, RegsToPassVector &RegsToPass,
                          CCValAssign &VA, CCValAssign &NextVA,
                          SDValue &StackPtr,
                          SmallVectorImpl<SDValue> &MemOpChains,
                          ISD::ArgFlagsTy Flags) const;
    SDValue GetF64FormalArgument(CCValAssign &VA, CCValAssign &NextVA,
                                 SDValue &Root, SelectionDAG &DAG,
                                 const SDLoc &dl) const;

    CallingConv::ID getEffectiveCallingConv(CallingConv::ID CC,
                                            bool isVarArg) const;
    CCAssignFn *CCAssignFnForNode(CallingConv::ID CC, bool Return,
                                  bool isVarArg) const;
    SDValue LowerMemOpCallTo(SDValue Chain, SDValue StackPtr, SDValue Arg,
                             const SDLoc &dl, SelectionDAG &DAG,
                             const CCValAssign &VA,
                             ISD::ArgFlagsTy Flags) const;
    SDValue LowerEH_SJLJ_SETJMP(SDValue Op, SelectionDAG &DAG) const;
    SDValue LowerEH_SJLJ_LONGJMP(SDValue Op, SelectionDAG &DAG) const;
    SDValue LowerEH_SJLJ_SETUP_DISPATCH(SDValue Op, SelectionDAG &DAG) const;
    SDValue LowerINTRINSIC_VOID(SDValue Op, SelectionDAG &DAG,
                                    const ARMSubtarget *Subtarget) const;
    SDValue LowerINTRINSIC_WO_CHAIN(SDValue Op, SelectionDAG &DAG,
                                    const ARMSubtarget *Subtarget) const;
    SDValue LowerBlockAddress(SDValue Op, SelectionDAG &DAG) const;
    SDValue LowerConstantPool(SDValue Op, SelectionDAG &DAG) const;
    SDValue LowerGlobalAddress(SDValue Op, SelectionDAG &DAG) const;
    SDValue LowerGlobalAddressDarwin(SDValue Op, SelectionDAG &DAG) const;
    SDValue LowerGlobalAddressELF(SDValue Op, SelectionDAG &DAG) const;
    SDValue LowerGlobalAddressWindows(SDValue Op, SelectionDAG &DAG) const;
    SDValue LowerGlobalTLSAddress(SDValue Op, SelectionDAG &DAG) const;
    SDValue LowerToTLSGeneralDynamicModel(GlobalAddressSDNode *GA,
                                            SelectionDAG &DAG) const;
    SDValue LowerToTLSExecModels(GlobalAddressSDNode *GA,
                                 SelectionDAG &DAG,
                                 TLSModel::Model model) const;
    SDValue LowerGlobalTLSAddressDarwin(SDValue Op, SelectionDAG &DAG) const;
    SDValue LowerGlobalTLSAddressWindows(SDValue Op, SelectionDAG &DAG) const;
    SDValue LowerGLOBAL_OFFSET_TABLE(SDValue Op, SelectionDAG &DAG) const;
    SDValue LowerBR_JT(SDValue Op, SelectionDAG &DAG) const;
    SDValue LowerSignedALUO(SDValue Op, SelectionDAG &DAG) const;
    SDValue LowerUnsignedALUO(SDValue Op, SelectionDAG &DAG) const;
    SDValue LowerSELECT(SDValue Op, SelectionDAG &DAG) const;
    SDValue LowerSELECT_CC(SDValue Op, SelectionDAG &DAG) const;
    SDValue LowerBRCOND(SDValue Op, SelectionDAG &DAG) const;
    SDValue LowerBR_CC(SDValue Op, SelectionDAG &DAG) const;
    SDValue LowerFCOPYSIGN(SDValue Op, SelectionDAG &DAG) const;
    SDValue LowerRETURNADDR(SDValue Op, SelectionDAG &DAG) const;
    SDValue LowerFRAMEADDR(SDValue Op, SelectionDAG &DAG) const;
    SDValue LowerShiftRightParts(SDValue Op, SelectionDAG &DAG) const;
    SDValue LowerShiftLeftParts(SDValue Op, SelectionDAG &DAG) const;
    SDValue LowerFLT_ROUNDS_(SDValue Op, SelectionDAG &DAG) const;
    SDValue LowerSET_ROUNDING(SDValue Op, SelectionDAG &DAG) const;
    SDValue LowerConstantFP(SDValue Op, SelectionDAG &DAG,
                            const ARMSubtarget *ST) const;
    SDValue LowerBUILD_VECTOR(SDValue Op, SelectionDAG &DAG,
                              const ARMSubtarget *ST) const;
    SDValue LowerINSERT_VECTOR_ELT(SDValue Op, SelectionDAG &DAG) const;
    SDValue LowerFSINCOS(SDValue Op, SelectionDAG &DAG) const;
    SDValue LowerDivRem(SDValue Op, SelectionDAG &DAG) const;
    SDValue LowerDIV_Windows(SDValue Op, SelectionDAG &DAG, bool Signed) const;
    void ExpandDIV_Windows(SDValue Op, SelectionDAG &DAG, bool Signed,
                           SmallVectorImpl<SDValue> &Results) const;
    SDValue ExpandBITCAST(SDNode *N, SelectionDAG &DAG,
                          const ARMSubtarget *Subtarget) const;
    SDValue LowerWindowsDIVLibCall(SDValue Op, SelectionDAG &DAG, bool Signed,
                                   SDValue &Chain) const;
    SDValue LowerREM(SDNode *N, SelectionDAG &DAG) const;
    SDValue LowerDYNAMIC_STACKALLOC(SDValue Op, SelectionDAG &DAG) const;
    SDValue LowerFP_ROUND(SDValue Op, SelectionDAG &DAG) const;
    SDValue LowerFP_EXTEND(SDValue Op, SelectionDAG &DAG) const;
    SDValue LowerFP_TO_INT(SDValue Op, SelectionDAG &DAG) const;
    SDValue LowerINT_TO_FP(SDValue Op, SelectionDAG &DAG) const;
    SDValue LowerFSETCC(SDValue Op, SelectionDAG &DAG) const;
    void lowerABS(SDNode *N, SmallVectorImpl<SDValue> &Results,
                  SelectionDAG &DAG) const;
    void LowerLOAD(SDNode *N, SmallVectorImpl<SDValue> &Results,
                   SelectionDAG &DAG) const;

    Register getRegisterByName(const char* RegName, LLT VT,
                               const MachineFunction &MF) const override;

    SDValue BuildSDIVPow2(SDNode *N, const APInt &Divisor, SelectionDAG &DAG,
                          SmallVectorImpl<SDNode *> &Created) const override;

    bool isFMAFasterThanFMulAndFAdd(const MachineFunction &MF,
                                    EVT VT) const override;

    SDValue MoveToHPR(const SDLoc &dl, SelectionDAG &DAG, MVT LocVT, MVT ValVT,
                      SDValue Val) const;
    SDValue MoveFromHPR(const SDLoc &dl, SelectionDAG &DAG, MVT LocVT,
                        MVT ValVT, SDValue Val) const;

    SDValue ReconstructShuffle(SDValue Op, SelectionDAG &DAG) const;

    SDValue LowerCallResult(SDValue Chain, SDValue InFlag,
                            CallingConv::ID CallConv, bool isVarArg,
                            const SmallVectorImpl<ISD::InputArg> &Ins,
                            const SDLoc &dl, SelectionDAG &DAG,
                            SmallVectorImpl<SDValue> &InVals, bool isThisReturn,
                            SDValue ThisVal) const;

    bool supportSplitCSR(MachineFunction *MF) const override {
      return MF->getFunction().getCallingConv() == CallingConv::CXX_FAST_TLS &&
          MF->getFunction().hasFnAttribute(Attribute::NoUnwind);
    }

    void initializeSplitCSR(MachineBasicBlock *Entry) const override;
    void insertCopiesSplitCSR(
      MachineBasicBlock *Entry,
      const SmallVectorImpl<MachineBasicBlock *> &Exits) const override;

    bool
    splitValueIntoRegisterParts(SelectionDAG &DAG, const SDLoc &DL, SDValue Val,
                                SDValue *Parts, unsigned NumParts, MVT PartVT,
                                Optional<CallingConv::ID> CC) const override;

    SDValue
    joinRegisterPartsIntoValue(SelectionDAG &DAG, const SDLoc &DL,
                               const SDValue *Parts, unsigned NumParts,
                               MVT PartVT, EVT ValueVT,
                               Optional<CallingConv::ID> CC) const override;

    SDValue
    LowerFormalArguments(SDValue Chain, CallingConv::ID CallConv, bool isVarArg,
                         const SmallVectorImpl<ISD::InputArg> &Ins,
                         const SDLoc &dl, SelectionDAG &DAG,
                         SmallVectorImpl<SDValue> &InVals) const override;

    int StoreByValRegs(CCState &CCInfo, SelectionDAG &DAG, const SDLoc &dl,
                       SDValue &Chain, const Value *OrigArg,
                       unsigned InRegsParamRecordIdx, int ArgOffset,
                       unsigned ArgSize) const;

    void VarArgStyleRegisters(CCState &CCInfo, SelectionDAG &DAG,
                              const SDLoc &dl, SDValue &Chain,
                              unsigned ArgOffset, unsigned TotalArgRegsSaveSize,
                              bool ForceMutable = false) const;

    SDValue LowerCall(TargetLowering::CallLoweringInfo &CLI,
                      SmallVectorImpl<SDValue> &InVals) const override;

    /// HandleByVal - Target-specific cleanup for ByVal support.
    void HandleByVal(CCState *, unsigned &, Align) const override;

    /// IsEligibleForTailCallOptimization - Check whether the call is eligible
    /// for tail call optimization. Targets which want to do tail call
    /// optimization should implement this function.
    bool IsEligibleForTailCallOptimization(
        SDValue Callee, CallingConv::ID CalleeCC, bool isVarArg,
        bool isCalleeStructRet, bool isCallerStructRet,
        const SmallVectorImpl<ISD::OutputArg> &Outs,
        const SmallVectorImpl<SDValue> &OutVals,
        const SmallVectorImpl<ISD::InputArg> &Ins, SelectionDAG &DAG,
        const bool isIndirect) const;

    bool CanLowerReturn(CallingConv::ID CallConv,
                        MachineFunction &MF, bool isVarArg,
                        const SmallVectorImpl<ISD::OutputArg> &Outs,
                        LLVMContext &Context) const override;

    SDValue LowerReturn(SDValue Chain, CallingConv::ID CallConv, bool isVarArg,
                        const SmallVectorImpl<ISD::OutputArg> &Outs,
                        const SmallVectorImpl<SDValue> &OutVals,
                        const SDLoc &dl, SelectionDAG &DAG) const override;

    bool isUsedByReturnOnly(SDNode *N, SDValue &Chain) const override;

    bool mayBeEmittedAsTailCall(const CallInst *CI) const override;

    bool shouldConsiderGEPOffsetSplit() const override { return true; }

    bool isUnsupportedFloatingType(EVT VT) const;

    SDValue getCMOV(const SDLoc &dl, EVT VT, SDValue FalseVal, SDValue TrueVal,
                    SDValue ARMcc, SDValue CCR, SDValue Cmp,
                    SelectionDAG &DAG) const;
    SDValue getARMCmp(SDValue LHS, SDValue RHS, ISD::CondCode CC,
                      SDValue &ARMcc, SelectionDAG &DAG, const SDLoc &dl) const;
    SDValue getVFPCmp(SDValue LHS, SDValue RHS, SelectionDAG &DAG,
                      const SDLoc &dl, bool Signaling = false) const;
    SDValue duplicateCmp(SDValue Cmp, SelectionDAG &DAG) const;

    SDValue OptimizeVFPBrcond(SDValue Op, SelectionDAG &DAG) const;

    void SetupEntryBlockForSjLj(MachineInstr &MI, MachineBasicBlock *MBB,
                                MachineBasicBlock *DispatchBB, int FI) const;

    void EmitSjLjDispatchBlock(MachineInstr &MI, MachineBasicBlock *MBB) const;

    bool RemapAddSubWithFlags(MachineInstr &MI, MachineBasicBlock *BB) const;

    MachineBasicBlock *EmitStructByval(MachineInstr &MI,
                                       MachineBasicBlock *MBB) const;

    MachineBasicBlock *EmitLowered__chkstk(MachineInstr &MI,
                                           MachineBasicBlock *MBB) const;
    MachineBasicBlock *EmitLowered__dbzchk(MachineInstr &MI,
                                           MachineBasicBlock *MBB) const;
    void addMVEVectorTypes(bool HasMVEFP);
    void addAllExtLoads(const MVT From, const MVT To, LegalizeAction Action);
    void setAllExpand(MVT VT);
  };

  enum VMOVModImmType {
    VMOVModImm,
    VMVNModImm,
    MVEVMVNModImm,
    OtherModImm
  };

  namespace ARM {

    FastISel *createFastISel(FunctionLoweringInfo &funcInfo,
                             const TargetLibraryInfo *libInfo);

  } // end namespace ARM

} // end namespace llvm

#endif // LLVM_LIB_TARGET_ARM_ARMISELLOWERING_H<|MERGE_RESOLUTION|>--- conflicted
+++ resolved
@@ -300,8 +300,6 @@
     // instructions.
     MEMCPY,
 
-<<<<<<< HEAD
-=======
     // Pseudo-instruction representing a memory copy using a tail predicated
     // loop
     MEMCPYLOOP,
@@ -309,7 +307,6 @@
     // loop
     MEMSETLOOP,
 
->>>>>>> 3f9ee3c9
     // V8.1MMainline condition select
     CSINV, // Conditional select invert.
     CSNEG, // Conditional select negate.
