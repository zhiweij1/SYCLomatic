--- conflicted
+++ resolved
@@ -202,8 +202,6 @@
   def : Pat<(v2i32 (fp_to_uint v2f64:$src)),
             (XTNv2i32 (FCVTZUv2f64 V128:$src))>;
 
-<<<<<<< HEAD
-=======
 }
 
 let Predicates = [HasNoLSE] in {
@@ -218,5 +216,4 @@
 
 def : Pat<(atomic_cmp_swap_64 GPR64:$addr, GPR64:$desired, GPR64:$new),
           (CMP_SWAP_64 GPR64:$addr, GPR64:$desired, GPR64:$new)>;
->>>>>>> 11299179
 }