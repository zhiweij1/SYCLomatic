--- conflicted
+++ resolved
@@ -6137,8 +6137,6 @@
     case X86::VMINSHZrr_Intk: case X86::VMINSHZrr_Intkz:
     case X86::VMULSHZrr_Intk: case X86::VMULSHZrr_Intkz:
     case X86::VSUBSHZrr_Intk: case X86::VSUBSHZrr_Intkz:
-<<<<<<< HEAD
-=======
     case X86::VFMADD132SHZr_Int: case X86::VFNMADD132SHZr_Int:
     case X86::VFMADD213SHZr_Int: case X86::VFNMADD213SHZr_Int:
     case X86::VFMADD231SHZr_Int: case X86::VFNMADD231SHZr_Int:
@@ -6157,7 +6155,6 @@
     case X86::VFMSUB132SHZr_Intkz: case X86::VFNMSUB132SHZr_Intkz:
     case X86::VFMSUB213SHZr_Intkz: case X86::VFNMSUB213SHZr_Intkz:
     case X86::VFMSUB231SHZr_Intkz: case X86::VFNMSUB231SHZr_Intkz:
->>>>>>> ac168fe6
       return false;
     default:
       return true;
