//===-- X86TargetMachine.cpp - Define TargetMachine for the X86 -----------===//
//
// Part of the LLVM Project, under the Apache License v2.0 with LLVM Exceptions.
// See https://llvm.org/LICENSE.txt for license information.
// SPDX-License-Identifier: Apache-2.0 WITH LLVM-exception
//
//===----------------------------------------------------------------------===//
//
// This file defines the X86 specific subclass of TargetMachine.
//
//===----------------------------------------------------------------------===//

#include "X86TargetMachine.h"
#include "MCTargetDesc/X86MCTargetDesc.h"
#include "TargetInfo/X86TargetInfo.h"
#include "X86.h"
#include "X86CallLowering.h"
#include "X86LegalizerInfo.h"
#include "X86MacroFusion.h"
#include "X86Subtarget.h"
#include "X86TargetObjectFile.h"
#include "X86TargetTransformInfo.h"
#include "llvm/ADT/Optional.h"
#include "llvm/ADT/STLExtras.h"
#include "llvm/ADT/SmallString.h"
#include "llvm/ADT/StringRef.h"
#include "llvm/ADT/Triple.h"
#include "llvm/Analysis/TargetTransformInfo.h"
#include "llvm/CodeGen/ExecutionDomainFix.h"
#include "llvm/CodeGen/GlobalISel/CallLowering.h"
#include "llvm/CodeGen/GlobalISel/IRTranslator.h"
#include "llvm/CodeGen/GlobalISel/InstructionSelect.h"
#include "llvm/CodeGen/GlobalISel/Legalizer.h"
#include "llvm/CodeGen/GlobalISel/RegBankSelect.h"
#include "llvm/CodeGen/MachineScheduler.h"
#include "llvm/CodeGen/Passes.h"
#include "llvm/CodeGen/TargetPassConfig.h"
#include "llvm/IR/Attributes.h"
#include "llvm/IR/DataLayout.h"
#include "llvm/IR/Function.h"
#include "llvm/MC/MCAsmInfo.h"
#include "llvm/Pass.h"
#include "llvm/Support/CodeGen.h"
#include "llvm/Support/CommandLine.h"
#include "llvm/Support/ErrorHandling.h"
#include "llvm/Support/TargetRegistry.h"
#include "llvm/Target/TargetLoweringObjectFile.h"
#include "llvm/Target/TargetOptions.h"
#include "llvm/Transforms/CFGuard.h"
#include <memory>
#include <string>

using namespace llvm;

static cl::opt<bool> EnableMachineCombinerPass("x86-machine-combiner",
                               cl::desc("Enable the machine combiner pass"),
                               cl::init(true), cl::Hidden);

extern "C" LLVM_EXTERNAL_VISIBILITY void LLVMInitializeX86Target() {
  // Register the target.
  RegisterTargetMachine<X86TargetMachine> X(getTheX86_32Target());
  RegisterTargetMachine<X86TargetMachine> Y(getTheX86_64Target());

  PassRegistry &PR = *PassRegistry::getPassRegistry();
  initializeGlobalISel(PR);
  initializeWinEHStatePassPass(PR);
  initializeFixupBWInstPassPass(PR);
  initializeEvexToVexInstPassPass(PR);
  initializeFixupLEAPassPass(PR);
  initializeFPSPass(PR);
  initializeX86FixupSetCCPassPass(PR);
  initializeX86CallFrameOptimizationPass(PR);
  initializeX86CmovConverterPassPass(PR);
  initializeX86ExpandPseudoPass(PR);
  initializeX86ExecutionDomainFixPass(PR);
  initializeX86DomainReassignmentPass(PR);
  initializeX86AvoidSFBPassPass(PR);
  initializeX86AvoidTrailingCallPassPass(PR);
  initializeX86SpeculativeLoadHardeningPassPass(PR);
  initializeX86SpeculativeExecutionSideEffectSuppressionPass(PR);
  initializeX86FlagsCopyLoweringPassPass(PR);
  initializeX86LoadValueInjectionLoadHardeningPassPass(PR);
  initializeX86LoadValueInjectionRetHardeningPassPass(PR);
  initializeX86OptimizeLEAPassPass(PR);
  initializeX86PartialReductionPass(PR);
}

static std::unique_ptr<TargetLoweringObjectFile> createTLOF(const Triple &TT) {
  if (TT.isOSBinFormatMachO()) {
    if (TT.getArch() == Triple::x86_64)
      return std::make_unique<X86_64MachoTargetObjectFile>();
    return std::make_unique<TargetLoweringObjectFileMachO>();
  }

  if (TT.isOSBinFormatCOFF())
    return std::make_unique<TargetLoweringObjectFileCOFF>();
  return std::make_unique<X86ELFTargetObjectFile>();
}

static std::string computeDataLayout(const Triple &TT) {
  // X86 is little endian
  std::string Ret = "e";

  Ret += DataLayout::getManglingComponent(TT);
  // X86 and x32 have 32 bit pointers.
  if ((TT.isArch64Bit() &&
       (TT.getEnvironment() == Triple::GNUX32 || TT.isOSNaCl())) ||
      !TT.isArch64Bit())
    Ret += "-p:32:32";

  // Address spaces for 32 bit signed, 32 bit unsigned, and 64 bit pointers.
  Ret += "-p270:32:32-p271:32:32-p272:64:64";

  // Some ABIs align 64 bit integers and doubles to 64 bits, others to 32.
  if (TT.isArch64Bit() || TT.isOSWindows() || TT.isOSNaCl())
    Ret += "-i64:64";
  else if (TT.isOSIAMCU())
    Ret += "-i64:32-f64:32";
  else
    Ret += "-f64:32:64";

  // Some ABIs align long double to 128 bits, others to 32.
  if (TT.isOSNaCl() || TT.isOSIAMCU())
    ; // No f80
  else if (TT.isArch64Bit() || TT.isOSDarwin())
    Ret += "-f80:128";
  else
    Ret += "-f80:32";

  if (TT.isOSIAMCU())
    Ret += "-f128:32";

  // The registers can hold 8, 16, 32 or, in x86-64, 64 bits.
  if (TT.isArch64Bit())
    Ret += "-n8:16:32:64";
  else
    Ret += "-n8:16:32";

  // The stack is aligned to 32 bits on some ABIs and 128 bits on others.
  if ((!TT.isArch64Bit() && TT.isOSWindows()) || TT.isOSIAMCU())
    Ret += "-a:0:32-S32";
  else
    Ret += "-S128";

  return Ret;
}

static Reloc::Model getEffectiveRelocModel(const Triple &TT,
                                           bool JIT,
                                           Optional<Reloc::Model> RM) {
  bool is64Bit = TT.getArch() == Triple::x86_64;
  if (!RM.hasValue()) {
    // JIT codegen should use static relocations by default, since it's
    // typically executed in process and not relocatable.
    if (JIT)
      return Reloc::Static;

    // Darwin defaults to PIC in 64 bit mode and dynamic-no-pic in 32 bit mode.
    // Win64 requires rip-rel addressing, thus we force it to PIC. Otherwise we
    // use static relocation model by default.
    if (TT.isOSDarwin()) {
      if (is64Bit)
        return Reloc::PIC_;
      return Reloc::DynamicNoPIC;
    }
    if (TT.isOSWindows() && is64Bit)
      return Reloc::PIC_;
    return Reloc::Static;
  }

  // ELF and X86-64 don't have a distinct DynamicNoPIC model.  DynamicNoPIC
  // is defined as a model for code which may be used in static or dynamic
  // executables but not necessarily a shared library. On X86-32 we just
  // compile in -static mode, in x86-64 we use PIC.
  if (*RM == Reloc::DynamicNoPIC) {
    if (is64Bit)
      return Reloc::PIC_;
    if (!TT.isOSDarwin())
      return Reloc::Static;
  }

  // If we are on Darwin, disallow static relocation model in X86-64 mode, since
  // the Mach-O file format doesn't support it.
  if (*RM == Reloc::Static && TT.isOSDarwin() && is64Bit)
    return Reloc::PIC_;

  return *RM;
}

static CodeModel::Model getEffectiveX86CodeModel(Optional<CodeModel::Model> CM,
                                                 bool JIT, bool Is64Bit) {
  if (CM) {
    if (*CM == CodeModel::Tiny)
      report_fatal_error("Target does not support the tiny CodeModel", false);
    return *CM;
  }
  if (JIT)
    return Is64Bit ? CodeModel::Large : CodeModel::Small;
  return CodeModel::Small;
}

/// Create an X86 target.
///
X86TargetMachine::X86TargetMachine(const Target &T, const Triple &TT,
                                   StringRef CPU, StringRef FS,
                                   const TargetOptions &Options,
                                   Optional<Reloc::Model> RM,
                                   Optional<CodeModel::Model> CM,
                                   CodeGenOpt::Level OL, bool JIT)
    : LLVMTargetMachine(
          T, computeDataLayout(TT), TT, CPU, FS, Options,
          getEffectiveRelocModel(TT, JIT, RM),
          getEffectiveX86CodeModel(CM, JIT, TT.getArch() == Triple::x86_64),
          OL),
      TLOF(createTLOF(getTargetTriple())), IsJIT(JIT) {
  // On PS4, the "return address" of a 'noreturn' call must still be within
  // the calling function, and TrapUnreachable is an easy way to get that.
  if (TT.isPS4() || TT.isOSBinFormatMachO()) {
    this->Options.TrapUnreachable = true;
    this->Options.NoTrapAfterNoreturn = TT.isOSBinFormatMachO();
  }

  setMachineOutliner(true);

  // x86 supports the debug entry values.
  setSupportsDebugEntryValues(true);

  initAsmInfo();
}

X86TargetMachine::~X86TargetMachine() = default;

const X86Subtarget *
X86TargetMachine::getSubtargetImpl(const Function &F) const {
  Attribute CPUAttr = F.getFnAttribute("target-cpu");
  Attribute TuneAttr = F.getFnAttribute("tune-cpu");
  Attribute FSAttr = F.getFnAttribute("target-features");

  StringRef CPU =
      CPUAttr.isValid() ? CPUAttr.getValueAsString() : (StringRef)TargetCPU;
  StringRef TuneCPU =
      TuneAttr.isValid() ? TuneAttr.getValueAsString() : (StringRef)CPU;
  StringRef FS =
      FSAttr.isValid() ? FSAttr.getValueAsString() : (StringRef)TargetFS;

  SmallString<512> Key;
  // The additions here are ordered so that the definitely short strings are
  // added first so we won't exceed the small size. We append the
  // much longer FS string at the end so that we only heap allocate at most
  // one time.

  // Extract prefer-vector-width attribute.
  unsigned PreferVectorWidthOverride = 0;
  Attribute PreferVecWidthAttr = F.getFnAttribute("prefer-vector-width");
<<<<<<< HEAD
  if (!PreferVecWidthAttr.hasAttribute(Attribute::None)) {
=======
  if (PreferVecWidthAttr.isValid()) {
>>>>>>> b1169bdb
    StringRef Val = PreferVecWidthAttr.getValueAsString();
    unsigned Width;
    if (!Val.getAsInteger(0, Width)) {
      Key += "prefer-vector-width=";
      Key += Val;
      PreferVectorWidthOverride = Width;
    }
  }

  // Extract min-legal-vector-width attribute.
  unsigned RequiredVectorWidth = UINT32_MAX;
  Attribute MinLegalVecWidthAttr = F.getFnAttribute("min-legal-vector-width");
<<<<<<< HEAD
  if (!MinLegalVecWidthAttr.hasAttribute(Attribute::None)) {
=======
  if (MinLegalVecWidthAttr.isValid()) {
>>>>>>> b1169bdb
    StringRef Val = MinLegalVecWidthAttr.getValueAsString();
    unsigned Width;
    if (!Val.getAsInteger(0, Width)) {
      Key += "min-legal-vector-width=";
      Key += Val;
      RequiredVectorWidth = Width;
    }
  }

  // Add CPU to the Key.
  Key += CPU;

  // Add tune CPU to the Key.
  Key += "tune=";
  Key += TuneCPU;

  // Keep track of the start of the feature portion of the string.
  unsigned FSStart = Key.size();

  // FIXME: This is related to the code below to reset the target options,
  // we need to know whether or not the soft float flag is set on the
  // function before we can generate a subtarget. We also need to use
  // it as a key for the subtarget since that can be the only difference
  // between two functions.
  bool SoftFloat =
      F.getFnAttribute("use-soft-float").getValueAsString() == "true";
  // If the soft float attribute is set on the function turn on the soft float
  // subtarget feature.
  if (SoftFloat)
    Key += FS.empty() ? "+soft-float" : "+soft-float,";

  Key += FS;

  // We may have added +soft-float to the features so move the StringRef to
  // point to the full string in the Key.
  FS = Key.substr(FSStart);

  auto &I = SubtargetMap[Key];
  if (!I) {
    // This needs to be done before we create a new subtarget since any
    // creation will depend on the TM and the code generation flags on the
    // function that reside in TargetOptions.
    resetTargetOptions(F);
    I = std::make_unique<X86Subtarget>(
        TargetTriple, CPU, TuneCPU, FS, *this,
        MaybeAlign(Options.StackAlignmentOverride), PreferVectorWidthOverride,
        RequiredVectorWidth);
  }
  return I.get();
}

bool X86TargetMachine::isNoopAddrSpaceCast(unsigned SrcAS,
                                           unsigned DestAS) const {
  assert(SrcAS != DestAS && "Expected different address spaces!");
  if (getPointerSize(SrcAS) != getPointerSize(DestAS))
    return false;
  return SrcAS < 256 && DestAS < 256;
}

//===----------------------------------------------------------------------===//
// X86 TTI query.
//===----------------------------------------------------------------------===//

TargetTransformInfo
X86TargetMachine::getTargetTransformInfo(const Function &F) {
  return TargetTransformInfo(X86TTIImpl(this, F));
}

//===----------------------------------------------------------------------===//
// Pass Pipeline Configuration
//===----------------------------------------------------------------------===//

namespace {

/// X86 Code Generator Pass Configuration Options.
class X86PassConfig : public TargetPassConfig {
public:
  X86PassConfig(X86TargetMachine &TM, PassManagerBase &PM)
    : TargetPassConfig(TM, PM) {}

  X86TargetMachine &getX86TargetMachine() const {
    return getTM<X86TargetMachine>();
  }

  ScheduleDAGInstrs *
  createMachineScheduler(MachineSchedContext *C) const override {
    ScheduleDAGMILive *DAG = createGenericSchedLive(C);
    DAG->addMutation(createX86MacroFusionDAGMutation());
    return DAG;
  }

  ScheduleDAGInstrs *
  createPostMachineScheduler(MachineSchedContext *C) const override {
    ScheduleDAGMI *DAG = createGenericSchedPostRA(C);
    DAG->addMutation(createX86MacroFusionDAGMutation());
    return DAG;
  }

  void addIRPasses() override;
  bool addInstSelector() override;
  bool addIRTranslator() override;
  bool addLegalizeMachineIR() override;
  bool addRegBankSelect() override;
  bool addGlobalInstructionSelect() override;
  bool addILPOpts() override;
  bool addPreISel() override;
  void addMachineSSAOptimization() override;
  void addPreRegAlloc() override;
  void addPostRegAlloc() override;
  void addPreEmitPass() override;
  void addPreEmitPass2() override;
  void addPreSched2() override;

  std::unique_ptr<CSEConfigBase> getCSEConfig() const override;
};

class X86ExecutionDomainFix : public ExecutionDomainFix {
public:
  static char ID;
  X86ExecutionDomainFix() : ExecutionDomainFix(ID, X86::VR128XRegClass) {}
  StringRef getPassName() const override {
    return "X86 Execution Dependency Fix";
  }
};
char X86ExecutionDomainFix::ID;

} // end anonymous namespace

INITIALIZE_PASS_BEGIN(X86ExecutionDomainFix, "x86-execution-domain-fix",
  "X86 Execution Domain Fix", false, false)
INITIALIZE_PASS_DEPENDENCY(ReachingDefAnalysis)
INITIALIZE_PASS_END(X86ExecutionDomainFix, "x86-execution-domain-fix",
  "X86 Execution Domain Fix", false, false)

TargetPassConfig *X86TargetMachine::createPassConfig(PassManagerBase &PM) {
  return new X86PassConfig(*this, PM);
}

void X86PassConfig::addIRPasses() {
  addPass(createAtomicExpandPass());

  TargetPassConfig::addIRPasses();

  if (TM->getOptLevel() != CodeGenOpt::None) {
    addPass(createInterleavedAccessPass());
    addPass(createX86PartialReductionPass());
  }

  // Add passes that handle indirect branch removal and insertion of a retpoline
  // thunk. These will be a no-op unless a function subtarget has the retpoline
  // feature enabled.
  addPass(createIndirectBrExpandPass());

  // Add Control Flow Guard checks.
  const Triple &TT = TM->getTargetTriple();
  if (TT.isOSWindows()) {
    if (TT.getArch() == Triple::x86_64) {
      addPass(createCFGuardDispatchPass());
    } else {
      addPass(createCFGuardCheckPass());
    }
  }
}

bool X86PassConfig::addInstSelector() {
  // Install an instruction selector.
  addPass(createX86ISelDag(getX86TargetMachine(), getOptLevel()));

  // For ELF, cleanup any local-dynamic TLS accesses.
  if (TM->getTargetTriple().isOSBinFormatELF() &&
      getOptLevel() != CodeGenOpt::None)
    addPass(createCleanupLocalDynamicTLSPass());

  addPass(createX86GlobalBaseRegPass());
  return false;
}

bool X86PassConfig::addIRTranslator() {
  addPass(new IRTranslator());
  return false;
}

bool X86PassConfig::addLegalizeMachineIR() {
  addPass(new Legalizer());
  return false;
}

bool X86PassConfig::addRegBankSelect() {
  addPass(new RegBankSelect());
  return false;
}

bool X86PassConfig::addGlobalInstructionSelect() {
  addPass(new InstructionSelect());
  return false;
}

bool X86PassConfig::addILPOpts() {
  addPass(&EarlyIfConverterID);
  if (EnableMachineCombinerPass)
    addPass(&MachineCombinerID);
  addPass(createX86CmovConverterPass());
  return true;
}

bool X86PassConfig::addPreISel() {
  // Only add this pass for 32-bit x86 Windows.
  const Triple &TT = TM->getTargetTriple();
  if (TT.isOSWindows() && TT.getArch() == Triple::x86)
    addPass(createX86WinEHStatePass());
  return true;
}

void X86PassConfig::addPreRegAlloc() {
  if (getOptLevel() != CodeGenOpt::None) {
    addPass(&LiveRangeShrinkID);
    addPass(createX86FixupSetCC());
    addPass(createX86OptimizeLEAs());
    addPass(createX86CallFrameOptimization());
    addPass(createX86AvoidStoreForwardingBlocks());
  }

  addPass(createX86SpeculativeLoadHardeningPass());
  addPass(createX86FlagsCopyLoweringPass());
  addPass(createX86WinAllocaExpander());
}
void X86PassConfig::addMachineSSAOptimization() {
  addPass(createX86DomainReassignmentPass());
  TargetPassConfig::addMachineSSAOptimization();
}

void X86PassConfig::addPostRegAlloc() {
  addPass(createX86FloatingPointStackifierPass());
  // When -O0 is enabled, the Load Value Injection Hardening pass will fall back
  // to using the Speculative Execution Side Effect Suppression pass for
  // mitigation. This is to prevent slow downs due to
  // analyses needed by the LVIHardening pass when compiling at -O0.
  if (getOptLevel() != CodeGenOpt::None)
    addPass(createX86LoadValueInjectionLoadHardeningPass());
}

void X86PassConfig::addPreSched2() { addPass(createX86ExpandPseudoPass()); }

void X86PassConfig::addPreEmitPass() {
  if (getOptLevel() != CodeGenOpt::None) {
    addPass(new X86ExecutionDomainFix());
    addPass(createBreakFalseDeps());
  }

  addPass(createX86IndirectBranchTrackingPass());

  addPass(createX86IssueVZeroUpperPass());

  if (getOptLevel() != CodeGenOpt::None) {
    addPass(createX86FixupBWInsts());
    addPass(createX86PadShortFunctions());
    addPass(createX86FixupLEAs());
  }
  addPass(createX86EvexToVexInsts());
  addPass(createX86DiscriminateMemOpsPass());
  addPass(createX86InsertPrefetchPass());
  addPass(createX86InsertX87waitPass());
}

void X86PassConfig::addPreEmitPass2() {
  const Triple &TT = TM->getTargetTriple();
  const MCAsmInfo *MAI = TM->getMCAsmInfo();

  // The X86 Speculative Execution Pass must run after all control
  // flow graph modifying passes. As a result it was listed to run right before
  // the X86 Retpoline Thunks pass. The reason it must run after control flow
  // graph modifications is that the model of LFENCE in LLVM has to be updated
  // (FIXME: https://bugs.llvm.org/show_bug.cgi?id=45167). Currently the
  // placement of this pass was hand checked to ensure that the subsequent
  // passes don't move the code around the LFENCEs in a way that will hurt the
  // correctness of this pass. This placement has been shown to work based on
  // hand inspection of the codegen output.
  addPass(createX86SpeculativeExecutionSideEffectSuppression());
  addPass(createX86IndirectThunksPass());

  // Insert extra int3 instructions after trailing call instructions to avoid
  // issues in the unwinder.
  if (TT.isOSWindows() && TT.getArch() == Triple::x86_64)
    addPass(createX86AvoidTrailingCallPass());

  // Verify basic block incoming and outgoing cfa offset and register values and
  // correct CFA calculation rule where needed by inserting appropriate CFI
  // instructions.
  if (!TT.isOSDarwin() &&
      (!TT.isOSWindows() ||
       MAI->getExceptionHandlingType() == ExceptionHandling::DwarfCFI))
    addPass(createCFIInstrInserter());
  // Identify valid longjmp targets for Windows Control Flow Guard.
  if (TT.isOSWindows())
    addPass(createCFGuardLongjmpPass());
  addPass(createX86LoadValueInjectionRetHardeningPass());
}

std::unique_ptr<CSEConfigBase> X86PassConfig::getCSEConfig() const {
  return getStandardCSEConfigForOpt(TM->getOptLevel());
}<|MERGE_RESOLUTION|>--- conflicted
+++ resolved
@@ -252,11 +252,7 @@
   // Extract prefer-vector-width attribute.
   unsigned PreferVectorWidthOverride = 0;
   Attribute PreferVecWidthAttr = F.getFnAttribute("prefer-vector-width");
-<<<<<<< HEAD
-  if (!PreferVecWidthAttr.hasAttribute(Attribute::None)) {
-=======
   if (PreferVecWidthAttr.isValid()) {
->>>>>>> b1169bdb
     StringRef Val = PreferVecWidthAttr.getValueAsString();
     unsigned Width;
     if (!Val.getAsInteger(0, Width)) {
@@ -269,11 +265,7 @@
   // Extract min-legal-vector-width attribute.
   unsigned RequiredVectorWidth = UINT32_MAX;
   Attribute MinLegalVecWidthAttr = F.getFnAttribute("min-legal-vector-width");
-<<<<<<< HEAD
-  if (!MinLegalVecWidthAttr.hasAttribute(Attribute::None)) {
-=======
   if (MinLegalVecWidthAttr.isValid()) {
->>>>>>> b1169bdb
     StringRef Val = MinLegalVecWidthAttr.getValueAsString();
     unsigned Width;
     if (!Val.getAsInteger(0, Width)) {
