--- conflicted
+++ resolved
@@ -349,15 +349,10 @@
     }
 
     SectionRange R(MachOContainerBlock->getSection());
-<<<<<<< HEAD
-    G.allocActions().push_back(
-        {{RegisterActionAddr, R.getStart(), R.getSize()}, {}});
-=======
     G.allocActions().push_back({cantFail(shared::WrapperFunctionCall::Create<
                                          SPSArgList<SPSExecutorAddrRange>>(
                                     RegisterActionAddr, R.getRange())),
                                 {}});
->>>>>>> 1e8336c5
     return Error::success();
   }
 
