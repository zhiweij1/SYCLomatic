--- conflicted
+++ resolved
@@ -198,13 +198,8 @@
     break;
   case Instruction::ExtractElement: {
     Value *Vec = I.getOperand(0);
-<<<<<<< HEAD
-    auto *VecVTy = cast<VectorType>(Vec->getType());
-    if (VecVTy->isScalable())
-=======
     auto *VecVTy = dyn_cast<FixedVectorType>(Vec->getType());
     if (!VecVTy)
->>>>>>> a34309b7
       break;
     Value *Idx = I.getOperand(1);
     unsigned NumElts = VecVTy->getNumElements();
@@ -216,13 +211,8 @@
   }
   case Instruction::InsertElement: {
     Value *Vec = I.getOperand(0);
-<<<<<<< HEAD
-    auto *VecVTy = cast<VectorType>(Vec->getType());
-    if (VecVTy->isScalable())
-=======
     auto *VecVTy = dyn_cast<FixedVectorType>(Vec->getType());
     if (!VecVTy)
->>>>>>> a34309b7
       break;
     Value *Idx = I.getOperand(2);
     unsigned NumElts = VecVTy->getNumElements();
