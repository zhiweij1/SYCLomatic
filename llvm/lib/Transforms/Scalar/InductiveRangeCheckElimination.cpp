//===- InductiveRangeCheckElimination.cpp - -------------------------------===//
//
// Part of the LLVM Project, under the Apache License v2.0 with LLVM Exceptions.
// See https://llvm.org/LICENSE.txt for license information.
// SPDX-License-Identifier: Apache-2.0 WITH LLVM-exception
//
//===----------------------------------------------------------------------===//
//
// The InductiveRangeCheckElimination pass splits a loop's iteration space into
// three disjoint ranges.  It does that in a way such that the loop running in
// the middle loop provably does not need range checks. As an example, it will
// convert
//
//   len = < known positive >
//   for (i = 0; i < n; i++) {
//     if (0 <= i && i < len) {
//       do_something();
//     } else {
//       throw_out_of_bounds();
//     }
//   }
//
// to
//
//   len = < known positive >
//   limit = smin(n, len)
//   // no first segment
//   for (i = 0; i < limit; i++) {
//     if (0 <= i && i < len) { // this check is fully redundant
//       do_something();
//     } else {
//       throw_out_of_bounds();
//     }
//   }
//   for (i = limit; i < n; i++) {
//     if (0 <= i && i < len) {
//       do_something();
//     } else {
//       throw_out_of_bounds();
//     }
//   }
//
//===----------------------------------------------------------------------===//

#include "llvm/Transforms/Scalar/InductiveRangeCheckElimination.h"
#include "llvm/ADT/APInt.h"
#include "llvm/ADT/ArrayRef.h"
#include "llvm/ADT/None.h"
#include "llvm/ADT/Optional.h"
#include "llvm/ADT/PriorityWorklist.h"
#include "llvm/ADT/SmallPtrSet.h"
#include "llvm/ADT/SmallVector.h"
#include "llvm/ADT/StringRef.h"
#include "llvm/ADT/Twine.h"
#include "llvm/Analysis/BlockFrequencyInfo.h"
#include "llvm/Analysis/BranchProbabilityInfo.h"
#include "llvm/Analysis/LoopAnalysisManager.h"
#include "llvm/Analysis/LoopInfo.h"
#include "llvm/Analysis/LoopPass.h"
#include "llvm/Analysis/PostDominators.h"
#include "llvm/Analysis/ScalarEvolution.h"
#include "llvm/Analysis/ScalarEvolutionExpressions.h"
#include "llvm/IR/BasicBlock.h"
#include "llvm/IR/CFG.h"
#include "llvm/IR/Constants.h"
#include "llvm/IR/DerivedTypes.h"
#include "llvm/IR/Dominators.h"
#include "llvm/IR/Function.h"
#include "llvm/IR/IRBuilder.h"
#include "llvm/IR/InstrTypes.h"
#include "llvm/IR/Instructions.h"
#include "llvm/IR/Metadata.h"
#include "llvm/IR/Module.h"
#include "llvm/IR/PatternMatch.h"
#include "llvm/IR/Type.h"
#include "llvm/IR/Use.h"
#include "llvm/IR/User.h"
#include "llvm/IR/Value.h"
#include "llvm/InitializePasses.h"
#include "llvm/Pass.h"
#include "llvm/Support/BranchProbability.h"
#include "llvm/Support/Casting.h"
#include "llvm/Support/CommandLine.h"
#include "llvm/Support/Compiler.h"
#include "llvm/Support/Debug.h"
#include "llvm/Support/ErrorHandling.h"
#include "llvm/Support/raw_ostream.h"
#include "llvm/Transforms/Scalar.h"
#include "llvm/Transforms/Utils/Cloning.h"
#include "llvm/Transforms/Utils/LoopSimplify.h"
#include "llvm/Transforms/Utils/LoopUtils.h"
#include "llvm/Transforms/Utils/ScalarEvolutionExpander.h"
#include "llvm/Transforms/Utils/ValueMapper.h"
#include <algorithm>
#include <cassert>
#include <iterator>
#include <limits>
#include <utility>
#include <vector>

using namespace llvm;
using namespace llvm::PatternMatch;

static cl::opt<unsigned> LoopSizeCutoff("irce-loop-size-cutoff", cl::Hidden,
                                        cl::init(64));

static cl::opt<bool> PrintChangedLoops("irce-print-changed-loops", cl::Hidden,
                                       cl::init(false));

static cl::opt<bool> PrintRangeChecks("irce-print-range-checks", cl::Hidden,
                                      cl::init(false));

static cl::opt<int> MaxExitProbReciprocal("irce-max-exit-prob-reciprocal",
                                          cl::Hidden, cl::init(10));

static cl::opt<bool> SkipProfitabilityChecks("irce-skip-profitability-checks",
                                             cl::Hidden, cl::init(false));

static cl::opt<unsigned> MinRuntimeIterations("min-runtime-iterations",
                                              cl::Hidden, cl::init(3));

static cl::opt<bool> AllowUnsignedLatchCondition("irce-allow-unsigned-latch",
                                                 cl::Hidden, cl::init(true));

static cl::opt<bool> AllowNarrowLatchCondition(
    "irce-allow-narrow-latch", cl::Hidden, cl::init(true),
    cl::desc("If set to true, IRCE may eliminate wide range checks in loops "
             "with narrow latch condition."));

static const char *ClonedLoopTag = "irce.loop.clone";

#define DEBUG_TYPE "irce"

namespace {

/// An inductive range check is conditional branch in a loop with
///
///  1. a very cold successor (i.e. the branch jumps to that successor very
///     rarely)
///
///  and
///
///  2. a condition that is provably true for some contiguous range of values
///     taken by the containing loop's induction variable.
///
class InductiveRangeCheck {

  const SCEV *Begin = nullptr;
  const SCEV *Step = nullptr;
  const SCEV *End = nullptr;
  Use *CheckUse = nullptr;
  bool IsSigned = true;

  static bool parseRangeCheckICmp(Loop *L, ICmpInst *ICI, ScalarEvolution &SE,
                                  Value *&Index, Value *&Length,
                                  bool &IsSigned);

  static void
  extractRangeChecksFromCond(Loop *L, ScalarEvolution &SE, Use &ConditionUse,
                             SmallVectorImpl<InductiveRangeCheck> &Checks,
                             SmallPtrSetImpl<Value *> &Visited);

public:
  const SCEV *getBegin() const { return Begin; }
  const SCEV *getStep() const { return Step; }
  const SCEV *getEnd() const { return End; }
  bool isSigned() const { return IsSigned; }

  void print(raw_ostream &OS) const {
    OS << "InductiveRangeCheck:\n";
    OS << "  Begin: ";
    Begin->print(OS);
    OS << "  Step: ";
    Step->print(OS);
    OS << "  End: ";
    End->print(OS);
    OS << "\n  CheckUse: ";
    getCheckUse()->getUser()->print(OS);
    OS << " Operand: " << getCheckUse()->getOperandNo() << "\n";
  }

  LLVM_DUMP_METHOD
  void dump() {
    print(dbgs());
  }

  Use *getCheckUse() const { return CheckUse; }

  /// Represents an signed integer range [Range.getBegin(), Range.getEnd()).  If
  /// R.getEnd() le R.getBegin(), then R denotes the empty range.

  class Range {
    const SCEV *Begin;
    const SCEV *End;

  public:
    Range(const SCEV *Begin, const SCEV *End) : Begin(Begin), End(End) {
      assert(Begin->getType() == End->getType() && "ill-typed range!");
    }

    Type *getType() const { return Begin->getType(); }
    const SCEV *getBegin() const { return Begin; }
    const SCEV *getEnd() const { return End; }
    bool isEmpty(ScalarEvolution &SE, bool IsSigned) const {
      if (Begin == End)
        return true;
      if (IsSigned)
        return SE.isKnownPredicate(ICmpInst::ICMP_SGE, Begin, End);
      else
        return SE.isKnownPredicate(ICmpInst::ICMP_UGE, Begin, End);
    }
  };

  /// This is the value the condition of the branch needs to evaluate to for the
  /// branch to take the hot successor (see (1) above).
  bool getPassingDirection() { return true; }

  /// Computes a range for the induction variable (IndVar) in which the range
  /// check is redundant and can be constant-folded away.  The induction
  /// variable is not required to be the canonical {0,+,1} induction variable.
  Optional<Range> computeSafeIterationSpace(ScalarEvolution &SE,
                                            const SCEVAddRecExpr *IndVar,
                                            bool IsLatchSigned) const;

  /// Parse out a set of inductive range checks from \p BI and append them to \p
  /// Checks.
  ///
  /// NB! There may be conditions feeding into \p BI that aren't inductive range
  /// checks, and hence don't end up in \p Checks.
  static void
  extractRangeChecksFromBranch(BranchInst *BI, Loop *L, ScalarEvolution &SE,
                               BranchProbabilityInfo *BPI,
                               SmallVectorImpl<InductiveRangeCheck> &Checks);
};

struct LoopStructure;

class InductiveRangeCheckElimination {
  ScalarEvolution &SE;
  BranchProbabilityInfo *BPI;
  DominatorTree &DT;
  LoopInfo &LI;

  using GetBFIFunc =
      llvm::Optional<llvm::function_ref<llvm::BlockFrequencyInfo &()> >;
  GetBFIFunc GetBFI;

<<<<<<< HEAD
=======
  // Returns true if it is profitable to do a transform basing on estimation of
  // number of iterations.
  bool isProfitableToTransform(const Loop &L, LoopStructure &LS);

>>>>>>> a4eefe45
public:
  InductiveRangeCheckElimination(ScalarEvolution &SE,
                                 BranchProbabilityInfo *BPI, DominatorTree &DT,
                                 LoopInfo &LI, GetBFIFunc GetBFI = None)
      : SE(SE), BPI(BPI), DT(DT), LI(LI), GetBFI(GetBFI) {}

  bool run(Loop *L, function_ref<void(Loop *, bool)> LPMAddNewLoop);
};

class IRCELegacyPass : public FunctionPass {
public:
  static char ID;

  IRCELegacyPass() : FunctionPass(ID) {
    initializeIRCELegacyPassPass(*PassRegistry::getPassRegistry());
  }

  void getAnalysisUsage(AnalysisUsage &AU) const override {
    AU.addRequired<BranchProbabilityInfoWrapperPass>();
    AU.addRequired<DominatorTreeWrapperPass>();
    AU.addPreserved<DominatorTreeWrapperPass>();
    AU.addRequired<LoopInfoWrapperPass>();
    AU.addPreserved<LoopInfoWrapperPass>();
    AU.addRequired<ScalarEvolutionWrapperPass>();
    AU.addPreserved<ScalarEvolutionWrapperPass>();
  }

  bool runOnFunction(Function &F) override;
};

} // end anonymous namespace

char IRCELegacyPass::ID = 0;

INITIALIZE_PASS_BEGIN(IRCELegacyPass, "irce",
                      "Inductive range check elimination", false, false)
INITIALIZE_PASS_DEPENDENCY(BranchProbabilityInfoWrapperPass)
INITIALIZE_PASS_DEPENDENCY(DominatorTreeWrapperPass)
INITIALIZE_PASS_DEPENDENCY(LoopInfoWrapperPass)
INITIALIZE_PASS_DEPENDENCY(ScalarEvolutionWrapperPass)
INITIALIZE_PASS_END(IRCELegacyPass, "irce", "Inductive range check elimination",
                    false, false)

/// Parse a single ICmp instruction, `ICI`, into a range check.  If `ICI` cannot
/// be interpreted as a range check, return false and set `Index` and `Length`
/// to `nullptr`.  Otherwise set `Index` to the value being range checked, and
/// set `Length` to the upper limit `Index` is being range checked.
bool
InductiveRangeCheck::parseRangeCheckICmp(Loop *L, ICmpInst *ICI,
                                         ScalarEvolution &SE, Value *&Index,
                                         Value *&Length, bool &IsSigned) {
  auto IsLoopInvariant = [&SE, L](Value *V) {
    return SE.isLoopInvariant(SE.getSCEV(V), L);
  };

  ICmpInst::Predicate Pred = ICI->getPredicate();
  Value *LHS = ICI->getOperand(0);
  Value *RHS = ICI->getOperand(1);

  switch (Pred) {
  default:
    return false;

  case ICmpInst::ICMP_SLE:
    std::swap(LHS, RHS);
    LLVM_FALLTHROUGH;
  case ICmpInst::ICMP_SGE:
    IsSigned = true;
    if (match(RHS, m_ConstantInt<0>())) {
      Index = LHS;
      return true; // Lower.
    }
    return false;

  case ICmpInst::ICMP_SLT:
    std::swap(LHS, RHS);
    LLVM_FALLTHROUGH;
  case ICmpInst::ICMP_SGT:
    IsSigned = true;
    if (match(RHS, m_ConstantInt<-1>())) {
      Index = LHS;
      return true; // Lower.
    }

    if (IsLoopInvariant(LHS)) {
      Index = RHS;
      Length = LHS;
      return true; // Upper.
    }
    return false;

  case ICmpInst::ICMP_ULT:
    std::swap(LHS, RHS);
    LLVM_FALLTHROUGH;
  case ICmpInst::ICMP_UGT:
    IsSigned = false;
    if (IsLoopInvariant(LHS)) {
      Index = RHS;
      Length = LHS;
      return true; // Both lower and upper.
    }
    return false;
  }

  llvm_unreachable("default clause returns!");
}

void InductiveRangeCheck::extractRangeChecksFromCond(
    Loop *L, ScalarEvolution &SE, Use &ConditionUse,
    SmallVectorImpl<InductiveRangeCheck> &Checks,
    SmallPtrSetImpl<Value *> &Visited) {
  Value *Condition = ConditionUse.get();
  if (!Visited.insert(Condition).second)
    return;

  // TODO: Do the same for OR, XOR, NOT etc?
  if (match(Condition, m_And(m_Value(), m_Value()))) {
    extractRangeChecksFromCond(L, SE, cast<User>(Condition)->getOperandUse(0),
                               Checks, Visited);
    extractRangeChecksFromCond(L, SE, cast<User>(Condition)->getOperandUse(1),
                               Checks, Visited);
    return;
  }

  ICmpInst *ICI = dyn_cast<ICmpInst>(Condition);
  if (!ICI)
    return;

  Value *Length = nullptr, *Index;
  bool IsSigned;
  if (!parseRangeCheckICmp(L, ICI, SE, Index, Length, IsSigned))
    return;

  const auto *IndexAddRec = dyn_cast<SCEVAddRecExpr>(SE.getSCEV(Index));
  bool IsAffineIndex =
      IndexAddRec && (IndexAddRec->getLoop() == L) && IndexAddRec->isAffine();

  if (!IsAffineIndex)
    return;

  const SCEV *End = nullptr;
  // We strengthen "0 <= I" to "0 <= I < INT_SMAX" and "I < L" to "0 <= I < L".
  // We can potentially do much better here.
  if (Length)
    End = SE.getSCEV(Length);
  else {
    // So far we can only reach this point for Signed range check. This may
    // change in future. In this case we will need to pick Unsigned max for the
    // unsigned range check.
    unsigned BitWidth = cast<IntegerType>(IndexAddRec->getType())->getBitWidth();
    const SCEV *SIntMax = SE.getConstant(APInt::getSignedMaxValue(BitWidth));
    End = SIntMax;
  }

  InductiveRangeCheck IRC;
  IRC.End = End;
  IRC.Begin = IndexAddRec->getStart();
  IRC.Step = IndexAddRec->getStepRecurrence(SE);
  IRC.CheckUse = &ConditionUse;
  IRC.IsSigned = IsSigned;
  Checks.push_back(IRC);
}

void InductiveRangeCheck::extractRangeChecksFromBranch(
    BranchInst *BI, Loop *L, ScalarEvolution &SE, BranchProbabilityInfo *BPI,
    SmallVectorImpl<InductiveRangeCheck> &Checks) {
  if (BI->isUnconditional() || BI->getParent() == L->getLoopLatch())
    return;

  BranchProbability LikelyTaken(15, 16);

  if (!SkipProfitabilityChecks && BPI &&
      BPI->getEdgeProbability(BI->getParent(), (unsigned)0) < LikelyTaken)
    return;

  SmallPtrSet<Value *, 8> Visited;
  InductiveRangeCheck::extractRangeChecksFromCond(L, SE, BI->getOperandUse(0),
                                                  Checks, Visited);
}

// Add metadata to the loop L to disable loop optimizations. Callers need to
// confirm that optimizing loop L is not beneficial.
static void DisableAllLoopOptsOnLoop(Loop &L) {
  // We do not care about any existing loopID related metadata for L, since we
  // are setting all loop metadata to false.
  LLVMContext &Context = L.getHeader()->getContext();
  // Reserve first location for self reference to the LoopID metadata node.
  MDNode *Dummy = MDNode::get(Context, {});
  MDNode *DisableUnroll = MDNode::get(
      Context, {MDString::get(Context, "llvm.loop.unroll.disable")});
  Metadata *FalseVal =
      ConstantAsMetadata::get(ConstantInt::get(Type::getInt1Ty(Context), 0));
  MDNode *DisableVectorize = MDNode::get(
      Context,
      {MDString::get(Context, "llvm.loop.vectorize.enable"), FalseVal});
  MDNode *DisableLICMVersioning = MDNode::get(
      Context, {MDString::get(Context, "llvm.loop.licm_versioning.disable")});
  MDNode *DisableDistribution= MDNode::get(
      Context,
      {MDString::get(Context, "llvm.loop.distribute.enable"), FalseVal});
  MDNode *NewLoopID =
      MDNode::get(Context, {Dummy, DisableUnroll, DisableVectorize,
                            DisableLICMVersioning, DisableDistribution});
  // Set operand 0 to refer to the loop id itself.
  NewLoopID->replaceOperandWith(0, NewLoopID);
  L.setLoopID(NewLoopID);
}

namespace {

// Keeps track of the structure of a loop.  This is similar to llvm::Loop,
// except that it is more lightweight and can track the state of a loop through
// changing and potentially invalid IR.  This structure also formalizes the
// kinds of loops we can deal with -- ones that have a single latch that is also
// an exiting block *and* have a canonical induction variable.
struct LoopStructure {
  const char *Tag = "";

  BasicBlock *Header = nullptr;
  BasicBlock *Latch = nullptr;

  // `Latch's terminator instruction is `LatchBr', and it's `LatchBrExitIdx'th
  // successor is `LatchExit', the exit block of the loop.
  BranchInst *LatchBr = nullptr;
  BasicBlock *LatchExit = nullptr;
  unsigned LatchBrExitIdx = std::numeric_limits<unsigned>::max();

  // The loop represented by this instance of LoopStructure is semantically
  // equivalent to:
  //
  // intN_ty inc = IndVarIncreasing ? 1 : -1;
  // pred_ty predicate = IndVarIncreasing ? ICMP_SLT : ICMP_SGT;
  //
  // for (intN_ty iv = IndVarStart; predicate(iv, LoopExitAt); iv = IndVarBase)
  //   ... body ...

  Value *IndVarBase = nullptr;
  Value *IndVarStart = nullptr;
  Value *IndVarStep = nullptr;
  Value *LoopExitAt = nullptr;
  bool IndVarIncreasing = false;
  bool IsSignedPredicate = true;

  LoopStructure() = default;

  template <typename M> LoopStructure map(M Map) const {
    LoopStructure Result;
    Result.Tag = Tag;
    Result.Header = cast<BasicBlock>(Map(Header));
    Result.Latch = cast<BasicBlock>(Map(Latch));
    Result.LatchBr = cast<BranchInst>(Map(LatchBr));
    Result.LatchExit = cast<BasicBlock>(Map(LatchExit));
    Result.LatchBrExitIdx = LatchBrExitIdx;
    Result.IndVarBase = Map(IndVarBase);
    Result.IndVarStart = Map(IndVarStart);
    Result.IndVarStep = Map(IndVarStep);
    Result.LoopExitAt = Map(LoopExitAt);
    Result.IndVarIncreasing = IndVarIncreasing;
    Result.IsSignedPredicate = IsSignedPredicate;
    return Result;
  }

  static Optional<LoopStructure> parseLoopStructure(ScalarEvolution &, Loop &,
                                                    const char *&);
};

/// This class is used to constrain loops to run within a given iteration space.
/// The algorithm this class implements is given a Loop and a range [Begin,
/// End).  The algorithm then tries to break out a "main loop" out of the loop
/// it is given in a way that the "main loop" runs with the induction variable
/// in a subset of [Begin, End).  The algorithm emits appropriate pre and post
/// loops to run any remaining iterations.  The pre loop runs any iterations in
/// which the induction variable is < Begin, and the post loop runs any
/// iterations in which the induction variable is >= End.
class LoopConstrainer {
  // The representation of a clone of the original loop we started out with.
  struct ClonedLoop {
    // The cloned blocks
    std::vector<BasicBlock *> Blocks;

    // `Map` maps values in the clonee into values in the cloned version
    ValueToValueMapTy Map;

    // An instance of `LoopStructure` for the cloned loop
    LoopStructure Structure;
  };

  // Result of rewriting the range of a loop.  See changeIterationSpaceEnd for
  // more details on what these fields mean.
  struct RewrittenRangeInfo {
    BasicBlock *PseudoExit = nullptr;
    BasicBlock *ExitSelector = nullptr;
    std::vector<PHINode *> PHIValuesAtPseudoExit;
    PHINode *IndVarEnd = nullptr;

    RewrittenRangeInfo() = default;
  };

  // Calculated subranges we restrict the iteration space of the main loop to.
  // See the implementation of `calculateSubRanges' for more details on how
  // these fields are computed.  `LowLimit` is None if there is no restriction
  // on low end of the restricted iteration space of the main loop.  `HighLimit`
  // is None if there is no restriction on high end of the restricted iteration
  // space of the main loop.

  struct SubRanges {
    Optional<const SCEV *> LowLimit;
    Optional<const SCEV *> HighLimit;
  };

  // Compute a safe set of limits for the main loop to run in -- effectively the
  // intersection of `Range' and the iteration space of the original loop.
  // Return None if unable to compute the set of subranges.
  Optional<SubRanges> calculateSubRanges(bool IsSignedPredicate) const;

  // Clone `OriginalLoop' and return the result in CLResult.  The IR after
  // running `cloneLoop' is well formed except for the PHI nodes in CLResult --
  // the PHI nodes say that there is an incoming edge from `OriginalPreheader`
  // but there is no such edge.
  void cloneLoop(ClonedLoop &CLResult, const char *Tag) const;

  // Create the appropriate loop structure needed to describe a cloned copy of
  // `Original`.  The clone is described by `VM`.
  Loop *createClonedLoopStructure(Loop *Original, Loop *Parent,
                                  ValueToValueMapTy &VM, bool IsSubloop);

  // Rewrite the iteration space of the loop denoted by (LS, Preheader). The
  // iteration space of the rewritten loop ends at ExitLoopAt.  The start of the
  // iteration space is not changed.  `ExitLoopAt' is assumed to be slt
  // `OriginalHeaderCount'.
  //
  // If there are iterations left to execute, control is made to jump to
  // `ContinuationBlock', otherwise they take the normal loop exit.  The
  // returned `RewrittenRangeInfo' object is populated as follows:
  //
  //  .PseudoExit is a basic block that unconditionally branches to
  //      `ContinuationBlock'.
  //
  //  .ExitSelector is a basic block that decides, on exit from the loop,
  //      whether to branch to the "true" exit or to `PseudoExit'.
  //
  //  .PHIValuesAtPseudoExit are PHINodes in `PseudoExit' that compute the value
  //      for each PHINode in the loop header on taking the pseudo exit.
  //
  // After changeIterationSpaceEnd, `Preheader' is no longer a legitimate
  // preheader because it is made to branch to the loop header only
  // conditionally.
  RewrittenRangeInfo
  changeIterationSpaceEnd(const LoopStructure &LS, BasicBlock *Preheader,
                          Value *ExitLoopAt,
                          BasicBlock *ContinuationBlock) const;

  // The loop denoted by `LS' has `OldPreheader' as its preheader.  This
  // function creates a new preheader for `LS' and returns it.
  BasicBlock *createPreheader(const LoopStructure &LS, BasicBlock *OldPreheader,
                              const char *Tag) const;

  // `ContinuationBlockAndPreheader' was the continuation block for some call to
  // `changeIterationSpaceEnd' and is the preheader to the loop denoted by `LS'.
  // This function rewrites the PHI nodes in `LS.Header' to start with the
  // correct value.
  void rewriteIncomingValuesForPHIs(
      LoopStructure &LS, BasicBlock *ContinuationBlockAndPreheader,
      const LoopConstrainer::RewrittenRangeInfo &RRI) const;

  // Even though we do not preserve any passes at this time, we at least need to
  // keep the parent loop structure consistent.  The `LPPassManager' seems to
  // verify this after running a loop pass.  This function adds the list of
  // blocks denoted by BBs to this loops parent loop if required.
  void addToParentLoopIfNeeded(ArrayRef<BasicBlock *> BBs);

  // Some global state.
  Function &F;
  LLVMContext &Ctx;
  ScalarEvolution &SE;
  DominatorTree &DT;
  LoopInfo &LI;
  function_ref<void(Loop *, bool)> LPMAddNewLoop;

  // Information about the original loop we started out with.
  Loop &OriginalLoop;

  const SCEV *LatchTakenCount = nullptr;
  BasicBlock *OriginalPreheader = nullptr;

  // The preheader of the main loop.  This may or may not be different from
  // `OriginalPreheader'.
  BasicBlock *MainLoopPreheader = nullptr;

  // The range we need to run the main loop in.
  InductiveRangeCheck::Range Range;

  // The structure of the main loop (see comment at the beginning of this class
  // for a definition)
  LoopStructure MainLoopStructure;

public:
  LoopConstrainer(Loop &L, LoopInfo &LI,
                  function_ref<void(Loop *, bool)> LPMAddNewLoop,
                  const LoopStructure &LS, ScalarEvolution &SE,
                  DominatorTree &DT, InductiveRangeCheck::Range R)
      : F(*L.getHeader()->getParent()), Ctx(L.getHeader()->getContext()),
        SE(SE), DT(DT), LI(LI), LPMAddNewLoop(LPMAddNewLoop), OriginalLoop(L),
        Range(R), MainLoopStructure(LS) {}

  // Entry point for the algorithm.  Returns true on success.
  bool run();
};

} // end anonymous namespace

/// Given a loop with an deccreasing induction variable, is it possible to
/// safely calculate the bounds of a new loop using the given Predicate.
static bool isSafeDecreasingBound(const SCEV *Start,
                                  const SCEV *BoundSCEV, const SCEV *Step,
                                  ICmpInst::Predicate Pred,
                                  unsigned LatchBrExitIdx,
                                  Loop *L, ScalarEvolution &SE) {
  if (Pred != ICmpInst::ICMP_SLT && Pred != ICmpInst::ICMP_SGT &&
      Pred != ICmpInst::ICMP_ULT && Pred != ICmpInst::ICMP_UGT)
    return false;

  if (!SE.isAvailableAtLoopEntry(BoundSCEV, L))
    return false;

  assert(SE.isKnownNegative(Step) && "expecting negative step");

  LLVM_DEBUG(dbgs() << "irce: isSafeDecreasingBound with:\n");
  LLVM_DEBUG(dbgs() << "irce: Start: " << *Start << "\n");
  LLVM_DEBUG(dbgs() << "irce: Step: " << *Step << "\n");
  LLVM_DEBUG(dbgs() << "irce: BoundSCEV: " << *BoundSCEV << "\n");
  LLVM_DEBUG(dbgs() << "irce: Pred: " << ICmpInst::getPredicateName(Pred)
                    << "\n");
  LLVM_DEBUG(dbgs() << "irce: LatchExitBrIdx: " << LatchBrExitIdx << "\n");

  bool IsSigned = ICmpInst::isSigned(Pred);
  // The predicate that we need to check that the induction variable lies
  // within bounds.
  ICmpInst::Predicate BoundPred =
    IsSigned ? CmpInst::ICMP_SGT : CmpInst::ICMP_UGT;

  if (LatchBrExitIdx == 1)
    return SE.isLoopEntryGuardedByCond(L, BoundPred, Start, BoundSCEV);

  assert(LatchBrExitIdx == 0 &&
         "LatchBrExitIdx should be either 0 or 1");

  const SCEV *StepPlusOne = SE.getAddExpr(Step, SE.getOne(Step->getType()));
  unsigned BitWidth = cast<IntegerType>(BoundSCEV->getType())->getBitWidth();
  APInt Min = IsSigned ? APInt::getSignedMinValue(BitWidth) :
    APInt::getMinValue(BitWidth);
  const SCEV *Limit = SE.getMinusSCEV(SE.getConstant(Min), StepPlusOne);

  const SCEV *MinusOne =
    SE.getMinusSCEV(BoundSCEV, SE.getOne(BoundSCEV->getType()));

  return SE.isLoopEntryGuardedByCond(L, BoundPred, Start, MinusOne) &&
         SE.isLoopEntryGuardedByCond(L, BoundPred, BoundSCEV, Limit);

}

/// Given a loop with an increasing induction variable, is it possible to
/// safely calculate the bounds of a new loop using the given Predicate.
static bool isSafeIncreasingBound(const SCEV *Start,
                                  const SCEV *BoundSCEV, const SCEV *Step,
                                  ICmpInst::Predicate Pred,
                                  unsigned LatchBrExitIdx,
                                  Loop *L, ScalarEvolution &SE) {
  if (Pred != ICmpInst::ICMP_SLT && Pred != ICmpInst::ICMP_SGT &&
      Pred != ICmpInst::ICMP_ULT && Pred != ICmpInst::ICMP_UGT)
    return false;

  if (!SE.isAvailableAtLoopEntry(BoundSCEV, L))
    return false;

  LLVM_DEBUG(dbgs() << "irce: isSafeIncreasingBound with:\n");
  LLVM_DEBUG(dbgs() << "irce: Start: " << *Start << "\n");
  LLVM_DEBUG(dbgs() << "irce: Step: " << *Step << "\n");
  LLVM_DEBUG(dbgs() << "irce: BoundSCEV: " << *BoundSCEV << "\n");
  LLVM_DEBUG(dbgs() << "irce: Pred: " << ICmpInst::getPredicateName(Pred)
                    << "\n");
  LLVM_DEBUG(dbgs() << "irce: LatchExitBrIdx: " << LatchBrExitIdx << "\n");

  bool IsSigned = ICmpInst::isSigned(Pred);
  // The predicate that we need to check that the induction variable lies
  // within bounds.
  ICmpInst::Predicate BoundPred =
      IsSigned ? CmpInst::ICMP_SLT : CmpInst::ICMP_ULT;

  if (LatchBrExitIdx == 1)
    return SE.isLoopEntryGuardedByCond(L, BoundPred, Start, BoundSCEV);

  assert(LatchBrExitIdx == 0 && "LatchBrExitIdx should be 0 or 1");

  const SCEV *StepMinusOne =
    SE.getMinusSCEV(Step, SE.getOne(Step->getType()));
  unsigned BitWidth = cast<IntegerType>(BoundSCEV->getType())->getBitWidth();
  APInt Max = IsSigned ? APInt::getSignedMaxValue(BitWidth) :
    APInt::getMaxValue(BitWidth);
  const SCEV *Limit = SE.getMinusSCEV(SE.getConstant(Max), StepMinusOne);

  return (SE.isLoopEntryGuardedByCond(L, BoundPred, Start,
                                      SE.getAddExpr(BoundSCEV, Step)) &&
          SE.isLoopEntryGuardedByCond(L, BoundPred, BoundSCEV, Limit));
}

Optional<LoopStructure>
LoopStructure::parseLoopStructure(ScalarEvolution &SE, Loop &L,
                                  const char *&FailureReason) {
  if (!L.isLoopSimplifyForm()) {
    FailureReason = "loop not in LoopSimplify form";
    return None;
  }

  BasicBlock *Latch = L.getLoopLatch();
  assert(Latch && "Simplified loops only have one latch!");

  if (Latch->getTerminator()->getMetadata(ClonedLoopTag)) {
    FailureReason = "loop has already been cloned";
    return None;
  }

  if (!L.isLoopExiting(Latch)) {
    FailureReason = "no loop latch";
    return None;
  }

  BasicBlock *Header = L.getHeader();
  BasicBlock *Preheader = L.getLoopPreheader();
  if (!Preheader) {
    FailureReason = "no preheader";
    return None;
  }

  BranchInst *LatchBr = dyn_cast<BranchInst>(Latch->getTerminator());
  if (!LatchBr || LatchBr->isUnconditional()) {
    FailureReason = "latch terminator not conditional branch";
    return None;
  }

  unsigned LatchBrExitIdx = LatchBr->getSuccessor(0) == Header ? 1 : 0;

  ICmpInst *ICI = dyn_cast<ICmpInst>(LatchBr->getCondition());
  if (!ICI || !isa<IntegerType>(ICI->getOperand(0)->getType())) {
    FailureReason = "latch terminator branch not conditional on integral icmp";
    return None;
  }

  const SCEV *LatchCount = SE.getExitCount(&L, Latch);
  if (isa<SCEVCouldNotCompute>(LatchCount)) {
    FailureReason = "could not compute latch count";
    return None;
  }

  ICmpInst::Predicate Pred = ICI->getPredicate();
  Value *LeftValue = ICI->getOperand(0);
  const SCEV *LeftSCEV = SE.getSCEV(LeftValue);
  IntegerType *IndVarTy = cast<IntegerType>(LeftValue->getType());

  Value *RightValue = ICI->getOperand(1);
  const SCEV *RightSCEV = SE.getSCEV(RightValue);

  // We canonicalize `ICI` such that `LeftSCEV` is an add recurrence.
  if (!isa<SCEVAddRecExpr>(LeftSCEV)) {
    if (isa<SCEVAddRecExpr>(RightSCEV)) {
      std::swap(LeftSCEV, RightSCEV);
      std::swap(LeftValue, RightValue);
      Pred = ICmpInst::getSwappedPredicate(Pred);
    } else {
      FailureReason = "no add recurrences in the icmp";
      return None;
    }
  }

  auto HasNoSignedWrap = [&](const SCEVAddRecExpr *AR) {
    if (AR->getNoWrapFlags(SCEV::FlagNSW))
      return true;

    IntegerType *Ty = cast<IntegerType>(AR->getType());
    IntegerType *WideTy =
        IntegerType::get(Ty->getContext(), Ty->getBitWidth() * 2);

    const SCEVAddRecExpr *ExtendAfterOp =
        dyn_cast<SCEVAddRecExpr>(SE.getSignExtendExpr(AR, WideTy));
    if (ExtendAfterOp) {
      const SCEV *ExtendedStart = SE.getSignExtendExpr(AR->getStart(), WideTy);
      const SCEV *ExtendedStep =
          SE.getSignExtendExpr(AR->getStepRecurrence(SE), WideTy);

      bool NoSignedWrap = ExtendAfterOp->getStart() == ExtendedStart &&
                          ExtendAfterOp->getStepRecurrence(SE) == ExtendedStep;

      if (NoSignedWrap)
        return true;
    }

    // We may have proved this when computing the sign extension above.
    return AR->getNoWrapFlags(SCEV::FlagNSW) != SCEV::FlagAnyWrap;
  };

  // `ICI` is interpreted as taking the backedge if the *next* value of the
  // induction variable satisfies some constraint.

  const SCEVAddRecExpr *IndVarBase = cast<SCEVAddRecExpr>(LeftSCEV);
  if (!IndVarBase->isAffine()) {
    FailureReason = "LHS in icmp not induction variable";
    return None;
  }
  const SCEV* StepRec = IndVarBase->getStepRecurrence(SE);
  if (!isa<SCEVConstant>(StepRec)) {
    FailureReason = "LHS in icmp not induction variable";
    return None;
  }
  ConstantInt *StepCI = cast<SCEVConstant>(StepRec)->getValue();

  if (ICI->isEquality() && !HasNoSignedWrap(IndVarBase)) {
    FailureReason = "LHS in icmp needs nsw for equality predicates";
    return None;
  }

  assert(!StepCI->isZero() && "Zero step?");
  bool IsIncreasing = !StepCI->isNegative();
  bool IsSignedPredicate;
  const SCEV *StartNext = IndVarBase->getStart();
  const SCEV *Addend = SE.getNegativeSCEV(IndVarBase->getStepRecurrence(SE));
  const SCEV *IndVarStart = SE.getAddExpr(StartNext, Addend);
  const SCEV *Step = SE.getSCEV(StepCI);

  const SCEV *FixedRightSCEV = nullptr;

  // If RightValue resides within loop (but still being loop invariant),
  // regenerate it as preheader.
  if (auto *I = dyn_cast<Instruction>(RightValue))
    if (L.contains(I->getParent()))
      FixedRightSCEV = RightSCEV;

  if (IsIncreasing) {
    bool DecreasedRightValueByOne = false;
    if (StepCI->isOne()) {
      // Try to turn eq/ne predicates to those we can work with.
      if (Pred == ICmpInst::ICMP_NE && LatchBrExitIdx == 1)
        // while (++i != len) {         while (++i < len) {
        //   ...                 --->     ...
        // }                            }
        // If both parts are known non-negative, it is profitable to use
        // unsigned comparison in increasing loop. This allows us to make the
        // comparison check against "RightSCEV + 1" more optimistic.
        if (isKnownNonNegativeInLoop(IndVarStart, &L, SE) &&
            isKnownNonNegativeInLoop(RightSCEV, &L, SE))
          Pred = ICmpInst::ICMP_ULT;
        else
          Pred = ICmpInst::ICMP_SLT;
      else if (Pred == ICmpInst::ICMP_EQ && LatchBrExitIdx == 0) {
        // while (true) {               while (true) {
        //   if (++i == len)     --->     if (++i > len - 1)
        //     break;                       break;
        //   ...                          ...
        // }                            }
        if (IndVarBase->getNoWrapFlags(SCEV::FlagNUW) &&
            cannotBeMinInLoop(RightSCEV, &L, SE, /*Signed*/false)) {
          Pred = ICmpInst::ICMP_UGT;
          RightSCEV = SE.getMinusSCEV(RightSCEV,
                                      SE.getOne(RightSCEV->getType()));
          DecreasedRightValueByOne = true;
        } else if (cannotBeMinInLoop(RightSCEV, &L, SE, /*Signed*/true)) {
          Pred = ICmpInst::ICMP_SGT;
          RightSCEV = SE.getMinusSCEV(RightSCEV,
                                      SE.getOne(RightSCEV->getType()));
          DecreasedRightValueByOne = true;
        }
      }
    }

    bool LTPred = (Pred == ICmpInst::ICMP_SLT || Pred == ICmpInst::ICMP_ULT);
    bool GTPred = (Pred == ICmpInst::ICMP_SGT || Pred == ICmpInst::ICMP_UGT);
    bool FoundExpectedPred =
        (LTPred && LatchBrExitIdx == 1) || (GTPred && LatchBrExitIdx == 0);

    if (!FoundExpectedPred) {
      FailureReason = "expected icmp slt semantically, found something else";
      return None;
    }

    IsSignedPredicate = ICmpInst::isSigned(Pred);
    if (!IsSignedPredicate && !AllowUnsignedLatchCondition) {
      FailureReason = "unsigned latch conditions are explicitly prohibited";
      return None;
    }

    if (!isSafeIncreasingBound(IndVarStart, RightSCEV, Step, Pred,
                               LatchBrExitIdx, &L, SE)) {
      FailureReason = "Unsafe loop bounds";
      return None;
    }
    if (LatchBrExitIdx == 0) {
      // We need to increase the right value unless we have already decreased
      // it virtually when we replaced EQ with SGT.
      if (!DecreasedRightValueByOne)
        FixedRightSCEV =
            SE.getAddExpr(RightSCEV, SE.getOne(RightSCEV->getType()));
    } else {
      assert(!DecreasedRightValueByOne &&
             "Right value can be decreased only for LatchBrExitIdx == 0!");
    }
  } else {
    bool IncreasedRightValueByOne = false;
    if (StepCI->isMinusOne()) {
      // Try to turn eq/ne predicates to those we can work with.
      if (Pred == ICmpInst::ICMP_NE && LatchBrExitIdx == 1)
        // while (--i != len) {         while (--i > len) {
        //   ...                 --->     ...
        // }                            }
        // We intentionally don't turn the predicate into UGT even if we know
        // that both operands are non-negative, because it will only pessimize
        // our check against "RightSCEV - 1".
        Pred = ICmpInst::ICMP_SGT;
      else if (Pred == ICmpInst::ICMP_EQ && LatchBrExitIdx == 0) {
        // while (true) {               while (true) {
        //   if (--i == len)     --->     if (--i < len + 1)
        //     break;                       break;
        //   ...                          ...
        // }                            }
        if (IndVarBase->getNoWrapFlags(SCEV::FlagNUW) &&
            cannotBeMaxInLoop(RightSCEV, &L, SE, /* Signed */ false)) {
          Pred = ICmpInst::ICMP_ULT;
          RightSCEV = SE.getAddExpr(RightSCEV, SE.getOne(RightSCEV->getType()));
          IncreasedRightValueByOne = true;
        } else if (cannotBeMaxInLoop(RightSCEV, &L, SE, /* Signed */ true)) {
          Pred = ICmpInst::ICMP_SLT;
          RightSCEV = SE.getAddExpr(RightSCEV, SE.getOne(RightSCEV->getType()));
          IncreasedRightValueByOne = true;
        }
      }
    }

    bool LTPred = (Pred == ICmpInst::ICMP_SLT || Pred == ICmpInst::ICMP_ULT);
    bool GTPred = (Pred == ICmpInst::ICMP_SGT || Pred == ICmpInst::ICMP_UGT);

    bool FoundExpectedPred =
        (GTPred && LatchBrExitIdx == 1) || (LTPred && LatchBrExitIdx == 0);

    if (!FoundExpectedPred) {
      FailureReason = "expected icmp sgt semantically, found something else";
      return None;
    }

    IsSignedPredicate =
        Pred == ICmpInst::ICMP_SLT || Pred == ICmpInst::ICMP_SGT;

    if (!IsSignedPredicate && !AllowUnsignedLatchCondition) {
      FailureReason = "unsigned latch conditions are explicitly prohibited";
      return None;
    }

    if (!isSafeDecreasingBound(IndVarStart, RightSCEV, Step, Pred,
                               LatchBrExitIdx, &L, SE)) {
      FailureReason = "Unsafe bounds";
      return None;
    }

    if (LatchBrExitIdx == 0) {
      // We need to decrease the right value unless we have already increased
      // it virtually when we replaced EQ with SLT.
      if (!IncreasedRightValueByOne)
        FixedRightSCEV =
            SE.getMinusSCEV(RightSCEV, SE.getOne(RightSCEV->getType()));
    } else {
      assert(!IncreasedRightValueByOne &&
             "Right value can be increased only for LatchBrExitIdx == 0!");
    }
  }
  BasicBlock *LatchExit = LatchBr->getSuccessor(LatchBrExitIdx);

  assert(SE.getLoopDisposition(LatchCount, &L) ==
             ScalarEvolution::LoopInvariant &&
         "loop variant exit count doesn't make sense!");

  assert(!L.contains(LatchExit) && "expected an exit block!");
  const DataLayout &DL = Preheader->getModule()->getDataLayout();
  SCEVExpander Expander(SE, DL, "irce");
  Instruction *Ins = Preheader->getTerminator();

  if (FixedRightSCEV)
    RightValue =
        Expander.expandCodeFor(FixedRightSCEV, FixedRightSCEV->getType(), Ins);

  Value *IndVarStartV = Expander.expandCodeFor(IndVarStart, IndVarTy, Ins);
  IndVarStartV->setName("indvar.start");

  LoopStructure Result;

  Result.Tag = "main";
  Result.Header = Header;
  Result.Latch = Latch;
  Result.LatchBr = LatchBr;
  Result.LatchExit = LatchExit;
  Result.LatchBrExitIdx = LatchBrExitIdx;
  Result.IndVarStart = IndVarStartV;
  Result.IndVarStep = StepCI;
  Result.IndVarBase = LeftValue;
  Result.IndVarIncreasing = IsIncreasing;
  Result.LoopExitAt = RightValue;
  Result.IsSignedPredicate = IsSignedPredicate;

  FailureReason = nullptr;

  return Result;
}

/// If the type of \p S matches with \p Ty, return \p S. Otherwise, return
/// signed or unsigned extension of \p S to type \p Ty.
static const SCEV *NoopOrExtend(const SCEV *S, Type *Ty, ScalarEvolution &SE,
                                bool Signed) {
  return Signed ? SE.getNoopOrSignExtend(S, Ty) : SE.getNoopOrZeroExtend(S, Ty);
}

Optional<LoopConstrainer::SubRanges>
LoopConstrainer::calculateSubRanges(bool IsSignedPredicate) const {
  IntegerType *Ty = cast<IntegerType>(LatchTakenCount->getType());

  auto *RTy = cast<IntegerType>(Range.getType());

  // We only support wide range checks and narrow latches.
  if (!AllowNarrowLatchCondition && RTy != Ty)
    return None;
  if (RTy->getBitWidth() < Ty->getBitWidth())
    return None;

  LoopConstrainer::SubRanges Result;

  // I think we can be more aggressive here and make this nuw / nsw if the
  // addition that feeds into the icmp for the latch's terminating branch is nuw
  // / nsw.  In any case, a wrapping 2's complement addition is safe.
  const SCEV *Start = NoopOrExtend(SE.getSCEV(MainLoopStructure.IndVarStart),
                                   RTy, SE, IsSignedPredicate);
  const SCEV *End = NoopOrExtend(SE.getSCEV(MainLoopStructure.LoopExitAt), RTy,
                                 SE, IsSignedPredicate);

  bool Increasing = MainLoopStructure.IndVarIncreasing;

  // We compute `Smallest` and `Greatest` such that [Smallest, Greatest), or
  // [Smallest, GreatestSeen] is the range of values the induction variable
  // takes.

  const SCEV *Smallest = nullptr, *Greatest = nullptr, *GreatestSeen = nullptr;

  const SCEV *One = SE.getOne(RTy);
  if (Increasing) {
    Smallest = Start;
    Greatest = End;
    // No overflow, because the range [Smallest, GreatestSeen] is not empty.
    GreatestSeen = SE.getMinusSCEV(End, One);
  } else {
    // These two computations may sign-overflow.  Here is why that is okay:
    //
    // We know that the induction variable does not sign-overflow on any
    // iteration except the last one, and it starts at `Start` and ends at
    // `End`, decrementing by one every time.
    //
    //  * if `Smallest` sign-overflows we know `End` is `INT_SMAX`. Since the
    //    induction variable is decreasing we know that that the smallest value
    //    the loop body is actually executed with is `INT_SMIN` == `Smallest`.
    //
    //  * if `Greatest` sign-overflows, we know it can only be `INT_SMIN`.  In
    //    that case, `Clamp` will always return `Smallest` and
    //    [`Result.LowLimit`, `Result.HighLimit`) = [`Smallest`, `Smallest`)
    //    will be an empty range.  Returning an empty range is always safe.

    Smallest = SE.getAddExpr(End, One);
    Greatest = SE.getAddExpr(Start, One);
    GreatestSeen = Start;
  }

  auto Clamp = [this, Smallest, Greatest, IsSignedPredicate](const SCEV *S) {
    return IsSignedPredicate
               ? SE.getSMaxExpr(Smallest, SE.getSMinExpr(Greatest, S))
               : SE.getUMaxExpr(Smallest, SE.getUMinExpr(Greatest, S));
  };

  // In some cases we can prove that we don't need a pre or post loop.
  ICmpInst::Predicate PredLE =
      IsSignedPredicate ? ICmpInst::ICMP_SLE : ICmpInst::ICMP_ULE;
  ICmpInst::Predicate PredLT =
      IsSignedPredicate ? ICmpInst::ICMP_SLT : ICmpInst::ICMP_ULT;

  bool ProvablyNoPreloop =
      SE.isKnownPredicate(PredLE, Range.getBegin(), Smallest);
  if (!ProvablyNoPreloop)
    Result.LowLimit = Clamp(Range.getBegin());

  bool ProvablyNoPostLoop =
      SE.isKnownPredicate(PredLT, GreatestSeen, Range.getEnd());
  if (!ProvablyNoPostLoop)
    Result.HighLimit = Clamp(Range.getEnd());

  return Result;
}

void LoopConstrainer::cloneLoop(LoopConstrainer::ClonedLoop &Result,
                                const char *Tag) const {
  for (BasicBlock *BB : OriginalLoop.getBlocks()) {
    BasicBlock *Clone = CloneBasicBlock(BB, Result.Map, Twine(".") + Tag, &F);
    Result.Blocks.push_back(Clone);
    Result.Map[BB] = Clone;
  }

  auto GetClonedValue = [&Result](Value *V) {
    assert(V && "null values not in domain!");
    auto It = Result.Map.find(V);
    if (It == Result.Map.end())
      return V;
    return static_cast<Value *>(It->second);
  };

  auto *ClonedLatch =
      cast<BasicBlock>(GetClonedValue(OriginalLoop.getLoopLatch()));
  ClonedLatch->getTerminator()->setMetadata(ClonedLoopTag,
                                            MDNode::get(Ctx, {}));

  Result.Structure = MainLoopStructure.map(GetClonedValue);
  Result.Structure.Tag = Tag;

  for (unsigned i = 0, e = Result.Blocks.size(); i != e; ++i) {
    BasicBlock *ClonedBB = Result.Blocks[i];
    BasicBlock *OriginalBB = OriginalLoop.getBlocks()[i];

    assert(Result.Map[OriginalBB] == ClonedBB && "invariant!");

    for (Instruction &I : *ClonedBB)
      RemapInstruction(&I, Result.Map,
                       RF_NoModuleLevelChanges | RF_IgnoreMissingLocals);

    // Exit blocks will now have one more predecessor and their PHI nodes need
    // to be edited to reflect that.  No phi nodes need to be introduced because
    // the loop is in LCSSA.

    for (auto *SBB : successors(OriginalBB)) {
      if (OriginalLoop.contains(SBB))
        continue; // not an exit block

      for (PHINode &PN : SBB->phis()) {
        Value *OldIncoming = PN.getIncomingValueForBlock(OriginalBB);
        PN.addIncoming(GetClonedValue(OldIncoming), ClonedBB);
      }
    }
  }
}

LoopConstrainer::RewrittenRangeInfo LoopConstrainer::changeIterationSpaceEnd(
    const LoopStructure &LS, BasicBlock *Preheader, Value *ExitSubloopAt,
    BasicBlock *ContinuationBlock) const {
  // We start with a loop with a single latch:
  //
  //    +--------------------+
  //    |                    |
  //    |     preheader      |
  //    |                    |
  //    +--------+-----------+
  //             |      ----------------\
  //             |     /                |
  //    +--------v----v------+          |
  //    |                    |          |
  //    |      header        |          |
  //    |                    |          |
  //    +--------------------+          |
  //                                    |
  //            .....                   |
  //                                    |
  //    +--------------------+          |
  //    |                    |          |
  //    |       latch        >----------/
  //    |                    |
  //    +-------v------------+
  //            |
  //            |
  //            |   +--------------------+
  //            |   |                    |
  //            +--->   original exit    |
  //                |                    |
  //                +--------------------+
  //
  // We change the control flow to look like
  //
  //
  //    +--------------------+
  //    |                    |
  //    |     preheader      >-------------------------+
  //    |                    |                         |
  //    +--------v-----------+                         |
  //             |    /-------------+                  |
  //             |   /              |                  |
  //    +--------v--v--------+      |                  |
  //    |                    |      |                  |
  //    |      header        |      |   +--------+     |
  //    |                    |      |   |        |     |
  //    +--------------------+      |   |  +-----v-----v-----------+
  //                                |   |  |                       |
  //                                |   |  |     .pseudo.exit      |
  //                                |   |  |                       |
  //                                |   |  +-----------v-----------+
  //                                |   |              |
  //            .....               |   |              |
  //                                |   |     +--------v-------------+
  //    +--------------------+      |   |     |                      |
  //    |                    |      |   |     |   ContinuationBlock  |
  //    |       latch        >------+   |     |                      |
  //    |                    |          |     +----------------------+
  //    +---------v----------+          |
  //              |                     |
  //              |                     |
  //              |     +---------------^-----+
  //              |     |                     |
  //              +----->    .exit.selector   |
  //                    |                     |
  //                    +----------v----------+
  //                               |
  //     +--------------------+    |
  //     |                    |    |
  //     |   original exit    <----+
  //     |                    |
  //     +--------------------+

  RewrittenRangeInfo RRI;

  BasicBlock *BBInsertLocation = LS.Latch->getNextNode();
  RRI.ExitSelector = BasicBlock::Create(Ctx, Twine(LS.Tag) + ".exit.selector",
                                        &F, BBInsertLocation);
  RRI.PseudoExit = BasicBlock::Create(Ctx, Twine(LS.Tag) + ".pseudo.exit", &F,
                                      BBInsertLocation);

  BranchInst *PreheaderJump = cast<BranchInst>(Preheader->getTerminator());
  bool Increasing = LS.IndVarIncreasing;
  bool IsSignedPredicate = LS.IsSignedPredicate;

  IRBuilder<> B(PreheaderJump);
  auto *RangeTy = Range.getBegin()->getType();
  auto NoopOrExt = [&](Value *V) {
    if (V->getType() == RangeTy)
      return V;
    return IsSignedPredicate ? B.CreateSExt(V, RangeTy, "wide." + V->getName())
                             : B.CreateZExt(V, RangeTy, "wide." + V->getName());
  };

  // EnterLoopCond - is it okay to start executing this `LS'?
  Value *EnterLoopCond = nullptr;
  auto Pred =
      Increasing
          ? (IsSignedPredicate ? ICmpInst::ICMP_SLT : ICmpInst::ICMP_ULT)
          : (IsSignedPredicate ? ICmpInst::ICMP_SGT : ICmpInst::ICMP_UGT);
  Value *IndVarStart = NoopOrExt(LS.IndVarStart);
  EnterLoopCond = B.CreateICmp(Pred, IndVarStart, ExitSubloopAt);

  B.CreateCondBr(EnterLoopCond, LS.Header, RRI.PseudoExit);
  PreheaderJump->eraseFromParent();

  LS.LatchBr->setSuccessor(LS.LatchBrExitIdx, RRI.ExitSelector);
  B.SetInsertPoint(LS.LatchBr);
  Value *IndVarBase = NoopOrExt(LS.IndVarBase);
  Value *TakeBackedgeLoopCond = B.CreateICmp(Pred, IndVarBase, ExitSubloopAt);

  Value *CondForBranch = LS.LatchBrExitIdx == 1
                             ? TakeBackedgeLoopCond
                             : B.CreateNot(TakeBackedgeLoopCond);

  LS.LatchBr->setCondition(CondForBranch);

  B.SetInsertPoint(RRI.ExitSelector);

  // IterationsLeft - are there any more iterations left, given the original
  // upper bound on the induction variable?  If not, we branch to the "real"
  // exit.
  Value *LoopExitAt = NoopOrExt(LS.LoopExitAt);
  Value *IterationsLeft = B.CreateICmp(Pred, IndVarBase, LoopExitAt);
  B.CreateCondBr(IterationsLeft, RRI.PseudoExit, LS.LatchExit);

  BranchInst *BranchToContinuation =
      BranchInst::Create(ContinuationBlock, RRI.PseudoExit);

  // We emit PHI nodes into `RRI.PseudoExit' that compute the "latest" value of
  // each of the PHI nodes in the loop header.  This feeds into the initial
  // value of the same PHI nodes if/when we continue execution.
  for (PHINode &PN : LS.Header->phis()) {
    PHINode *NewPHI = PHINode::Create(PN.getType(), 2, PN.getName() + ".copy",
                                      BranchToContinuation);

    NewPHI->addIncoming(PN.getIncomingValueForBlock(Preheader), Preheader);
    NewPHI->addIncoming(PN.getIncomingValueForBlock(LS.Latch),
                        RRI.ExitSelector);
    RRI.PHIValuesAtPseudoExit.push_back(NewPHI);
  }

  RRI.IndVarEnd = PHINode::Create(IndVarBase->getType(), 2, "indvar.end",
                                  BranchToContinuation);
  RRI.IndVarEnd->addIncoming(IndVarStart, Preheader);
  RRI.IndVarEnd->addIncoming(IndVarBase, RRI.ExitSelector);

  // The latch exit now has a branch from `RRI.ExitSelector' instead of
  // `LS.Latch'.  The PHI nodes need to be updated to reflect that.
  LS.LatchExit->replacePhiUsesWith(LS.Latch, RRI.ExitSelector);

  return RRI;
}

void LoopConstrainer::rewriteIncomingValuesForPHIs(
    LoopStructure &LS, BasicBlock *ContinuationBlock,
    const LoopConstrainer::RewrittenRangeInfo &RRI) const {
  unsigned PHIIndex = 0;
  for (PHINode &PN : LS.Header->phis())
    PN.setIncomingValueForBlock(ContinuationBlock,
                                RRI.PHIValuesAtPseudoExit[PHIIndex++]);

  LS.IndVarStart = RRI.IndVarEnd;
}

BasicBlock *LoopConstrainer::createPreheader(const LoopStructure &LS,
                                             BasicBlock *OldPreheader,
                                             const char *Tag) const {
  BasicBlock *Preheader = BasicBlock::Create(Ctx, Tag, &F, LS.Header);
  BranchInst::Create(LS.Header, Preheader);

  LS.Header->replacePhiUsesWith(OldPreheader, Preheader);

  return Preheader;
}

void LoopConstrainer::addToParentLoopIfNeeded(ArrayRef<BasicBlock *> BBs) {
  Loop *ParentLoop = OriginalLoop.getParentLoop();
  if (!ParentLoop)
    return;

  for (BasicBlock *BB : BBs)
    ParentLoop->addBasicBlockToLoop(BB, LI);
}

Loop *LoopConstrainer::createClonedLoopStructure(Loop *Original, Loop *Parent,
                                                 ValueToValueMapTy &VM,
                                                 bool IsSubloop) {
  Loop &New = *LI.AllocateLoop();
  if (Parent)
    Parent->addChildLoop(&New);
  else
    LI.addTopLevelLoop(&New);
  LPMAddNewLoop(&New, IsSubloop);

  // Add all of the blocks in Original to the new loop.
  for (auto *BB : Original->blocks())
    if (LI.getLoopFor(BB) == Original)
      New.addBasicBlockToLoop(cast<BasicBlock>(VM[BB]), LI);

  // Add all of the subloops to the new loop.
  for (Loop *SubLoop : *Original)
    createClonedLoopStructure(SubLoop, &New, VM, /* IsSubloop */ true);

  return &New;
}

bool LoopConstrainer::run() {
  BasicBlock *Preheader = nullptr;
  LatchTakenCount = SE.getExitCount(&OriginalLoop, MainLoopStructure.Latch);
  Preheader = OriginalLoop.getLoopPreheader();
  assert(!isa<SCEVCouldNotCompute>(LatchTakenCount) && Preheader != nullptr &&
         "preconditions!");

  OriginalPreheader = Preheader;
  MainLoopPreheader = Preheader;

  bool IsSignedPredicate = MainLoopStructure.IsSignedPredicate;
  Optional<SubRanges> MaybeSR = calculateSubRanges(IsSignedPredicate);
  if (!MaybeSR.hasValue()) {
    LLVM_DEBUG(dbgs() << "irce: could not compute subranges\n");
    return false;
  }

  SubRanges SR = MaybeSR.getValue();
  bool Increasing = MainLoopStructure.IndVarIncreasing;
  IntegerType *IVTy =
      cast<IntegerType>(Range.getBegin()->getType());

  SCEVExpander Expander(SE, F.getParent()->getDataLayout(), "irce");
  Instruction *InsertPt = OriginalPreheader->getTerminator();

  // It would have been better to make `PreLoop' and `PostLoop'
  // `Optional<ClonedLoop>'s, but `ValueToValueMapTy' does not have a copy
  // constructor.
  ClonedLoop PreLoop, PostLoop;
  bool NeedsPreLoop =
      Increasing ? SR.LowLimit.hasValue() : SR.HighLimit.hasValue();
  bool NeedsPostLoop =
      Increasing ? SR.HighLimit.hasValue() : SR.LowLimit.hasValue();

  Value *ExitPreLoopAt = nullptr;
  Value *ExitMainLoopAt = nullptr;
  const SCEVConstant *MinusOneS =
      cast<SCEVConstant>(SE.getConstant(IVTy, -1, true /* isSigned */));

  if (NeedsPreLoop) {
    const SCEV *ExitPreLoopAtSCEV = nullptr;

    if (Increasing)
      ExitPreLoopAtSCEV = *SR.LowLimit;
    else if (cannotBeMinInLoop(*SR.HighLimit, &OriginalLoop, SE,
                               IsSignedPredicate))
      ExitPreLoopAtSCEV = SE.getAddExpr(*SR.HighLimit, MinusOneS);
    else {
      LLVM_DEBUG(dbgs() << "irce: could not prove no-overflow when computing "
                        << "preloop exit limit.  HighLimit = "
                        << *(*SR.HighLimit) << "\n");
      return false;
    }

    if (!isSafeToExpandAt(ExitPreLoopAtSCEV, InsertPt, SE)) {
      LLVM_DEBUG(dbgs() << "irce: could not prove that it is safe to expand the"
                        << " preloop exit limit " << *ExitPreLoopAtSCEV
                        << " at block " << InsertPt->getParent()->getName()
                        << "\n");
      return false;
    }

    ExitPreLoopAt = Expander.expandCodeFor(ExitPreLoopAtSCEV, IVTy, InsertPt);
    ExitPreLoopAt->setName("exit.preloop.at");
  }

  if (NeedsPostLoop) {
    const SCEV *ExitMainLoopAtSCEV = nullptr;

    if (Increasing)
      ExitMainLoopAtSCEV = *SR.HighLimit;
    else if (cannotBeMinInLoop(*SR.LowLimit, &OriginalLoop, SE,
                               IsSignedPredicate))
      ExitMainLoopAtSCEV = SE.getAddExpr(*SR.LowLimit, MinusOneS);
    else {
      LLVM_DEBUG(dbgs() << "irce: could not prove no-overflow when computing "
                        << "mainloop exit limit.  LowLimit = "
                        << *(*SR.LowLimit) << "\n");
      return false;
    }

    if (!isSafeToExpandAt(ExitMainLoopAtSCEV, InsertPt, SE)) {
      LLVM_DEBUG(dbgs() << "irce: could not prove that it is safe to expand the"
                        << " main loop exit limit " << *ExitMainLoopAtSCEV
                        << " at block " << InsertPt->getParent()->getName()
                        << "\n");
      return false;
    }

    ExitMainLoopAt = Expander.expandCodeFor(ExitMainLoopAtSCEV, IVTy, InsertPt);
    ExitMainLoopAt->setName("exit.mainloop.at");
  }

  // We clone these ahead of time so that we don't have to deal with changing
  // and temporarily invalid IR as we transform the loops.
  if (NeedsPreLoop)
    cloneLoop(PreLoop, "preloop");
  if (NeedsPostLoop)
    cloneLoop(PostLoop, "postloop");

  RewrittenRangeInfo PreLoopRRI;

  if (NeedsPreLoop) {
    Preheader->getTerminator()->replaceUsesOfWith(MainLoopStructure.Header,
                                                  PreLoop.Structure.Header);

    MainLoopPreheader =
        createPreheader(MainLoopStructure, Preheader, "mainloop");
    PreLoopRRI = changeIterationSpaceEnd(PreLoop.Structure, Preheader,
                                         ExitPreLoopAt, MainLoopPreheader);
    rewriteIncomingValuesForPHIs(MainLoopStructure, MainLoopPreheader,
                                 PreLoopRRI);
  }

  BasicBlock *PostLoopPreheader = nullptr;
  RewrittenRangeInfo PostLoopRRI;

  if (NeedsPostLoop) {
    PostLoopPreheader =
        createPreheader(PostLoop.Structure, Preheader, "postloop");
    PostLoopRRI = changeIterationSpaceEnd(MainLoopStructure, MainLoopPreheader,
                                          ExitMainLoopAt, PostLoopPreheader);
    rewriteIncomingValuesForPHIs(PostLoop.Structure, PostLoopPreheader,
                                 PostLoopRRI);
  }

  BasicBlock *NewMainLoopPreheader =
      MainLoopPreheader != Preheader ? MainLoopPreheader : nullptr;
  BasicBlock *NewBlocks[] = {PostLoopPreheader,        PreLoopRRI.PseudoExit,
                             PreLoopRRI.ExitSelector,  PostLoopRRI.PseudoExit,
                             PostLoopRRI.ExitSelector, NewMainLoopPreheader};

  // Some of the above may be nullptr, filter them out before passing to
  // addToParentLoopIfNeeded.
  auto NewBlocksEnd =
      std::remove(std::begin(NewBlocks), std::end(NewBlocks), nullptr);

  addToParentLoopIfNeeded(makeArrayRef(std::begin(NewBlocks), NewBlocksEnd));

  DT.recalculate(F);

  // We need to first add all the pre and post loop blocks into the loop
  // structures (as part of createClonedLoopStructure), and then update the
  // LCSSA form and LoopSimplifyForm. This is necessary for correctly updating
  // LI when LoopSimplifyForm is generated.
  Loop *PreL = nullptr, *PostL = nullptr;
  if (!PreLoop.Blocks.empty()) {
    PreL = createClonedLoopStructure(&OriginalLoop,
                                     OriginalLoop.getParentLoop(), PreLoop.Map,
                                     /* IsSubLoop */ false);
  }

  if (!PostLoop.Blocks.empty()) {
    PostL =
        createClonedLoopStructure(&OriginalLoop, OriginalLoop.getParentLoop(),
                                  PostLoop.Map, /* IsSubLoop */ false);
  }

  // This function canonicalizes the loop into Loop-Simplify and LCSSA forms.
  auto CanonicalizeLoop = [&] (Loop *L, bool IsOriginalLoop) {
    formLCSSARecursively(*L, DT, &LI, &SE);
    simplifyLoop(L, &DT, &LI, &SE, nullptr, nullptr, true);
    // Pre/post loops are slow paths, we do not need to perform any loop
    // optimizations on them.
    if (!IsOriginalLoop)
      DisableAllLoopOptsOnLoop(*L);
  };
  if (PreL)
    CanonicalizeLoop(PreL, false);
  if (PostL)
    CanonicalizeLoop(PostL, false);
  CanonicalizeLoop(&OriginalLoop, true);

  return true;
}

/// Computes and returns a range of values for the induction variable (IndVar)
/// in which the range check can be safely elided.  If it cannot compute such a
/// range, returns None.
Optional<InductiveRangeCheck::Range>
InductiveRangeCheck::computeSafeIterationSpace(
    ScalarEvolution &SE, const SCEVAddRecExpr *IndVar,
    bool IsLatchSigned) const {
  // We can deal when types of latch check and range checks don't match in case
  // if latch check is more narrow.
  auto *IVType = cast<IntegerType>(IndVar->getType());
  auto *RCType = cast<IntegerType>(getBegin()->getType());
  if (IVType->getBitWidth() > RCType->getBitWidth())
    return None;
  // IndVar is of the form "A + B * I" (where "I" is the canonical induction
  // variable, that may or may not exist as a real llvm::Value in the loop) and
  // this inductive range check is a range check on the "C + D * I" ("C" is
  // getBegin() and "D" is getStep()).  We rewrite the value being range
  // checked to "M + N * IndVar" where "N" = "D * B^(-1)" and "M" = "C - NA".
  //
  // The actual inequalities we solve are of the form
  //
  //   0 <= M + 1 * IndVar < L given L >= 0  (i.e. N == 1)
  //
  // Here L stands for upper limit of the safe iteration space.
  // The inequality is satisfied by (0 - M) <= IndVar < (L - M). To avoid
  // overflows when calculating (0 - M) and (L - M) we, depending on type of
  // IV's iteration space, limit the calculations by borders of the iteration
  // space. For example, if IndVar is unsigned, (0 - M) overflows for any M > 0.
  // If we figured out that "anything greater than (-M) is safe", we strengthen
  // this to "everything greater than 0 is safe", assuming that values between
  // -M and 0 just do not exist in unsigned iteration space, and we don't want
  // to deal with overflown values.

  if (!IndVar->isAffine())
    return None;

  const SCEV *A = NoopOrExtend(IndVar->getStart(), RCType, SE, IsLatchSigned);
  const SCEVConstant *B = dyn_cast<SCEVConstant>(
      NoopOrExtend(IndVar->getStepRecurrence(SE), RCType, SE, IsLatchSigned));
  if (!B)
    return None;
  assert(!B->isZero() && "Recurrence with zero step?");

  const SCEV *C = getBegin();
  const SCEVConstant *D = dyn_cast<SCEVConstant>(getStep());
  if (D != B)
    return None;

  assert(!D->getValue()->isZero() && "Recurrence with zero step?");
  unsigned BitWidth = RCType->getBitWidth();
  const SCEV *SIntMax = SE.getConstant(APInt::getSignedMaxValue(BitWidth));

  // Subtract Y from X so that it does not go through border of the IV
  // iteration space. Mathematically, it is equivalent to:
  //
  //    ClampedSubtract(X, Y) = min(max(X - Y, INT_MIN), INT_MAX).        [1]
  //
  // In [1], 'X - Y' is a mathematical subtraction (result is not bounded to
  // any width of bit grid). But after we take min/max, the result is
  // guaranteed to be within [INT_MIN, INT_MAX].
  //
  // In [1], INT_MAX and INT_MIN are respectively signed and unsigned max/min
  // values, depending on type of latch condition that defines IV iteration
  // space.
  auto ClampedSubtract = [&](const SCEV *X, const SCEV *Y) {
    // FIXME: The current implementation assumes that X is in [0, SINT_MAX].
    // This is required to ensure that SINT_MAX - X does not overflow signed and
    // that X - Y does not overflow unsigned if Y is negative. Can we lift this
    // restriction and make it work for negative X either?
    if (IsLatchSigned) {
      // X is a number from signed range, Y is interpreted as signed.
      // Even if Y is SINT_MAX, (X - Y) does not reach SINT_MIN. So the only
      // thing we should care about is that we didn't cross SINT_MAX.
      // So, if Y is positive, we subtract Y safely.
      //   Rule 1: Y > 0 ---> Y.
      // If 0 <= -Y <= (SINT_MAX - X), we subtract Y safely.
      //   Rule 2: Y >=s (X - SINT_MAX) ---> Y.
      // If 0 <= (SINT_MAX - X) < -Y, we can only subtract (X - SINT_MAX).
      //   Rule 3: Y <s (X - SINT_MAX) ---> (X - SINT_MAX).
      // It gives us smax(Y, X - SINT_MAX) to subtract in all cases.
      const SCEV *XMinusSIntMax = SE.getMinusSCEV(X, SIntMax);
      return SE.getMinusSCEV(X, SE.getSMaxExpr(Y, XMinusSIntMax),
                             SCEV::FlagNSW);
    } else
      // X is a number from unsigned range, Y is interpreted as signed.
      // Even if Y is SINT_MIN, (X - Y) does not reach UINT_MAX. So the only
      // thing we should care about is that we didn't cross zero.
      // So, if Y is negative, we subtract Y safely.
      //   Rule 1: Y <s 0 ---> Y.
      // If 0 <= Y <= X, we subtract Y safely.
      //   Rule 2: Y <=s X ---> Y.
      // If 0 <= X < Y, we should stop at 0 and can only subtract X.
      //   Rule 3: Y >s X ---> X.
      // It gives us smin(X, Y) to subtract in all cases.
      return SE.getMinusSCEV(X, SE.getSMinExpr(X, Y), SCEV::FlagNUW);
  };
  const SCEV *M = SE.getMinusSCEV(C, A);
  const SCEV *Zero = SE.getZero(M->getType());

  // This function returns SCEV equal to 1 if X is non-negative 0 otherwise.
  auto SCEVCheckNonNegative = [&](const SCEV *X) {
    const Loop *L = IndVar->getLoop();
    const SCEV *One = SE.getOne(X->getType());
    // Can we trivially prove that X is a non-negative or negative value?
    if (isKnownNonNegativeInLoop(X, L, SE))
      return One;
    else if (isKnownNegativeInLoop(X, L, SE))
      return Zero;
    // If not, we will have to figure it out during the execution.
    // Function smax(smin(X, 0), -1) + 1 equals to 1 if X >= 0 and 0 if X < 0.
    const SCEV *NegOne = SE.getNegativeSCEV(One);
    return SE.getAddExpr(SE.getSMaxExpr(SE.getSMinExpr(X, Zero), NegOne), One);
  };
  // FIXME: Current implementation of ClampedSubtract implicitly assumes that
  // X is non-negative (in sense of a signed value). We need to re-implement
  // this function in a way that it will correctly handle negative X as well.
  // We use it twice: for X = 0 everything is fine, but for X = getEnd() we can
  // end up with a negative X and produce wrong results. So currently we ensure
  // that if getEnd() is negative then both ends of the safe range are zero.
  // Note that this may pessimize elimination of unsigned range checks against
  // negative values.
  const SCEV *REnd = getEnd();
  const SCEV *EndIsNonNegative = SCEVCheckNonNegative(REnd);

  const SCEV *Begin = SE.getMulExpr(ClampedSubtract(Zero, M), EndIsNonNegative);
  const SCEV *End = SE.getMulExpr(ClampedSubtract(REnd, M), EndIsNonNegative);
  return InductiveRangeCheck::Range(Begin, End);
}

static Optional<InductiveRangeCheck::Range>
IntersectSignedRange(ScalarEvolution &SE,
                     const Optional<InductiveRangeCheck::Range> &R1,
                     const InductiveRangeCheck::Range &R2) {
  if (R2.isEmpty(SE, /* IsSigned */ true))
    return None;
  if (!R1.hasValue())
    return R2;
  auto &R1Value = R1.getValue();
  // We never return empty ranges from this function, and R1 is supposed to be
  // a result of intersection. Thus, R1 is never empty.
  assert(!R1Value.isEmpty(SE, /* IsSigned */ true) &&
         "We should never have empty R1!");

  // TODO: we could widen the smaller range and have this work; but for now we
  // bail out to keep things simple.
  if (R1Value.getType() != R2.getType())
    return None;

  const SCEV *NewBegin = SE.getSMaxExpr(R1Value.getBegin(), R2.getBegin());
  const SCEV *NewEnd = SE.getSMinExpr(R1Value.getEnd(), R2.getEnd());

  // If the resulting range is empty, just return None.
  auto Ret = InductiveRangeCheck::Range(NewBegin, NewEnd);
  if (Ret.isEmpty(SE, /* IsSigned */ true))
    return None;
  return Ret;
}

static Optional<InductiveRangeCheck::Range>
IntersectUnsignedRange(ScalarEvolution &SE,
                       const Optional<InductiveRangeCheck::Range> &R1,
                       const InductiveRangeCheck::Range &R2) {
  if (R2.isEmpty(SE, /* IsSigned */ false))
    return None;
  if (!R1.hasValue())
    return R2;
  auto &R1Value = R1.getValue();
  // We never return empty ranges from this function, and R1 is supposed to be
  // a result of intersection. Thus, R1 is never empty.
  assert(!R1Value.isEmpty(SE, /* IsSigned */ false) &&
         "We should never have empty R1!");

  // TODO: we could widen the smaller range and have this work; but for now we
  // bail out to keep things simple.
  if (R1Value.getType() != R2.getType())
    return None;

  const SCEV *NewBegin = SE.getUMaxExpr(R1Value.getBegin(), R2.getBegin());
  const SCEV *NewEnd = SE.getUMinExpr(R1Value.getEnd(), R2.getEnd());

  // If the resulting range is empty, just return None.
  auto Ret = InductiveRangeCheck::Range(NewBegin, NewEnd);
  if (Ret.isEmpty(SE, /* IsSigned */ false))
    return None;
  return Ret;
}

PreservedAnalyses IRCEPass::run(Function &F, FunctionAnalysisManager &AM) {
  auto &SE = AM.getResult<ScalarEvolutionAnalysis>(F);
  auto &DT = AM.getResult<DominatorTreeAnalysis>(F);
  auto &BPI = AM.getResult<BranchProbabilityAnalysis>(F);
  LoopInfo &LI = AM.getResult<LoopAnalysis>(F);

  // Get BFI analysis result on demand. Please note that modification of
  // CFG invalidates this analysis and we should handle it.
  auto getBFI = [&F, &AM ]()->BlockFrequencyInfo & {
    return AM.getResult<BlockFrequencyAnalysis>(F);
  };
  InductiveRangeCheckElimination IRCE(SE, &BPI, DT, LI, { getBFI });

  bool Changed = false;
  {
    bool CFGChanged = false;
    for (const auto &L : LI) {
      CFGChanged |= simplifyLoop(L, &DT, &LI, &SE, nullptr, nullptr,
                                 /*PreserveLCSSA=*/false);
      Changed |= formLCSSARecursively(*L, DT, &LI, &SE);
    }
    Changed |= CFGChanged;

    if (CFGChanged && !SkipProfitabilityChecks)
      AM.invalidate<BlockFrequencyAnalysis>(F);
  }

  SmallPriorityWorklist<Loop *, 4> Worklist;
  appendLoopsToWorklist(LI, Worklist);
  auto LPMAddNewLoop = [&Worklist](Loop *NL, bool IsSubloop) {
    if (!IsSubloop)
      appendLoopsToWorklist(*NL, Worklist);
  };

  while (!Worklist.empty()) {
    Loop *L = Worklist.pop_back_val();
    if (IRCE.run(L, LPMAddNewLoop)) {
      Changed = true;
      if (!SkipProfitabilityChecks)
        AM.invalidate<BlockFrequencyAnalysis>(F);
    }
  }

  if (!Changed)
    return PreservedAnalyses::all();
  return getLoopPassPreservedAnalyses();
}

bool IRCELegacyPass::runOnFunction(Function &F) {
  if (skipFunction(F))
    return false;

  ScalarEvolution &SE = getAnalysis<ScalarEvolutionWrapperPass>().getSE();
  BranchProbabilityInfo &BPI =
      getAnalysis<BranchProbabilityInfoWrapperPass>().getBPI();
  auto &DT = getAnalysis<DominatorTreeWrapperPass>().getDomTree();
  auto &LI = getAnalysis<LoopInfoWrapperPass>().getLoopInfo();
  InductiveRangeCheckElimination IRCE(SE, &BPI, DT, LI);

  bool Changed = false;

  for (const auto &L : LI) {
    Changed |= simplifyLoop(L, &DT, &LI, &SE, nullptr, nullptr,
                            /*PreserveLCSSA=*/false);
    Changed |= formLCSSARecursively(*L, DT, &LI, &SE);
  }

  SmallPriorityWorklist<Loop *, 4> Worklist;
  appendLoopsToWorklist(LI, Worklist);
  auto LPMAddNewLoop = [&](Loop *NL, bool IsSubloop) {
    if (!IsSubloop)
      appendLoopsToWorklist(*NL, Worklist);
  };

  while (!Worklist.empty()) {
    Loop *L = Worklist.pop_back_val();
    Changed |= IRCE.run(L, LPMAddNewLoop);
  }
  return Changed;
}

bool
InductiveRangeCheckElimination::isProfitableToTransform(const Loop &L,
                                                        LoopStructure &LS) {
  if (SkipProfitabilityChecks)
    return true;
  if (GetBFI.hasValue()) {
    BlockFrequencyInfo &BFI = (*GetBFI)();
    uint64_t hFreq = BFI.getBlockFreq(LS.Header).getFrequency();
    uint64_t phFreq = BFI.getBlockFreq(L.getLoopPreheader()).getFrequency();
    if (phFreq != 0 && hFreq != 0 && (hFreq / phFreq < MinRuntimeIterations)) {
      LLVM_DEBUG(dbgs() << "irce: could not prove profitability: "
                        << "the estimated number of iterations basing on "
                           "frequency info is " << (hFreq / phFreq) << "\n";);
      return false;
    }
    return true;
  }

  if (!BPI)
    return true;
  BranchProbability ExitProbability =
      BPI->getEdgeProbability(LS.Latch, LS.LatchBrExitIdx);
  if (ExitProbability > BranchProbability(1, MaxExitProbReciprocal)) {
    LLVM_DEBUG(dbgs() << "irce: could not prove profitability: "
                      << "the exit probability is too big " << ExitProbability
                      << "\n";);
    return false;
  }
  return true;
}

bool InductiveRangeCheckElimination::run(
    Loop *L, function_ref<void(Loop *, bool)> LPMAddNewLoop) {
  if (L->getBlocks().size() >= LoopSizeCutoff) {
    LLVM_DEBUG(dbgs() << "irce: giving up constraining loop, too large\n");
    return false;
  }

  BasicBlock *Preheader = L->getLoopPreheader();
  if (!Preheader) {
    LLVM_DEBUG(dbgs() << "irce: loop has no preheader, leaving\n");
    return false;
  }

  LLVMContext &Context = Preheader->getContext();
  SmallVector<InductiveRangeCheck, 16> RangeChecks;

  for (auto BBI : L->getBlocks())
    if (BranchInst *TBI = dyn_cast<BranchInst>(BBI->getTerminator()))
      InductiveRangeCheck::extractRangeChecksFromBranch(TBI, L, SE, BPI,
                                                        RangeChecks);

  if (RangeChecks.empty())
    return false;

  auto PrintRecognizedRangeChecks = [&](raw_ostream &OS) {
    OS << "irce: looking at loop "; L->print(OS);
    OS << "irce: loop has " << RangeChecks.size()
       << " inductive range checks: \n";
    for (InductiveRangeCheck &IRC : RangeChecks)
      IRC.print(OS);
  };

  LLVM_DEBUG(PrintRecognizedRangeChecks(dbgs()));

  if (PrintRangeChecks)
    PrintRecognizedRangeChecks(errs());

  const char *FailureReason = nullptr;
  Optional<LoopStructure> MaybeLoopStructure =
      LoopStructure::parseLoopStructure(SE, *L, FailureReason);
  if (!MaybeLoopStructure.hasValue()) {
    LLVM_DEBUG(dbgs() << "irce: could not parse loop structure: "
                      << FailureReason << "\n";);
    return false;
  }
  LoopStructure LS = MaybeLoopStructure.getValue();
<<<<<<< HEAD
  // Profitability check.
  if (!SkipProfitabilityChecks && GetBFI.hasValue()) {
    BlockFrequencyInfo &BFI = (*GetBFI)();
    uint64_t hFreq = BFI.getBlockFreq(LS.Header).getFrequency();
    uint64_t phFreq = BFI.getBlockFreq(Preheader).getFrequency();
    if (phFreq != 0 && hFreq != 0 && (hFreq / phFreq < MinRuntimeIterations)) {
      LLVM_DEBUG(dbgs() << "irce: could not prove profitability: "
                        << "the estimated number of iterations basing on "
                           "frequency info is " << (hFreq / phFreq) << "\n";);
      return false;
    }
  }
=======
  if (!isProfitableToTransform(*L, LS))
    return false;
>>>>>>> a4eefe45
  const SCEVAddRecExpr *IndVar =
      cast<SCEVAddRecExpr>(SE.getMinusSCEV(SE.getSCEV(LS.IndVarBase), SE.getSCEV(LS.IndVarStep)));

  Optional<InductiveRangeCheck::Range> SafeIterRange;
  Instruction *ExprInsertPt = Preheader->getTerminator();

  SmallVector<InductiveRangeCheck, 4> RangeChecksToEliminate;
  // Basing on the type of latch predicate, we interpret the IV iteration range
  // as signed or unsigned range. We use different min/max functions (signed or
  // unsigned) when intersecting this range with safe iteration ranges implied
  // by range checks.
  auto IntersectRange =
      LS.IsSignedPredicate ? IntersectSignedRange : IntersectUnsignedRange;

  IRBuilder<> B(ExprInsertPt);
  for (InductiveRangeCheck &IRC : RangeChecks) {
    auto Result = IRC.computeSafeIterationSpace(SE, IndVar,
                                                LS.IsSignedPredicate);
    if (Result.hasValue()) {
      auto MaybeSafeIterRange =
          IntersectRange(SE, SafeIterRange, Result.getValue());
      if (MaybeSafeIterRange.hasValue()) {
        assert(
            !MaybeSafeIterRange.getValue().isEmpty(SE, LS.IsSignedPredicate) &&
            "We should never return empty ranges!");
        RangeChecksToEliminate.push_back(IRC);
        SafeIterRange = MaybeSafeIterRange.getValue();
      }
    }
  }

  if (!SafeIterRange.hasValue())
    return false;

  LoopConstrainer LC(*L, LI, LPMAddNewLoop, LS, SE, DT,
                     SafeIterRange.getValue());
  bool Changed = LC.run();

  if (Changed) {
    auto PrintConstrainedLoopInfo = [L]() {
      dbgs() << "irce: in function ";
      dbgs() << L->getHeader()->getParent()->getName() << ": ";
      dbgs() << "constrained ";
      L->print(dbgs());
    };

    LLVM_DEBUG(PrintConstrainedLoopInfo());

    if (PrintChangedLoops)
      PrintConstrainedLoopInfo();

    // Optimize away the now-redundant range checks.

    for (InductiveRangeCheck &IRC : RangeChecksToEliminate) {
      ConstantInt *FoldedRangeCheck = IRC.getPassingDirection()
                                          ? ConstantInt::getTrue(Context)
                                          : ConstantInt::getFalse(Context);
      IRC.getCheckUse()->set(FoldedRangeCheck);
    }
  }

  return Changed;
}

Pass *llvm::createInductiveRangeCheckEliminationPass() {
  return new IRCELegacyPass();
}<|MERGE_RESOLUTION|>--- conflicted
+++ resolved
@@ -245,13 +245,10 @@
       llvm::Optional<llvm::function_ref<llvm::BlockFrequencyInfo &()> >;
   GetBFIFunc GetBFI;
 
-<<<<<<< HEAD
-=======
   // Returns true if it is profitable to do a transform basing on estimation of
   // number of iterations.
   bool isProfitableToTransform(const Loop &L, LoopStructure &LS);
 
->>>>>>> a4eefe45
 public:
   InductiveRangeCheckElimination(ScalarEvolution &SE,
                                  BranchProbabilityInfo *BPI, DominatorTree &DT,
@@ -1929,23 +1926,8 @@
     return false;
   }
   LoopStructure LS = MaybeLoopStructure.getValue();
-<<<<<<< HEAD
-  // Profitability check.
-  if (!SkipProfitabilityChecks && GetBFI.hasValue()) {
-    BlockFrequencyInfo &BFI = (*GetBFI)();
-    uint64_t hFreq = BFI.getBlockFreq(LS.Header).getFrequency();
-    uint64_t phFreq = BFI.getBlockFreq(Preheader).getFrequency();
-    if (phFreq != 0 && hFreq != 0 && (hFreq / phFreq < MinRuntimeIterations)) {
-      LLVM_DEBUG(dbgs() << "irce: could not prove profitability: "
-                        << "the estimated number of iterations basing on "
-                           "frequency info is " << (hFreq / phFreq) << "\n";);
-      return false;
-    }
-  }
-=======
   if (!isProfitableToTransform(*L, LS))
     return false;
->>>>>>> a4eefe45
   const SCEVAddRecExpr *IndVar =
       cast<SCEVAddRecExpr>(SE.getMinusSCEV(SE.getSCEV(LS.IndVarBase), SE.getSCEV(LS.IndVarStep)));
 
