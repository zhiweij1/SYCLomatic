--- conflicted
+++ resolved
@@ -142,12 +142,7 @@
   }
 
   // Set up the MCContext for creating symbols and MCExpr's.
-<<<<<<< HEAD
-  MCContext Ctx(Triple(TripleName), MAI.get(), MRI.get(), /*MOFI=*/nullptr,
-                &STI);
-=======
   MCContext Ctx(Triple(TripleName), MAI.get(), MRI.get(), &STI);
->>>>>>> 21f3f750
 
   std::unique_ptr<const MCDisassembler> DisAsm(
       T.createMCDisassembler(STI, Ctx));
