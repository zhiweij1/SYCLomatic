//===-- llvm-dwp.cpp - Split DWARF merging tool for llvm ------------------===//
//
// Part of the LLVM Project, under the Apache License v2.0 with LLVM Exceptions.
// See https://llvm.org/LICENSE.txt for license information.
// SPDX-License-Identifier: Apache-2.0 WITH LLVM-exception
//
//===----------------------------------------------------------------------===//
//
// A utility for merging DWARF 5 Split DWARF .dwo files into .dwp (DWARF
// package files).
//
//===----------------------------------------------------------------------===//
#include "DWPError.h"
#include "DWPStringPool.h"
#include "llvm/ADT/MapVector.h"
#include "llvm/ADT/Optional.h"
#include "llvm/ADT/STLExtras.h"
#include "llvm/DebugInfo/DWARF/DWARFContext.h"
#include "llvm/DebugInfo/DWARF/DWARFDataExtractor.h"
#include "llvm/DebugInfo/DWARF/DWARFFormValue.h"
#include "llvm/DebugInfo/DWARF/DWARFUnitIndex.h"
#include "llvm/MC/MCAsmBackend.h"
#include "llvm/MC/MCAsmInfo.h"
#include "llvm/MC/MCCodeEmitter.h"
#include "llvm/MC/MCContext.h"
#include "llvm/MC/MCInstrInfo.h"
#include "llvm/MC/MCObjectFileInfo.h"
#include "llvm/MC/MCObjectWriter.h"
#include "llvm/MC/MCRegisterInfo.h"
#include "llvm/MC/MCStreamer.h"
#include "llvm/MC/MCTargetOptionsCommandFlags.h"
#include "llvm/Object/Decompressor.h"
#include "llvm/Object/ObjectFile.h"
#include "llvm/Support/CommandLine.h"
#include "llvm/Support/DataExtractor.h"
#include "llvm/Support/Error.h"
#include "llvm/Support/FileSystem.h"
#include "llvm/Support/InitLLVM.h"
#include "llvm/Support/MathExtras.h"
#include "llvm/Support/MemoryBuffer.h"
#include "llvm/Support/Path.h"
#include "llvm/Support/TargetRegistry.h"
#include "llvm/Support/TargetSelect.h"
#include "llvm/Support/ToolOutputFile.h"
#include "llvm/Support/WithColor.h"
#include "llvm/Support/raw_ostream.h"

using namespace llvm;
using namespace llvm::object;

static mc::RegisterMCTargetOptionsFlags MCTargetOptionsFlags;

cl::OptionCategory DwpCategory("Specific Options");
static cl::list<std::string> InputFiles(cl::Positional, cl::ZeroOrMore,
                                        cl::desc("<input files>"),
                                        cl::cat(DwpCategory));

static cl::list<std::string> ExecFilenames(
    "e", cl::ZeroOrMore,
    cl::desc("Specify the executable/library files to get the list of *.dwo from"),
    cl::value_desc("filename"), cl::cat(DwpCategory));

static cl::opt<std::string> OutputFilename(cl::Required, "o",
                                           cl::desc("Specify the output file."),
                                           cl::value_desc("filename"),
                                           cl::cat(DwpCategory));

// Returns the size of debug_str_offsets section headers in bytes.
static uint64_t debugStrOffsetsHeaderSize(DataExtractor StrOffsetsData,
                                          uint16_t DwarfVersion) {
  if (DwarfVersion <= 4)
    return 0; // There is no header before dwarf 5.
  uint64_t Offset = 0;
  uint64_t Length = StrOffsetsData.getU32(&Offset);
  if (Length == llvm::dwarf::DW_LENGTH_DWARF64)
    return 16; // unit length: 12 bytes, version: 2 bytes, padding: 2 bytes.
  return 8;    // unit length: 4 bytes, version: 2 bytes, padding: 2 bytes.
}

// Holds data for Skeleton and Split Compilation Unit Headers as defined in
// Dwarf 5 specification, 7.5.1.2 and Dwarf 4 specification 7.5.1.1.
struct CompileUnitHeader {
  // unit_length field. Note that the type is uint64_t even in 32-bit dwarf.
  uint64_t Length = 0;

  // version field.
  uint16_t Version = 0;

  // unit_type field. Initialized only if Version >= 5.
  uint8_t UnitType = 0;

  // address_size field.
  uint8_t AddrSize = 0;

  // debug_abbrev_offset field. Note that the type is uint64_t even in 32-bit
  // dwarf. It is assumed to be 0.
  uint64_t DebugAbbrevOffset = 0;

  // dwo_id field. This resides in the header only if Version >= 5.
  // In earlier versions, it is read from DW_AT_GNU_dwo_id.
  Optional<uint64_t> Signature = None;

  // Derived from the length of Length field.
  dwarf::DwarfFormat Format = dwarf::DwarfFormat::DWARF32;

  // The size of the Header in bytes. This is derived while parsing the header,
  // and is stored as a convenience.
  uint8_t HeaderSize = 0;
};

// Parse and return the header of the compile unit.
static Expected<CompileUnitHeader> parseCompileUnitHeader(StringRef Info) {
  CompileUnitHeader Header;
  Error Err = Error::success();
  uint64_t Offset = 0;
  DWARFDataExtractor InfoData(Info, true, 0);
  std::tie(Header.Length, Header.Format) =
      InfoData.getInitialLength(&Offset, &Err);
  if (Err)
    return make_error<DWPError>("cannot parse compile unit length: " +
                                llvm::toString(std::move(Err)));

  if (!InfoData.isValidOffset(Offset + (Header.Length - 1))) {
    return make_error<DWPError>(
        "compile unit exceeds .debug_info section range: " +
        utostr(Offset + Header.Length) + " >= " + utostr(InfoData.size()));
  }

  Header.Version = InfoData.getU16(&Offset, &Err);
  if (Err)
    return make_error<DWPError>("cannot parse compile unit version: " +
                                llvm::toString(std::move(Err)));

  uint64_t MinHeaderLength;
  if (Header.Version >= 5) {
    // Size: Version (2), UnitType (1), AddrSize (1), DebugAbbrevOffset (4),
    // Signature (8)
    MinHeaderLength = 16;
  } else {
    // Size: Version (2), DebugAbbrevOffset (4), AddrSize (1)
    MinHeaderLength = 7;
  }
  if (Header.Length < MinHeaderLength) {
    return make_error<DWPError>(
        "compile unit length is too small: expected at least " +
        utostr(MinHeaderLength) + " got " + utostr(Header.Length) + ".");
  }
  if (Header.Version >= 5) {
    Header.UnitType = InfoData.getU8(&Offset);
    Header.AddrSize = InfoData.getU8(&Offset);
    Header.DebugAbbrevOffset = InfoData.getU32(&Offset);
    Header.Signature = InfoData.getU64(&Offset);
  } else {
    // Note that, address_size and debug_abbrev_offset fields have switched
    // places between dwarf version 4 and 5.
    Header.DebugAbbrevOffset = InfoData.getU32(&Offset);
    Header.AddrSize = InfoData.getU8(&Offset);
  }

  Header.HeaderSize = Offset;
  return Header;
}

static void writeStringsAndOffsets(MCStreamer &Out, DWPStringPool &Strings,
                                   MCSection *StrOffsetSection,
                                   StringRef CurStrSection,
                                   StringRef CurStrOffsetSection,
                                   const CompileUnitHeader &Header) {
  // Could possibly produce an error or warning if one of these was non-null but
  // the other was null.
  if (CurStrSection.empty() || CurStrOffsetSection.empty())
    return;

  DenseMap<uint64_t, uint32_t> OffsetRemapping;

  DataExtractor Data(CurStrSection, true, 0);
  uint64_t LocalOffset = 0;
  uint64_t PrevOffset = 0;
  while (const char *s = Data.getCStr(&LocalOffset)) {
    OffsetRemapping[PrevOffset] =
        Strings.getOffset(s, LocalOffset - PrevOffset);
    PrevOffset = LocalOffset;
  }

  Data = DataExtractor(CurStrOffsetSection, true, 0);

  Out.SwitchSection(StrOffsetSection);

  uint64_t HeaderSize = debugStrOffsetsHeaderSize(Data, Header.Version);
  uint64_t Offset = 0;
  uint64_t Size = CurStrOffsetSection.size();
  // FIXME: This can be caused by bad input and should be handled as such.
  assert(HeaderSize <= Size && "StrOffsetSection size is less than its header");
  // Copy the header to the output.
  Out.emitBytes(Data.getBytes(&Offset, HeaderSize));
  while (Offset < Size) {
    auto OldOffset = Data.getU32(&Offset);
    auto NewOffset = OffsetRemapping[OldOffset];
    Out.emitIntValue(NewOffset, 4);
  }
}

static uint64_t getCUAbbrev(StringRef Abbrev, uint64_t AbbrCode) {
  uint64_t Offset = 0;
  DataExtractor AbbrevData(Abbrev, true, 0);
  while (AbbrevData.getULEB128(&Offset) != AbbrCode) {
    // Tag
    AbbrevData.getULEB128(&Offset);
    // DW_CHILDREN
    AbbrevData.getU8(&Offset);
    // Attributes
    while (AbbrevData.getULEB128(&Offset) | AbbrevData.getULEB128(&Offset))
      ;
  }
  return Offset;
}

struct CompileUnitIdentifiers {
  uint64_t Signature = 0;
  const char *Name = "";
  const char *DWOName = "";
};

static Expected<const char *>
getIndexedString(dwarf::Form Form, DataExtractor InfoData, uint64_t &InfoOffset,
                 StringRef StrOffsets, StringRef Str, uint16_t Version) {
  if (Form == dwarf::DW_FORM_string)
    return InfoData.getCStr(&InfoOffset);
  uint64_t StrIndex;
  switch (Form) {
  case dwarf::DW_FORM_strx1:
    StrIndex = InfoData.getU8(&InfoOffset);
    break;
  case dwarf::DW_FORM_strx2:
    StrIndex = InfoData.getU16(&InfoOffset);
    break;
  case dwarf::DW_FORM_strx3:
    StrIndex = InfoData.getU24(&InfoOffset);
    break;
  case dwarf::DW_FORM_strx4:
    StrIndex = InfoData.getU32(&InfoOffset);
    break;
  case dwarf::DW_FORM_strx:
  case dwarf::DW_FORM_GNU_str_index:
    StrIndex = InfoData.getULEB128(&InfoOffset);
    break;
  default:
    return make_error<DWPError>(
        "string field must be encoded with one of the following: "
        "DW_FORM_string, DW_FORM_strx, DW_FORM_strx1, DW_FORM_strx2, "
        "DW_FORM_strx3, DW_FORM_strx4, or DW_FORM_GNU_str_index.");
  }
  DataExtractor StrOffsetsData(StrOffsets, true, 0);
  uint64_t StrOffsetsOffset = 4 * StrIndex;
  StrOffsetsOffset += debugStrOffsetsHeaderSize(StrOffsetsData, Version);

  uint64_t StrOffset = StrOffsetsData.getU32(&StrOffsetsOffset);
  DataExtractor StrData(Str, true, 0);
  return StrData.getCStr(&StrOffset);
}

static Expected<CompileUnitIdentifiers> getCUIdentifiers(StringRef Abbrev,
                                                         StringRef Info,
                                                         StringRef StrOffsets,
                                                         StringRef Str) {
  Expected<CompileUnitHeader> HeaderOrError = parseCompileUnitHeader(Info);
  if (!HeaderOrError)
    return HeaderOrError.takeError();
  CompileUnitHeader &Header = *HeaderOrError;
  DataExtractor InfoData(Info, true, 0);
  uint64_t Offset = Header.HeaderSize;
  if (Header.Version >= 5 && Header.UnitType != dwarf::DW_UT_split_compile)
    return make_error<DWPError>(
        std::string("unit type DW_UT_split_compile type not found in "
                    "debug_info header. Unexpected unit type 0x" +
                    utostr(Header.UnitType) + " found"));

  CompileUnitIdentifiers ID;

  uint32_t AbbrCode = InfoData.getULEB128(&Offset);
  DataExtractor AbbrevData(Abbrev, true, 0);
  uint64_t AbbrevOffset = getCUAbbrev(Abbrev, AbbrCode);
  auto Tag = static_cast<dwarf::Tag>(AbbrevData.getULEB128(&AbbrevOffset));
  if (Tag != dwarf::DW_TAG_compile_unit)
    return make_error<DWPError>("top level DIE is not a compile unit");
  // DW_CHILDREN
  AbbrevData.getU8(&AbbrevOffset);
  uint32_t Name;
  dwarf::Form Form;
  while ((Name = AbbrevData.getULEB128(&AbbrevOffset)) |
         (Form = static_cast<dwarf::Form>(AbbrevData.getULEB128(&AbbrevOffset))) &&
         (Name != 0 || Form != 0)) {
    switch (Name) {
    case dwarf::DW_AT_name: {
      Expected<const char *> EName = getIndexedString(
          Form, InfoData, Offset, StrOffsets, Str, Header.Version);
      if (!EName)
        return EName.takeError();
      ID.Name = *EName;
      break;
    }
    case dwarf::DW_AT_GNU_dwo_name:
    case dwarf::DW_AT_dwo_name: {
      Expected<const char *> EName = getIndexedString(
          Form, InfoData, Offset, StrOffsets, Str, Header.Version);
      if (!EName)
        return EName.takeError();
      ID.DWOName = *EName;
      break;
    }
    case dwarf::DW_AT_GNU_dwo_id:
      Header.Signature = InfoData.getU64(&Offset);
      break;
    default:
      DWARFFormValue::skipValue(
          Form, InfoData, &Offset,
          dwarf::FormParams({Header.Version, Header.AddrSize, Header.Format}));
    }
  }
  if (!Header.Signature)
    return make_error<DWPError>("compile unit missing dwo_id");
  ID.Signature = *Header.Signature;
  return ID;
}

struct UnitIndexEntry {
  DWARFUnitIndex::Entry::SectionContribution Contributions[8];
  std::string Name;
  std::string DWOName;
  StringRef DWPName;
};

static bool isSupportedSectionKind(DWARFSectionKind Kind) {
  return Kind != DW_SECT_EXT_unknown;
}

// Convert an internal section identifier into the index to use with
// UnitIndexEntry::Contributions.
static unsigned getContributionIndex(DWARFSectionKind Kind) {
  // Assuming the pre-standard DWP format.
  assert(serializeSectionKind(Kind, 2) >= DW_SECT_INFO);
  return serializeSectionKind(Kind, 2) - DW_SECT_INFO;
}

// Convert a UnitIndexEntry::Contributions index to the corresponding on-disk
// value of the section identifier.
static unsigned getOnDiskSectionId(unsigned Index) {
  return Index + DW_SECT_INFO;
}

static StringRef getSubsection(StringRef Section,
                               const DWARFUnitIndex::Entry &Entry,
                               DWARFSectionKind Kind) {
  const auto *Off = Entry.getContribution(Kind);
  if (!Off)
    return StringRef();
  return Section.substr(Off->Offset, Off->Length);
}

static void addAllTypesFromDWP(
    MCStreamer &Out, MapVector<uint64_t, UnitIndexEntry> &TypeIndexEntries,
    const DWARFUnitIndex &TUIndex, MCSection *OutputTypes, StringRef Types,
    const UnitIndexEntry &TUEntry, uint32_t &TypesOffset) {
  Out.SwitchSection(OutputTypes);
  for (const DWARFUnitIndex::Entry &E : TUIndex.getRows()) {
    auto *I = E.getContributions();
    if (!I)
      continue;
    auto P = TypeIndexEntries.insert(std::make_pair(E.getSignature(), TUEntry));
    if (!P.second)
      continue;
    auto &Entry = P.first->second;
    // Zero out the debug_info contribution
    Entry.Contributions[0] = {};
    for (auto Kind : TUIndex.getColumnKinds()) {
      if (!isSupportedSectionKind(Kind))
        continue;
      auto &C = Entry.Contributions[getContributionIndex(Kind)];
      C.Offset += I->Offset;
      C.Length = I->Length;
      ++I;
    }
    unsigned TypesIndex = getContributionIndex(DW_SECT_EXT_TYPES);
    auto &C = Entry.Contributions[TypesIndex];
    Out.emitBytes(Types.substr(
        C.Offset - TUEntry.Contributions[TypesIndex].Offset, C.Length));
    C.Offset = TypesOffset;
    TypesOffset += C.Length;
  }
}

static void addAllTypes(MCStreamer &Out,
                        MapVector<uint64_t, UnitIndexEntry> &TypeIndexEntries,
                        MCSection *OutputTypes,
                        const std::vector<StringRef> &TypesSections,
                        const UnitIndexEntry &CUEntry, uint32_t &TypesOffset) {
  for (StringRef Types : TypesSections) {
    Out.SwitchSection(OutputTypes);
    uint64_t Offset = 0;
    DataExtractor Data(Types, true, 0);
    while (Data.isValidOffset(Offset)) {
      UnitIndexEntry Entry = CUEntry;
      // Zero out the debug_info contribution
      Entry.Contributions[0] = {};
      auto &C = Entry.Contributions[getContributionIndex(DW_SECT_EXT_TYPES)];
      C.Offset = TypesOffset;
      auto PrevOffset = Offset;
      // Length of the unit, including the 4 byte length field.
      C.Length = Data.getU32(&Offset) + 4;

      Data.getU16(&Offset); // Version
      Data.getU32(&Offset); // Abbrev offset
      Data.getU8(&Offset);  // Address size
      auto Signature = Data.getU64(&Offset);
      Offset = PrevOffset + C.Length;

      auto P = TypeIndexEntries.insert(std::make_pair(Signature, Entry));
      if (!P.second)
        continue;

      Out.emitBytes(Types.substr(PrevOffset, C.Length));
      TypesOffset += C.Length;
    }
  }
}

static void
writeIndexTable(MCStreamer &Out, ArrayRef<unsigned> ContributionOffsets,
                const MapVector<uint64_t, UnitIndexEntry> &IndexEntries,
                uint32_t DWARFUnitIndex::Entry::SectionContribution::*Field) {
  for (const auto &E : IndexEntries)
    for (size_t i = 0; i != array_lengthof(E.second.Contributions); ++i)
      if (ContributionOffsets[i])
        Out.emitIntValue(E.second.Contributions[i].*Field, 4);
}

static void
writeIndex(MCStreamer &Out, MCSection *Section,
           ArrayRef<unsigned> ContributionOffsets,
           const MapVector<uint64_t, UnitIndexEntry> &IndexEntries) {
  if (IndexEntries.empty())
    return;

  unsigned Columns = 0;
  for (auto &C : ContributionOffsets)
    if (C)
      ++Columns;

  std::vector<unsigned> Buckets(NextPowerOf2(3 * IndexEntries.size() / 2));
  uint64_t Mask = Buckets.size() - 1;
  size_t i = 0;
  for (const auto &P : IndexEntries) {
    auto S = P.first;
    auto H = S & Mask;
    auto HP = ((S >> 32) & Mask) | 1;
    while (Buckets[H]) {
      assert(S != IndexEntries.begin()[Buckets[H] - 1].first &&
             "Duplicate unit");
      H = (H + HP) & Mask;
    }
    Buckets[H] = i + 1;
    ++i;
  }

  Out.SwitchSection(Section);
  Out.emitIntValue(2, 4);                   // Version
  Out.emitIntValue(Columns, 4);             // Columns
  Out.emitIntValue(IndexEntries.size(), 4); // Num Units
  Out.emitIntValue(Buckets.size(), 4);      // Num Buckets

  // Write the signatures.
  for (const auto &I : Buckets)
    Out.emitIntValue(I ? IndexEntries.begin()[I - 1].first : 0, 8);

  // Write the indexes.
  for (const auto &I : Buckets)
    Out.emitIntValue(I, 4);

  // Write the column headers (which sections will appear in the table)
  for (size_t i = 0; i != ContributionOffsets.size(); ++i)
    if (ContributionOffsets[i])
      Out.emitIntValue(getOnDiskSectionId(i), 4);

  // Write the offsets.
  writeIndexTable(Out, ContributionOffsets, IndexEntries,
                  &DWARFUnitIndex::Entry::SectionContribution::Offset);

  // Write the lengths.
  writeIndexTable(Out, ContributionOffsets, IndexEntries,
                  &DWARFUnitIndex::Entry::SectionContribution::Length);
}

static std::string buildDWODescription(StringRef Name, StringRef DWPName,
                                       StringRef DWOName) {
  std::string Text = "\'";
  Text += Name;
  Text += '\'';
  if (!DWPName.empty()) {
    Text += " (from ";
    if (!DWOName.empty()) {
      Text += '\'';
      Text += DWOName;
      Text += "' in ";
    }
    Text += '\'';
    Text += DWPName;
    Text += "')";
  }
  return Text;
}

static Error createError(StringRef Name, Error E) {
  return make_error<DWPError>(
      ("failure while decompressing compressed section: '" + Name + "', " +
       llvm::toString(std::move(E)))
          .str());
}

static Error
handleCompressedSection(std::deque<SmallString<32>> &UncompressedSections,
                        StringRef &Name, StringRef &Contents) {
  if (!Decompressor::isGnuStyle(Name))
    return Error::success();

  Expected<Decompressor> Dec =
      Decompressor::create(Name, Contents, false /*IsLE*/, false /*Is64Bit*/);
  if (!Dec)
    return createError(Name, Dec.takeError());

  UncompressedSections.emplace_back();
  if (Error E = Dec->resizeAndDecompress(UncompressedSections.back()))
    return createError(Name, std::move(E));

  Name = Name.substr(2); // Drop ".z"
  Contents = UncompressedSections.back();
  return Error::success();
}

static Error handleSection(
    const StringMap<std::pair<MCSection *, DWARFSectionKind>> &KnownSections,
    const MCSection *StrSection, const MCSection *StrOffsetSection,
    const MCSection *TypesSection, const MCSection *CUIndexSection,
    const MCSection *TUIndexSection, const SectionRef &Section, MCStreamer &Out,
    std::deque<SmallString<32>> &UncompressedSections,
    uint32_t (&ContributionOffsets)[8], UnitIndexEntry &CurEntry,
    StringRef &CurStrSection, StringRef &CurStrOffsetSection,
    std::vector<StringRef> &CurTypesSection, StringRef &InfoSection,
    StringRef &AbbrevSection, StringRef &CurCUIndexSection,
    StringRef &CurTUIndexSection) {
  if (Section.isBSS())
    return Error::success();

  if (Section.isVirtual())
    return Error::success();

  Expected<StringRef> NameOrErr = Section.getName();
  if (!NameOrErr)
    return NameOrErr.takeError();
  StringRef Name = *NameOrErr;

  Expected<StringRef> ContentsOrErr = Section.getContents();
  if (!ContentsOrErr)
    return ContentsOrErr.takeError();
  StringRef Contents = *ContentsOrErr;

  if (auto Err = handleCompressedSection(UncompressedSections, Name, Contents))
    return Err;

  Name = Name.substr(Name.find_first_not_of("._"));

  auto SectionPair = KnownSections.find(Name);
  if (SectionPair == KnownSections.end())
    return Error::success();

  if (DWARFSectionKind Kind = SectionPair->second.second) {
    auto Index = getContributionIndex(Kind);
    if (Kind != DW_SECT_EXT_TYPES) {
      CurEntry.Contributions[Index].Offset = ContributionOffsets[Index];
      ContributionOffsets[Index] +=
          (CurEntry.Contributions[Index].Length = Contents.size());
    }

    switch (Kind) {
    case DW_SECT_INFO:
      InfoSection = Contents;
      break;
    case DW_SECT_ABBREV:
      AbbrevSection = Contents;
      break;
    default:
      break;
    }
  }

  MCSection *OutSection = SectionPair->second.first;
  if (OutSection == StrOffsetSection)
    CurStrOffsetSection = Contents;
  else if (OutSection == StrSection)
    CurStrSection = Contents;
  else if (OutSection == TypesSection)
    CurTypesSection.push_back(Contents);
  else if (OutSection == CUIndexSection)
    CurCUIndexSection = Contents;
  else if (OutSection == TUIndexSection)
    CurTUIndexSection = Contents;
  else {
    Out.SwitchSection(OutSection);
    Out.emitBytes(Contents);
  }
  return Error::success();
}

static Error
buildDuplicateError(const std::pair<uint64_t, UnitIndexEntry> &PrevE,
                    const CompileUnitIdentifiers &ID, StringRef DWPName) {
  return make_error<DWPError>(
      std::string("duplicate DWO ID (") + utohexstr(PrevE.first) + ") in " +
      buildDWODescription(PrevE.second.Name, PrevE.second.DWPName,
                          PrevE.second.DWOName) +
      " and " + buildDWODescription(ID.Name, DWPName, ID.DWOName));
}

static Expected<SmallVector<std::string, 16>>
getDWOFilenames(StringRef ExecFilename) {
  auto ErrOrObj = object::ObjectFile::createObjectFile(ExecFilename);
  if (!ErrOrObj)
    return ErrOrObj.takeError();

  const ObjectFile &Obj = *ErrOrObj.get().getBinary();
  std::unique_ptr<DWARFContext> DWARFCtx = DWARFContext::create(Obj);

  SmallVector<std::string, 16> DWOPaths;
  for (const auto &CU : DWARFCtx->compile_units()) {
    const DWARFDie &Die = CU->getUnitDIE();
    std::string DWOName = dwarf::toString(
        Die.find({dwarf::DW_AT_dwo_name, dwarf::DW_AT_GNU_dwo_name}), "");
    if (DWOName.empty())
      continue;
    std::string DWOCompDir =
        dwarf::toString(Die.find(dwarf::DW_AT_comp_dir), "");
    if (!DWOCompDir.empty()) {
      SmallString<16> DWOPath(std::move(DWOName));
      sys::fs::make_absolute(DWOCompDir, DWOPath);
      DWOPaths.emplace_back(DWOPath.data(), DWOPath.size());
    } else {
      DWOPaths.push_back(std::move(DWOName));
    }
  }
  return std::move(DWOPaths);
}

static Error write(MCStreamer &Out, ArrayRef<std::string> Inputs) {
  const auto &MCOFI = *Out.getContext().getObjectFileInfo();
  MCSection *const StrSection = MCOFI.getDwarfStrDWOSection();
  MCSection *const StrOffsetSection = MCOFI.getDwarfStrOffDWOSection();
  MCSection *const TypesSection = MCOFI.getDwarfTypesDWOSection();
  MCSection *const CUIndexSection = MCOFI.getDwarfCUIndexSection();
  MCSection *const TUIndexSection = MCOFI.getDwarfTUIndexSection();
  const StringMap<std::pair<MCSection *, DWARFSectionKind>> KnownSections = {
      {"debug_info.dwo", {MCOFI.getDwarfInfoDWOSection(), DW_SECT_INFO}},
      {"debug_types.dwo", {MCOFI.getDwarfTypesDWOSection(), DW_SECT_EXT_TYPES}},
      {"debug_str_offsets.dwo", {StrOffsetSection, DW_SECT_STR_OFFSETS}},
      {"debug_str.dwo", {StrSection, static_cast<DWARFSectionKind>(0)}},
      {"debug_loc.dwo", {MCOFI.getDwarfLocDWOSection(), DW_SECT_EXT_LOC}},
      {"debug_line.dwo", {MCOFI.getDwarfLineDWOSection(), DW_SECT_LINE}},
      {"debug_abbrev.dwo", {MCOFI.getDwarfAbbrevDWOSection(), DW_SECT_ABBREV}},
      {"debug_cu_index", {CUIndexSection, static_cast<DWARFSectionKind>(0)}},
      {"debug_tu_index", {TUIndexSection, static_cast<DWARFSectionKind>(0)}}};

  MapVector<uint64_t, UnitIndexEntry> IndexEntries;
  MapVector<uint64_t, UnitIndexEntry> TypeIndexEntries;

  uint32_t ContributionOffsets[8] = {};

  DWPStringPool Strings(Out, StrSection);

  SmallVector<OwningBinary<object::ObjectFile>, 128> Objects;
  Objects.reserve(Inputs.size());

  std::deque<SmallString<32>> UncompressedSections;

  for (const auto &Input : Inputs) {
    auto ErrOrObj = object::ObjectFile::createObjectFile(Input);
    if (!ErrOrObj)
      return ErrOrObj.takeError();

    auto &Obj = *ErrOrObj->getBinary();
    Objects.push_back(std::move(*ErrOrObj));

    UnitIndexEntry CurEntry = {};

    StringRef CurStrSection;
    StringRef CurStrOffsetSection;
    std::vector<StringRef> CurTypesSection;
    StringRef InfoSection;
    StringRef AbbrevSection;
    StringRef CurCUIndexSection;
    StringRef CurTUIndexSection;

    for (const auto &Section : Obj.sections())
      if (auto Err = handleSection(
              KnownSections, StrSection, StrOffsetSection, TypesSection,
              CUIndexSection, TUIndexSection, Section, Out,
              UncompressedSections, ContributionOffsets, CurEntry,
              CurStrSection, CurStrOffsetSection, CurTypesSection, InfoSection,
              AbbrevSection, CurCUIndexSection, CurTUIndexSection))
        return Err;

    if (InfoSection.empty())
      continue;

    Expected<CompileUnitHeader> CompileUnitHeaderOrErr =
        parseCompileUnitHeader(InfoSection);
    if (!CompileUnitHeaderOrErr)
      return CompileUnitHeaderOrErr.takeError();
    CompileUnitHeader &CompileUnitHeader = *CompileUnitHeaderOrErr;

    writeStringsAndOffsets(Out, Strings, StrOffsetSection, CurStrSection,
                           CurStrOffsetSection, CompileUnitHeader);

    if (CurCUIndexSection.empty()) {
      Expected<CompileUnitIdentifiers> EID = getCUIdentifiers(
          AbbrevSection, InfoSection, CurStrOffsetSection, CurStrSection);
      if (!EID)
        return createFileError(Input, EID.takeError());
      const auto &ID = *EID;
      auto P = IndexEntries.insert(std::make_pair(ID.Signature, CurEntry));
      if (!P.second)
        return buildDuplicateError(*P.first, ID, "");
      P.first->second.Name = ID.Name;
      P.first->second.DWOName = ID.DWOName;
      addAllTypes(Out, TypeIndexEntries, TypesSection, CurTypesSection,
                  CurEntry,
                  ContributionOffsets[getContributionIndex(DW_SECT_EXT_TYPES)]);
      continue;
    }

    DWARFUnitIndex CUIndex(DW_SECT_INFO);
    DataExtractor CUIndexData(CurCUIndexSection, Obj.isLittleEndian(), 0);
    if (!CUIndex.parse(CUIndexData))
      return make_error<DWPError>("failed to parse cu_index");
    if (CUIndex.getVersion() != 2)
      return make_error<DWPError>(
          "unsupported cu_index version: " + utostr(CUIndex.getVersion()) +
          " (only version 2 is supported)");

    for (const DWARFUnitIndex::Entry &E : CUIndex.getRows()) {
      auto *I = E.getContributions();
      if (!I)
        continue;
      auto P = IndexEntries.insert(std::make_pair(E.getSignature(), CurEntry));
      Expected<CompileUnitIdentifiers> EID = getCUIdentifiers(
          getSubsection(AbbrevSection, E, DW_SECT_ABBREV),
          getSubsection(InfoSection, E, DW_SECT_INFO),
          getSubsection(CurStrOffsetSection, E, DW_SECT_STR_OFFSETS),
          CurStrSection);
      if (!EID)
        return createFileError(Input, EID.takeError());
      const auto &ID = *EID;
      if (!P.second)
        return buildDuplicateError(*P.first, ID, Input);
      auto &NewEntry = P.first->second;
      NewEntry.Name = ID.Name;
      NewEntry.DWOName = ID.DWOName;
      NewEntry.DWPName = Input;
      for (auto Kind : CUIndex.getColumnKinds()) {
        if (!isSupportedSectionKind(Kind))
          continue;
        auto &C = NewEntry.Contributions[getContributionIndex(Kind)];
        C.Offset += I->Offset;
        C.Length = I->Length;
        ++I;
      }
    }

    if (!CurTypesSection.empty()) {
      if (CurTypesSection.size() != 1)
        return make_error<DWPError>("multiple type unit sections in .dwp file");
      DWARFUnitIndex TUIndex(DW_SECT_EXT_TYPES);
      DataExtractor TUIndexData(CurTUIndexSection, Obj.isLittleEndian(), 0);
      if (!TUIndex.parse(TUIndexData))
        return make_error<DWPError>("failed to parse tu_index");
      if (TUIndex.getVersion() != 2)
        return make_error<DWPError>(
            "unsupported tu_index version: " + utostr(TUIndex.getVersion()) +
            " (only version 2 is supported)");

      addAllTypesFromDWP(
          Out, TypeIndexEntries, TUIndex, TypesSection, CurTypesSection.front(),
          CurEntry,
          ContributionOffsets[getContributionIndex(DW_SECT_EXT_TYPES)]);
    }
  }

  // Lie about there being no info contributions so the TU index only includes
  // the type unit contribution
  ContributionOffsets[0] = 0;
  writeIndex(Out, MCOFI.getDwarfTUIndexSection(), ContributionOffsets,
             TypeIndexEntries);

  // Lie about the type contribution
  ContributionOffsets[getContributionIndex(DW_SECT_EXT_TYPES)] = 0;
  // Unlie about the info contribution
  ContributionOffsets[0] = 1;

  writeIndex(Out, MCOFI.getDwarfCUIndexSection(), ContributionOffsets,
             IndexEntries);

  return Error::success();
}

static int error(const Twine &Error, const Twine &Context) {
  errs() << Twine("while processing ") + Context + ":\n";
  errs() << Twine("error: ") + Error + "\n";
  return 1;
}

static Expected<Triple> readTargetTriple(StringRef FileName) {
  auto ErrOrObj = object::ObjectFile::createObjectFile(FileName);
  if (!ErrOrObj)
    return ErrOrObj.takeError();

  return ErrOrObj->getBinary()->makeTriple();
}

int main(int argc, char **argv) {
  InitLLVM X(argc, argv);

  cl::ParseCommandLineOptions(argc, argv, "merge split dwarf (.dwo) files\n");

  llvm::InitializeAllTargetInfos();
  llvm::InitializeAllTargetMCs();
  llvm::InitializeAllTargets();
  llvm::InitializeAllAsmPrinters();

  std::vector<std::string> DWOFilenames = InputFiles;
  for (const auto &ExecFilename : ExecFilenames) {
    auto DWOs = getDWOFilenames(ExecFilename);
    if (!DWOs) {
      logAllUnhandledErrors(DWOs.takeError(), WithColor::error());
      return 1;
    }
    DWOFilenames.insert(DWOFilenames.end(),
                        std::make_move_iterator(DWOs->begin()),
                        std::make_move_iterator(DWOs->end()));
  }

  if (DWOFilenames.empty())
    return 0;

  std::string ErrorStr;
  StringRef Context = "dwarf streamer init";

  auto ErrOrTriple = readTargetTriple(DWOFilenames.front());
  if (!ErrOrTriple) {
    logAllUnhandledErrors(ErrOrTriple.takeError(), WithColor::error());
    return 1;
  }

  // Get the target.
  const Target *TheTarget =
      TargetRegistry::lookupTarget("", *ErrOrTriple, ErrorStr);
  if (!TheTarget)
    return error(ErrorStr, Context);
  std::string TripleName = ErrOrTriple->getTriple();

  // Create all the MC Objects.
  std::unique_ptr<MCRegisterInfo> MRI(TheTarget->createMCRegInfo(TripleName));
  if (!MRI)
    return error(Twine("no register info for target ") + TripleName, Context);

  MCTargetOptions MCOptions = llvm::mc::InitMCTargetOptionsFromFlags();
  std::unique_ptr<MCAsmInfo> MAI(
      TheTarget->createMCAsmInfo(*MRI, TripleName, MCOptions));
  if (!MAI)
    return error("no asm info for target " + TripleName, Context);

  std::unique_ptr<MCSubtargetInfo> MSTI(
      TheTarget->createMCSubtargetInfo(TripleName, "", ""));
  if (!MSTI)
    return error("no subtarget info for target " + TripleName, Context);

<<<<<<< HEAD
  MCObjectFileInfo MOFI;
  MCContext MC(*ErrOrTriple, MAI.get(), MRI.get(), &MOFI, MSTI.get());
  MOFI.initMCObjectFileInfo(MC, /*PIC=*/false);
=======
  MCContext MC(*ErrOrTriple, MAI.get(), MRI.get(), MSTI.get());
  std::unique_ptr<MCObjectFileInfo> MOFI(
      TheTarget->createMCObjectFileInfo(MC, /*PIC=*/false));
  MC.setObjectFileInfo(MOFI.get());
>>>>>>> 21f3f750

  MCTargetOptions Options;
  auto MAB = TheTarget->createMCAsmBackend(*MSTI, *MRI, Options);
  if (!MAB)
    return error("no asm backend for target " + TripleName, Context);

  std::unique_ptr<MCInstrInfo> MII(TheTarget->createMCInstrInfo());
  if (!MII)
    return error("no instr info info for target " + TripleName, Context);

  MCCodeEmitter *MCE = TheTarget->createMCCodeEmitter(*MII, *MRI, MC);
  if (!MCE)
    return error("no code emitter for target " + TripleName, Context);

  // Create the output file.
  std::error_code EC;
  ToolOutputFile OutFile(OutputFilename, EC, sys::fs::OF_None);
  Optional<buffer_ostream> BOS;
  raw_pwrite_stream *OS;
  if (EC)
    return error(Twine(OutputFilename) + ": " + EC.message(), Context);
  if (OutFile.os().supportsSeeking()) {
    OS = &OutFile.os();
  } else {
    BOS.emplace(OutFile.os());
    OS = BOS.getPointer();
  }

  std::unique_ptr<MCStreamer> MS(TheTarget->createMCObjectStreamer(
      *ErrOrTriple, MC, std::unique_ptr<MCAsmBackend>(MAB),
      MAB->createObjectWriter(*OS), std::unique_ptr<MCCodeEmitter>(MCE), *MSTI,
      MCOptions.MCRelaxAll, MCOptions.MCIncrementalLinkerCompatible,
      /*DWARFMustBeAtTheEnd*/ false));
  if (!MS)
    return error("no object streamer for target " + TripleName, Context);

  if (auto Err = write(*MS, DWOFilenames)) {
    logAllUnhandledErrors(std::move(Err), WithColor::error());
    return 1;
  }

  MS->Finish();
  OutFile.keep();
  return 0;
}<|MERGE_RESOLUTION|>--- conflicted
+++ resolved
@@ -880,16 +880,10 @@
   if (!MSTI)
     return error("no subtarget info for target " + TripleName, Context);
 
-<<<<<<< HEAD
-  MCObjectFileInfo MOFI;
-  MCContext MC(*ErrOrTriple, MAI.get(), MRI.get(), &MOFI, MSTI.get());
-  MOFI.initMCObjectFileInfo(MC, /*PIC=*/false);
-=======
   MCContext MC(*ErrOrTriple, MAI.get(), MRI.get(), MSTI.get());
   std::unique_ptr<MCObjectFileInfo> MOFI(
       TheTarget->createMCObjectFileInfo(MC, /*PIC=*/false));
   MC.setObjectFileInfo(MOFI.get());
->>>>>>> 21f3f750
 
   MCTargetOptions Options;
   auto MAB = TheTarget->createMCAsmBackend(*MSTI, *MRI, Options);
