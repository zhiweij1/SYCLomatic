<<<<<<< HEAD
# Needed by LLVM's CMake checks because this file defines multiple targets.
set(LLVM_OPTIONAL_SOURCES PluginsTest.cpp TestPlugin.cpp DoublerPlugin.cpp PassBuilderBindingsTest.cpp)

# The plugin expects to not link against the Support and Core libraries,
# but expects them to exist in the process loading the plugin. This doesn't
# work with DLLs on Windows (where a shared library can't have undefined
# references), so just skip this testcase on Windows.
if (NOT WIN32)
  # On AIX, enable run-time linking to allow symbols from the plugins shared
  # objects to be properly bound.
  if(CMAKE_SYSTEM_NAME STREQUAL "AIX")
    set(CMAKE_EXE_LINKER_FLAGS "${CMAKE_EXE_LINKER_FLAGS} -Wl,-brtl")
  endif()
  set(LLVM_LINK_COMPONENTS Support Passes SYCLLowerIR Core AsmParser) # INTEL
  add_llvm_unittest(PluginsTests
    PluginsTest.cpp
    )
  export_executable_symbols_for_plugins(PluginsTests)
  target_link_libraries(PluginsTests PRIVATE LLVMTestingSupport)

  set(LLVM_LINK_COMPONENTS)
  foreach(PLUGIN TestPlugin DoublerPlugin)
    add_llvm_library(${PLUGIN} MODULE BUILDTREE_ONLY ${PLUGIN}.cpp)

    # Put PLUGIN next to the unit test executable.
    set_output_directory(${PLUGIN}
      BINARY_DIR ${CMAKE_CURRENT_BINARY_DIR}/${CMAKE_CFG_INTDIR}
      LIBRARY_DIR ${CMAKE_CURRENT_BINARY_DIR}/${CMAKE_CFG_INTDIR}
      )
    set_target_properties(${PLUGIN} PROPERTIES FOLDER "Tests")

    add_dependencies(${PLUGIN} intrinsics_gen)
    add_dependencies(PluginsTests ${PLUGIN})
  endforeach()

=======
# On AIX, enable run-time linking to allow symbols from the plugins shared
# objects to be properly bound.
if(CMAKE_SYSTEM_NAME STREQUAL "AIX")
  set(CMAKE_EXE_LINKER_FLAGS "${CMAKE_EXE_LINKER_FLAGS} -Wl,-brtl")
>>>>>>> e281d102
endif()

add_subdirectory(PassBuilderBindings)
add_subdirectory(Plugins)<|MERGE_RESOLUTION|>--- conflicted
+++ resolved
@@ -1,45 +1,7 @@
-<<<<<<< HEAD
-# Needed by LLVM's CMake checks because this file defines multiple targets.
-set(LLVM_OPTIONAL_SOURCES PluginsTest.cpp TestPlugin.cpp DoublerPlugin.cpp PassBuilderBindingsTest.cpp)
-
-# The plugin expects to not link against the Support and Core libraries,
-# but expects them to exist in the process loading the plugin. This doesn't
-# work with DLLs on Windows (where a shared library can't have undefined
-# references), so just skip this testcase on Windows.
-if (NOT WIN32)
-  # On AIX, enable run-time linking to allow symbols from the plugins shared
-  # objects to be properly bound.
-  if(CMAKE_SYSTEM_NAME STREQUAL "AIX")
-    set(CMAKE_EXE_LINKER_FLAGS "${CMAKE_EXE_LINKER_FLAGS} -Wl,-brtl")
-  endif()
-  set(LLVM_LINK_COMPONENTS Support Passes SYCLLowerIR Core AsmParser) # INTEL
-  add_llvm_unittest(PluginsTests
-    PluginsTest.cpp
-    )
-  export_executable_symbols_for_plugins(PluginsTests)
-  target_link_libraries(PluginsTests PRIVATE LLVMTestingSupport)
-
-  set(LLVM_LINK_COMPONENTS)
-  foreach(PLUGIN TestPlugin DoublerPlugin)
-    add_llvm_library(${PLUGIN} MODULE BUILDTREE_ONLY ${PLUGIN}.cpp)
-
-    # Put PLUGIN next to the unit test executable.
-    set_output_directory(${PLUGIN}
-      BINARY_DIR ${CMAKE_CURRENT_BINARY_DIR}/${CMAKE_CFG_INTDIR}
-      LIBRARY_DIR ${CMAKE_CURRENT_BINARY_DIR}/${CMAKE_CFG_INTDIR}
-      )
-    set_target_properties(${PLUGIN} PROPERTIES FOLDER "Tests")
-
-    add_dependencies(${PLUGIN} intrinsics_gen)
-    add_dependencies(PluginsTests ${PLUGIN})
-  endforeach()
-
-=======
 # On AIX, enable run-time linking to allow symbols from the plugins shared
 # objects to be properly bound.
 if(CMAKE_SYSTEM_NAME STREQUAL "AIX")
   set(CMAKE_EXE_LINKER_FLAGS "${CMAKE_EXE_LINKER_FLAGS} -Wl,-brtl")
->>>>>>> e281d102
 endif()
 
 add_subdirectory(PassBuilderBindings)
