//===- MachineOperandTest.cpp ---------------------------------===//
//
// Part of the LLVM Project, under the Apache License v2.0 with LLVM Exceptions.
// See https://llvm.org/LICENSE.txt for license information.
// SPDX-License-Identifier: Apache-2.0 WITH LLVM-exception
//
//===----------------------------------------------------------------------===//

#include "llvm/CodeGen/MachineOperand.h"
#include "llvm/ADT/ilist_node.h"
#include "llvm/IR/Constants.h"
#include "llvm/IR/InstrTypes.h"
#include "llvm/IR/LLVMContext.h"
#include "llvm/IR/Module.h"
#include "llvm/IR/ModuleSlotTracker.h"
#include "llvm/MC/MCContext.h"
#include "llvm/MC/MCAsmInfo.h"
#include "llvm/Support/raw_ostream.h"
#include "gtest/gtest.h"

using namespace llvm;

namespace {

TEST(MachineOperandTest, ChangeToTargetIndexTest) {
  // Creating a MachineOperand to change it to TargetIndex
  MachineOperand MO = MachineOperand::CreateImm(50);

  // Checking some precondition on the newly created
  // MachineOperand.
  ASSERT_TRUE(MO.isImm());
  ASSERT_TRUE(MO.getImm() == 50);
  ASSERT_FALSE(MO.isTargetIndex());

  // Changing to TargetIndex with some arbitrary values
  // for index, offset and flags.
  MO.ChangeToTargetIndex(74, 57, 12);

  // Checking that the mutation to TargetIndex happened
  // correctly.
  ASSERT_TRUE(MO.isTargetIndex());
  ASSERT_TRUE(MO.getIndex() == 74);
  ASSERT_TRUE(MO.getOffset() == 57);
  ASSERT_TRUE(MO.getTargetFlags() == 12);
}

TEST(MachineOperandTest, PrintRegisterMask) {
  uint32_t Dummy;
  MachineOperand MO = MachineOperand::CreateRegMask(&Dummy);

  // Checking some preconditions on the newly created
  // MachineOperand.
  ASSERT_TRUE(MO.isRegMask());
  ASSERT_TRUE(MO.getRegMask() == &Dummy);

  // Print a MachineOperand containing a RegMask. Here we check that without a
  // TRI and IntrinsicInfo we still print a less detailed regmask.
  std::string str;
  raw_string_ostream OS(str);
  MO.print(OS, /*TRI=*/nullptr, /*IntrinsicInfo=*/nullptr);
  ASSERT_TRUE(OS.str() == "<regmask ...>");
}

TEST(MachineOperandTest, PrintSubReg) {
  // Create a MachineOperand with RegNum=1 and SubReg=5.
  MachineOperand MO = MachineOperand::CreateReg(
      /*Reg=*/1, /*isDef=*/false, /*isImp=*/false, /*isKill=*/false,
      /*isDead=*/false, /*isUndef=*/false, /*isEarlyClobber=*/false,
      /*SubReg=*/5, /*isDebug=*/false, /*isInternalRead=*/false);

  // Checking some preconditions on the newly created
  // MachineOperand.
  ASSERT_TRUE(MO.isReg());
  ASSERT_TRUE(MO.getReg() == 1);
  ASSERT_TRUE(MO.getSubReg() == 5);

  // Print a MachineOperand containing a SubReg. Here we check that without a
  // TRI and IntrinsicInfo we can still print the subreg index.
  std::string str;
  raw_string_ostream OS(str);
  MO.print(OS, /*TRI=*/nullptr, /*IntrinsicInfo=*/nullptr);
  ASSERT_TRUE(OS.str() == "$physreg1.subreg5");
}

TEST(MachineOperandTest, PrintCImm) {
  LLVMContext Context;
  APInt Int(128, UINT64_MAX);
  ++Int;
  ConstantInt *CImm = ConstantInt::get(Context, Int);
  // Create a MachineOperand with an Imm=(UINT64_MAX + 1)
  MachineOperand MO = MachineOperand::CreateCImm(CImm);

  // Checking some preconditions on the newly created
  // MachineOperand.
  ASSERT_TRUE(MO.isCImm());
  ASSERT_TRUE(MO.getCImm() == CImm);
  ASSERT_TRUE(MO.getCImm()->getValue() == Int);

  // Print a MachineOperand containing a SubReg. Here we check that without a
  // TRI and IntrinsicInfo we can still print the subreg index.
  std::string str;
  raw_string_ostream OS(str);
  MO.print(OS, /*TRI=*/nullptr, /*IntrinsicInfo=*/nullptr);
  ASSERT_TRUE(OS.str() == "i128 18446744073709551616");
}

TEST(MachineOperandTest, PrintSubRegIndex) {
  // Create a MachineOperand with an immediate and print it as a subreg index.
  MachineOperand MO = MachineOperand::CreateImm(3);

  // Checking some preconditions on the newly created
  // MachineOperand.
  ASSERT_TRUE(MO.isImm());
  ASSERT_TRUE(MO.getImm() == 3);

  // Print a MachineOperand containing a SubRegIdx. Here we check that without a
  // TRI and IntrinsicInfo we can print the operand as a subreg index.
  std::string str;
  raw_string_ostream OS(str);
  MachineOperand::printSubRegIdx(OS, MO.getImm(), nullptr);
  ASSERT_TRUE(OS.str() == "%subreg.3");
}

TEST(MachineOperandTest, PrintCPI) {
  // Create a MachineOperand with a constant pool index and print it.
  MachineOperand MO = MachineOperand::CreateCPI(0, 8);

  // Checking some preconditions on the newly created
  // MachineOperand.
  ASSERT_TRUE(MO.isCPI());
  ASSERT_TRUE(MO.getIndex() == 0);
  ASSERT_TRUE(MO.getOffset() == 8);

  // Print a MachineOperand containing a constant pool index and a positive
  // offset.
  std::string str;
  {
    raw_string_ostream OS(str);
    MO.print(OS, /*TRI=*/nullptr, /*IntrinsicInfo=*/nullptr);
    ASSERT_TRUE(OS.str() == "%const.0 + 8");
  }

  str.clear();

  MO.setOffset(-12);

  // Print a MachineOperand containing a constant pool index and a negative
  // offset.
  {
    raw_string_ostream OS(str);
    MO.print(OS, /*TRI=*/nullptr, /*IntrinsicInfo=*/nullptr);
    ASSERT_TRUE(OS.str() == "%const.0 - 12");
  }
}

TEST(MachineOperandTest, PrintTargetIndexName) {
  // Create a MachineOperand with a target index and print it.
  MachineOperand MO = MachineOperand::CreateTargetIndex(0, 8);

  // Checking some preconditions on the newly created
  // MachineOperand.
  ASSERT_TRUE(MO.isTargetIndex());
  ASSERT_TRUE(MO.getIndex() == 0);
  ASSERT_TRUE(MO.getOffset() == 8);

  // Print a MachineOperand containing a target index and a positive offset.
  std::string str;
  {
    raw_string_ostream OS(str);
    MO.print(OS, /*TRI=*/nullptr, /*IntrinsicInfo=*/nullptr);
    ASSERT_TRUE(OS.str() == "target-index(<unknown>) + 8");
  }

  str.clear();

  MO.setOffset(-12);

  // Print a MachineOperand containing a target index and a negative offset.
  {
    raw_string_ostream OS(str);
    MO.print(OS, /*TRI=*/nullptr, /*IntrinsicInfo=*/nullptr);
    ASSERT_TRUE(OS.str() == "target-index(<unknown>) - 12");
  }
}

TEST(MachineOperandTest, PrintJumpTableIndex) {
  // Create a MachineOperand with a jump-table index and print it.
  MachineOperand MO = MachineOperand::CreateJTI(3);

  // Checking some preconditions on the newly created
  // MachineOperand.
  ASSERT_TRUE(MO.isJTI());
  ASSERT_TRUE(MO.getIndex() == 3);

  // Print a MachineOperand containing a jump-table index.
  std::string str;
  raw_string_ostream OS(str);
  MO.print(OS, /*TRI=*/nullptr, /*IntrinsicInfo=*/nullptr);
  ASSERT_TRUE(OS.str() == "%jump-table.3");
}

TEST(MachineOperandTest, PrintExternalSymbol) {
  // Create a MachineOperand with an external symbol and print it.
  MachineOperand MO = MachineOperand::CreateES("foo");

  // Checking some preconditions on the newly created
  // MachineOperand.
  ASSERT_TRUE(MO.isSymbol());
  ASSERT_TRUE(MO.getSymbolName() == StringRef("foo"));

  // Print a MachineOperand containing an external symbol and no offset.
  std::string str;
  {
    raw_string_ostream OS(str);
    MO.print(OS, /*TRI=*/nullptr, /*IntrinsicInfo=*/nullptr);
    ASSERT_TRUE(OS.str() == "&foo");
  }

  str.clear();
  MO.setOffset(12);

  // Print a MachineOperand containing an external symbol and a positive offset.
  {
    raw_string_ostream OS(str);
    MO.print(OS, /*TRI=*/nullptr, /*IntrinsicInfo=*/nullptr);
    ASSERT_TRUE(OS.str() == "&foo + 12");
  }

  str.clear();
  MO.setOffset(-12);

  // Print a MachineOperand containing an external symbol and a negative offset.
  {
    raw_string_ostream OS(str);
    MO.print(OS, /*TRI=*/nullptr, /*IntrinsicInfo=*/nullptr);
    ASSERT_TRUE(OS.str() == "&foo - 12");
  }
}

TEST(MachineOperandTest, PrintGlobalAddress) {
  LLVMContext Ctx;
  Module M("MachineOperandGVTest", Ctx);
  M.getOrInsertGlobal("foo", Type::getInt32Ty(Ctx));

  GlobalValue *GV = M.getNamedValue("foo");

  // Create a MachineOperand with a global address and a positive offset and
  // print it.
  MachineOperand MO = MachineOperand::CreateGA(GV, 12);

  // Checking some preconditions on the newly created
  // MachineOperand.
  ASSERT_TRUE(MO.isGlobal());
  ASSERT_TRUE(MO.getGlobal() == GV);
  ASSERT_TRUE(MO.getOffset() == 12);

  std::string str;
  // Print a MachineOperand containing a global address and a positive offset.
  {
    raw_string_ostream OS(str);
    MO.print(OS, /*TRI=*/nullptr, /*IntrinsicInfo=*/nullptr);
    ASSERT_TRUE(OS.str() == "@foo + 12");
  }

  str.clear();
  MO.setOffset(-12);

  // Print a MachineOperand containing a global address and a negative offset.
  {
    raw_string_ostream OS(str);
    MO.print(OS, /*TRI=*/nullptr, /*IntrinsicInfo=*/nullptr);
    ASSERT_TRUE(OS.str() == "@foo - 12");
  }
}

TEST(MachineOperandTest, PrintRegisterLiveOut) {
  // Create a MachineOperand with a register live out list and print it.
  uint32_t Mask = 0;
  MachineOperand MO = MachineOperand::CreateRegLiveOut(&Mask);

  // Checking some preconditions on the newly created
  // MachineOperand.
  ASSERT_TRUE(MO.isRegLiveOut());
  ASSERT_TRUE(MO.getRegLiveOut() == &Mask);

  std::string str;
  // Print a MachineOperand containing a register live out list without a TRI.
  raw_string_ostream OS(str);
  MO.print(OS, /*TRI=*/nullptr, /*IntrinsicInfo=*/nullptr);
  ASSERT_TRUE(OS.str() == "liveout(<unknown>)");
}

TEST(MachineOperandTest, PrintMetadata) {
  LLVMContext Ctx;
  Module M("MachineOperandMDNodeTest", Ctx);
  NamedMDNode *MD = M.getOrInsertNamedMetadata("namedmd");
  ModuleSlotTracker MST(&M);
  Metadata *MDS = MDString::get(Ctx, "foo");
  MDNode *Node = MDNode::get(Ctx, MDS);
  MD->addOperand(Node);

  // Create a MachineOperand with a metadata and print it.
  MachineOperand MO = MachineOperand::CreateMetadata(Node);

  // Checking some preconditions on the newly created
  // MachineOperand.
  ASSERT_TRUE(MO.isMetadata());
  ASSERT_TRUE(MO.getMetadata() == Node);

  std::string str;
  // Print a MachineOperand containing a metadata node.
  raw_string_ostream OS(str);
  MO.print(OS, MST, LLT{}, /*OpIdx*/~0U, /*PrintDef=*/false, /*IsStandalone=*/false,
           /*ShouldPrintRegisterTies=*/false, 0, /*TRI=*/nullptr,
           /*IntrinsicInfo=*/nullptr);
  ASSERT_TRUE(OS.str() == "!0");
}

TEST(MachineOperandTest, PrintMCSymbol) {
  MCAsmInfo MAI;
  Triple T = Triple("unknown-unknown-unknown");
<<<<<<< HEAD
  MCContext Ctx(T, &MAI, /*MRI=*/nullptr, /*MOFI=*/nullptr, /*MSTI=*/nullptr);
=======
  MCContext Ctx(T, &MAI, /*MRI=*/nullptr, /*MSTI=*/nullptr);
>>>>>>> 21f3f750
  MCSymbol *Sym = Ctx.getOrCreateSymbol("foo");

  // Create a MachineOperand with a metadata and print it.
  MachineOperand MO = MachineOperand::CreateMCSymbol(Sym);

  // Checking some preconditions on the newly created
  // MachineOperand.
  ASSERT_TRUE(MO.isMCSymbol());
  ASSERT_TRUE(MO.getMCSymbol() == Sym);

  std::string str;
  // Print a MachineOperand containing a metadata node.
  raw_string_ostream OS(str);
  MO.print(OS, /*TRI=*/nullptr, /*IntrinsicInfo=*/nullptr);
  ASSERT_TRUE(OS.str() == "<mcsymbol foo>");
}

TEST(MachineOperandTest, PrintCFI) {
  // Create a MachineOperand with a CFI index but no function and print it.
  MachineOperand MO = MachineOperand::CreateCFIIndex(8);

  // Checking some preconditions on the newly created
  // MachineOperand.
  ASSERT_TRUE(MO.isCFIIndex());
  ASSERT_TRUE(MO.getCFIIndex() == 8);

  std::string str;
  // Print a MachineOperand containing a CFI Index node but no machine function
  // attached to it.
  raw_string_ostream OS(str);
  MO.print(OS, /*TRI=*/nullptr, /*IntrinsicInfo=*/nullptr);
  ASSERT_TRUE(OS.str() == "<cfi directive>");
}

TEST(MachineOperandTest, PrintIntrinsicID) {
  // Create a MachineOperand with a generic intrinsic ID.
  MachineOperand MO = MachineOperand::CreateIntrinsicID(Intrinsic::bswap);

  // Checking some preconditions on the newly created
  // MachineOperand.
  ASSERT_TRUE(MO.isIntrinsicID());
  ASSERT_TRUE(MO.getIntrinsicID() == Intrinsic::bswap);

  std::string str;
  {
    // Print a MachineOperand containing a generic intrinsic ID.
    raw_string_ostream OS(str);
    MO.print(OS, /*TRI=*/nullptr, /*IntrinsicInfo=*/nullptr);
    ASSERT_TRUE(OS.str() == "intrinsic(@llvm.bswap)");
  }

  str.clear();
  // Set a target-specific intrinsic.
  MO = MachineOperand::CreateIntrinsicID((Intrinsic::ID)-1);
  {
    // Print a MachineOperand containing a target-specific intrinsic ID but not
    // IntrinsicInfo.
    raw_string_ostream OS(str);
    MO.print(OS, /*TRI=*/nullptr, /*IntrinsicInfo=*/nullptr);
    ASSERT_TRUE(OS.str() == "intrinsic(4294967295)");
  }
}

TEST(MachineOperandTest, PrintPredicate) {
  // Create a MachineOperand with a generic intrinsic ID.
  MachineOperand MO = MachineOperand::CreatePredicate(CmpInst::ICMP_EQ);

  // Checking some preconditions on the newly created
  // MachineOperand.
  ASSERT_TRUE(MO.isPredicate());
  ASSERT_TRUE(MO.getPredicate() == CmpInst::ICMP_EQ);

  std::string str;
  // Print a MachineOperand containing a int predicate ICMP_EQ.
  raw_string_ostream OS(str);
  MO.print(OS, /*TRI=*/nullptr, /*IntrinsicInfo=*/nullptr);
  ASSERT_TRUE(OS.str() == "intpred(eq)");
}

TEST(MachineOperandTest, HashValue) {
  char SymName1[] = "test";
  char SymName2[] = "test";
  MachineOperand MO1 = MachineOperand::CreateES(SymName1);
  MachineOperand MO2 = MachineOperand::CreateES(SymName2);
  ASSERT_NE(SymName1, SymName2);
  ASSERT_EQ(hash_value(MO1), hash_value(MO2));
  ASSERT_TRUE(MO1.isIdenticalTo(MO2));
}

} // end namespace<|MERGE_RESOLUTION|>--- conflicted
+++ resolved
@@ -319,11 +319,7 @@
 TEST(MachineOperandTest, PrintMCSymbol) {
   MCAsmInfo MAI;
   Triple T = Triple("unknown-unknown-unknown");
-<<<<<<< HEAD
-  MCContext Ctx(T, &MAI, /*MRI=*/nullptr, /*MOFI=*/nullptr, /*MSTI=*/nullptr);
-=======
   MCContext Ctx(T, &MAI, /*MRI=*/nullptr, /*MSTI=*/nullptr);
->>>>>>> 21f3f750
   MCSymbol *Sym = Ctx.getOrCreateSymbol("foo");
 
   // Create a MachineOperand with a metadata and print it.
