--- conflicted
+++ resolved
@@ -574,8 +574,6 @@
   EXPECT_EQ(FPOne, FValReg->VReg);
 }
 
-<<<<<<< HEAD
-=======
 TEST_F(AArch64GISelMITest, MatchConstantSplat) {
   setUp();
   if (!TM)
@@ -627,7 +625,6 @@
       mi_match(Mixed.getReg(0), *MRI, GFCstOrSplatGFCstMatch(FValReg)));
 }
 
->>>>>>> 3e87a12c
 TEST_F(AArch64GISelMITest, MatchNeg) {
   setUp();
   if (!TM)
