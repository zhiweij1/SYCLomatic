--- conflicted
+++ resolved
@@ -477,9 +477,6 @@
   `USE`-associated into it, which is explicitly non-conforming in the
   standard and not allowed by most other compilers.
   If the `USE`-associated entity of the same name is not a procedure,
-<<<<<<< HEAD
-  most compilers disallow it as well.
-=======
   most compilers disallow it as well.
 
 * Fortran 2018 19.3.4p1: "A component name has the scope of its derived-type
@@ -492,5 +489,4 @@
   symbols, much less appear in specification inquiries, and there are
   application codes that expect exterior symbols whose names match
   components to be visible in a derived-type definition's default initialization
-  expressions, and so f18 follows that precedent.
->>>>>>> e7aa6127
+  expressions, and so f18 follows that precedent.