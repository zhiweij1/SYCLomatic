--- conflicted
+++ resolved
@@ -1,11 +1,6 @@
 ! This test checks lowering of atomic and atomic update constructs
-<<<<<<< HEAD
-! RUN: bbc -fopenacc -emit-fir -hlfir=false %s -o - | FileCheck %s
-! RUN: %flang_fc1 -emit-fir -flang-deprecated-no-hlfir -fopenacc %s -o - | FileCheck %s
-=======
 ! RUN: bbc -fopenacc -emit-hlfir %s -o - | FileCheck %s
 ! RUN: %flang_fc1 -fopenacc -emit-hlfir %s -o - | FileCheck %s
->>>>>>> 7ca33737
 
 program acc_atomic_update_test
     integer :: x, y, z
@@ -17,13 +12,9 @@
     b=>d
 
 !CHECK: %[[A:.*]] = fir.alloca !fir.box<!fir.ptr<i32>> {bindc_name = "a", uniq_name = "_QFEa"}
-<<<<<<< HEAD
-!CHECK: %[[B:.*]] = fir.alloca !fir.box<!fir.ptr<i32>> {bindc_name = "b", uniq_name = "_QFEb"}
-=======
 !CHECK: %[[A_DECL:.*]]:2 = hlfir.declare %[[A]] {fortran_attrs = #fir.var_attrs<pointer>, uniq_name = "_QFEa"} : (!fir.ref<!fir.box<!fir.ptr<i32>>>) -> (!fir.ref<!fir.box<!fir.ptr<i32>>>, !fir.ref<!fir.box<!fir.ptr<i32>>>)
 !CHECK: %[[B:.*]] = fir.alloca !fir.box<!fir.ptr<i32>> {bindc_name = "b", uniq_name = "_QFEb"}
 !CHECK: %[[B_DECL:.*]]:2 = hlfir.declare %[[B]] {fortran_attrs = #fir.var_attrs<pointer>, uniq_name = "_QFEb"} : (!fir.ref<!fir.box<!fir.ptr<i32>>>) -> (!fir.ref<!fir.box<!fir.ptr<i32>>>, !fir.ref<!fir.box<!fir.ptr<i32>>>)
->>>>>>> 7ca33737
 !CHECK: %[[C_ADDR:.*]] = fir.address_of(@_QFEc) : !fir.ref<i32>
 !CHECK: %[[D_ADDR:.*]] = fir.address_of(@_QFEd) : !fir.ref<i32>
 !CHECK: %[[I1:.*]] = fir.alloca i8 {bindc_name = "i1", uniq_name = "_QFEi1"}
@@ -33,16 +24,10 @@
 !CHECK: %[[Y:.*]] = fir.alloca i32 {bindc_name = "y", uniq_name = "_QFEy"}
 !CHECK: %[[Y_DECL:.*]]:2 = hlfir.declare %[[Y]] {uniq_name = "_QFEy"} : (!fir.ref<i32>) -> (!fir.ref<i32>, !fir.ref<i32>)
 !CHECK: %[[Z:.*]] = fir.alloca i32 {bindc_name = "z", uniq_name = "_QFEz"}
-<<<<<<< HEAD
-!CHECK: %[[LOAD_A:.*]] = fir.load %[[A]] : !fir.ref<!fir.box<!fir.ptr<i32>>>
-!CHECK: %[[BOX_ADDR_A:.*]] = fir.box_addr %[[LOAD_A]] : (!fir.box<!fir.ptr<i32>>) -> !fir.ptr<i32>
-!CHECK: %[[LOAD_B:.*]] = fir.load %[[B]] : !fir.ref<!fir.box<!fir.ptr<i32>>>
-=======
 !CHECK: %[[Z_DECL:.*]]:2 = hlfir.declare %[[Z]] {uniq_name = "_QFEz"} : (!fir.ref<i32>) -> (!fir.ref<i32>, !fir.ref<i32>)
 !CHECK: %[[LOAD_A:.*]] = fir.load %[[A_DECL]]#0 : !fir.ref<!fir.box<!fir.ptr<i32>>>
 !CHECK: %[[BOX_ADDR_A:.*]] = fir.box_addr %[[LOAD_A]] : (!fir.box<!fir.ptr<i32>>) -> !fir.ptr<i32>
 !CHECK: %[[LOAD_B:.*]] = fir.load %[[B_DECL]]#0 : !fir.ref<!fir.box<!fir.ptr<i32>>>
->>>>>>> 7ca33737
 !CHECK: %[[BOX_ADDR_B:.*]] = fir.box_addr %[[LOAD_B]] : (!fir.box<!fir.ptr<i32>>) -> !fir.ptr<i32>
 !CHECK: %[[LOAD_BOX_ADDR_B:.*]] = fir.load %[[BOX_ADDR_B]] : !fir.ptr<i32>
 !CHECK: acc.atomic.update %[[BOX_ADDR_A]] : !fir.ptr<i32> {
