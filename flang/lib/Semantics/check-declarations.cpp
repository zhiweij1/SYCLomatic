//===-- lib/Semantics/check-declarations.cpp ------------------------------===//
//
// Part of the LLVM Project, under the Apache License v2.0 with LLVM Exceptions.
// See https://llvm.org/LICENSE.txt for license information.
// SPDX-License-Identifier: Apache-2.0 WITH LLVM-exception
//
//===----------------------------------------------------------------------===//

// Static declaration checking

#include "check-declarations.h"
#include "definable.h"
#include "pointer-assignment.h"
#include "flang/Evaluate/check-expression.h"
#include "flang/Evaluate/fold.h"
#include "flang/Evaluate/tools.h"
#include "flang/Parser/characters.h"
#include "flang/Semantics/scope.h"
#include "flang/Semantics/semantics.h"
#include "flang/Semantics/symbol.h"
#include "flang/Semantics/tools.h"
#include "flang/Semantics/type.h"
#include <algorithm>
#include <map>
#include <string>

namespace Fortran::semantics {

namespace characteristics = evaluate::characteristics;
using characteristics::DummyArgument;
using characteristics::DummyDataObject;
using characteristics::DummyProcedure;
using characteristics::FunctionResult;
using characteristics::Procedure;

class CheckHelper {
public:
  explicit CheckHelper(SemanticsContext &c) : context_{c} {}

  SemanticsContext &context() { return context_; }
  void Check() { Check(context_.globalScope()); }
  void Check(const ParamValue &, bool canBeAssumed);
  void Check(const Bound &bound) { CheckSpecExpr(bound.GetExplicit()); }
  void Check(const ShapeSpec &spec) {
    Check(spec.lbound());
    Check(spec.ubound());
  }
  void Check(const ArraySpec &);
  void Check(const DeclTypeSpec &, bool canHaveAssumedTypeParameters);
  void Check(const Symbol &);
  void CheckCommonBlock(const Symbol &);
  void Check(const Scope &);
  const Procedure *Characterize(const Symbol &);

private:
  template <typename A> void CheckSpecExpr(const A &x) {
    evaluate::CheckSpecificationExpr(x, DEREF(scope_), foldingContext_);
  }
  void CheckValue(const Symbol &, const DerivedTypeSpec *);
  void CheckVolatile(const Symbol &, const DerivedTypeSpec *);
  void CheckContiguous(const Symbol &);
  void CheckPointer(const Symbol &);
  void CheckPassArg(
      const Symbol &proc, const Symbol *interface, const WithPassArg &);
  void CheckProcBinding(const Symbol &, const ProcBindingDetails &);
  void CheckObjectEntity(const Symbol &, const ObjectEntityDetails &);
  void CheckPointerInitialization(const Symbol &);
  void CheckArraySpec(const Symbol &, const ArraySpec &);
  void CheckProcEntity(const Symbol &, const ProcEntityDetails &);
  void CheckSubprogram(const Symbol &, const SubprogramDetails &);
  void CheckExternal(const Symbol &);
  void CheckAssumedTypeEntity(const Symbol &, const ObjectEntityDetails &);
  void CheckDerivedType(const Symbol &, const DerivedTypeDetails &);
  bool CheckFinal(
      const Symbol &subroutine, SourceName, const Symbol &derivedType);
  bool CheckDistinguishableFinals(const Symbol &f1, SourceName f1name,
      const Symbol &f2, SourceName f2name, const Symbol &derivedType);
  void CheckGeneric(const Symbol &, const GenericDetails &);
  void CheckHostAssoc(const Symbol &, const HostAssocDetails &);
  bool CheckDefinedOperator(
      SourceName, GenericKind, const Symbol &, const Procedure &);
  std::optional<parser::MessageFixedText> CheckNumberOfArgs(
      const GenericKind &, std::size_t);
  bool CheckDefinedOperatorArg(
      const SourceName &, const Symbol &, const Procedure &, std::size_t);
  bool CheckDefinedAssignment(const Symbol &, const Procedure &);
  bool CheckDefinedAssignmentArg(const Symbol &, const DummyArgument &, int);
  void CheckSpecifics(const Symbol &, const GenericDetails &);
  void CheckEquivalenceSet(const EquivalenceSet &);
  void CheckEquivalenceObject(const EquivalenceObject &);
  void CheckBlockData(const Scope &);
  void CheckGenericOps(const Scope &);
  bool CheckConflicting(const Symbol &, Attr, Attr);
  void WarnMissingFinal(const Symbol &);
  void CheckSymbolType(const Symbol &); // C702
  bool InPure() const {
    return innermostSymbol_ && IsPureProcedure(*innermostSymbol_);
  }
  bool InElemental() const {
    return innermostSymbol_ && IsElementalProcedure(*innermostSymbol_);
  }
  bool InFunction() const {
    return innermostSymbol_ && IsFunction(*innermostSymbol_);
  }
  bool InInterface() const {
    const SubprogramDetails *subp{innermostSymbol_
            ? innermostSymbol_->detailsIf<SubprogramDetails>()
            : nullptr};
    return subp && subp->isInterface();
  }
  template <typename... A>
  parser::Message *SayWithDeclaration(const Symbol &symbol, A &&...x) {
    parser::Message *msg{messages_.Say(std::forward<A>(x)...)};
    if (msg && messages_.at().begin() != symbol.name().begin()) {
      evaluate::AttachDeclaration(*msg, symbol);
    }
    return msg;
  }
  bool InModuleFile() const {
    return FindModuleFileContaining(context_.FindScope(messages_.at())) !=
        nullptr;
  }
  template <typename... A> parser::Message *WarnIfNotInModuleFile(A &&...x) {
    if (InModuleFile()) {
      return nullptr;
    } else {
      return messages_.Say(std::forward<A>(x)...);
    }
  }
  template <typename... A>
  parser::Message *WarnIfNotInModuleFile(parser::CharBlock source, A &&...x) {
    if (FindModuleFileContaining(context_.FindScope(source))) {
      return nullptr;
    }
    return messages_.Say(source, std::forward<A>(x)...);
  }
  bool IsResultOkToDiffer(const FunctionResult &);
  void CheckGlobalName(const Symbol &);
  void CheckProcedureAssemblyName(const Symbol &symbol);
  void CheckExplicitSave(const Symbol &);
  parser::Messages WhyNotInteroperableDerivedType(const Symbol &, bool isError);
  parser::Messages WhyNotInteroperableObject(const Symbol &, bool isError);
  parser::Messages WhyNotInteroperableFunctionResult(const Symbol &);
  parser::Messages WhyNotInteroperableProcedure(const Symbol &, bool isError);
  void CheckBindC(const Symbol &);
  // Check functions for defined I/O procedures
  void CheckDefinedIoProc(
      const Symbol &, const GenericDetails &, common::DefinedIo);
  bool CheckDioDummyIsData(const Symbol &, const Symbol *, std::size_t);
  void CheckDioDummyIsDerived(
      const Symbol &, const Symbol &, common::DefinedIo ioKind, const Symbol &);
  void CheckDioDummyIsDefaultInteger(const Symbol &, const Symbol &);
  void CheckDioDummyIsScalar(const Symbol &, const Symbol &);
  void CheckDioDummyAttrs(const Symbol &, const Symbol &, Attr);
  void CheckDioDtvArg(
      const Symbol &, const Symbol *, common::DefinedIo, const Symbol &);
  void CheckGenericVsIntrinsic(const Symbol &, const GenericDetails &);
  void CheckDefaultIntegerArg(const Symbol &, const Symbol *, Attr);
  void CheckDioAssumedLenCharacterArg(
      const Symbol &, const Symbol *, std::size_t, Attr);
  void CheckDioVlistArg(const Symbol &, const Symbol *, std::size_t);
  void CheckDioArgCount(const Symbol &, common::DefinedIo ioKind, std::size_t);
  struct TypeWithDefinedIo {
    const DerivedTypeSpec &type;
    common::DefinedIo ioKind;
    const Symbol &proc;
    const Symbol &generic;
  };
  void CheckAlreadySeenDefinedIo(const DerivedTypeSpec &, common::DefinedIo,
      const Symbol &, const Symbol &generic);
  void CheckModuleProcedureDef(const Symbol &);

  SemanticsContext &context_;
  evaluate::FoldingContext &foldingContext_{context_.foldingContext()};
  parser::ContextualMessages &messages_{foldingContext_.messages()};
  const Scope *scope_{nullptr};
  bool scopeIsUninstantiatedPDT_{false};
  // This symbol is the one attached to the innermost enclosing scope
  // that has a symbol.
  const Symbol *innermostSymbol_{nullptr};
  // Cache of calls to Procedure::Characterize(Symbol)
  std::map<SymbolRef, std::optional<Procedure>, SymbolAddressCompare>
      characterizeCache_;
  // Collection of module procedure symbols with non-BIND(C)
  // global names, qualified by their module.
  std::map<std::pair<SourceName, const Symbol *>, SymbolRef> moduleProcs_;
  // Collection of symbols with global names, BIND(C) or otherwise
  std::map<std::string, SymbolRef> globalNames_;
  // Collection of external procedures without global definitions
  std::map<std::string, SymbolRef> externalNames_;
  // Collection of target dependent assembly names of external and BIND(C)
  // procedures.
  std::map<std::string, SymbolRef> procedureAssemblyNames_;
  // Derived types that have been examined by WhyNotInteroperable_XXX
  UnorderedSymbolSet examinedByWhyNotInteroperable_;
};

class DistinguishabilityHelper {
public:
  DistinguishabilityHelper(SemanticsContext &context) : context_{context} {}
  void Add(const Symbol &, GenericKind, const Symbol &, const Procedure &);
  void Check(const Scope &);

private:
  void SayNotDistinguishable(const Scope &, const SourceName &, GenericKind,
      const Symbol &, const Symbol &, bool isHardConflict);
  void AttachDeclaration(parser::Message &, const Scope &, const Symbol &);

  SemanticsContext &context_;
  struct ProcedureInfo {
    GenericKind kind;
    const Procedure &procedure;
  };
  std::map<SourceName, std::map<const Symbol *, ProcedureInfo>>
      nameToSpecifics_;
};

void CheckHelper::Check(const ParamValue &value, bool canBeAssumed) {
  if (value.isAssumed()) {
    if (!canBeAssumed) { // C795, C721, C726
      messages_.Say(
          "An assumed (*) type parameter may be used only for a (non-statement function) dummy argument, associate name, character named constant, or external function result"_err_en_US);
    }
  } else {
    CheckSpecExpr(value.GetExplicit());
  }
}

void CheckHelper::Check(const ArraySpec &shape) {
  for (const auto &spec : shape) {
    Check(spec);
  }
}

void CheckHelper::Check(
    const DeclTypeSpec &type, bool canHaveAssumedTypeParameters) {
  if (type.category() == DeclTypeSpec::Character) {
    Check(type.characterTypeSpec().length(), canHaveAssumedTypeParameters);
  } else if (const DerivedTypeSpec *derived{type.AsDerived()}) {
    for (auto &parm : derived->parameters()) {
      Check(parm.second, canHaveAssumedTypeParameters);
    }
  }
}

void CheckHelper::Check(const Symbol &symbol) {
  if (symbol.name().size() > common::maxNameLen &&
      &symbol == &symbol.GetUltimate()) {
    if (context_.ShouldWarn(common::LanguageFeature::LongNames)) {
      WarnIfNotInModuleFile(symbol.name(),
          "%s has length %d, which is greater than the maximum name length "
          "%d"_port_en_US,
          symbol.name(), symbol.name().size(), common::maxNameLen);
    }
  }
  if (context_.HasError(symbol)) {
    return;
  }
  auto restorer{messages_.SetLocation(symbol.name())};
  context_.set_location(symbol.name());
  const DeclTypeSpec *type{symbol.GetType()};
  const DerivedTypeSpec *derived{type ? type->AsDerived() : nullptr};
  bool isDone{false};
  common::visit(
      common::visitors{
          [&](const UseDetails &x) { isDone = true; },
          [&](const HostAssocDetails &x) {
            CheckHostAssoc(symbol, x);
            isDone = true;
          },
          [&](const ProcBindingDetails &x) {
            CheckProcBinding(symbol, x);
            isDone = true;
          },
          [&](const ObjectEntityDetails &x) { CheckObjectEntity(symbol, x); },
          [&](const ProcEntityDetails &x) { CheckProcEntity(symbol, x); },
          [&](const SubprogramDetails &x) { CheckSubprogram(symbol, x); },
          [&](const DerivedTypeDetails &x) { CheckDerivedType(symbol, x); },
          [&](const GenericDetails &x) { CheckGeneric(symbol, x); },
          [](const auto &) {},
      },
      symbol.details());
  if (symbol.attrs().test(Attr::VOLATILE)) {
    CheckVolatile(symbol, derived);
  }
  if (symbol.attrs().test(Attr::BIND_C)) {
    CheckBindC(symbol);
  }
  if (symbol.attrs().test(Attr::SAVE) &&
      !symbol.implicitAttrs().test(Attr::SAVE)) {
    CheckExplicitSave(symbol);
  }
  if (symbol.attrs().test(Attr::CONTIGUOUS)) {
    CheckContiguous(symbol);
  }
  CheckGlobalName(symbol);
  CheckProcedureAssemblyName(symbol);
  if (symbol.attrs().test(Attr::ASYNCHRONOUS) &&
      !evaluate::IsVariable(symbol)) {
    messages_.Say(
        "An entity may not have the ASYNCHRONOUS attribute unless it is a variable"_err_en_US);
  }
  if (symbol.attrs().HasAny({Attr::INTENT_IN, Attr::INTENT_INOUT,
          Attr::INTENT_OUT, Attr::OPTIONAL, Attr::VALUE}) &&
      !IsDummy(symbol)) {
    messages_.Say(
        "Only a dummy argument may have an INTENT, VALUE, or OPTIONAL attribute"_err_en_US);
  } else if (symbol.attrs().test(Attr::VALUE)) {
    CheckValue(symbol, derived);
  }

  if (isDone) {
    return; // following checks do not apply
  }

  if (symbol.attrs().test(Attr::PROTECTED)) {
    if (symbol.owner().kind() != Scope::Kind::Module) { // C854
      messages_.Say(
          "A PROTECTED entity must be in the specification part of a module"_err_en_US);
    }
    if (!evaluate::IsVariable(symbol) && !IsProcedurePointer(symbol)) { // C855
      messages_.Say(
          "A PROTECTED entity must be a variable or pointer"_err_en_US);
    }
    if (FindCommonBlockContaining(symbol)) { // C856
      messages_.Say(
          "A PROTECTED entity may not be in a common block"_err_en_US);
    }
  }
  if (IsPointer(symbol)) {
    CheckPointer(symbol);
  }
  if (InPure()) {
    if (InInterface()) {
      // Declarations in interface definitions "have no effect" if they
      // are not pertinent to the characteristics of the procedure.
      // Restrictions on entities in pure procedure interfaces don't need
      // enforcement.
    } else if (!FindCommonBlockContaining(symbol) && IsSaved(symbol)) {
      if (IsInitialized(symbol)) {
        messages_.Say(
            "A pure subprogram may not initialize a variable"_err_en_US);
      } else {
        messages_.Say(
            "A pure subprogram may not have a variable with the SAVE attribute"_err_en_US);
      }
    }
    if (symbol.attrs().test(Attr::VOLATILE) &&
        (IsDummy(symbol) || !InInterface())) {
      messages_.Say(
          "A pure subprogram may not have a variable with the VOLATILE attribute"_err_en_US);
    }
    if (IsProcedure(symbol) && !IsPureProcedure(symbol) && IsDummy(symbol)) {
      messages_.Say(
          "A dummy procedure of a pure subprogram must be pure"_err_en_US);
    }
  }
  const auto *object{symbol.detailsIf<ObjectEntityDetails>()};
  if (type) { // Section 7.2, paragraph 7; C795
    bool isChar{type->category() == DeclTypeSpec::Character};
    bool canHaveAssumedParameter{(isChar && IsNamedConstant(symbol)) ||
        (IsAssumedLengthCharacter(symbol) && // C722
            (IsExternal(symbol) ||
                ClassifyProcedure(symbol) ==
                    ProcedureDefinitionClass::Dummy)) ||
        symbol.test(Symbol::Flag::ParentComp)};
    if (!IsStmtFunctionDummy(symbol)) { // C726
      if (object) {
        canHaveAssumedParameter |= object->isDummy() ||
            (isChar && object->isFuncResult()) ||
            IsStmtFunctionResult(symbol); // Avoids multiple messages
      } else {
        canHaveAssumedParameter |= symbol.has<AssocEntityDetails>();
      }
    }
    if (IsProcedurePointer(symbol) && symbol.HasExplicitInterface()) {
      // Don't check function result types here
    } else {
      Check(*type, canHaveAssumedParameter);
    }
    if (InPure() && InFunction() && IsFunctionResult(symbol)) {
      if (type->IsPolymorphic() && IsAllocatable(symbol)) { // C1585
        messages_.Say(
            "Result of pure function may not be both polymorphic and ALLOCATABLE"_err_en_US);
      }
      if (derived) {
        // These cases would be caught be the general validation of local
        // variables in a pure context, but these messages are more specific.
        if (HasImpureFinal(symbol)) { // C1584
          messages_.Say(
              "Result of pure function may not have an impure FINAL subroutine"_err_en_US);
        }
        if (auto bad{FindPolymorphicAllocatableUltimateComponent(*derived)}) {
          SayWithDeclaration(*bad,
              "Result of pure function may not have polymorphic ALLOCATABLE ultimate component '%s'"_err_en_US,
              bad.BuildResultDesignatorName());
        }
      }
    }
  }
  if (IsAssumedLengthCharacter(symbol) && IsFunction(symbol)) { // C723
    if (symbol.attrs().test(Attr::RECURSIVE)) {
      messages_.Say(
          "An assumed-length CHARACTER(*) function cannot be RECURSIVE"_err_en_US);
    }
    if (symbol.Rank() > 0) {
      messages_.Say(
          "An assumed-length CHARACTER(*) function cannot return an array"_err_en_US);
    }
    if (!IsStmtFunction(symbol)) {
      if (IsElementalProcedure(symbol)) {
        messages_.Say(
            "An assumed-length CHARACTER(*) function cannot be ELEMENTAL"_err_en_US);
      } else if (IsPureProcedure(symbol)) {
        messages_.Say(
            "An assumed-length CHARACTER(*) function cannot be PURE"_err_en_US);
      }
    }
    if (const Symbol *result{FindFunctionResult(symbol)}) {
      if (IsPointer(*result)) {
        messages_.Say(
            "An assumed-length CHARACTER(*) function cannot return a POINTER"_err_en_US);
      }
    }
    if (IsProcedurePointer(symbol) && IsDummy(symbol)) {
      if (context_.ShouldWarn(common::UsageWarning::Portability)) {
        messages_.Say(
            "A dummy procedure pointer should not have assumed-length CHARACTER(*) result type"_port_en_US);
      }
      // The non-dummy case is a hard error that's caught elsewhere.
    }
  }
  if (IsDummy(symbol)) {
    if (IsNamedConstant(symbol)) {
      messages_.Say(
          "A dummy argument may not also be a named constant"_err_en_US);
    }
  } else if (IsFunctionResult(symbol)) {
    if (IsNamedConstant(symbol)) {
      messages_.Say(
          "A function result may not also be a named constant"_err_en_US);
    }
  }
  if (IsAutomatic(symbol)) {
    if (const Symbol * common{FindCommonBlockContaining(symbol)}) {
      messages_.Say(
          "Automatic data object '%s' may not appear in COMMON block /%s/"_err_en_US,
          symbol.name(), common->name());
    } else if (symbol.owner().IsModule()) {
      messages_.Say(
          "Automatic data object '%s' may not appear in a module"_err_en_US,
          symbol.name());
    }
  }
  if (IsProcedure(symbol) && !symbol.HasExplicitInterface()) {
    if (IsAllocatable(symbol)) {
      messages_.Say(
          "Procedure '%s' may not be ALLOCATABLE without an explicit interface"_err_en_US,
          symbol.name());
    } else if (symbol.Rank() > 0) {
      messages_.Say(
          "Procedure '%s' may not be an array without an explicit interface"_err_en_US,
          symbol.name());
    }
  }
}

void CheckHelper::CheckCommonBlock(const Symbol &symbol) {
  CheckGlobalName(symbol);
  if (symbol.attrs().test(Attr::BIND_C)) {
    CheckBindC(symbol);
  }
  for (MutableSymbolRef ref : symbol.get<CommonBlockDetails>().objects()) {
    if (ref->test(Symbol::Flag::CrayPointee)) {
      messages_.Say(ref->name(),
          "Cray pointee '%s' may not be a member of a COMMON block"_err_en_US,
          ref->name());
    }
  }
}

// C859, C860
void CheckHelper::CheckExplicitSave(const Symbol &symbol) {
  const Symbol &ultimate{symbol.GetUltimate()};
  if (ultimate.test(Symbol::Flag::InDataStmt)) {
    // checked elsewhere
  } else if (symbol.has<UseDetails>()) {
    messages_.Say(
        "The USE-associated name '%s' may not have an explicit SAVE attribute"_err_en_US,
        symbol.name());
  } else if (IsDummy(ultimate)) {
    messages_.Say(
        "The dummy argument '%s' may not have an explicit SAVE attribute"_err_en_US,
        symbol.name());
  } else if (IsFunctionResult(ultimate)) {
    messages_.Say(
        "The function result variable '%s' may not have an explicit SAVE attribute"_err_en_US,
        symbol.name());
  } else if (const Symbol * common{FindCommonBlockContaining(ultimate)}) {
    messages_.Say(
        "The entity '%s' in COMMON block /%s/ may not have an explicit SAVE attribute"_err_en_US,
        symbol.name(), common->name());
  } else if (IsAutomatic(ultimate)) {
    messages_.Say(
        "The automatic object '%s' may not have an explicit SAVE attribute"_err_en_US,
        symbol.name());
  } else if (!evaluate::IsVariable(ultimate) && !IsProcedurePointer(ultimate)) {
    messages_.Say(
        "The entity '%s' with an explicit SAVE attribute must be a variable, procedure pointer, or COMMON block"_err_en_US,
        symbol.name());
  }
}

void CheckHelper::CheckValue(
    const Symbol &symbol, const DerivedTypeSpec *derived) { // C863 - C865
  if (IsProcedure(symbol)) {
    messages_.Say(
        "VALUE attribute may apply only to a dummy data object"_err_en_US);
    return; // don't pile on
  }
  if (IsAssumedSizeArray(symbol)) {
    messages_.Say(
        "VALUE attribute may not apply to an assumed-size array"_err_en_US);
  }
  if (evaluate::IsCoarray(symbol)) {
    messages_.Say("VALUE attribute may not apply to a coarray"_err_en_US);
  }
  if (IsAllocatable(symbol)) {
    messages_.Say("VALUE attribute may not apply to an ALLOCATABLE"_err_en_US);
  } else if (IsPointer(symbol)) {
    messages_.Say("VALUE attribute may not apply to a POINTER"_err_en_US);
  }
  if (IsIntentInOut(symbol)) {
    messages_.Say(
        "VALUE attribute may not apply to an INTENT(IN OUT) argument"_err_en_US);
  } else if (IsIntentOut(symbol)) {
    messages_.Say(
        "VALUE attribute may not apply to an INTENT(OUT) argument"_err_en_US);
  }
  if (symbol.attrs().test(Attr::VOLATILE)) {
    messages_.Say("VALUE attribute may not apply to a VOLATILE"_err_en_US);
  }
  if (innermostSymbol_ && IsBindCProcedure(*innermostSymbol_)) {
    if (IsOptional(symbol)) {
      messages_.Say(
          "VALUE attribute may not apply to an OPTIONAL in a BIND(C) procedure"_err_en_US);
    }
    if (symbol.Rank() > 0) {
      messages_.Say(
          "VALUE attribute may not apply to an array in a BIND(C) procedure"_err_en_US);
    }
  }
  if (derived) {
    if (FindCoarrayUltimateComponent(*derived)) {
      messages_.Say(
          "VALUE attribute may not apply to a type with a coarray ultimate component"_err_en_US);
    }
  }
  if (evaluate::IsAssumedRank(symbol)) {
    messages_.Say(
        "VALUE attribute may not apply to an assumed-rank array"_err_en_US);
  }
  if (context_.ShouldWarn(common::UsageWarning::Portability) &&
      IsAssumedLengthCharacter(symbol)) {
    // F'2008 feature not widely implemented
    messages_.Say(
        "VALUE attribute on assumed-length CHARACTER may not be portable"_port_en_US);
  }
}

void CheckHelper::CheckAssumedTypeEntity( // C709
    const Symbol &symbol, const ObjectEntityDetails &details) {
  if (const DeclTypeSpec *type{symbol.GetType()};
      type && type->category() == DeclTypeSpec::TypeStar) {
    if (!IsDummy(symbol)) {
      messages_.Say(
          "Assumed-type entity '%s' must be a dummy argument"_err_en_US,
          symbol.name());
    } else {
      if (symbol.attrs().test(Attr::ALLOCATABLE)) {
        messages_.Say("Assumed-type argument '%s' cannot have the ALLOCATABLE"
                      " attribute"_err_en_US,
            symbol.name());
      }
      if (symbol.attrs().test(Attr::POINTER)) {
        messages_.Say("Assumed-type argument '%s' cannot have the POINTER"
                      " attribute"_err_en_US,
            symbol.name());
      }
      if (symbol.attrs().test(Attr::VALUE)) {
        messages_.Say("Assumed-type argument '%s' cannot have the VALUE"
                      " attribute"_err_en_US,
            symbol.name());
      }
      if (symbol.attrs().test(Attr::INTENT_OUT)) {
        messages_.Say(
            "Assumed-type argument '%s' cannot be INTENT(OUT)"_err_en_US,
            symbol.name());
      }
      if (evaluate::IsCoarray(symbol)) {
        messages_.Say(
            "Assumed-type argument '%s' cannot be a coarray"_err_en_US,
            symbol.name());
      }
      if (details.IsArray() && details.shape().IsExplicitShape()) {
        messages_.Say("Assumed-type array argument '%s' must be assumed shape,"
                      " assumed size, or assumed rank"_err_en_US,
            symbol.name());
      }
    }
  }
}

void CheckHelper::CheckObjectEntity(
    const Symbol &symbol, const ObjectEntityDetails &details) {
  CheckSymbolType(symbol);
  CheckArraySpec(symbol, details.shape());
  CheckConflicting(symbol, Attr::ALLOCATABLE, Attr::PARAMETER);
  CheckConflicting(symbol, Attr::ASYNCHRONOUS, Attr::PARAMETER);
  CheckConflicting(symbol, Attr::SAVE, Attr::PARAMETER);
  CheckConflicting(symbol, Attr::TARGET, Attr::PARAMETER);
  CheckConflicting(symbol, Attr::VOLATILE, Attr::PARAMETER);
  Check(details.shape());
  Check(details.coshape());
  if (details.shape().Rank() > common::maxRank) {
    messages_.Say(
        "'%s' has rank %d, which is greater than the maximum supported rank %d"_err_en_US,
        symbol.name(), details.shape().Rank(), common::maxRank);
  } else if (details.shape().Rank() + details.coshape().Rank() >
      common::maxRank) {
    messages_.Say(
        "'%s' has rank %d and corank %d, whose sum is greater than the maximum supported rank %d"_err_en_US,
        symbol.name(), details.shape().Rank(), details.coshape().Rank(),
        common::maxRank);
  }
  CheckAssumedTypeEntity(symbol, details);
  WarnMissingFinal(symbol);
  const DeclTypeSpec *type{details.type()};
  const DerivedTypeSpec *derived{type ? type->AsDerived() : nullptr};
  bool isComponent{symbol.owner().IsDerivedType()};
  if (!details.coshape().empty()) {
    bool isDeferredCoshape{details.coshape().CanBeDeferredShape()};
    if (IsAllocatable(symbol)) {
      if (!isDeferredCoshape) { // C827
        messages_.Say("'%s' is an ALLOCATABLE coarray and must have a deferred"
                      " coshape"_err_en_US,
            symbol.name());
      }
    } else if (isComponent) { // C746
      std::string deferredMsg{
          isDeferredCoshape ? "" : " and have a deferred coshape"};
      messages_.Say("Component '%s' is a coarray and must have the ALLOCATABLE"
                    " attribute%s"_err_en_US,
          symbol.name(), deferredMsg);
    } else {
      if (!details.coshape().CanBeAssumedSize()) { // C828
        messages_.Say(
            "'%s' is a non-ALLOCATABLE coarray and must have an explicit coshape"_err_en_US,
            symbol.name());
      }
    }
    if (IsBadCoarrayType(derived)) { // C747 & C824
      messages_.Say(
          "Coarray '%s' may not have type TEAM_TYPE, C_PTR, or C_FUNPTR"_err_en_US,
          symbol.name());
    }
    if (evaluate::IsAssumedRank(symbol)) {
      messages_.Say("Coarray '%s' may not be an assumed-rank array"_err_en_US,
          symbol.name());
    }
  }
  if (details.isDummy()) {
    if (IsIntentOut(symbol)) {
      // Some of these errors would also be caught by the general check
      // for definability of automatically deallocated local variables,
      // but these messages are more specific.
      if (FindUltimateComponent(symbol, [](const Symbol &x) {
            return evaluate::IsCoarray(x) && IsAllocatable(x);
          })) { // C846
        messages_.Say(
            "An INTENT(OUT) dummy argument may not be, or contain, an ALLOCATABLE coarray"_err_en_US);
      }
      if (IsOrContainsEventOrLockComponent(symbol)) { // C847
        messages_.Say(
            "An INTENT(OUT) dummy argument may not be, or contain, EVENT_TYPE or LOCK_TYPE"_err_en_US);
      }
      if (IsAssumedSizeArray(symbol)) { // C834
        if (type && type->IsPolymorphic()) {
          messages_.Say(
              "An INTENT(OUT) assumed-size dummy argument array may not be polymorphic"_err_en_US);
        }
        if (derived) {
          if (derived->HasDefaultInitialization()) {
            messages_.Say(
                "An INTENT(OUT) assumed-size dummy argument array may not have a derived type with any default component initialization"_err_en_US);
          }
          if (IsFinalizable(*derived)) {
            messages_.Say(
                "An INTENT(OUT) assumed-size dummy argument array may not be finalizable"_err_en_US);
          }
        }
      }
    }
    if (InPure() && !IsStmtFunction(DEREF(innermostSymbol_)) &&
        !IsPointer(symbol) && !IsIntentIn(symbol) &&
        !symbol.attrs().test(Attr::VALUE)) {
      if (InFunction()) { // C1583
        messages_.Say(
            "non-POINTER dummy argument of pure function must be INTENT(IN) or VALUE"_err_en_US);
      } else if (IsIntentOut(symbol)) {
        if (type && type->IsPolymorphic()) { // C1588
          messages_.Say(
              "An INTENT(OUT) dummy argument of a pure subroutine may not be polymorphic"_err_en_US);
        } else if (derived) {
          if (FindUltimateComponent(*derived, [](const Symbol &x) {
                const DeclTypeSpec *type{x.GetType()};
                return type && type->IsPolymorphic();
              })) { // C1588
            messages_.Say(
                "An INTENT(OUT) dummy argument of a pure subroutine may not have a polymorphic ultimate component"_err_en_US);
          }
          if (HasImpureFinal(symbol)) { // C1587
            messages_.Say(
                "An INTENT(OUT) dummy argument of a pure subroutine may not have an impure FINAL subroutine"_err_en_US);
          }
        }
      } else if (!IsIntentInOut(symbol)) { // C1586
        messages_.Say(
            "non-POINTER dummy argument of pure subroutine must have INTENT() or VALUE attribute"_err_en_US);
      }
    }
    if (auto ignoreTKR{GetIgnoreTKR(symbol)}; !ignoreTKR.empty()) {
      const Symbol *ownerSymbol{symbol.owner().symbol()};
      const auto *ownerSubp{ownerSymbol->detailsIf<SubprogramDetails>()};
      bool inInterface{ownerSubp && ownerSubp->isInterface()};
      bool inExplicitInterface{
          inInterface && !IsSeparateModuleProcedureInterface(ownerSymbol)};
      bool inModuleProc{
          !inInterface && ownerSymbol && IsModuleProcedure(*ownerSymbol)};
      if (!inExplicitInterface && !inModuleProc) {
        messages_.Say(
            "!DIR$ IGNORE_TKR may apply only in an interface or a module procedure"_err_en_US);
      }
      if (ownerSymbol && ownerSymbol->attrs().test(Attr::ELEMENTAL) &&
          details.ignoreTKR().test(common::IgnoreTKR::Rank)) {
        messages_.Say(
            "!DIR$ IGNORE_TKR(R) may not apply in an ELEMENTAL procedure"_err_en_US);
      }
      if (IsPassedViaDescriptor(symbol)) {
        if (IsAllocatableOrObjectPointer(&symbol)) {
          if (inExplicitInterface) {
            if (context_.ShouldWarn(common::UsageWarning::IgnoreTKRUsage)) {
              WarnIfNotInModuleFile(
                  "!DIR$ IGNORE_TKR should not apply to an allocatable or pointer"_warn_en_US);
            }
          } else {
            messages_.Say(
                "!DIR$ IGNORE_TKR may not apply to an allocatable or pointer"_err_en_US);
          }
        } else if (ignoreTKR.test(common::IgnoreTKR::Rank)) {
          if (ignoreTKR.count() == 1 && evaluate::IsAssumedRank(symbol)) {
            if (context_.ShouldWarn(common::UsageWarning::IgnoreTKRUsage)) {
              WarnIfNotInModuleFile(
                  "!DIR$ IGNORE_TKR(R) is not meaningful for an assumed-rank array"_warn_en_US);
            }
          } else if (inExplicitInterface) {
            if (context_.ShouldWarn(common::UsageWarning::IgnoreTKRUsage)) {
              WarnIfNotInModuleFile(
                  "!DIR$ IGNORE_TKR(R) should not apply to a dummy argument passed via descriptor"_warn_en_US);
            }
          } else {
            messages_.Say(
                "!DIR$ IGNORE_TKR(R) may not apply to a dummy argument passed via descriptor"_err_en_US);
          }
        }
      }
    }
  } else if (!details.ignoreTKR().empty()) {
    messages_.Say(
        "!DIR$ IGNORE_TKR directive may apply only to a dummy data argument"_err_en_US);
  }
  if (InElemental()) {
    if (details.isDummy()) { // C15100
      if (details.shape().Rank() > 0) {
        messages_.Say(
            "A dummy argument of an ELEMENTAL procedure must be scalar"_err_en_US);
      }
      if (IsAllocatable(symbol)) {
        messages_.Say(
            "A dummy argument of an ELEMENTAL procedure may not be ALLOCATABLE"_err_en_US);
      }
      if (evaluate::IsCoarray(symbol)) {
        messages_.Say(
            "A dummy argument of an ELEMENTAL procedure may not be a coarray"_err_en_US);
      }
      if (IsPointer(symbol)) {
        messages_.Say(
            "A dummy argument of an ELEMENTAL procedure may not be a POINTER"_err_en_US);
      }
      if (!symbol.attrs().HasAny(Attrs{Attr::VALUE, Attr::INTENT_IN,
              Attr::INTENT_INOUT, Attr::INTENT_OUT})) { // C15102
        messages_.Say(
            "A dummy argument of an ELEMENTAL procedure must have an INTENT() or VALUE attribute"_err_en_US);
      }
    } else if (IsFunctionResult(symbol)) { // C15101
      if (details.shape().Rank() > 0) {
        messages_.Say(
            "The result of an ELEMENTAL function must be scalar"_err_en_US);
      }
      if (IsAllocatable(symbol)) {
        messages_.Say(
            "The result of an ELEMENTAL function may not be ALLOCATABLE"_err_en_US);
      }
      if (IsPointer(symbol)) {
        messages_.Say(
            "The result of an ELEMENTAL function may not be a POINTER"_err_en_US);
      }
    }
  }
  if (HasDeclarationInitializer(symbol)) { // C808; ignore DATA initialization
    CheckPointerInitialization(symbol);
    if (IsAutomatic(symbol)) {
      messages_.Say(
          "An automatic variable or component must not be initialized"_err_en_US);
    } else if (IsDummy(symbol)) {
      messages_.Say("A dummy argument must not be initialized"_err_en_US);
    } else if (IsFunctionResult(symbol)) {
      messages_.Say("A function result must not be initialized"_err_en_US);
    } else if (IsInBlankCommon(symbol)) {
      if (context_.ShouldWarn(common::LanguageFeature::InitBlankCommon)) {
        WarnIfNotInModuleFile(
            "A variable in blank COMMON should not be initialized"_port_en_US);
      }
    }
  }
  if (symbol.owner().kind() == Scope::Kind::BlockData) {
    if (IsAllocatable(symbol)) {
      messages_.Say(
          "An ALLOCATABLE variable may not appear in a BLOCK DATA subprogram"_err_en_US);
    } else if (IsInitialized(symbol) && !FindCommonBlockContaining(symbol)) {
      messages_.Say(
          "An initialized variable in BLOCK DATA must be in a COMMON block"_err_en_US);
    }
  }
  if (derived && InPure() && !InInterface() &&
      IsAutomaticallyDestroyed(symbol) &&
      !IsIntentOut(symbol) /*has better messages*/ &&
      !IsFunctionResult(symbol) /*ditto*/) {
    // Check automatically deallocated local variables for possible
    // problems with finalization in PURE.
    if (auto whyNot{
            WhyNotDefinable(symbol.name(), symbol.owner(), {}, symbol)}) {
      if (auto *msg{messages_.Say(
              "'%s' may not be a local variable in a pure subprogram"_err_en_US,
              symbol.name())}) {
        msg->Attach(std::move(*whyNot));
      }
    }
  }
  if (symbol.attrs().test(Attr::EXTERNAL)) {
    SayWithDeclaration(symbol,
        "'%s' is a data object and may not be EXTERNAL"_err_en_US,
        symbol.name());
  }

  // Check CUDA attributes and special circumstances of being in device
  // subprograms
  const Scope &progUnit{GetProgramUnitContaining(symbol)};
  const auto *subpDetails{!isComponent && progUnit.symbol()
          ? progUnit.symbol()->detailsIf<SubprogramDetails>()
          : nullptr};
  bool inDeviceSubprogram{IsCUDADeviceContext(&symbol.owner())};
  if (inDeviceSubprogram) {
    if (IsSaved(symbol)) {
      if (context_.ShouldWarn(common::UsageWarning::CUDAUsage)) {
        WarnIfNotInModuleFile(
            "'%s' should not have the SAVE attribute or initialization in a device subprogram"_warn_en_US,
            symbol.name());
      }
    }
    if (IsPointer(symbol)) {
      if (context_.ShouldWarn(common::UsageWarning::CUDAUsage)) {
        WarnIfNotInModuleFile(
            "Pointer '%s' may not be associated in a device subprogram"_warn_en_US,
            symbol.name());
      }
    }
    if (details.isDummy() &&
        details.cudaDataAttr().value_or(common::CUDADataAttr::Device) !=
            common::CUDADataAttr::Device &&
        details.cudaDataAttr().value_or(common::CUDADataAttr::Device) !=
            common::CUDADataAttr::Managed) {
      if (context_.ShouldWarn(common::UsageWarning::CUDAUsage)) {
        WarnIfNotInModuleFile(
            "Dummy argument '%s' may not have ATTRIBUTES(%s) in a device subprogram"_warn_en_US,
            symbol.name(),
            parser::ToUpperCaseLetters(
                common::EnumToString(*details.cudaDataAttr())));
      }
    }
  }
  if (details.cudaDataAttr()) {
    if (auto dyType{evaluate::DynamicType::From(symbol)}) {
      if (dyType->category() != TypeCategory::Derived) {
        if (!IsCUDAIntrinsicType(*dyType)) {
          messages_.Say(
              "'%s' has intrinsic type '%s' that is not available on the device"_err_en_US,
              symbol.name(), dyType->AsFortran());
        }
      }
    }
    auto attr{*details.cudaDataAttr()};
    switch (attr) {
    case common::CUDADataAttr::Constant:
      if (subpDetails && !inDeviceSubprogram) {
        messages_.Say(
            "Object '%s' with ATTRIBUTES(CONSTANT) may not be declared in a host subprogram"_err_en_US,
            symbol.name());
      } else if (IsAllocatableOrPointer(symbol) ||
          symbol.attrs().test(Attr::TARGET)) {
        messages_.Say(
            "Object '%s' with ATTRIBUTES(CONSTANT) may not be allocatable, pointer, or target"_err_en_US,
            symbol.name());
      } else if (auto shape{evaluate::GetShape(foldingContext_, symbol)};
                 !shape ||
                 !evaluate::AsConstantExtents(foldingContext_, *shape)) {
        messages_.Say(
            "Object '%s' with ATTRIBUTES(CONSTANT) must have constant array bounds"_err_en_US,
            symbol.name());
      }
      break;
    case common::CUDADataAttr::Device:
      if (isComponent && !IsAllocatable(symbol)) {
        messages_.Say(
            "Component '%s' with ATTRIBUTES(DEVICE) must also be allocatable"_err_en_US,
            symbol.name());
      }
      break;
    case common::CUDADataAttr::Managed:
      if (!IsAutomatic(symbol) && !IsAllocatable(symbol) &&
          !details.isDummy() && !evaluate::IsExplicitShape(symbol)) {
        messages_.Say(
            "Object '%s' with ATTRIBUTES(MANAGED) must also be allocatable, automatic, explicit shape, or a dummy argument"_err_en_US,
            symbol.name());
      }
      break;
    case common::CUDADataAttr::Pinned:
      if (inDeviceSubprogram) {
        if (context_.ShouldWarn(common::UsageWarning::CUDAUsage)) {
          WarnIfNotInModuleFile(
              "Object '%s' with ATTRIBUTES(PINNED) may not be declared in a device subprogram"_warn_en_US,
              symbol.name());
        }
      } else if (IsPointer(symbol)) {
        if (context_.ShouldWarn(common::UsageWarning::CUDAUsage)) {
          WarnIfNotInModuleFile(
              "Object '%s' with ATTRIBUTES(PINNED) may not be a pointer"_warn_en_US,
              symbol.name());
        }
      } else if (!IsAllocatable(symbol)) {
        if (context_.ShouldWarn(common::UsageWarning::CUDAUsage)) {
          WarnIfNotInModuleFile(
              "Object '%s' with ATTRIBUTES(PINNED) should also be allocatable"_warn_en_US,
              symbol.name());
        }
      }
      break;
    case common::CUDADataAttr::Shared:
      if (IsAllocatableOrPointer(symbol) || symbol.attrs().test(Attr::TARGET)) {
        messages_.Say(
            "Object '%s' with ATTRIBUTES(SHARED) may not be allocatable, pointer, or target"_err_en_US,
            symbol.name());
      } else if (!inDeviceSubprogram) {
        messages_.Say(
            "Object '%s' with ATTRIBUTES(SHARED) must be declared in a device subprogram"_err_en_US,
            symbol.name());
      }
      break;
    case common::CUDADataAttr::Unified:
      if (((!subpDetails &&
               symbol.owner().kind() != Scope::Kind::MainProgram) ||
              inDeviceSubprogram) &&
          !isComponent) {
        messages_.Say(
            "Object '%s' with ATTRIBUTES(UNIFIED) must be declared in a host subprogram"_err_en_US,
            symbol.name());
      }
      break;
    case common::CUDADataAttr::Texture:
      messages_.Say(
          "ATTRIBUTES(TEXTURE) is obsolete and no longer supported"_err_en_US);
      break;
    }
    if (attr != common::CUDADataAttr::Pinned) {
      if (details.commonBlock()) {
        messages_.Say(
            "Object '%s' with ATTRIBUTES(%s) may not be in COMMON"_err_en_US,
            symbol.name(),
            parser::ToUpperCaseLetters(common::EnumToString(attr)));
      } else if (FindEquivalenceSet(symbol)) {
        messages_.Say(
            "Object '%s' with ATTRIBUTES(%s) may not be in an equivalence group"_err_en_US,
            symbol.name(),
            parser::ToUpperCaseLetters(common::EnumToString(attr)));
      }
    }
    if (subpDetails /* not a module variable */ && IsSaved(symbol) &&
        !inDeviceSubprogram && !IsAllocatable(symbol) &&
        attr == common::CUDADataAttr::Device) {
      messages_.Say(
          "Saved object '%s' in host code may not have ATTRIBUTES(DEVICE) unless allocatable"_err_en_US,
          symbol.name(),
          parser::ToUpperCaseLetters(common::EnumToString(attr)));
    }
    if (isComponent) {
      if (attr == common::CUDADataAttr::Device) {
        const DeclTypeSpec *type{symbol.GetType()};
        if (const DerivedTypeSpec *
            derived{type ? type->AsDerived() : nullptr}) {
          DirectComponentIterator directs{*derived};
          if (auto iter{std::find_if(directs.begin(), directs.end(),
                  [](const Symbol &) { return false; })}) {
            messages_.Say(
                "Derived type component '%s' may not have ATTRIBUTES(DEVICE) as it has a direct device component '%s'"_err_en_US,
                symbol.name(), iter.BuildResultDesignatorName());
          }
        }
      } else if (attr == common::CUDADataAttr::Constant ||
          attr == common::CUDADataAttr::Shared) {
        messages_.Say(
            "Derived type component '%s' may not have ATTRIBUTES(%s)"_err_en_US,
            symbol.name(),
            parser::ToUpperCaseLetters(common::EnumToString(attr)));
      }
    } else if (!subpDetails && symbol.owner().kind() != Scope::Kind::Module &&
        symbol.owner().kind() != Scope::Kind::MainProgram &&
        symbol.owner().kind() != Scope::Kind::BlockConstruct) {
      messages_.Say(
          "ATTRIBUTES(%s) may apply only to module, host subprogram, block, or device subprogram data"_err_en_US,
          parser::ToUpperCaseLetters(common::EnumToString(attr)));
    }
  }

  if (derived && derived->IsVectorType()) {
    CHECK(type);
    std::string typeName{type->AsFortran()};
    if (IsAssumedShape(symbol)) {
      SayWithDeclaration(symbol,
          "Assumed-shape entity of %s type is not supported"_err_en_US,
          typeName);
    } else if (IsDeferredShape(symbol)) {
      SayWithDeclaration(symbol,
          "Deferred-shape entity of %s type is not supported"_err_en_US,
          typeName);
    } else if (evaluate::IsAssumedRank(symbol)) {
      SayWithDeclaration(symbol,
          "Assumed Rank entity of %s type is not supported"_err_en_US,
          typeName);
    }
  }
}

void CheckHelper::CheckPointerInitialization(const Symbol &symbol) {
  if (IsPointer(symbol) && !context_.HasError(symbol) &&
      !scopeIsUninstantiatedPDT_) {
    if (const auto *object{symbol.detailsIf<ObjectEntityDetails>()}) {
      if (object->init()) { // C764, C765; C808
        if (auto designator{evaluate::AsGenericExpr(symbol)}) {
          auto restorer{messages_.SetLocation(symbol.name())};
          context_.set_location(symbol.name());
          CheckInitialDataPointerTarget(
              context_, *designator, *object->init(), DEREF(scope_));
        }
      }
    } else if (const auto *proc{symbol.detailsIf<ProcEntityDetails>()}) {
      if (proc->init() && *proc->init()) {
        // C1519 - must be nonelemental external or module procedure,
        // or an unrestricted specific intrinsic function.
        const Symbol &ultimate{(*proc->init())->GetUltimate()};
        bool checkTarget{true};
        if (ultimate.attrs().test(Attr::INTRINSIC)) {
          if (auto intrinsic{context_.intrinsics().IsSpecificIntrinsicFunction(
                  ultimate.name().ToString())};
              !intrinsic || intrinsic->isRestrictedSpecific) { // C1030
            context_.Say(
                "Intrinsic procedure '%s' is not an unrestricted specific "
                "intrinsic permitted for use as the initializer for procedure "
                "pointer '%s'"_err_en_US,
                ultimate.name(), symbol.name());
            checkTarget = false;
          }
        } else if ((!ultimate.attrs().test(Attr::EXTERNAL) &&
                       ultimate.owner().kind() != Scope::Kind::Module) ||
            IsDummy(ultimate) || IsPointer(ultimate)) {
          context_.Say("Procedure pointer '%s' initializer '%s' is neither "
                       "an external nor a module procedure"_err_en_US,
              symbol.name(), ultimate.name());
          checkTarget = false;
        } else if (IsElementalProcedure(ultimate)) {
          context_.Say("Procedure pointer '%s' cannot be initialized with the "
                       "elemental procedure '%s'"_err_en_US,
              symbol.name(), ultimate.name());
          checkTarget = false;
        }
        if (checkTarget) {
          SomeExpr lhs{evaluate::ProcedureDesignator{symbol}};
          SomeExpr rhs{evaluate::ProcedureDesignator{**proc->init()}};
          CheckPointerAssignment(context_, lhs, rhs,
              GetProgramUnitOrBlockConstructContaining(symbol),
              /*isBoundsRemapping=*/false, /*isAssumedRank=*/false);
        }
      }
    }
  }
}

// The six different kinds of array-specs:
//   array-spec     -> explicit-shape-list | deferred-shape-list
//                     | assumed-shape-list | implied-shape-list
//                     | assumed-size | assumed-rank
//   explicit-shape -> [ lb : ] ub
//   deferred-shape -> :
//   assumed-shape  -> [ lb ] :
//   implied-shape  -> [ lb : ] *
//   assumed-size   -> [ explicit-shape-list , ] [ lb : ] *
//   assumed-rank   -> ..
// Note:
// - deferred-shape is also an assumed-shape
// - A single "*" or "lb:*" might be assumed-size or implied-shape-list
void CheckHelper::CheckArraySpec(
    const Symbol &symbol, const ArraySpec &arraySpec) {
  if (arraySpec.Rank() == 0) {
    return;
  }
  bool isExplicit{arraySpec.IsExplicitShape()};
  bool canBeDeferred{arraySpec.CanBeDeferredShape()};
  bool canBeImplied{arraySpec.CanBeImpliedShape()};
  bool canBeAssumedShape{arraySpec.CanBeAssumedShape()};
  bool canBeAssumedSize{arraySpec.CanBeAssumedSize()};
  bool isAssumedRank{arraySpec.IsAssumedRank()};
  bool isCUDAShared{
      GetCUDADataAttr(&symbol).value_or(common::CUDADataAttr::Device) ==
      common::CUDADataAttr::Shared};
  bool isCrayPointee{symbol.test(Symbol::Flag::CrayPointee)};
  std::optional<parser::MessageFixedText> msg;
  if (isCrayPointee && !isExplicit && !canBeAssumedSize) {
    msg =
        "Cray pointee '%s' must have explicit shape or assumed size"_err_en_US;
  } else if (IsAllocatableOrPointer(symbol) && !canBeDeferred &&
      !isAssumedRank) {
    if (symbol.owner().IsDerivedType()) { // C745
      if (IsAllocatable(symbol)) {
        msg = "Allocatable array component '%s' must have"
              " deferred shape"_err_en_US;
      } else {
        msg = "Array pointer component '%s' must have deferred shape"_err_en_US;
      }
    } else {
      if (IsAllocatable(symbol)) { // C832
        msg = "Allocatable array '%s' must have deferred shape or"
              " assumed rank"_err_en_US;
      } else {
        msg = "Array pointer '%s' must have deferred shape or"
              " assumed rank"_err_en_US;
      }
    }
  } else if (IsDummy(symbol)) {
    if (canBeImplied && !canBeAssumedSize) { // C836
      msg = "Dummy array argument '%s' may not have implied shape"_err_en_US;
    }
  } else if (canBeAssumedShape && !canBeDeferred) {
    msg = "Assumed-shape array '%s' must be a dummy argument"_err_en_US;
  } else if (isAssumedRank) { // C837
    msg = "Assumed-rank array '%s' must be a dummy argument"_err_en_US;
  } else if (canBeAssumedSize && !canBeImplied && !isCUDAShared &&
      !isCrayPointee) { // C833
    msg = "Assumed-size array '%s' must be a dummy argument"_err_en_US;
  } else if (canBeImplied) {
    if (!IsNamedConstant(symbol) && !isCUDAShared &&
        !isCrayPointee) { // C835, C836
      msg = "Implied-shape array '%s' must be a named constant or a "
            "dummy argument"_err_en_US;
    }
  } else if (IsNamedConstant(symbol)) {
    if (!isExplicit && !canBeImplied) {
      msg = "Named constant '%s' array must have constant or"
            " implied shape"_err_en_US;
    }
  } else if (!isExplicit &&
      !(IsAllocatableOrPointer(symbol) || isCrayPointee)) {
    if (symbol.owner().IsDerivedType()) { // C749
      msg = "Component array '%s' without ALLOCATABLE or POINTER attribute must"
            " have explicit shape"_err_en_US;
    } else { // C816
      msg = "Array '%s' without ALLOCATABLE or POINTER attribute must have"
            " explicit shape"_err_en_US;
    }
  }
  if (msg) {
    context_.Say(std::move(*msg), symbol.name());
  }
}

void CheckHelper::CheckProcEntity(
    const Symbol &symbol, const ProcEntityDetails &details) {
  CheckSymbolType(symbol);
  const Symbol *interface{details.procInterface()};
  if (details.isDummy()) {
    if (!symbol.attrs().test(Attr::POINTER) && // C843
        symbol.attrs().HasAny(
            {Attr::INTENT_IN, Attr::INTENT_OUT, Attr::INTENT_INOUT})) {
      messages_.Say("A dummy procedure without the POINTER attribute"
                    " may not have an INTENT attribute"_err_en_US);
    }
    if (InElemental()) { // C15100
      messages_.Say(
          "An ELEMENTAL subprogram may not have a dummy procedure"_err_en_US);
    }
    if (interface && IsElementalProcedure(*interface)) {
      // There's no explicit constraint or "shall" that we can find in the
      // standard for this check, but it seems to be implied in multiple
      // sites, and ELEMENTAL non-intrinsic actual arguments *are*
      // explicitly forbidden.  But we allow "PROCEDURE(SIN)::dummy"
      // because it is explicitly legal to *pass* the specific intrinsic
      // function SIN as an actual argument.
      if (interface->attrs().test(Attr::INTRINSIC)) {
        if (context_.ShouldWarn(common::UsageWarning::Portability)) {
          messages_.Say(
              "A dummy procedure should not have an ELEMENTAL intrinsic as its interface"_port_en_US);
        }
      } else {
        messages_.Say("A dummy procedure may not be ELEMENTAL"_err_en_US);
      }
    }
  } else if (IsPointer(symbol)) {
    CheckPointerInitialization(symbol);
    if (interface) {
      if (interface->attrs().test(Attr::INTRINSIC)) {
        auto intrinsic{context_.intrinsics().IsSpecificIntrinsicFunction(
            interface->name().ToString())};
        if (!intrinsic || intrinsic->isRestrictedSpecific) { // C1515
          messages_.Say(
              "Intrinsic procedure '%s' is not an unrestricted specific "
              "intrinsic permitted for use as the definition of the interface "
              "to procedure pointer '%s'"_err_en_US,
              interface->name(), symbol.name());
        } else if (IsElementalProcedure(*interface)) {
          if (context_.ShouldWarn(common::UsageWarning::Portability)) {
            messages_.Say(
                "Procedure pointer '%s' should not have an ELEMENTAL intrinsic as its interface"_port_en_US,
                symbol.name()); // C1517
          }
        }
      } else if (IsElementalProcedure(*interface)) {
        messages_.Say("Procedure pointer '%s' may not be ELEMENTAL"_err_en_US,
            symbol.name()); // C1517
      }
    }
    if (symbol.owner().IsDerivedType()) {
      CheckPassArg(symbol, interface, details);
    }
  } else if (symbol.owner().IsDerivedType()) {
    const auto &name{symbol.name()};
    messages_.Say(name,
        "Procedure component '%s' must have POINTER attribute"_err_en_US, name);
  }
  CheckExternal(symbol);
}

// When a module subprogram has the MODULE prefix the following must match
// with the corresponding separate module procedure interface body:
// - C1549: characteristics and dummy argument names
// - C1550: binding label
// - C1551: NON_RECURSIVE prefix
class SubprogramMatchHelper {
public:
  explicit SubprogramMatchHelper(CheckHelper &checkHelper)
      : checkHelper{checkHelper} {}

  void Check(const Symbol &, const Symbol &);

private:
  SemanticsContext &context() { return checkHelper.context(); }
  void CheckDummyArg(const Symbol &, const Symbol &, const DummyArgument &,
      const DummyArgument &);
  void CheckDummyDataObject(const Symbol &, const Symbol &,
      const DummyDataObject &, const DummyDataObject &);
  void CheckDummyProcedure(const Symbol &, const Symbol &,
      const DummyProcedure &, const DummyProcedure &);
  bool CheckSameIntent(
      const Symbol &, const Symbol &, common::Intent, common::Intent);
  template <typename... A>
  void Say(
      const Symbol &, const Symbol &, parser::MessageFixedText &&, A &&...);
  template <typename ATTRS>
  bool CheckSameAttrs(const Symbol &, const Symbol &, ATTRS, ATTRS);
  bool ShapesAreCompatible(const DummyDataObject &, const DummyDataObject &);
  evaluate::Shape FoldShape(const evaluate::Shape &);
  std::string AsFortran(DummyDataObject::Attr attr) {
    return parser::ToUpperCaseLetters(DummyDataObject::EnumToString(attr));
  }
  std::string AsFortran(DummyProcedure::Attr attr) {
    return parser::ToUpperCaseLetters(DummyProcedure::EnumToString(attr));
  }

  CheckHelper &checkHelper;
};

// 15.6.2.6 para 3 - can the result of an ENTRY differ from its function?
bool CheckHelper::IsResultOkToDiffer(const FunctionResult &result) {
  if (result.attrs.test(FunctionResult::Attr::Allocatable) ||
      result.attrs.test(FunctionResult::Attr::Pointer)) {
    return false;
  }
  const auto *typeAndShape{result.GetTypeAndShape()};
  if (!typeAndShape || typeAndShape->Rank() != 0) {
    return false;
  }
  auto category{typeAndShape->type().category()};
  if (category == TypeCategory::Character ||
      category == TypeCategory::Derived) {
    return false;
  }
  int kind{typeAndShape->type().kind()};
  return kind == context_.GetDefaultKind(category) ||
      (category == TypeCategory::Real &&
          kind == context_.doublePrecisionKind());
}

void CheckHelper::CheckSubprogram(
    const Symbol &symbol, const SubprogramDetails &details) {
  // Evaluate a procedure definition's characteristics to flush out
  // any errors that analysis might expose, in case this subprogram hasn't
  // had any calls in this compilation unit that would have validated them.
  if (!context_.HasError(symbol) && !details.isDummy() &&
      !details.isInterface() && !details.stmtFunction()) {
    if (!Procedure::Characterize(symbol, foldingContext_)) {
      context_.SetError(symbol);
    }
  }
  if (const Symbol *iface{FindSeparateModuleSubprogramInterface(&symbol)}) {
    SubprogramMatchHelper{*this}.Check(symbol, *iface);
  }
  if (const Scope *entryScope{details.entryScope()}) {
    // ENTRY F'2023 15.6.2.6
    std::optional<parser::MessageFixedText> error;
    const Symbol *subprogram{entryScope->symbol()};
    const SubprogramDetails *subprogramDetails{nullptr};
    if (subprogram) {
      subprogramDetails = subprogram->detailsIf<SubprogramDetails>();
    }
    if (!(entryScope->parent().IsGlobal() || entryScope->parent().IsModule() ||
            entryScope->parent().IsSubmodule())) {
      error = "ENTRY may not appear in an internal subprogram"_err_en_US;
    } else if (subprogramDetails && details.isFunction() &&
        subprogramDetails->isFunction() &&
        !context_.HasError(details.result()) &&
        !context_.HasError(subprogramDetails->result())) {
      auto result{FunctionResult::Characterize(
          details.result(), context_.foldingContext())};
      auto subpResult{FunctionResult::Characterize(
          subprogramDetails->result(), context_.foldingContext())};
      if (result && subpResult && *result != *subpResult &&
          (!IsResultOkToDiffer(*result) || !IsResultOkToDiffer(*subpResult))) {
        error =
            "Result of ENTRY is not compatible with result of containing function"_err_en_US;
      }
    }
    if (error) {
      if (auto *msg{messages_.Say(symbol.name(), *error)}) {
        if (subprogram) {
          msg->Attach(subprogram->name(), "Containing subprogram"_en_US);
        }
      }
    }
  }
  if (details.isFunction() &&
      details.result().name() != symbol.name()) { // F'2023 C1569 & C1583
    if (auto iter{symbol.owner().find(details.result().name())};
        iter != symbol.owner().end()) {
      const Symbol &resNameSym{*iter->second};
      if (const auto *resNameSubp{resNameSym.detailsIf<SubprogramDetails>()}) {
        if (const Scope * resNameEntryScope{resNameSubp->entryScope()}) {
          const Scope *myScope{
              details.entryScope() ? details.entryScope() : symbol.scope()};
          if (resNameEntryScope == myScope) {
            if (auto *msg{messages_.Say(symbol.name(),
                    "Explicit RESULT('%s') of function '%s' cannot have the same name as a distinct ENTRY into the same scope"_err_en_US,
                    details.result().name(), symbol.name())}) {
              msg->Attach(
                  resNameSym.name(), "ENTRY with conflicting name"_en_US);
            }
          }
        }
      }
    }
  }
  if (const MaybeExpr & stmtFunction{details.stmtFunction()}) {
    if (auto msg{evaluate::CheckStatementFunction(
            symbol, *stmtFunction, context_.foldingContext())}) {
      SayWithDeclaration(symbol, std::move(*msg));
    } else if (IsPointer(symbol)) {
      SayWithDeclaration(symbol,
          "A statement function must not have the POINTER attribute"_err_en_US);
    } else if (details.result().flags().test(Symbol::Flag::Implicit)) {
      // 15.6.4 p2 weird requirement
      if (const Symbol *
          host{symbol.owner().parent().FindSymbol(symbol.name())}) {
        if (context_.ShouldWarn(
                common::LanguageFeature::StatementFunctionExtensions)) {
          evaluate::AttachDeclaration(
              messages_.Say(symbol.name(),
                  "An implicitly typed statement function should not appear when the same symbol is available in its host scope"_port_en_US),
              *host);
        }
      }
    }
    if (GetProgramUnitOrBlockConstructContaining(symbol).kind() ==
        Scope::Kind::BlockConstruct) { // C1107
      messages_.Say(symbol.name(),
          "A statement function definition may not appear in a BLOCK construct"_err_en_US);
    }
  }
  if (IsElementalProcedure(symbol)) {
    // See comment on the similar check in CheckProcEntity()
    if (details.isDummy()) {
      messages_.Say("A dummy procedure may not be ELEMENTAL"_err_en_US);
    } else {
      for (const Symbol *dummy : details.dummyArgs()) {
        if (!dummy) { // C15100
          messages_.Say(
              "An ELEMENTAL subroutine may not have an alternate return dummy argument"_err_en_US);
        }
      }
    }
  }
  if (details.isInterface()) {
    if (!details.isDummy() && details.isFunction() &&
        IsAssumedLengthCharacter(details.result())) { // C721
      messages_.Say(details.result().name(),
          "A function interface may not declare an assumed-length CHARACTER(*) result"_err_en_US);
    }
  }
  CheckExternal(symbol);
  CheckModuleProcedureDef(symbol);
  auto cudaAttrs{details.cudaSubprogramAttrs()};
  if (cudaAttrs &&
      (*cudaAttrs == common::CUDASubprogramAttrs::Global ||
          *cudaAttrs == common::CUDASubprogramAttrs::Grid_Global) &&
      details.isFunction()) {
    messages_.Say(symbol.name(),
        "A function may not have ATTRIBUTES(GLOBAL) or ATTRIBUTES(GRID_GLOBAL)"_err_en_US);
  }
  if (cudaAttrs &&
      (*cudaAttrs == common::CUDASubprogramAttrs::Global ||
          *cudaAttrs == common::CUDASubprogramAttrs::Grid_Global) &&
      symbol.attrs().HasAny({Attr::RECURSIVE, Attr::PURE, Attr::ELEMENTAL})) {
    messages_.Say(symbol.name(),
        "A kernel subprogram may not be RECURSIVE, PURE, or ELEMENTAL"_err_en_US);
  }
  if (cudaAttrs && *cudaAttrs != common::CUDASubprogramAttrs::Host) {
    // CUDA device subprogram checks
    if (ClassifyProcedure(symbol) == ProcedureDefinitionClass::Internal) {
      messages_.Say(symbol.name(),
          "A device subprogram may not be an internal subprogram"_err_en_US);
    }
  }
  if ((!details.cudaLaunchBounds().empty() ||
          !details.cudaClusterDims().empty()) &&
      !(cudaAttrs &&
          (*cudaAttrs == common::CUDASubprogramAttrs::Global ||
              *cudaAttrs == common::CUDASubprogramAttrs::Grid_Global))) {
    messages_.Say(symbol.name(),
        "A subroutine may not have LAUNCH_BOUNDS() or CLUSTER_DIMS() unless it has ATTRIBUTES(GLOBAL) or ATTRIBUTES(GRID_GLOBAL)"_err_en_US);
  }
  if (!IsStmtFunction(symbol)) {
    if (const Scope * outerDevice{FindCUDADeviceContext(&symbol.owner())};
        outerDevice && outerDevice->symbol()) {
      if (auto *msg{messages_.Say(symbol.name(),
              "'%s' may not be an internal procedure of CUDA device subprogram '%s'"_err_en_US,
              symbol.name(), outerDevice->symbol()->name())}) {
        msg->Attach(outerDevice->symbol()->name(),
            "Containing CUDA device subprogram"_en_US);
      }
    }
  }
}

void CheckHelper::CheckExternal(const Symbol &symbol) {
  if (IsExternal(symbol)) {
    std::string interfaceName{symbol.name().ToString()};
    if (const auto *bind{symbol.GetBindName()}) {
      interfaceName = *bind;
    }
    if (const Symbol * global{FindGlobal(symbol)};
        global && global != &symbol) {
      std::string definitionName{global->name().ToString()};
      if (const auto *bind{global->GetBindName()}) {
        definitionName = *bind;
      }
      if (interfaceName == definitionName) {
        parser::Message *msg{nullptr};
        if (!IsProcedure(*global)) {
          if ((symbol.flags().test(Symbol::Flag::Function) ||
                  symbol.flags().test(Symbol::Flag::Subroutine)) &&
              context_.ShouldWarn(common::UsageWarning::ExternalNameConflict)) {
            msg = WarnIfNotInModuleFile(
                "The global entity '%s' corresponding to the local procedure '%s' is not a callable subprogram"_warn_en_US,
                global->name(), symbol.name());
          }
        } else if (auto chars{Characterize(symbol)}) {
          if (auto globalChars{Characterize(*global)}) {
            if (chars->HasExplicitInterface()) {
              std::string whyNot;
              if (!chars->IsCompatibleWith(*globalChars,
                      /*ignoreImplicitVsExplicit=*/false, &whyNot) &&
                  context_.ShouldWarn(
                      common::UsageWarning::ExternalInterfaceMismatch)) {
                msg = WarnIfNotInModuleFile(
                    "The global subprogram '%s' is not compatible with its local procedure declaration (%s)"_warn_en_US,
                    global->name(), whyNot);
              }
            } else if (!globalChars->CanBeCalledViaImplicitInterface() &&
                context_.ShouldWarn(
                    common::UsageWarning::ExternalInterfaceMismatch)) {
              msg = messages_.Say(
                  "The global subprogram '%s' may not be referenced via the implicit interface '%s'"_err_en_US,
                  global->name(), symbol.name());
            }
          }
        }
        if (msg) {
          if (msg->IsFatal()) {
            context_.SetError(symbol);
          }
          evaluate::AttachDeclaration(msg, *global);
          evaluate::AttachDeclaration(msg, symbol);
        }
      }
    } else if (auto iter{externalNames_.find(interfaceName)};
               iter != externalNames_.end()) {
      const Symbol &previous{*iter->second};
      if (auto chars{Characterize(symbol)}) {
        if (auto previousChars{Characterize(previous)}) {
          std::string whyNot;
          if (!chars->IsCompatibleWith(*previousChars,
                  /*ignoreImplicitVsExplicit=*/false, &whyNot) &&
              context_.ShouldWarn(
                  common::UsageWarning::ExternalInterfaceMismatch)) {
            if (auto *msg{WarnIfNotInModuleFile(
                    "The external interface '%s' is not compatible with an earlier definition (%s)"_warn_en_US,
                    symbol.name(), whyNot)}) {
              evaluate::AttachDeclaration(msg, previous);
              evaluate::AttachDeclaration(msg, symbol);
            }
          }
        }
      }
    } else {
      externalNames_.emplace(interfaceName, symbol);
    }
  }
}

void CheckHelper::CheckDerivedType(
    const Symbol &derivedType, const DerivedTypeDetails &details) {
  if (details.isForwardReferenced() && !context_.HasError(derivedType)) {
    messages_.Say("The derived type '%s' has not been defined"_err_en_US,
        derivedType.name());
  }
  const Scope *scope{derivedType.scope()};
  if (!scope) {
    CHECK(details.isForwardReferenced());
    return;
  }
  CHECK(scope->symbol() == &derivedType);
  CHECK(scope->IsDerivedType());
  if (derivedType.attrs().test(Attr::ABSTRACT) && // C734
      (derivedType.attrs().test(Attr::BIND_C) || details.sequence())) {
    messages_.Say("An ABSTRACT derived type must be extensible"_err_en_US);
  }
  if (const DeclTypeSpec *parent{FindParentTypeSpec(derivedType)}) {
    const DerivedTypeSpec *parentDerived{parent->AsDerived()};
    if (!IsExtensibleType(parentDerived)) { // C705
      messages_.Say("The parent type is not extensible"_err_en_US);
    }
    if (!derivedType.attrs().test(Attr::ABSTRACT) && parentDerived &&
        parentDerived->typeSymbol().attrs().test(Attr::ABSTRACT)) {
      ScopeComponentIterator components{*parentDerived};
      for (const Symbol &component : components) {
        if (component.attrs().test(Attr::DEFERRED)) {
          if (scope->FindComponent(component.name()) == &component) {
            SayWithDeclaration(component,
                "Non-ABSTRACT extension of ABSTRACT derived type '%s' lacks a binding for DEFERRED procedure '%s'"_err_en_US,
                parentDerived->typeSymbol().name(), component.name());
          }
        }
      }
    }
    DerivedTypeSpec derived{derivedType.name(), derivedType};
    derived.set_scope(*scope);
    if (FindCoarrayUltimateComponent(derived) && // C736
        !(parentDerived && FindCoarrayUltimateComponent(*parentDerived))) {
      messages_.Say(
          "Type '%s' has a coarray ultimate component so the type at the base "
          "of its type extension chain ('%s') must be a type that has a "
          "coarray ultimate component"_err_en_US,
          derivedType.name(), scope->GetDerivedTypeBase().GetSymbol()->name());
    }
    if (FindEventOrLockPotentialComponent(derived) && // C737
        !(FindEventOrLockPotentialComponent(*parentDerived) ||
            IsEventTypeOrLockType(parentDerived))) {
      messages_.Say(
          "Type '%s' has an EVENT_TYPE or LOCK_TYPE component, so the type "
          "at the base of its type extension chain ('%s') must either have an "
          "EVENT_TYPE or LOCK_TYPE component, or be EVENT_TYPE or "
          "LOCK_TYPE"_err_en_US,
          derivedType.name(), scope->GetDerivedTypeBase().GetSymbol()->name());
    }
  }
  if (HasIntrinsicTypeName(derivedType)) { // C729
    messages_.Say("A derived type name cannot be the name of an intrinsic"
                  " type"_err_en_US);
  }
  std::map<SourceName, SymbolRef> previous;
  for (const auto &pair : details.finals()) {
    SourceName source{pair.first};
    const Symbol &ref{*pair.second};
    if (CheckFinal(ref, source, derivedType) &&
        std::all_of(previous.begin(), previous.end(),
            [&](std::pair<SourceName, SymbolRef> prev) {
              return CheckDistinguishableFinals(
                  ref, source, *prev.second, prev.first, derivedType);
            })) {
      previous.emplace(source, ref);
    }
  }
}

// C786
bool CheckHelper::CheckFinal(
    const Symbol &subroutine, SourceName finalName, const Symbol &derivedType) {
  if (!IsModuleProcedure(subroutine)) {
    SayWithDeclaration(subroutine, finalName,
        "FINAL subroutine '%s' of derived type '%s' must be a module procedure"_err_en_US,
        subroutine.name(), derivedType.name());
    return false;
  }
  const Procedure *proc{Characterize(subroutine)};
  if (!proc) {
    return false; // error recovery
  }
  if (!proc->IsSubroutine()) {
    SayWithDeclaration(subroutine, finalName,
        "FINAL subroutine '%s' of derived type '%s' must be a subroutine"_err_en_US,
        subroutine.name(), derivedType.name());
    return false;
  }
  if (proc->dummyArguments.size() != 1) {
    SayWithDeclaration(subroutine, finalName,
        "FINAL subroutine '%s' of derived type '%s' must have a single dummy argument"_err_en_US,
        subroutine.name(), derivedType.name());
    return false;
  }
  const auto &arg{proc->dummyArguments[0]};
  const Symbol *errSym{&subroutine};
  if (const auto *details{subroutine.detailsIf<SubprogramDetails>()}) {
    if (!details->dummyArgs().empty()) {
      if (const Symbol *argSym{details->dummyArgs()[0]}) {
        errSym = argSym;
      }
    }
  }
  const auto *ddo{std::get_if<DummyDataObject>(&arg.u)};
  if (!ddo) {
    SayWithDeclaration(subroutine, finalName,
        "FINAL subroutine '%s' of derived type '%s' must have a single dummy argument that is a data object"_err_en_US,
        subroutine.name(), derivedType.name());
    return false;
  }
  bool ok{true};
  if (arg.IsOptional()) {
    SayWithDeclaration(*errSym, finalName,
        "FINAL subroutine '%s' of derived type '%s' must not have an OPTIONAL dummy argument"_err_en_US,
        subroutine.name(), derivedType.name());
    ok = false;
  }
  if (ddo->attrs.test(DummyDataObject::Attr::Allocatable)) {
    SayWithDeclaration(*errSym, finalName,
        "FINAL subroutine '%s' of derived type '%s' must not have an ALLOCATABLE dummy argument"_err_en_US,
        subroutine.name(), derivedType.name());
    ok = false;
  }
  if (ddo->attrs.test(DummyDataObject::Attr::Pointer)) {
    SayWithDeclaration(*errSym, finalName,
        "FINAL subroutine '%s' of derived type '%s' must not have a POINTER dummy argument"_err_en_US,
        subroutine.name(), derivedType.name());
    ok = false;
  }
  if (ddo->intent == common::Intent::Out) {
    SayWithDeclaration(*errSym, finalName,
        "FINAL subroutine '%s' of derived type '%s' must not have a dummy argument with INTENT(OUT)"_err_en_US,
        subroutine.name(), derivedType.name());
    ok = false;
  }
  if (ddo->attrs.test(DummyDataObject::Attr::Value)) {
    SayWithDeclaration(*errSym, finalName,
        "FINAL subroutine '%s' of derived type '%s' must not have a dummy argument with the VALUE attribute"_err_en_US,
        subroutine.name(), derivedType.name());
    ok = false;
  }
  if (ddo->type.corank() > 0) {
    SayWithDeclaration(*errSym, finalName,
        "FINAL subroutine '%s' of derived type '%s' must not have a coarray dummy argument"_err_en_US,
        subroutine.name(), derivedType.name());
    ok = false;
  }
  if (ddo->type.type().IsPolymorphic()) {
    SayWithDeclaration(*errSym, finalName,
        "FINAL subroutine '%s' of derived type '%s' must not have a polymorphic dummy argument"_err_en_US,
        subroutine.name(), derivedType.name());
    ok = false;
  } else if (ddo->type.type().category() != TypeCategory::Derived ||
      &ddo->type.type().GetDerivedTypeSpec().typeSymbol() != &derivedType) {
    SayWithDeclaration(*errSym, finalName,
        "FINAL subroutine '%s' of derived type '%s' must have a TYPE(%s) dummy argument"_err_en_US,
        subroutine.name(), derivedType.name(), derivedType.name());
    ok = false;
  } else { // check that all LEN type parameters are assumed
    for (auto ref : OrderParameterDeclarations(derivedType)) {
      if (IsLenTypeParameter(*ref)) {
        const auto *value{
            ddo->type.type().GetDerivedTypeSpec().FindParameter(ref->name())};
        if (!value || !value->isAssumed()) {
          SayWithDeclaration(*errSym, finalName,
              "FINAL subroutine '%s' of derived type '%s' must have a dummy argument with an assumed LEN type parameter '%s=*'"_err_en_US,
              subroutine.name(), derivedType.name(), ref->name());
          ok = false;
        }
      }
    }
  }
  return ok;
}

bool CheckHelper::CheckDistinguishableFinals(const Symbol &f1,
    SourceName f1Name, const Symbol &f2, SourceName f2Name,
    const Symbol &derivedType) {
  const Procedure *p1{Characterize(f1)};
  const Procedure *p2{Characterize(f2)};
  if (p1 && p2) {
    std::optional<bool> areDistinct{characteristics::Distinguishable(
        context_.languageFeatures(), *p1, *p2)};
    if (areDistinct.value_or(false)) {
      return true;
    }
    if (auto *msg{messages_.Say(f1Name,
            "FINAL subroutines '%s' and '%s' of derived type '%s' cannot be distinguished by rank or KIND type parameter value"_err_en_US,
            f1Name, f2Name, derivedType.name())}) {
      msg->Attach(f2Name, "FINAL declaration of '%s'"_en_US, f2.name())
          .Attach(f1.name(), "Definition of '%s'"_en_US, f1Name)
          .Attach(f2.name(), "Definition of '%s'"_en_US, f2Name);
    }
  }
  return false;
}

void CheckHelper::CheckHostAssoc(
    const Symbol &symbol, const HostAssocDetails &details) {
  const Symbol &hostSymbol{details.symbol()};
  if (hostSymbol.test(Symbol::Flag::ImplicitOrError)) {
    if (details.implicitOrSpecExprError) {
      messages_.Say("Implicitly typed local entity '%s' not allowed in"
                    " specification expression"_err_en_US,
          symbol.name());
    } else if (details.implicitOrExplicitTypeError) {
      messages_.Say(
          "No explicit type declared for '%s'"_err_en_US, symbol.name());
    }
  }
}

void CheckHelper::CheckGeneric(
    const Symbol &symbol, const GenericDetails &details) {
  CheckSpecifics(symbol, details);
  common::visit(common::visitors{
                    [&](const common::DefinedIo &io) {
                      CheckDefinedIoProc(symbol, details, io);
                    },
                    [&](const GenericKind::OtherKind &other) {
                      if (other == GenericKind::OtherKind::Name) {
                        CheckGenericVsIntrinsic(symbol, details);
                      }
                    },
                    [](const auto &) {},
                },
      details.kind().u);
  // Ensure that shadowed symbols are checked
  if (details.specific()) {
    Check(*details.specific());
  }
  if (details.derivedType()) {
    Check(*details.derivedType());
  }
}

// Check that the specifics of this generic are distinguishable from each other
void CheckHelper::CheckSpecifics(
    const Symbol &generic, const GenericDetails &details) {
  GenericKind kind{details.kind()};
  DistinguishabilityHelper helper{context_};
  for (const Symbol &specific : details.specificProcs()) {
    if (specific.attrs().test(Attr::ABSTRACT)) {
      if (auto *msg{messages_.Say(generic.name(),
              "Generic interface '%s' must not use abstract interface '%s' as a specific procedure"_err_en_US,
              generic.name(), specific.name())}) {
        msg->Attach(
            specific.name(), "Definition of '%s'"_en_US, specific.name());
      }
      continue;
    }
    if (specific.attrs().test(Attr::INTRINSIC)) {
      // GNU Fortran allows INTRINSIC procedures in generics.
      auto intrinsic{context_.intrinsics().IsSpecificIntrinsicFunction(
          specific.name().ToString())};
      if (intrinsic && !intrinsic->isRestrictedSpecific) {
        if (context_.ShouldWarn(common::LanguageFeature::IntrinsicAsSpecific)) {
          if (auto *msg{messages_.Say(specific.name(),
                  "Specific procedure '%s' of generic interface '%s' should not be INTRINSIC"_port_en_US,
                  specific.name(), generic.name())}) {
            msg->Attach(
                generic.name(), "Definition of '%s'"_en_US, generic.name());
          }
        }
      } else {
        if (context_.ShouldWarn(common::LanguageFeature::IntrinsicAsSpecific)) {
          if (auto *msg{messages_.Say(specific.name(),
                  "Procedure '%s' of generic interface '%s' is INTRINSIC but not an unrestricted specific intrinsic function"_port_en_US,
                  specific.name(), generic.name())}) {
            msg->Attach(
                generic.name(), "Definition of '%s'"_en_US, generic.name());
          }
        }
        continue;
      }
    }
    if (IsStmtFunction(specific)) {
      if (auto *msg{messages_.Say(specific.name(),
              "Specific procedure '%s' of generic interface '%s' may not be a statement function"_err_en_US,
              specific.name(), generic.name())}) {
        msg->Attach(generic.name(), "Definition of '%s'"_en_US, generic.name());
      }
      continue;
    }
    if (const Procedure *procedure{Characterize(specific)}) {
      if (procedure->HasExplicitInterface()) {
        helper.Add(generic, kind, specific, *procedure);
      } else {
        if (auto *msg{messages_.Say(specific.name(),
                "Specific procedure '%s' of generic interface '%s' must have an explicit interface"_err_en_US,
                specific.name(), generic.name())}) {
          msg->Attach(
              generic.name(), "Definition of '%s'"_en_US, generic.name());
        }
      }
    }
  }
  helper.Check(generic.owner());
}

static bool ConflictsWithIntrinsicAssignment(const Procedure &proc) {
  auto lhs{std::get<DummyDataObject>(proc.dummyArguments[0].u).type};
  auto rhs{std::get<DummyDataObject>(proc.dummyArguments[1].u).type};
  return Tristate::No ==
      IsDefinedAssignment(lhs.type(), lhs.Rank(), rhs.type(), rhs.Rank());
}

static bool ConflictsWithIntrinsicOperator(
    const GenericKind &kind, const Procedure &proc) {
  if (!kind.IsIntrinsicOperator()) {
    return false;
  }
  auto arg0{std::get<DummyDataObject>(proc.dummyArguments[0].u).type};
  auto type0{arg0.type()};
  if (proc.dummyArguments.size() == 1) { // unary
    return common::visit(
        common::visitors{
            [&](common::NumericOperator) { return IsIntrinsicNumeric(type0); },
            [&](common::LogicalOperator) { return IsIntrinsicLogical(type0); },
            [](const auto &) -> bool { DIE("bad generic kind"); },
        },
        kind.u);
  } else { // binary
    int rank0{arg0.Rank()};
    auto arg1{std::get<DummyDataObject>(proc.dummyArguments[1].u).type};
    auto type1{arg1.type()};
    int rank1{arg1.Rank()};
    return common::visit(
        common::visitors{
            [&](common::NumericOperator) {
              return IsIntrinsicNumeric(type0, rank0, type1, rank1);
            },
            [&](common::LogicalOperator) {
              return IsIntrinsicLogical(type0, rank0, type1, rank1);
            },
            [&](common::RelationalOperator opr) {
              return IsIntrinsicRelational(opr, type0, rank0, type1, rank1);
            },
            [&](GenericKind::OtherKind x) {
              CHECK(x == GenericKind::OtherKind::Concat);
              return IsIntrinsicConcat(type0, rank0, type1, rank1);
            },
            [](const auto &) -> bool { DIE("bad generic kind"); },
        },
        kind.u);
  }
}

// Check if this procedure can be used for defined operators (see 15.4.3.4.2).
bool CheckHelper::CheckDefinedOperator(SourceName opName, GenericKind kind,
    const Symbol &specific, const Procedure &proc) {
  if (context_.HasError(specific)) {
    return false;
  }
  std::optional<parser::MessageFixedText> msg;
  auto checkDefinedOperatorArgs{
      [&](SourceName opName, const Symbol &specific, const Procedure &proc) {
        bool arg0Defined{CheckDefinedOperatorArg(opName, specific, proc, 0)};
        bool arg1Defined{CheckDefinedOperatorArg(opName, specific, proc, 1)};
        return arg0Defined && arg1Defined;
      }};
  if (specific.attrs().test(Attr::NOPASS)) { // C774
    msg = "%s procedure '%s' may not have NOPASS attribute"_err_en_US;
  } else if (!proc.functionResult.has_value()) {
    msg = "%s procedure '%s' must be a function"_err_en_US;
  } else if (proc.functionResult->IsAssumedLengthCharacter()) {
    const auto *subpDetails{specific.detailsIf<SubprogramDetails>()};
    if (subpDetails && !subpDetails->isDummy() && subpDetails->isInterface()) {
      // Error is caught by more general test for interfaces with
      // assumed-length character function results
      return true;
    }
    msg = "%s function '%s' may not have assumed-length CHARACTER(*)"
          " result"_err_en_US;
  } else if (auto m{CheckNumberOfArgs(kind, proc.dummyArguments.size())}) {
    msg = std::move(m);
  } else if (!checkDefinedOperatorArgs(opName, specific, proc)) {
    return false; // error was reported
  } else if (ConflictsWithIntrinsicOperator(kind, proc)) {
    msg = "%s function '%s' conflicts with intrinsic operator"_err_en_US;
  } else {
    return true; // OK
  }
  bool isFatal{msg->IsFatal()};
  if (isFatal || !FindModuleFileContaining(specific.owner())) {
    SayWithDeclaration(
        specific, std::move(*msg), MakeOpName(opName), specific.name());
  }
  if (isFatal) {
    context_.SetError(specific);
  }
  return !isFatal;
}

// If the number of arguments is wrong for this intrinsic operator, return
// false and return the error message in msg.
std::optional<parser::MessageFixedText> CheckHelper::CheckNumberOfArgs(
    const GenericKind &kind, std::size_t nargs) {
  if (!kind.IsIntrinsicOperator()) {
    if (nargs < 1 || nargs > 2) {
      if (context_.ShouldWarn(common::UsageWarning::DefinedOperatorArgs)) {
        return "%s function '%s' should have 1 or 2 dummy arguments"_warn_en_US;
      }
    }
    return std::nullopt;
  }
  std::size_t min{2}, max{2}; // allowed number of args; default is binary
  common::visit(common::visitors{
                    [&](const common::NumericOperator &x) {
                      if (x == common::NumericOperator::Add ||
                          x == common::NumericOperator::Subtract) {
                        min = 1; // + and - are unary or binary
                      }
                    },
                    [&](const common::LogicalOperator &x) {
                      if (x == common::LogicalOperator::Not) {
                        min = 1; // .NOT. is unary
                        max = 1;
                      }
                    },
                    [](const common::RelationalOperator &) {
                      // all are binary
                    },
                    [](const GenericKind::OtherKind &x) {
                      CHECK(x == GenericKind::OtherKind::Concat);
                    },
                    [](const auto &) { DIE("expected intrinsic operator"); },
                },
      kind.u);
  if (nargs >= min && nargs <= max) {
    return std::nullopt;
  } else if (max == 1) {
    return "%s function '%s' must have one dummy argument"_err_en_US;
  } else if (min == 2) {
    return "%s function '%s' must have two dummy arguments"_err_en_US;
  } else {
    return "%s function '%s' must have one or two dummy arguments"_err_en_US;
  }
}

bool CheckHelper::CheckDefinedOperatorArg(const SourceName &opName,
    const Symbol &symbol, const Procedure &proc, std::size_t pos) {
  if (pos >= proc.dummyArguments.size()) {
    return true;
  }
  auto &arg{proc.dummyArguments.at(pos)};
  std::optional<parser::MessageFixedText> msg;
  if (arg.IsOptional()) {
    msg = "In %s function '%s', dummy argument '%s' may not be"
          " OPTIONAL"_err_en_US;
  } else if (const auto *dataObject{std::get_if<DummyDataObject>(&arg.u)};
             dataObject == nullptr) {
    msg = "In %s function '%s', dummy argument '%s' must be a"
          " data object"_err_en_US;
  } else if (dataObject->intent == common::Intent::Out) {
    msg =
        "In %s function '%s', dummy argument '%s' may not be INTENT(OUT)"_err_en_US;
  } else if (dataObject->intent != common::Intent::In &&
      !dataObject->attrs.test(DummyDataObject::Attr::Value)) {
    if (context_.ShouldWarn(common::UsageWarning::DefinedOperatorArgs)) {
      msg =
          "In %s function '%s', dummy argument '%s' should have INTENT(IN) or VALUE attribute"_warn_en_US;
    }
  }
  if (msg) {
    bool isFatal{msg->IsFatal()};
    if (isFatal || !FindModuleFileContaining(symbol.owner())) {
      SayWithDeclaration(symbol, std::move(*msg),
          parser::ToUpperCaseLetters(opName.ToString()), symbol.name(),
          arg.name);
    }
    if (isFatal) {
      return false;
    }
  }
  return true;
}

// Check if this procedure can be used for defined assignment (see 15.4.3.4.3).
bool CheckHelper::CheckDefinedAssignment(
    const Symbol &specific, const Procedure &proc) {
  if (context_.HasError(specific)) {
    return false;
  }
  std::optional<parser::MessageFixedText> msg;
  if (specific.attrs().test(Attr::NOPASS)) { // C774
    msg = "Defined assignment procedure '%s' may not have"
          " NOPASS attribute"_err_en_US;
  } else if (!proc.IsSubroutine()) {
    msg = "Defined assignment procedure '%s' must be a subroutine"_err_en_US;
  } else if (proc.dummyArguments.size() != 2) {
    msg = "Defined assignment subroutine '%s' must have"
          " two dummy arguments"_err_en_US;
  } else {
    // Check both arguments even if the first has an error.
    bool ok0{CheckDefinedAssignmentArg(specific, proc.dummyArguments[0], 0)};
    bool ok1{CheckDefinedAssignmentArg(specific, proc.dummyArguments[1], 1)};
    if (!(ok0 && ok1)) {
      return false; // error was reported
    } else if (ConflictsWithIntrinsicAssignment(proc)) {
      msg = "Defined assignment subroutine '%s' conflicts with"
            " intrinsic assignment"_err_en_US;
    } else {
      return true; // OK
    }
  }
  SayWithDeclaration(specific, std::move(msg.value()), specific.name());
  context_.SetError(specific);
  return false;
}

bool CheckHelper::CheckDefinedAssignmentArg(
    const Symbol &symbol, const DummyArgument &arg, int pos) {
  std::optional<parser::MessageFixedText> msg;
  if (arg.IsOptional()) {
    msg = "In defined assignment subroutine '%s', dummy argument '%s'"
          " may not be OPTIONAL"_err_en_US;
  } else if (const auto *dataObject{std::get_if<DummyDataObject>(&arg.u)}) {
    if (pos == 0) {
      if (dataObject->intent == common::Intent::In) {
        msg = "In defined assignment subroutine '%s', first dummy argument '%s'"
              " may not have INTENT(IN)"_err_en_US;
      } else if (dataObject->intent != common::Intent::Out &&
          dataObject->intent != common::Intent::InOut) {
        if (context_.ShouldWarn(common::UsageWarning::DefinedOperatorArgs)) {
          msg =
              "In defined assignment subroutine '%s', first dummy argument '%s' should have INTENT(OUT) or INTENT(INOUT)"_warn_en_US;
        }
      }
    } else if (pos == 1) {
      if (dataObject->intent == common::Intent::Out) {
        msg = "In defined assignment subroutine '%s', second dummy"
              " argument '%s' may not have INTENT(OUT)"_err_en_US;
      } else if (dataObject->intent != common::Intent::In &&
          !dataObject->attrs.test(DummyDataObject::Attr::Value)) {
        if (context_.ShouldWarn(common::UsageWarning::DefinedOperatorArgs)) {
          msg =
              "In defined assignment subroutine '%s', second dummy argument '%s' should have INTENT(IN) or VALUE attribute"_warn_en_US;
        }
      } else if (dataObject->attrs.test(DummyDataObject::Attr::Pointer)) {
        msg =
            "In defined assignment subroutine '%s', second dummy argument '%s' must not be a pointer"_err_en_US;
      } else if (dataObject->attrs.test(DummyDataObject::Attr::Allocatable)) {
        msg =
            "In defined assignment subroutine '%s', second dummy argument '%s' must not be an allocatable"_err_en_US;
      }
    } else {
      DIE("pos must be 0 or 1");
    }
  } else {
    msg = "In defined assignment subroutine '%s', dummy argument '%s'"
          " must be a data object"_err_en_US;
  }
  if (msg) {
    bool isFatal{msg->IsFatal()};
    if (isFatal || !FindModuleFileContaining(symbol.owner())) {
      SayWithDeclaration(symbol, std::move(*msg), symbol.name(), arg.name);
    }
    if (isFatal) {
      context_.SetError(symbol);
      return false;
    }
  }
  return true;
}

// Report a conflicting attribute error if symbol has both of these attributes
bool CheckHelper::CheckConflicting(const Symbol &symbol, Attr a1, Attr a2) {
  if (symbol.attrs().test(a1) && symbol.attrs().test(a2)) {
    messages_.Say("'%s' may not have both the %s and %s attributes"_err_en_US,
        symbol.name(), AttrToString(a1), AttrToString(a2));
    return true;
  } else {
    return false;
  }
}

void CheckHelper::WarnMissingFinal(const Symbol &symbol) {
  const auto *object{symbol.detailsIf<ObjectEntityDetails>()};
  if (!object || object->IsAssumedRank() ||
      (!IsAutomaticallyDestroyed(symbol) &&
          symbol.owner().kind() != Scope::Kind::DerivedType)) {
    return;
  }
  const DeclTypeSpec *type{object->type()};
  const DerivedTypeSpec *derived{type ? type->AsDerived() : nullptr};
  const Symbol *derivedSym{derived ? &derived->typeSymbol() : nullptr};
  int rank{object->shape().Rank()};
  const Symbol *initialDerivedSym{derivedSym};
  while (const auto *derivedDetails{
      derivedSym ? derivedSym->detailsIf<DerivedTypeDetails>() : nullptr}) {
    if (!derivedDetails->finals().empty() &&
        !derivedDetails->GetFinalForRank(rank) &&
        context_.ShouldWarn(common::UsageWarning::Final)) {
      if (auto *msg{derivedSym == initialDerivedSym
                  ? WarnIfNotInModuleFile(symbol.name(),
                        "'%s' of derived type '%s' does not have a FINAL subroutine for its rank (%d)"_warn_en_US,
                        symbol.name(), derivedSym->name(), rank)
                  : WarnIfNotInModuleFile(symbol.name(),
                        "'%s' of derived type '%s' extended from '%s' does not have a FINAL subroutine for its rank (%d)"_warn_en_US,
                        symbol.name(), initialDerivedSym->name(),
                        derivedSym->name(), rank)}) {
        msg->Attach(derivedSym->name(),
            "Declaration of derived type '%s'"_en_US, derivedSym->name());
      }
      return;
    }
    derived = derivedSym->GetParentTypeSpec();
    derivedSym = derived ? &derived->typeSymbol() : nullptr;
  }
}

const Procedure *CheckHelper::Characterize(const Symbol &symbol) {
  auto it{characterizeCache_.find(symbol)};
  if (it == characterizeCache_.end()) {
    auto pair{characterizeCache_.emplace(SymbolRef{symbol},
        Procedure::Characterize(symbol, context_.foldingContext()))};
    it = pair.first;
  }
  return common::GetPtrFromOptional(it->second);
}

void CheckHelper::CheckVolatile(const Symbol &symbol,
    const DerivedTypeSpec *derived) { // C866 - C868
  if (IsIntentIn(symbol)) {
    messages_.Say(
        "VOLATILE attribute may not apply to an INTENT(IN) argument"_err_en_US);
  }
  if (IsProcedure(symbol)) {
    messages_.Say("VOLATILE attribute may apply only to a variable"_err_en_US);
  }
  if (symbol.has<UseDetails>() || symbol.has<HostAssocDetails>()) {
    const Symbol &ultimate{symbol.GetUltimate()};
    if (evaluate::IsCoarray(ultimate)) {
      messages_.Say(
          "VOLATILE attribute may not apply to a coarray accessed by USE or host association"_err_en_US);
    }
    if (derived) {
      if (FindCoarrayUltimateComponent(*derived)) {
        messages_.Say(
            "VOLATILE attribute may not apply to a type with a coarray ultimate component accessed by USE or host association"_err_en_US);
      }
    }
  }
}

void CheckHelper::CheckContiguous(const Symbol &symbol) {
  if (evaluate::IsVariable(symbol) &&
      ((IsPointer(symbol) && symbol.Rank() > 0) || IsAssumedShape(symbol) ||
          evaluate::IsAssumedRank(symbol))) {
  } else if (!context_.IsEnabled(
                 common::LanguageFeature::RedundantContiguous) ||
      context_.ShouldWarn(common::LanguageFeature::RedundantContiguous)) {
    parser::MessageFixedText msg{symbol.owner().IsDerivedType()
            ? "CONTIGUOUS component '%s' should be an array with the POINTER attribute"_port_en_US
            : "CONTIGUOUS entity '%s' should be an array pointer, assumed-shape, or assumed-rank"_port_en_US};
    if (!context_.IsEnabled(common::LanguageFeature::RedundantContiguous)) {
      msg.set_severity(parser::Severity::Error);
    }
    messages_.Say(std::move(msg), symbol.name());
  }
}

void CheckHelper::CheckPointer(const Symbol &symbol) { // C852
  CheckConflicting(symbol, Attr::POINTER, Attr::TARGET);
  CheckConflicting(symbol, Attr::POINTER, Attr::ALLOCATABLE); // C751
  CheckConflicting(symbol, Attr::POINTER, Attr::INTRINSIC);
  // Prohibit constant pointers.  The standard does not explicitly prohibit
  // them, but the PARAMETER attribute requires a entity-decl to have an
  // initialization that is a constant-expr, and the only form of
  // initialization that allows a constant-expr is the one that's not a "=>"
  // pointer initialization.  See C811, C807, and section 8.5.13.
  CheckConflicting(symbol, Attr::POINTER, Attr::PARAMETER);
  if (symbol.Corank() > 0) {
    messages_.Say(
        "'%s' may not have the POINTER attribute because it is a coarray"_err_en_US,
        symbol.name());
  }
}

// C760 constraints on the passed-object dummy argument
// C757 constraints on procedure pointer components
void CheckHelper::CheckPassArg(
    const Symbol &proc, const Symbol *interface0, const WithPassArg &details) {
  if (proc.attrs().test(Attr::NOPASS)) {
    return;
  }
  const auto &name{proc.name()};
  const Symbol *interface {
    interface0 ? FindInterface(*interface0) : nullptr
  };
  if (!interface) {
    messages_.Say(name,
        "Procedure component '%s' must have NOPASS attribute or explicit interface"_err_en_US,
        name);
    return;
  }
  const auto *subprogram{interface->detailsIf<SubprogramDetails>()};
  if (!subprogram) {
    messages_.Say(name,
        "Procedure component '%s' has invalid interface '%s'"_err_en_US, name,
        interface->name());
    return;
  }
  std::optional<SourceName> passName{details.passName()};
  const auto &dummyArgs{subprogram->dummyArgs()};
  if (!passName) {
    if (dummyArgs.empty()) {
      messages_.Say(name,
          proc.has<ProcEntityDetails>()
              ? "Procedure component '%s' with no dummy arguments"
                " must have NOPASS attribute"_err_en_US
              : "Procedure binding '%s' with no dummy arguments"
                " must have NOPASS attribute"_err_en_US,
          name);
      context_.SetError(*interface);
      return;
    }
    Symbol *argSym{dummyArgs[0]};
    if (!argSym) {
      messages_.Say(interface->name(),
          "Cannot use an alternate return as the passed-object dummy "
          "argument"_err_en_US);
      return;
    }
    passName = dummyArgs[0]->name();
  }
  std::optional<int> passArgIndex{};
  for (std::size_t i{0}; i < dummyArgs.size(); ++i) {
    if (dummyArgs[i] && dummyArgs[i]->name() == *passName) {
      passArgIndex = i;
      break;
    }
  }
  if (!passArgIndex) { // C758
    messages_.Say(*passName,
        "'%s' is not a dummy argument of procedure interface '%s'"_err_en_US,
        *passName, interface->name());
    return;
  }
  const Symbol &passArg{*dummyArgs[*passArgIndex]};
  std::optional<parser::MessageFixedText> msg;
  if (!passArg.has<ObjectEntityDetails>()) {
    msg = "Passed-object dummy argument '%s' of procedure '%s'"
          " must be a data object"_err_en_US;
  } else if (passArg.attrs().test(Attr::POINTER)) {
    msg = "Passed-object dummy argument '%s' of procedure '%s'"
          " may not have the POINTER attribute"_err_en_US;
  } else if (passArg.attrs().test(Attr::ALLOCATABLE)) {
    msg = "Passed-object dummy argument '%s' of procedure '%s'"
          " may not have the ALLOCATABLE attribute"_err_en_US;
  } else if (passArg.attrs().test(Attr::VALUE)) {
    msg = "Passed-object dummy argument '%s' of procedure '%s'"
          " may not have the VALUE attribute"_err_en_US;
  } else if (passArg.Rank() > 0) {
    msg = "Passed-object dummy argument '%s' of procedure '%s'"
          " must be scalar"_err_en_US;
  }
  if (msg) {
    messages_.Say(name, std::move(*msg), passName.value(), name);
    return;
  }
  const DeclTypeSpec *type{passArg.GetType()};
  if (!type) {
    return; // an error already occurred
  }
  const Symbol &typeSymbol{*proc.owner().GetSymbol()};
  const DerivedTypeSpec *derived{type->AsDerived()};
  if (!derived || derived->typeSymbol() != typeSymbol) {
    messages_.Say(name,
        "Passed-object dummy argument '%s' of procedure '%s'"
        " must be of type '%s' but is '%s'"_err_en_US,
        passName.value(), name, typeSymbol.name(), type->AsFortran());
    return;
  }
  if (IsExtensibleType(derived) != type->IsPolymorphic()) {
    messages_.Say(name,
        type->IsPolymorphic()
            ? "Passed-object dummy argument '%s' of procedure '%s'"
              " may not be polymorphic because '%s' is not extensible"_err_en_US
            : "Passed-object dummy argument '%s' of procedure '%s'"
              " must be polymorphic because '%s' is extensible"_err_en_US,
        passName.value(), name, typeSymbol.name());
    return;
  }
  for (const auto &[paramName, paramValue] : derived->parameters()) {
    if (paramValue.isLen() && !paramValue.isAssumed()) {
      messages_.Say(name,
          "Passed-object dummy argument '%s' of procedure '%s'"
          " has non-assumed length parameter '%s'"_err_en_US,
          passName.value(), name, paramName);
    }
  }
}

void CheckHelper::CheckProcBinding(
    const Symbol &symbol, const ProcBindingDetails &binding) {
  const Scope &dtScope{symbol.owner()};
  CHECK(dtScope.kind() == Scope::Kind::DerivedType);
  if (symbol.attrs().test(Attr::DEFERRED)) {
    if (const Symbol *dtSymbol{dtScope.symbol()}) {
      if (!dtSymbol->attrs().test(Attr::ABSTRACT)) { // C733
        SayWithDeclaration(*dtSymbol,
            "Procedure bound to non-ABSTRACT derived type '%s' may not be DEFERRED"_err_en_US,
            dtSymbol->name());
      }
    }
    if (symbol.attrs().test(Attr::NON_OVERRIDABLE)) {
      messages_.Say(
          "Type-bound procedure '%s' may not be both DEFERRED and NON_OVERRIDABLE"_err_en_US,
          symbol.name());
    }
  }
  if (binding.symbol().attrs().test(Attr::INTRINSIC) &&
      !context_.intrinsics().IsSpecificIntrinsicFunction(
          binding.symbol().name().ToString())) {
    messages_.Say(
        "Intrinsic procedure '%s' is not a specific intrinsic permitted for use in the definition of binding '%s'"_err_en_US,
        binding.symbol().name(), symbol.name());
  }
  bool isInaccessibleDeferred{false};
  if (const Symbol *
      overridden{FindOverriddenBinding(symbol, isInaccessibleDeferred)}) {
    if (isInaccessibleDeferred) {
      SayWithDeclaration(*overridden,
          "Override of PRIVATE DEFERRED '%s' must appear in its module"_err_en_US,
          symbol.name());
    }
    if (overridden->attrs().test(Attr::NON_OVERRIDABLE)) {
      SayWithDeclaration(*overridden,
          "Override of NON_OVERRIDABLE '%s' is not permitted"_err_en_US,
          symbol.name());
    }
    if (const auto *overriddenBinding{
            overridden->detailsIf<ProcBindingDetails>()}) {
      if (!IsPureProcedure(symbol) && IsPureProcedure(*overridden)) {
        SayWithDeclaration(*overridden,
            "An overridden pure type-bound procedure binding must also be pure"_err_en_US);
        return;
      }
      if (!IsElementalProcedure(binding.symbol()) &&
          IsElementalProcedure(*overridden)) {
        SayWithDeclaration(*overridden,
            "A type-bound procedure and its override must both, or neither, be ELEMENTAL"_err_en_US);
        return;
      }
      bool isNopass{symbol.attrs().test(Attr::NOPASS)};
      if (isNopass != overridden->attrs().test(Attr::NOPASS)) {
        SayWithDeclaration(*overridden,
            isNopass
                ? "A NOPASS type-bound procedure may not override a passed-argument procedure"_err_en_US
                : "A passed-argument type-bound procedure may not override a NOPASS procedure"_err_en_US);
      } else {
        const auto *bindingChars{Characterize(binding.symbol())};
        const auto *overriddenChars{Characterize(*overridden)};
        if (bindingChars && overriddenChars) {
          if (isNopass) {
            if (!bindingChars->CanOverride(*overriddenChars, std::nullopt)) {
              SayWithDeclaration(*overridden,
                  "A NOPASS type-bound procedure and its override must have identical interfaces"_err_en_US);
            }
          } else if (!context_.HasError(binding.symbol())) {
            auto passIndex{bindingChars->FindPassIndex(binding.passName())};
            auto overriddenPassIndex{
                overriddenChars->FindPassIndex(overriddenBinding->passName())};
            if (passIndex && overriddenPassIndex) {
              if (*passIndex != *overriddenPassIndex) {
                SayWithDeclaration(*overridden,
                    "A type-bound procedure and its override must use the same PASS argument"_err_en_US);
              } else if (!bindingChars->CanOverride(
                             *overriddenChars, passIndex)) {
                SayWithDeclaration(*overridden,
                    "A type-bound procedure and its override must have compatible interfaces"_err_en_US);
              }
            }
          }
        }
      }
      if (symbol.attrs().test(Attr::PRIVATE)) {
        if (FindModuleContaining(dtScope) ==
            FindModuleContaining(overridden->owner())) {
          // types declared in same madule
          if (!overridden->attrs().test(Attr::PRIVATE)) {
            SayWithDeclaration(*overridden,
                "A PRIVATE procedure may not override a PUBLIC procedure"_err_en_US);
          }
        } else { // types declared in distinct madules
          if (!CheckAccessibleSymbol(dtScope.parent(), *overridden)) {
            SayWithDeclaration(*overridden,
                "A PRIVATE procedure may not override an accessible procedure"_err_en_US);
          }
        }
      }
    } else {
      SayWithDeclaration(*overridden,
          "A type-bound procedure binding may not have the same name as a parent component"_err_en_US);
    }
  }
  CheckPassArg(symbol, &binding.symbol(), binding);
}

void CheckHelper::Check(const Scope &scope) {
  scope_ = &scope;
  common::Restorer<const Symbol *> restorer{innermostSymbol_, innermostSymbol_};
  if (const Symbol *symbol{scope.symbol()}) {
    innermostSymbol_ = symbol;
  }
  if (scope.IsParameterizedDerivedTypeInstantiation()) {
    auto restorer{common::ScopedSet(scopeIsUninstantiatedPDT_, false)};
    auto restorer2{context_.foldingContext().messages().SetContext(
        scope.instantiationContext().get())};
    for (const auto &pair : scope) {
      CheckPointerInitialization(*pair.second);
    }
  } else {
    auto restorer{common::ScopedSet(
        scopeIsUninstantiatedPDT_, scope.IsParameterizedDerivedType())};
    for (const auto &set : scope.equivalenceSets()) {
      CheckEquivalenceSet(set);
    }
    for (const auto &pair : scope) {
      Check(*pair.second);
    }
    if (scope.IsSubmodule() && scope.symbol()) {
      // Submodule names are not in their parent's scopes
      Check(*scope.symbol());
    }
    for (const auto &pair : scope.commonBlocks()) {
      CheckCommonBlock(*pair.second);
    }
    int mainProgCnt{0};
    for (const Scope &child : scope.children()) {
      Check(child);
      // A program shall consist of exactly one main program (5.2.2).
      if (child.kind() == Scope::Kind::MainProgram) {
        ++mainProgCnt;
        if (mainProgCnt > 1) {
          messages_.Say(child.sourceRange(),
              "A source file cannot contain more than one main program"_err_en_US);
        }
      }
    }
    if (scope.kind() == Scope::Kind::BlockData) {
      CheckBlockData(scope);
    }
    if (auto name{scope.GetName()}) {
      auto iter{scope.find(*name)};
      if (iter != scope.end()) {
        const char *kind{nullptr};
        if (context_.ShouldWarn(common::LanguageFeature::BenignNameClash)) {
          switch (scope.kind()) {
          case Scope::Kind::Module:
            kind = scope.symbol()->get<ModuleDetails>().isSubmodule()
                ? "submodule"
                : "module";
            break;
          case Scope::Kind::MainProgram:
            kind = "main program";
            break;
          case Scope::Kind::BlockData:
            kind = "BLOCK DATA subprogram";
            break;
          default:;
          }
          if (kind) {
            messages_.Say(iter->second->name(),
                "Name '%s' declared in a %s should not have the same name as the %s"_port_en_US,
                *name, kind, kind);
          }
        }
      }
    }
    CheckGenericOps(scope);
  }
}

void CheckHelper::CheckEquivalenceSet(const EquivalenceSet &set) {
  auto iter{
      std::find_if(set.begin(), set.end(), [](const EquivalenceObject &object) {
        return FindCommonBlockContaining(object.symbol) != nullptr;
      })};
  if (iter != set.end()) {
    const Symbol &commonBlock{DEREF(FindCommonBlockContaining(iter->symbol))};
    for (auto &object : set) {
      if (&object != &*iter) {
        if (auto *details{object.symbol.detailsIf<ObjectEntityDetails>()}) {
          if (details->commonBlock()) {
            if (details->commonBlock() != &commonBlock) { // 8.10.3 paragraph 1
              if (auto *msg{messages_.Say(object.symbol.name(),
                      "Two objects in the same EQUIVALENCE set may not be members of distinct COMMON blocks"_err_en_US)}) {
                msg->Attach(iter->symbol.name(),
                       "Other object in EQUIVALENCE set"_en_US)
                    .Attach(details->commonBlock()->name(),
                        "COMMON block containing '%s'"_en_US,
                        object.symbol.name())
                    .Attach(commonBlock.name(),
                        "COMMON block containing '%s'"_en_US,
                        iter->symbol.name());
              }
            }
          } else {
            // Mark all symbols in the equivalence set with the same COMMON
            // block to prevent spurious error messages about initialization
            // in BLOCK DATA outside COMMON
            details->set_commonBlock(commonBlock);
          }
        }
      }
    }
  }
  for (const EquivalenceObject &object : set) {
    CheckEquivalenceObject(object);
  }
}

static bool InCommonWithBind(const Symbol &symbol) {
  if (const auto *details{symbol.detailsIf<ObjectEntityDetails>()}) {
    const Symbol *commonBlock{details->commonBlock()};
    return commonBlock && commonBlock->attrs().test(Attr::BIND_C);
  } else {
    return false;
  }
}

void CheckHelper::CheckEquivalenceObject(const EquivalenceObject &object) {
  parser::MessageFixedText msg;
  const Symbol &symbol{object.symbol};
  if (symbol.owner().IsDerivedType()) {
    msg =
        "Derived type component '%s' is not allowed in an equivalence set"_err_en_US;
  } else if (IsDummy(symbol)) {
    msg = "Dummy argument '%s' is not allowed in an equivalence set"_err_en_US;
  } else if (symbol.IsFuncResult()) {
    msg = "Function result '%s' is not allow in an equivalence set"_err_en_US;
  } else if (IsPointer(symbol)) {
    msg = "Pointer '%s' is not allowed in an equivalence set"_err_en_US;
  } else if (IsAllocatable(symbol)) {
    msg =
        "Allocatable variable '%s' is not allowed in an equivalence set"_err_en_US;
  } else if (symbol.Corank() > 0) {
    msg = "Coarray '%s' is not allowed in an equivalence set"_err_en_US;
  } else if (symbol.has<UseDetails>()) {
    msg =
        "Use-associated variable '%s' is not allowed in an equivalence set"_err_en_US;
  } else if (symbol.attrs().test(Attr::BIND_C)) {
    msg =
        "Variable '%s' with BIND attribute is not allowed in an equivalence set"_err_en_US;
  } else if (symbol.attrs().test(Attr::TARGET)) {
    msg =
        "Variable '%s' with TARGET attribute is not allowed in an equivalence set"_err_en_US;
  } else if (IsNamedConstant(symbol)) {
    msg = "Named constant '%s' is not allowed in an equivalence set"_err_en_US;
  } else if (InCommonWithBind(symbol)) {
    msg =
        "Variable '%s' in common block with BIND attribute is not allowed in an equivalence set"_err_en_US;
  } else if (!symbol.has<ObjectEntityDetails>()) {
    msg = "'%s' in equivalence set is not a data object"_err_en_US;
  } else if (const auto *type{symbol.GetType()}) {
    const auto *derived{type->AsDerived()};
    if (derived && !derived->IsVectorType()) {
      if (const auto *comp{
              FindUltimateComponent(*derived, IsAllocatableOrPointer)}) {
        msg = IsPointer(*comp)
            ? "Derived type object '%s' with pointer ultimate component is not allowed in an equivalence set"_err_en_US
            : "Derived type object '%s' with allocatable ultimate component is not allowed in an equivalence set"_err_en_US;
      } else if (!derived->typeSymbol().get<DerivedTypeDetails>().sequence()) {
        msg =
            "Nonsequence derived type object '%s' is not allowed in an equivalence set"_err_en_US;
      }
    } else if (IsAutomatic(symbol)) {
      msg =
          "Automatic object '%s' is not allowed in an equivalence set"_err_en_US;
    } else if (symbol.test(Symbol::Flag::CrayPointee)) {
      messages_.Say(object.symbol.name(),
          "Cray pointee '%s' may not be a member of an EQUIVALENCE group"_err_en_US,
          object.symbol.name());
    }
  }
  if (!msg.text().empty()) {
    context_.Say(object.source, std::move(msg), symbol.name());
  }
}

void CheckHelper::CheckBlockData(const Scope &scope) {
  // BLOCK DATA subprograms should contain only named common blocks.
  // C1415 presents a list of statements that shouldn't appear in
  // BLOCK DATA, but so long as the subprogram contains no executable
  // code and allocates no storage outside named COMMON, we're happy
  // (e.g., an ENUM is strictly not allowed).
  for (const auto &pair : scope) {
    const Symbol &symbol{*pair.second};
    if (!(symbol.has<CommonBlockDetails>() || symbol.has<UseDetails>() ||
            symbol.has<UseErrorDetails>() || symbol.has<DerivedTypeDetails>() ||
            symbol.has<SubprogramDetails>() ||
            symbol.has<ObjectEntityDetails>() ||
            (symbol.has<ProcEntityDetails>() &&
                !symbol.attrs().test(Attr::POINTER)))) {
      messages_.Say(symbol.name(),
          "'%s' may not appear in a BLOCK DATA subprogram"_err_en_US,
          symbol.name());
    }
  }
}

// Check distinguishability of generic assignment and operators.
// For these, generics and generic bindings must be considered together.
void CheckHelper::CheckGenericOps(const Scope &scope) {
  DistinguishabilityHelper helper{context_};
  auto addSpecifics{[&](const Symbol &generic) {
    const auto *details{generic.GetUltimate().detailsIf<GenericDetails>()};
    if (!details) {
      // Not a generic; ensure characteristics are defined if a function.
      auto restorer{messages_.SetLocation(generic.name())};
      if (IsFunction(generic) && !context_.HasError(generic)) {
        if (const Symbol *result{FindFunctionResult(generic)};
            result && !context_.HasError(*result)) {
          Characterize(generic);
        }
      }
      return;
    }
    GenericKind kind{details->kind()};
    if (!kind.IsAssignment() && !kind.IsOperator()) {
      return;
    }
    const SymbolVector &specifics{details->specificProcs()};
    const std::vector<SourceName> &bindingNames{details->bindingNames()};
    for (std::size_t i{0}; i < specifics.size(); ++i) {
      const Symbol &specific{*specifics[i]};
      auto restorer{messages_.SetLocation(bindingNames[i])};
      if (const Procedure *proc{Characterize(specific)}) {
        if (kind.IsAssignment()) {
          if (!CheckDefinedAssignment(specific, *proc)) {
            continue;
          }
        } else {
          if (!CheckDefinedOperator(generic.name(), kind, specific, *proc)) {
            continue;
          }
        }
        helper.Add(generic, kind, specific, *proc);
      }
    }
  }};
  for (const auto &pair : scope) {
    const Symbol &symbol{*pair.second};
    addSpecifics(symbol);
    const Symbol &ultimate{symbol.GetUltimate()};
    if (ultimate.has<DerivedTypeDetails>()) {
      if (const Scope *typeScope{ultimate.scope()}) {
        for (const auto &pair2 : *typeScope) {
          addSpecifics(*pair2.second);
        }
      }
    }
  }
  helper.Check(scope);
}

static bool IsSubprogramDefinition(const Symbol &symbol) {
  const auto *subp{symbol.detailsIf<SubprogramDetails>()};
  return subp && !subp->isInterface() && symbol.scope() &&
      symbol.scope()->kind() == Scope::Kind::Subprogram;
}

static bool IsBlockData(const Symbol &symbol) {
  return symbol.scope() && symbol.scope()->kind() == Scope::Kind::BlockData;
}

static bool IsExternalProcedureDefinition(const Symbol &symbol) {
  return IsBlockData(symbol) ||
      (IsSubprogramDefinition(symbol) &&
          (IsExternal(symbol) || symbol.GetBindName()));
}

static std::optional<std::string> DefinesGlobalName(const Symbol &symbol) {
  if (const auto *module{symbol.detailsIf<ModuleDetails>()}) {
    if (!module->isSubmodule() && !symbol.owner().IsIntrinsicModules()) {
      return symbol.name().ToString();
    }
  } else if (IsBlockData(symbol)) {
    return symbol.name().ToString();
  } else {
    const std::string *bindC{symbol.GetBindName()};
    if (symbol.has<CommonBlockDetails>() ||
        IsExternalProcedureDefinition(symbol) ||
        (symbol.owner().IsGlobal() && IsExternal(symbol))) {
      return bindC ? *bindC : symbol.name().ToString();
    } else if (bindC &&
        (symbol.has<ObjectEntityDetails>() || IsModuleProcedure(symbol))) {
      return *bindC;
    }
  }
  return std::nullopt;
}

// 19.2 p2
void CheckHelper::CheckGlobalName(const Symbol &symbol) {
  if (auto global{DefinesGlobalName(symbol)}) {
    auto pair{globalNames_.emplace(std::move(*global), symbol)};
    if (!pair.second) {
      const Symbol &other{*pair.first->second};
      if (context_.HasError(symbol) || context_.HasError(other)) {
        // don't pile on
      } else if (symbol.has<CommonBlockDetails>() &&
          other.has<CommonBlockDetails>() && symbol.name() == other.name()) {
        // Two common blocks can have the same global name so long as
        // they're not in the same scope.
      } else if ((IsProcedure(symbol) || IsBlockData(symbol)) &&
          (IsProcedure(other) || IsBlockData(other)) &&
          (!IsExternalProcedureDefinition(symbol) ||
              !IsExternalProcedureDefinition(other))) {
        // both are procedures/BLOCK DATA, not both definitions
      } else if (symbol.has<ModuleDetails>()) {
        if (context_.ShouldWarn(common::LanguageFeature::BenignNameClash)) {
          messages_.Say(symbol.name(),
              "Module '%s' conflicts with a global name"_port_en_US,
              pair.first->first);
        }
      } else if (other.has<ModuleDetails>()) {
        if (context_.ShouldWarn(common::LanguageFeature::BenignNameClash)) {
          messages_.Say(symbol.name(),
              "Global name '%s' conflicts with a module"_port_en_US,
              pair.first->first);
        }
      } else if (auto *msg{messages_.Say(symbol.name(),
                     "Two entities have the same global name '%s'"_err_en_US,
                     pair.first->first)}) {
        msg->Attach(other.name(), "Conflicting declaration"_en_US);
        context_.SetError(symbol);
        context_.SetError(other);
      }
    }
  }
}

void CheckHelper::CheckProcedureAssemblyName(const Symbol &symbol) {
  if (!IsProcedure(symbol) || symbol != symbol.GetUltimate())
    return;
  const std::string *bindName{symbol.GetBindName()};
  const bool hasExplicitBindingLabel{
      symbol.GetIsExplicitBindName() && bindName};
  if (hasExplicitBindingLabel || IsExternal(symbol)) {
    const std::string assemblyName{hasExplicitBindingLabel
            ? *bindName
            : common::GetExternalAssemblyName(
                  symbol.name().ToString(), context_.underscoring())};
    auto pair{procedureAssemblyNames_.emplace(std::move(assemblyName), symbol)};
    if (!pair.second) {
      const Symbol &other{*pair.first->second};
      const bool otherHasExplicitBindingLabel{
          other.GetIsExplicitBindName() && other.GetBindName()};
      if (otherHasExplicitBindingLabel != hasExplicitBindingLabel) {
        // The BIND(C,NAME="...") binding label is the same as the name that
        // will be used in LLVM IR for an external procedure declared without
        // BIND(C) in the same file. While this is not forbidden by the
        // standard, this name collision would lead to a crash when producing
        // the IR.
        if (auto *msg{messages_.Say(symbol.name(),
                "%s procedure assembly name conflicts with %s procedure assembly name"_err_en_US,
                hasExplicitBindingLabel ? "BIND(C)" : "Non BIND(C)",
                hasExplicitBindingLabel ? "non BIND(C)" : "BIND(C)")}) {
          msg->Attach(other.name(), "Conflicting declaration"_en_US);
        }
        context_.SetError(symbol);
        context_.SetError(other);
      }
      // Otherwise, the global names also match and the conflict is analyzed
      // by CheckGlobalName.
    }
  }
}

parser::Messages CheckHelper::WhyNotInteroperableDerivedType(
    const Symbol &symbol, bool isError) {
  parser::Messages msgs;
  if (examinedByWhyNotInteroperable_.find(symbol) !=
      examinedByWhyNotInteroperable_.end()) {
    return msgs;
  }
  isError |= symbol.attrs().test(Attr::BIND_C);
  examinedByWhyNotInteroperable_.insert(symbol);
  if (const auto *derived{symbol.detailsIf<DerivedTypeDetails>()}) {
    if (derived->sequence()) { // C1801
      msgs.Say(symbol.name(),
          "An interoperable derived type cannot have the SEQUENCE attribute"_err_en_US);
    } else if (!derived->paramDecls().empty()) { // C1802
      msgs.Say(symbol.name(),
          "An interoperable derived type cannot have a type parameter"_err_en_US);
    } else if (const auto *parent{
                   symbol.scope()->GetDerivedTypeParent()}) { // C1803
      if (isError) {
        msgs.Say(symbol.name(),
            "A derived type with the BIND attribute cannot be an extended derived type"_err_en_US);
      } else {
        bool interoperableParent{true};
        if (parent->symbol()) {
          auto bad{WhyNotInteroperableDerivedType(
              *parent->symbol(), /*isError=*/false)};
          if (bad.AnyFatalError()) {
            auto &msg{msgs.Say(symbol.name(),
                "The parent of an interoperable type is not interoperable"_err_en_US)};
            bad.AttachTo(msg, parser::Severity::None);
            interoperableParent = false;
          }
        }
        if (interoperableParent) {
          msgs.Say(symbol.name(),
              "An interoperable type should not be an extended derived type"_warn_en_US);
        }
      }
    }
    const Symbol *parentComponent{symbol.scope()
            ? derived->GetParentComponent(*symbol.scope())
            : nullptr};
    for (const auto &pair : *symbol.scope()) {
      const Symbol &component{*pair.second};
      if (&component == parentComponent) {
        continue; // was checked above
      }
      if (IsProcedure(component)) { // C1804
        msgs.Say(component.name(),
            "An interoperable derived type cannot have a type bound procedure"_err_en_US);
      } else if (IsAllocatableOrPointer(component)) { // C1806
        msgs.Say(component.name(),
            "An interoperable derived type cannot have a pointer or allocatable component"_err_en_US);
      } else if (const auto *type{component.GetType()}) {
        if (const auto *derived{type->AsDerived()}) {
          auto bad{
              WhyNotInteroperableDerivedType(derived->typeSymbol(), isError)};
          if (bad.AnyFatalError()) {
            auto &msg{msgs.Say(component.name(),
                "Component '%s' of an interoperable derived type must have an interoperable type but does not"_err_en_US,
                component.name())};
            bad.AttachTo(msg, parser::Severity::None);
          } else if (!derived->typeSymbol().GetUltimate().attrs().test(
                         Attr::BIND_C)) {
            auto &msg{
                msgs.Say(component.name(),
                        "Derived type of component '%s' of an interoperable derived type should have the BIND attribute"_warn_en_US,
                        component.name())
                    .Attach(derived->typeSymbol().name(),
                        "Non-BIND(C) component type"_en_US)};
            bad.AttachTo(msg, parser::Severity::None);
          } else {
            msgs.Annex(std::move(bad));
          }
        } else if (!IsInteroperableIntrinsicType(
                       *type, context_.languageFeatures())) {
          auto maybeDyType{evaluate::DynamicType::From(*type)};
          if (type->category() == DeclTypeSpec::Logical) {
            if (context_.ShouldWarn(common::UsageWarning::LogicalVsCBool)) {
              msgs.Say(component.name(),
                  "A LOGICAL component of an interoperable type should have the interoperable KIND=C_BOOL"_port_en_US);
            }
          } else if (type->category() == DeclTypeSpec::Character &&
              maybeDyType && maybeDyType->kind() == 1) {
            if (context_.ShouldWarn(common::UsageWarning::BindCCharLength)) {
              msgs.Say(component.name(),
                  "A CHARACTER component of an interoperable type should have length 1"_port_en_US);
            }
          } else {
            msgs.Say(component.name(),
                "Each component of an interoperable derived type must have an interoperable type"_err_en_US);
          }
        }
      }
      if (auto extents{
              evaluate::GetConstantExtents(foldingContext_, &component)};
          extents && evaluate::GetSize(*extents) == 0) {
        msgs.Say(component.name(),
            "An array component of an interoperable type must have at least one element"_err_en_US);
      }
    }
    if (derived->componentNames().empty()) { // F'2023 C1805
      if (context_.ShouldWarn(common::LanguageFeature::EmptyBindCDerivedType)) {
        msgs.Say(symbol.name(),
            "A derived type with the BIND attribute should not be empty"_warn_en_US);
      }
    }
  }
  if (isError) {
    for (auto &m : msgs.messages()) {
      if (!m.IsFatal()) {
        m.set_severity(parser::Severity::Error);
      }
    }
  }
  if (msgs.AnyFatalError()) {
    examinedByWhyNotInteroperable_.erase(symbol);
  }
  return msgs;
}

<<<<<<< HEAD
static UnorderedSymbolSet CollectEntryPointsWithDummy(const Symbol &dummy) {
  UnorderedSymbolSet entries;
  const Scope &subpScope{dummy.owner()};
  for (const auto &[_, ref] : subpScope.parent()) {
    const Symbol &x{*ref};
    if (const auto *subp{x.detailsIf<SubprogramDetails>()}) {
      if (x.scope() == &subpScope || subp->entryScope() == &dummy.owner()) {
        if (std::find(subp->dummyArgs().begin(), subp->dummyArgs().end(),
                &dummy) != subp->dummyArgs().end()) {
          entries.insert(x);
        }
      }
    }
  }
  return entries;
}

static bool AnyNonBindCEntry(const Symbol &dummy) {
  for (const Symbol &subp : CollectEntryPointsWithDummy(dummy)) {
    if (!subp.attrs().test(Attr::BIND_C)) {
      return true;
    }
  }
  return false;
}

=======
>>>>>>> 13f6d404
parser::Messages CheckHelper::WhyNotInteroperableObject(
    const Symbol &symbol, bool isError) {
  parser::Messages msgs;
  if (examinedByWhyNotInteroperable_.find(symbol) !=
      examinedByWhyNotInteroperable_.end()) {
    return msgs;
  }
  bool isExplicitBindC{symbol.attrs().test(Attr::BIND_C)};
  isError |= isExplicitBindC;
  examinedByWhyNotInteroperable_.insert(symbol);
  CHECK(symbol.has<ObjectEntityDetails>());
  if (isExplicitBindC && !symbol.owner().IsModule()) {
<<<<<<< HEAD
    messages_.Say(symbol.name(),
=======
    msgs.Say(symbol.name(),
>>>>>>> 13f6d404
        "A variable with BIND(C) attribute may only appear in the specification part of a module"_err_en_US);
  }
  auto shape{evaluate::GetShape(foldingContext_, symbol)};
  if (shape) {
    if (evaluate::GetRank(*shape) == 0) { // 18.3.4
      if (IsAllocatableOrPointer(symbol) && !IsDummy(symbol)) {
<<<<<<< HEAD
        messages_.Say(symbol.name(),
=======
        msgs.Say(symbol.name(),
>>>>>>> 13f6d404
            "A scalar interoperable variable may not be ALLOCATABLE or POINTER"_err_en_US);
      }
    } else if (auto extents{
                   evaluate::AsConstantExtents(foldingContext_, *shape)}) {
      if (evaluate::GetSize(*extents) == 0) {
        msgs.Say(symbol.name(),
            "Interoperable array must have at least one element"_err_en_US);
      }
    } else if (!evaluate::IsExplicitShape(symbol) &&
        !IsAssumedSizeArray(symbol) &&
        !(IsDummy(symbol) && !symbol.attrs().test(Attr::VALUE))) {
      msgs.Say(symbol.name(),
          "BIND(C) array must have explicit shape or be assumed-size unless a dummy argument without the VALUE attribute"_err_en_US);
    }
  }
  if (const auto *type{symbol.GetType()}) {
    const auto *derived{type->AsDerived()};
    if (derived) {
      if (derived->typeSymbol().attrs().test(Attr::BIND_C)) {
      } else if (isError) {
<<<<<<< HEAD
        if (auto *msg{messages_.Say(symbol.name(),
                "The derived type of a BIND(C) object must also be BIND(C)"_err_en_US)}) {
          msg->Attach(derived->typeSymbol().name(), "Non-BIND(C) type"_en_US);
        }
        context_.SetError(symbol);
      } else if (auto bad{WhyNotInteroperableDerivedType(
                     derived->typeSymbol(), /*isError=*/false)};
                 bad.AnyFatalError()) {
        if (auto *msg{messages_.Say(symbol.name(),
                "The derived type of an interoperable object must be interoperable, but is not"_err_en_US)}) {
          msg->Attach(
              derived->typeSymbol().name(), "Non-interoperable type"_en_US);
          bad.AttachTo(*msg, parser::Severity::None);
        }
      } else {
        if (auto *msg{messages_.Say(symbol.name(),
                "The derived type of an interoperable object should be BIND(C)"_warn_en_US)}) {
          msg->Attach(derived->typeSymbol().name(), "Non-BIND(C) type"_en_US);
        }
=======
        msgs.Say(symbol.name(),
                "The derived type of a BIND(C) object must also be BIND(C)"_err_en_US)
            .Attach(derived->typeSymbol().name(), "Non-BIND(C) type"_en_US);
      } else if (auto bad{WhyNotInteroperableDerivedType(
                     derived->typeSymbol(), /*isError=*/false)};
                 bad.AnyFatalError()) {
        bad.AttachTo(
            msgs.Say(symbol.name(),
                    "The derived type of an interoperable object must be interoperable, but is not"_err_en_US)
                .Attach(derived->typeSymbol().name(),
                    "Non-interoperable type"_en_US),
            parser::Severity::None);
      } else {
        msgs.Say(symbol.name(),
                "The derived type of an interoperable object should be BIND(C)"_warn_en_US)
            .Attach(derived->typeSymbol().name(), "Non-BIND(C) type"_en_US);
>>>>>>> 13f6d404
      }
    }
    if (type->IsAssumedType()) { // ok
    } else if (IsAssumedLengthCharacter(symbol)) {
<<<<<<< HEAD
      if (AnyNonBindCEntry(symbol)) {
        msgs.Say(symbol.name(),
            "An assumed-length dummy argument must not appear in a non-BIND(C) entry in a subprogram with an entry that must be interoperable"_err_en_US);
      }
=======
>>>>>>> 13f6d404
    } else if (IsAllocatableOrPointer(symbol) &&
        type->category() == DeclTypeSpec::Character &&
        type->characterTypeSpec().length().isDeferred()) {
      // ok; F'2023 18.3.7 p2(6)
    } else if (derived ||
        IsInteroperableIntrinsicType(*type, context_.languageFeatures())) {
      // F'2023 18.3.7 p2(4,5)
    } else if (type->category() == DeclTypeSpec::Logical) {
      if (context_.ShouldWarn(common::UsageWarning::LogicalVsCBool) &&
          !InModuleFile()) {
        if (IsDummy(symbol)) {
          msgs.Say(symbol.name(),
              "A BIND(C) LOGICAL dummy argument should have the interoperable KIND=C_BOOL"_port_en_US);
        } else {
          msgs.Say(symbol.name(),
              "A BIND(C) LOGICAL object should have the interoperable KIND=C_BOOL"_port_en_US);
        }
      }
    } else if (symbol.attrs().test(Attr::VALUE)) {
      msgs.Say(symbol.name(),
          "A BIND(C) VALUE dummy argument must have an interoperable type"_err_en_US);
    } else {
      msgs.Say(symbol.name(),
          "A BIND(C) object must have an interoperable type"_err_en_US);
    }
  }
  if (IsOptional(symbol) && !symbol.attrs().test(Attr::VALUE)) {
    msgs.Say(symbol.name(),
        "An interoperable procedure with an OPTIONAL dummy argument might not be portable"_port_en_US);
  }
<<<<<<< HEAD
  if (symbol.attrs().test(Attr::VALUE)) {
    if (AnyNonBindCEntry(symbol)) {
      msgs.Say(symbol.name(),
          "A VALUE dummy argument must not appear in a non-BIND(C) entry of a subprogram with an entry that must be interoperable"_err_en_US);
    }
  }
=======
>>>>>>> 13f6d404
  if (IsDescriptor(symbol) && IsPointer(symbol) &&
      symbol.attrs().test(Attr::CONTIGUOUS)) {
    msgs.Say(symbol.name(),
        "An interoperable pointer must not be CONTIGUOUS"_err_en_US);
  }
  if (msgs.AnyFatalError()) {
    examinedByWhyNotInteroperable_.erase(symbol);
  }
  return msgs;
}

parser::Messages CheckHelper::WhyNotInteroperableFunctionResult(
    const Symbol &symbol) {
  parser::Messages msgs;
  if (IsPointer(symbol) || IsAllocatable(symbol)) {
    msgs.Say(symbol.name(),
        "Interoperable function result may not have ALLOCATABLE or POINTER attribute"_err_en_US);
  }
  if (const DeclTypeSpec * type{symbol.GetType()};
      type && type->category() == DeclTypeSpec::Character) {
    bool isConstOne{false}; // 18.3.1(1)
    if (const auto &len{type->characterTypeSpec().length().GetExplicit()}) {
      if (auto constLen{evaluate::ToInt64(*len)}) {
        isConstOne = constLen == 1;
      }
    }
    if (!isConstOne) {
      msgs.Say(symbol.name(),
          "Interoperable character function result must have length one"_err_en_US);
    }
  }
  if (symbol.Rank() > 0) {
    msgs.Say(symbol.name(),
        "Interoperable function result must be scalar"_err_en_US);
  }
  if (symbol.Corank()) {
    msgs.Say(symbol.name(),
        "Interoperable function result may not be a coarray"_err_en_US);
  }
  return msgs;
}

parser::Messages CheckHelper::WhyNotInteroperableProcedure(
    const Symbol &symbol, bool isError) {
  parser::Messages msgs;
  if (examinedByWhyNotInteroperable_.find(symbol) !=
      examinedByWhyNotInteroperable_.end()) {
    return msgs;
  }
  isError |= symbol.attrs().test(Attr::BIND_C);
  examinedByWhyNotInteroperable_.insert(symbol);
  if (const auto *proc{symbol.detailsIf<ProcEntityDetails>()}) {
    if (isError) {
      if (!proc->procInterface() ||
          !proc->procInterface()->attrs().test(Attr::BIND_C)) {
        msgs.Say(symbol.name(),
            "An interface name with the BIND attribute must appear if the BIND attribute appears in a procedure declaration"_err_en_US);
      }
    } else if (!proc->procInterface()) {
      msgs.Say(symbol.name(),
          "An interoperable procedure should have an interface"_port_en_US);
    } else if (!proc->procInterface()->attrs().test(Attr::BIND_C)) {
      auto bad{WhyNotInteroperableProcedure(
          *proc->procInterface(), /*isError=*/false)};
      if (bad.AnyFatalError()) {
        bad.AttachTo(msgs.Say(symbol.name(),
            "An interoperable procedure must have an interoperable interface"_err_en_US));
      } else {
        msgs.Say(symbol.name(),
            "An interoperable procedure should have an interface with the BIND attribute"_warn_en_US);
      }
    }
  } else if (const auto *subp{symbol.detailsIf<SubprogramDetails>()}) {
    for (const Symbol *dummy : subp->dummyArgs()) {
      if (dummy) {
        parser::Messages dummyMsgs;
        if (dummy->has<ProcEntityDetails>() ||
            dummy->has<SubprogramDetails>()) {
          dummyMsgs = WhyNotInteroperableProcedure(*dummy, /*isError=*/false);
          if (dummyMsgs.empty() && !dummy->attrs().test(Attr::BIND_C)) {
            dummyMsgs.Say(dummy->name(),
                "A dummy procedure of an interoperable procedure should be BIND(C)"_warn_en_US);
          }
        } else if (dummy->has<ObjectEntityDetails>()) {
          dummyMsgs = WhyNotInteroperableObject(*dummy, /*isError=*/false);
        } else {
          CheckBindC(*dummy);
        }
        msgs.Annex(std::move(dummyMsgs));
      } else {
        msgs.Say(symbol.name(),
            "A subprogram interface with the BIND attribute may not have an alternate return argument"_err_en_US);
      }
    }
    if (subp->isFunction()) {
      if (subp->result().has<ObjectEntityDetails>()) {
        msgs.Annex(WhyNotInteroperableFunctionResult(subp->result()));
      } else {
        msgs.Say(subp->result().name(),
            "The result of an interoperable function must be a data object"_err_en_US);
      }
    }
  }
  if (msgs.AnyFatalError()) {
    examinedByWhyNotInteroperable_.erase(symbol);
  }
  return msgs;
}

void CheckHelper::CheckBindC(const Symbol &symbol) {
  bool isExplicitBindC{symbol.attrs().test(Attr::BIND_C)};
  if (isExplicitBindC) {
    CheckConflicting(symbol, Attr::BIND_C, Attr::ELEMENTAL);
    CheckConflicting(symbol, Attr::BIND_C, Attr::INTRINSIC);
    CheckConflicting(symbol, Attr::BIND_C, Attr::PARAMETER);
  } else {
    // symbol must be interoperable (e.g., dummy argument of interoperable
    // procedure interface) but is not itself BIND(C).
  }
  parser::Messages whyNot;
  if (const std::string * bindName{symbol.GetBindName()};
      bindName) { // has a binding name
    if (!bindName->empty()) {
      bool ok{bindName->front() == '_' || parser::IsLetter(bindName->front())};
      for (char ch : *bindName) {
        ok &= ch == '_' || parser::IsLetter(ch) || parser::IsDecimalDigit(ch);
      }
      if (!ok) {
        messages_.Say(symbol.name(),
            "Symbol has a BIND(C) name that is not a valid C language identifier"_err_en_US);
        context_.SetError(symbol);
      }
    }
  }
  if (symbol.GetIsExplicitBindName()) { // BIND(C,NAME=...); C1552, C1529
    auto defClass{ClassifyProcedure(symbol)};
    if (IsProcedurePointer(symbol)) {
      messages_.Say(symbol.name(),
          "A procedure pointer may not have a BIND attribute with a name"_err_en_US);
      context_.SetError(symbol);
    } else if (defClass == ProcedureDefinitionClass::None ||
        IsExternal(symbol)) {
    } else if (symbol.attrs().test(Attr::ABSTRACT)) {
      messages_.Say(symbol.name(),
          "An ABSTRACT interface may not have a BIND attribute with a name"_err_en_US);
      context_.SetError(symbol);
    } else if (defClass == ProcedureDefinitionClass::Internal ||
        defClass == ProcedureDefinitionClass::Dummy) {
      messages_.Say(symbol.name(),
          "An internal or dummy procedure may not have a BIND(C,NAME=) binding label"_err_en_US);
      context_.SetError(symbol);
    }
  }
  if (symbol.has<ObjectEntityDetails>()) {
    whyNot = WhyNotInteroperableObject(symbol, /*isError=*/isExplicitBindC);
  } else if (symbol.has<ProcEntityDetails>() ||
      symbol.has<SubprogramDetails>()) {
    whyNot = WhyNotInteroperableProcedure(symbol, /*isError=*/isExplicitBindC);
  } else if (symbol.has<DerivedTypeDetails>()) {
    whyNot =
        WhyNotInteroperableDerivedType(symbol, /*isError=*/isExplicitBindC);
  }
  if (!whyNot.empty()) {
    bool anyFatal{whyNot.AnyFatalError()};
    if (anyFatal ||
        (!InModuleFile() &&
            context_.ShouldWarn(
                common::LanguageFeature::NonBindCInteroperability))) {
      context_.messages().Annex(std::move(whyNot));
    }
    if (anyFatal) {
      context_.SetError(symbol);
    }
  }
}

bool CheckHelper::CheckDioDummyIsData(
    const Symbol &subp, const Symbol *arg, std::size_t position) {
  if (arg && arg->detailsIf<ObjectEntityDetails>()) {
    return true;
  } else {
    if (arg) {
      messages_.Say(arg->name(),
          "Dummy argument '%s' must be a data object"_err_en_US, arg->name());
    } else {
      messages_.Say(subp.name(),
          "Dummy argument %d of '%s' must be a data object"_err_en_US, position,
          subp.name());
    }
    return false;
  }
}

void CheckHelper::CheckAlreadySeenDefinedIo(const DerivedTypeSpec &derivedType,
    common::DefinedIo ioKind, const Symbol &proc, const Symbol &generic) {
  // Check for conflict between non-type-bound defined I/O and type-bound
  // generics. It's okay to have two or more distinct defined I/O procedures for
  // the same type if they're coming from distinct non-type-bound interfaces.
  // (The non-type-bound interfaces would have been merged into a single generic
  //  -- with errors where indistinguishable --  when both were visible from the
  // same scope.)
  if (generic.owner().IsDerivedType()) {
    return;
  }
  if (const Scope * dtScope{derivedType.scope()}) {
    if (auto iter{dtScope->find(generic.name())}; iter != dtScope->end()) {
      for (auto specRef : iter->second->get<GenericDetails>().specificProcs()) {
        const Symbol &specific{specRef->get<ProcBindingDetails>().symbol()};
        if (specific == proc) { // unambiguous, accept
          continue;
        }
        if (const auto *specDT{GetDtvArgDerivedType(specific)};
            specDT && evaluate::AreSameDerivedType(derivedType, *specDT)) {
          SayWithDeclaration(*specRef, proc.name(),
              "Derived type '%s' has conflicting type-bound input/output procedure '%s'"_err_en_US,
              derivedType.name(), GenericKind::AsFortran(ioKind));
          return;
        }
      }
    }
  }
}

void CheckHelper::CheckDioDummyIsDerived(const Symbol &subp, const Symbol &arg,
    common::DefinedIo ioKind, const Symbol &generic) {
  if (const DeclTypeSpec *type{arg.GetType()}) {
    if (const DerivedTypeSpec *derivedType{type->AsDerived()}) {
      CheckAlreadySeenDefinedIo(*derivedType, ioKind, subp, generic);
      bool isPolymorphic{type->IsPolymorphic()};
      if (isPolymorphic != IsExtensibleType(derivedType)) {
        messages_.Say(arg.name(),
            "Dummy argument '%s' of a defined input/output procedure must be %s when the derived type is %s"_err_en_US,
            arg.name(), isPolymorphic ? "TYPE()" : "CLASS()",
            isPolymorphic ? "not extensible" : "extensible");
      }
    } else {
      messages_.Say(arg.name(),
          "Dummy argument '%s' of a defined input/output procedure must have a"
          " derived type"_err_en_US,
          arg.name());
    }
  }
}

void CheckHelper::CheckDioDummyIsDefaultInteger(
    const Symbol &subp, const Symbol &arg) {
  if (const DeclTypeSpec *type{arg.GetType()};
      type && type->IsNumeric(TypeCategory::Integer)) {
    if (const auto kind{evaluate::ToInt64(type->numericTypeSpec().kind())};
        kind && *kind == context_.GetDefaultKind(TypeCategory::Integer)) {
      return;
    }
  }
  messages_.Say(arg.name(),
      "Dummy argument '%s' of a defined input/output procedure"
      " must be an INTEGER of default KIND"_err_en_US,
      arg.name());
}

void CheckHelper::CheckDioDummyIsScalar(const Symbol &subp, const Symbol &arg) {
  if (arg.Rank() > 0 || arg.Corank() > 0) {
    messages_.Say(arg.name(),
        "Dummy argument '%s' of a defined input/output procedure"
        " must be a scalar"_err_en_US,
        arg.name());
  }
}

void CheckHelper::CheckDioDtvArg(const Symbol &subp, const Symbol *arg,
    common::DefinedIo ioKind, const Symbol &generic) {
  // Dtv argument looks like: dtv-type-spec, INTENT(INOUT) :: dtv
  if (CheckDioDummyIsData(subp, arg, 0)) {
    CheckDioDummyIsDerived(subp, *arg, ioKind, generic);
    CheckDioDummyAttrs(subp, *arg,
        ioKind == common::DefinedIo::ReadFormatted ||
                ioKind == common::DefinedIo::ReadUnformatted
            ? Attr::INTENT_INOUT
            : Attr::INTENT_IN);
  }
}

// If an explicit INTRINSIC name is a function, so must all the specifics be,
// and similarly for subroutines
void CheckHelper::CheckGenericVsIntrinsic(
    const Symbol &symbol, const GenericDetails &generic) {
  if (symbol.attrs().test(Attr::INTRINSIC)) {
    const evaluate::IntrinsicProcTable &table{
        context_.foldingContext().intrinsics()};
    bool isSubroutine{table.IsIntrinsicSubroutine(symbol.name().ToString())};
    if (isSubroutine || table.IsIntrinsicFunction(symbol.name().ToString())) {
      for (const SymbolRef &ref : generic.specificProcs()) {
        const Symbol &ultimate{ref->GetUltimate()};
        bool specificFunc{ultimate.test(Symbol::Flag::Function)};
        bool specificSubr{ultimate.test(Symbol::Flag::Subroutine)};
        if (!specificFunc && !specificSubr) {
          if (const auto *proc{ultimate.detailsIf<SubprogramDetails>()}) {
            if (proc->isFunction()) {
              specificFunc = true;
            } else {
              specificSubr = true;
            }
          }
        }
        if ((specificFunc || specificSubr) &&
            isSubroutine != specificSubr) { // C848
          messages_.Say(symbol.name(),
              "Generic interface '%s' with explicit intrinsic %s of the same name may not have specific procedure '%s' that is a %s"_err_en_US,
              symbol.name(), isSubroutine ? "subroutine" : "function",
              ref->name(), isSubroutine ? "function" : "subroutine");
        }
      }
    }
  }
}

void CheckHelper::CheckDefaultIntegerArg(
    const Symbol &subp, const Symbol *arg, Attr intent) {
  // Argument looks like: INTEGER, INTENT(intent) :: arg
  if (CheckDioDummyIsData(subp, arg, 1)) {
    CheckDioDummyIsDefaultInteger(subp, *arg);
    CheckDioDummyIsScalar(subp, *arg);
    CheckDioDummyAttrs(subp, *arg, intent);
  }
}

void CheckHelper::CheckDioAssumedLenCharacterArg(const Symbol &subp,
    const Symbol *arg, std::size_t argPosition, Attr intent) {
  // Argument looks like: CHARACTER (LEN=*), INTENT(intent) :: (iotype OR iomsg)
  if (CheckDioDummyIsData(subp, arg, argPosition)) {
    CheckDioDummyAttrs(subp, *arg, intent);
    const DeclTypeSpec *type{arg ? arg->GetType() : nullptr};
    const IntrinsicTypeSpec *intrinsic{type ? type->AsIntrinsic() : nullptr};
    const auto kind{
        intrinsic ? evaluate::ToInt64(intrinsic->kind()) : std::nullopt};
    if (!IsAssumedLengthCharacter(*arg) ||
        (!kind ||
            *kind !=
                context_.defaultKinds().GetDefaultKind(
                    TypeCategory::Character))) {
      messages_.Say(arg->name(),
          "Dummy argument '%s' of a defined input/output procedure"
          " must be assumed-length CHARACTER of default kind"_err_en_US,
          arg->name());
    }
  }
}

void CheckHelper::CheckDioVlistArg(
    const Symbol &subp, const Symbol *arg, std::size_t argPosition) {
  // Vlist argument looks like: INTEGER, INTENT(IN) :: v_list(:)
  if (CheckDioDummyIsData(subp, arg, argPosition)) {
    CheckDioDummyIsDefaultInteger(subp, *arg);
    CheckDioDummyAttrs(subp, *arg, Attr::INTENT_IN);
    const auto *objectDetails{arg->detailsIf<ObjectEntityDetails>()};
    if (!objectDetails || !objectDetails->shape().CanBeDeferredShape()) {
      messages_.Say(arg->name(),
          "Dummy argument '%s' of a defined input/output procedure must be"
          " deferred shape"_err_en_US,
          arg->name());
    }
  }
}

void CheckHelper::CheckDioArgCount(
    const Symbol &subp, common::DefinedIo ioKind, std::size_t argCount) {
  const std::size_t requiredArgCount{
      (std::size_t)(ioKind == common::DefinedIo::ReadFormatted ||
                  ioKind == common::DefinedIo::WriteFormatted
              ? 6
              : 4)};
  if (argCount != requiredArgCount) {
    SayWithDeclaration(subp,
        "Defined input/output procedure '%s' must have"
        " %d dummy arguments rather than %d"_err_en_US,
        subp.name(), requiredArgCount, argCount);
    context_.SetError(subp);
  }
}

void CheckHelper::CheckDioDummyAttrs(
    const Symbol &subp, const Symbol &arg, Attr goodIntent) {
  // Defined I/O procedures can't have attributes other than INTENT
  Attrs attrs{arg.attrs()};
  if (!attrs.test(goodIntent)) {
    messages_.Say(arg.name(),
        "Dummy argument '%s' of a defined input/output procedure"
        " must have intent '%s'"_err_en_US,
        arg.name(), AttrToString(goodIntent));
  }
  attrs = attrs - Attr::INTENT_IN - Attr::INTENT_OUT - Attr::INTENT_INOUT;
  if (!attrs.empty()) {
    messages_.Say(arg.name(),
        "Dummy argument '%s' of a defined input/output procedure may not have"
        " any attributes"_err_en_US,
        arg.name());
  }
}

// Enforce semantics for defined input/output procedures (12.6.4.8.2) and C777
void CheckHelper::CheckDefinedIoProc(const Symbol &symbol,
    const GenericDetails &details, common::DefinedIo ioKind) {
  for (auto ref : details.specificProcs()) {
    const Symbol &ultimate{ref->GetUltimate()};
    const auto *binding{ultimate.detailsIf<ProcBindingDetails>()};
    const Symbol &specific{*(binding ? &binding->symbol() : &ultimate)};
    if (ultimate.attrs().test(Attr::NOPASS)) { // C774
      messages_.Say("Defined input/output procedure '%s' may not have NOPASS "
                    "attribute"_err_en_US,
          ultimate.name());
      context_.SetError(ultimate);
    }
    if (const auto *subpDetails{specific.detailsIf<SubprogramDetails>()}) {
      const std::vector<Symbol *> &dummyArgs{subpDetails->dummyArgs()};
      CheckDioArgCount(specific, ioKind, dummyArgs.size());
      int argCount{0};
      for (auto *arg : dummyArgs) {
        switch (argCount++) {
        case 0:
          // dtv-type-spec, INTENT(INOUT) :: dtv
          CheckDioDtvArg(specific, arg, ioKind, symbol);
          break;
        case 1:
          // INTEGER, INTENT(IN) :: unit
          CheckDefaultIntegerArg(specific, arg, Attr::INTENT_IN);
          break;
        case 2:
          if (ioKind == common::DefinedIo::ReadFormatted ||
              ioKind == common::DefinedIo::WriteFormatted) {
            // CHARACTER (LEN=*), INTENT(IN) :: iotype
            CheckDioAssumedLenCharacterArg(
                specific, arg, argCount, Attr::INTENT_IN);
          } else {
            // INTEGER, INTENT(OUT) :: iostat
            CheckDefaultIntegerArg(specific, arg, Attr::INTENT_OUT);
          }
          break;
        case 3:
          if (ioKind == common::DefinedIo::ReadFormatted ||
              ioKind == common::DefinedIo::WriteFormatted) {
            // INTEGER, INTENT(IN) :: v_list(:)
            CheckDioVlistArg(specific, arg, argCount);
          } else {
            // CHARACTER (LEN=*), INTENT(INOUT) :: iomsg
            CheckDioAssumedLenCharacterArg(
                specific, arg, argCount, Attr::INTENT_INOUT);
          }
          break;
        case 4:
          // INTEGER, INTENT(OUT) :: iostat
          CheckDefaultIntegerArg(specific, arg, Attr::INTENT_OUT);
          break;
        case 5:
          // CHARACTER (LEN=*), INTENT(INOUT) :: iomsg
          CheckDioAssumedLenCharacterArg(
              specific, arg, argCount, Attr::INTENT_INOUT);
          break;
        default:;
        }
      }
    }
  }
}

void CheckHelper::CheckSymbolType(const Symbol &symbol) {
  const Symbol *result{FindFunctionResult(symbol)};
  const Symbol &relevant{result ? *result : symbol};
  if (IsAllocatable(relevant)) { // always ok
  } else if (IsProcedurePointer(symbol) && result && IsPointer(*result)) {
    // procedure pointer returning allocatable or pointer: ok
  } else if (IsPointer(relevant) && !IsProcedure(relevant)) {
    // object pointers are always ok
  } else if (auto dyType{evaluate::DynamicType::From(relevant)}) {
    if (dyType->IsPolymorphic() && !dyType->IsAssumedType() &&
        !(IsDummy(symbol) && !IsProcedure(relevant))) { // C708
      messages_.Say(
          "CLASS entity '%s' must be a dummy argument, allocatable, or object pointer"_err_en_US,
          symbol.name());
    }
    if (dyType->HasDeferredTypeParameter()) { // C702
      messages_.Say(
          "'%s' has a type %s with a deferred type parameter but is neither an allocatable nor an object pointer"_err_en_US,
          symbol.name(), dyType->AsFortran());
    }
  }
}

void CheckHelper::CheckModuleProcedureDef(const Symbol &symbol) {
  auto procClass{ClassifyProcedure(symbol)};
  if (const auto *subprogram{symbol.detailsIf<SubprogramDetails>()};
      subprogram &&
      (procClass == ProcedureDefinitionClass::Module &&
          symbol.attrs().test(Attr::MODULE)) &&
      !subprogram->bindName() && !subprogram->isInterface()) {
    const Symbol &interface {
      subprogram->moduleInterface() ? *subprogram->moduleInterface() : symbol
    };
    if (const Symbol *
            module{interface.owner().kind() == Scope::Kind::Module
                    ? interface.owner().symbol()
                    : nullptr};
        module && module->has<ModuleDetails>()) {
      std::pair<SourceName, const Symbol *> key{symbol.name(), module};
      auto iter{moduleProcs_.find(key)};
      if (iter == moduleProcs_.end()) {
        moduleProcs_.emplace(std::move(key), symbol);
      } else if (
          auto *msg{messages_.Say(symbol.name(),
              "Module procedure '%s' in '%s' has multiple definitions"_err_en_US,
              symbol.name(), GetModuleOrSubmoduleName(*module))}) {
        msg->Attach(iter->second->name(), "Previous definition of '%s'"_en_US,
            symbol.name());
      }
    }
  }
}

void SubprogramMatchHelper::Check(
    const Symbol &symbol1, const Symbol &symbol2) {
  const auto details1{symbol1.get<SubprogramDetails>()};
  const auto details2{symbol2.get<SubprogramDetails>()};
  if (details1.isFunction() != details2.isFunction()) {
    Say(symbol1, symbol2,
        details1.isFunction()
            ? "Module function '%s' was declared as a subroutine in the"
              " corresponding interface body"_err_en_US
            : "Module subroutine '%s' was declared as a function in the"
              " corresponding interface body"_err_en_US);
    return;
  }
  const auto &args1{details1.dummyArgs()};
  const auto &args2{details2.dummyArgs()};
  int nargs1{static_cast<int>(args1.size())};
  int nargs2{static_cast<int>(args2.size())};
  if (nargs1 != nargs2) {
    Say(symbol1, symbol2,
        "Module subprogram '%s' has %d args but the corresponding interface"
        " body has %d"_err_en_US,
        nargs1, nargs2);
    return;
  }
  bool nonRecursive1{symbol1.attrs().test(Attr::NON_RECURSIVE)};
  if (nonRecursive1 != symbol2.attrs().test(Attr::NON_RECURSIVE)) { // C1551
    Say(symbol1, symbol2,
        nonRecursive1
            ? "Module subprogram '%s' has NON_RECURSIVE prefix but"
              " the corresponding interface body does not"_err_en_US
            : "Module subprogram '%s' does not have NON_RECURSIVE prefix but "
              "the corresponding interface body does"_err_en_US);
  }
  const std::string *bindName1{details1.bindName()};
  const std::string *bindName2{details2.bindName()};
  if (!bindName1 && !bindName2) {
    // OK - neither has a binding label
  } else if (!bindName1) {
    Say(symbol1, symbol2,
        "Module subprogram '%s' does not have a binding label but the"
        " corresponding interface body does"_err_en_US);
  } else if (!bindName2) {
    Say(symbol1, symbol2,
        "Module subprogram '%s' has a binding label but the"
        " corresponding interface body does not"_err_en_US);
  } else if (*bindName1 != *bindName2) {
    Say(symbol1, symbol2,
        "Module subprogram '%s' has binding label '%s' but the corresponding"
        " interface body has '%s'"_err_en_US,
        *details1.bindName(), *details2.bindName());
  }
  const Procedure *proc1{checkHelper.Characterize(symbol1)};
  const Procedure *proc2{checkHelper.Characterize(symbol2)};
  if (!proc1 || !proc2) {
    return;
  }
  if (proc1->attrs.test(Procedure::Attr::Pure) !=
      proc2->attrs.test(Procedure::Attr::Pure)) {
    Say(symbol1, symbol2,
        "Module subprogram '%s' and its corresponding interface body are not both PURE"_err_en_US);
  }
  if (proc1->attrs.test(Procedure::Attr::Elemental) !=
      proc2->attrs.test(Procedure::Attr::Elemental)) {
    Say(symbol1, symbol2,
        "Module subprogram '%s' and its corresponding interface body are not both ELEMENTAL"_err_en_US);
  }
  if (proc1->attrs.test(Procedure::Attr::BindC) !=
      proc2->attrs.test(Procedure::Attr::BindC)) {
    Say(symbol1, symbol2,
        "Module subprogram '%s' and its corresponding interface body are not both BIND(C)"_err_en_US);
  }
  if (proc1->functionResult && proc2->functionResult) {
    std::string whyNot;
    if (!proc1->functionResult->IsCompatibleWith(
            *proc2->functionResult, &whyNot)) {
      Say(symbol1, symbol2,
          "Result of function '%s' is not compatible with the result of the corresponding interface body: %s"_err_en_US,
          whyNot);
    }
  }
  for (int i{0}; i < nargs1; ++i) {
    const Symbol *arg1{args1[i]};
    const Symbol *arg2{args2[i]};
    if (arg1 && !arg2) {
      Say(symbol1, symbol2,
          "Dummy argument %2$d of '%1$s' is not an alternate return indicator"
          " but the corresponding argument in the interface body is"_err_en_US,
          i + 1);
    } else if (!arg1 && arg2) {
      Say(symbol1, symbol2,
          "Dummy argument %2$d of '%1$s' is an alternate return indicator but"
          " the corresponding argument in the interface body is not"_err_en_US,
          i + 1);
    } else if (arg1 && arg2) {
      SourceName name1{arg1->name()};
      SourceName name2{arg2->name()};
      if (name1 != name2) {
        Say(*arg1, *arg2,
            "Dummy argument name '%s' does not match corresponding name '%s'"
            " in interface body"_err_en_US,
            name2);
      } else {
        CheckDummyArg(
            *arg1, *arg2, proc1->dummyArguments[i], proc2->dummyArguments[i]);
      }
    }
  }
}

void SubprogramMatchHelper::CheckDummyArg(const Symbol &symbol1,
    const Symbol &symbol2, const DummyArgument &arg1,
    const DummyArgument &arg2) {
  common::visit(
      common::visitors{
          [&](const DummyDataObject &obj1, const DummyDataObject &obj2) {
            CheckDummyDataObject(symbol1, symbol2, obj1, obj2);
          },
          [&](const DummyProcedure &proc1, const DummyProcedure &proc2) {
            CheckDummyProcedure(symbol1, symbol2, proc1, proc2);
          },
          [&](const DummyDataObject &, const auto &) {
            Say(symbol1, symbol2,
                "Dummy argument '%s' is a data object; the corresponding"
                " argument in the interface body is not"_err_en_US);
          },
          [&](const DummyProcedure &, const auto &) {
            Say(symbol1, symbol2,
                "Dummy argument '%s' is a procedure; the corresponding"
                " argument in the interface body is not"_err_en_US);
          },
          [&](const auto &, const auto &) {
            llvm_unreachable("Dummy arguments are not data objects or"
                             "procedures");
          },
      },
      arg1.u, arg2.u);
}

void SubprogramMatchHelper::CheckDummyDataObject(const Symbol &symbol1,
    const Symbol &symbol2, const DummyDataObject &obj1,
    const DummyDataObject &obj2) {
  if (!CheckSameIntent(symbol1, symbol2, obj1.intent, obj2.intent)) {
  } else if (!CheckSameAttrs(symbol1, symbol2, obj1.attrs, obj2.attrs)) {
  } else if (!obj1.type.type().IsEquivalentTo(obj2.type.type())) {
    Say(symbol1, symbol2,
        "Dummy argument '%s' has type %s; the corresponding argument in the interface body has distinct type %s"_err_en_US,
        obj1.type.type().AsFortran(), obj2.type.type().AsFortran());
  } else if (!ShapesAreCompatible(obj1, obj2)) {
    Say(symbol1, symbol2,
        "The shape of dummy argument '%s' does not match the shape of the"
        " corresponding argument in the interface body"_err_en_US);
  }
  // TODO: coshape
}

void SubprogramMatchHelper::CheckDummyProcedure(const Symbol &symbol1,
    const Symbol &symbol2, const DummyProcedure &proc1,
    const DummyProcedure &proc2) {
  if (!CheckSameIntent(symbol1, symbol2, proc1.intent, proc2.intent)) {
  } else if (!CheckSameAttrs(symbol1, symbol2, proc1.attrs, proc2.attrs)) {
  } else if (proc1 != proc2) {
    Say(symbol1, symbol2,
        "Dummy procedure '%s' does not match the corresponding argument in"
        " the interface body"_err_en_US);
  }
}

bool SubprogramMatchHelper::CheckSameIntent(const Symbol &symbol1,
    const Symbol &symbol2, common::Intent intent1, common::Intent intent2) {
  if (intent1 == intent2) {
    return true;
  } else {
    Say(symbol1, symbol2,
        "The intent of dummy argument '%s' does not match the intent"
        " of the corresponding argument in the interface body"_err_en_US);
    return false;
  }
}

// Report an error referring to first symbol with declaration of second symbol
template <typename... A>
void SubprogramMatchHelper::Say(const Symbol &symbol1, const Symbol &symbol2,
    parser::MessageFixedText &&text, A &&...args) {
  auto &message{context().Say(symbol1.name(), std::move(text), symbol1.name(),
      std::forward<A>(args)...)};
  evaluate::AttachDeclaration(message, symbol2);
}

template <typename ATTRS>
bool SubprogramMatchHelper::CheckSameAttrs(
    const Symbol &symbol1, const Symbol &symbol2, ATTRS attrs1, ATTRS attrs2) {
  if (attrs1 == attrs2) {
    return true;
  }
  attrs1.IterateOverMembers([&](auto attr) {
    if (!attrs2.test(attr)) {
      Say(symbol1, symbol2,
          "Dummy argument '%s' has the %s attribute; the corresponding"
          " argument in the interface body does not"_err_en_US,
          AsFortran(attr));
    }
  });
  attrs2.IterateOverMembers([&](auto attr) {
    if (!attrs1.test(attr)) {
      Say(symbol1, symbol2,
          "Dummy argument '%s' does not have the %s attribute; the"
          " corresponding argument in the interface body does"_err_en_US,
          AsFortran(attr));
    }
  });
  return false;
}

bool SubprogramMatchHelper::ShapesAreCompatible(
    const DummyDataObject &obj1, const DummyDataObject &obj2) {
  return characteristics::ShapesAreCompatible(
      FoldShape(obj1.type.shape()), FoldShape(obj2.type.shape()));
}

evaluate::Shape SubprogramMatchHelper::FoldShape(const evaluate::Shape &shape) {
  evaluate::Shape result;
  for (const auto &extent : shape) {
    result.emplace_back(
        evaluate::Fold(context().foldingContext(), common::Clone(extent)));
  }
  return result;
}

void DistinguishabilityHelper::Add(const Symbol &generic, GenericKind kind,
    const Symbol &ultimateSpecific, const Procedure &procedure) {
  if (!context_.HasError(ultimateSpecific)) {
    nameToSpecifics_[generic.name()].emplace(
        &ultimateSpecific, ProcedureInfo{kind, procedure});
  }
}

void DistinguishabilityHelper::Check(const Scope &scope) {
  if (FindModuleFileContaining(scope)) {
    // Distinguishability was checked when the module was created;
    // don't let optional warnings then become errors now.
    return;
  }
  for (const auto &[name, info] : nameToSpecifics_) {
    for (auto iter1{info.begin()}; iter1 != info.end(); ++iter1) {
      const auto &[ultimate, procInfo]{*iter1};
      const auto &[kind, proc]{procInfo};
      for (auto iter2{iter1}; ++iter2 != info.end();) {
        auto distinguishable{kind.IsName()
                ? evaluate::characteristics::Distinguishable
                : evaluate::characteristics::DistinguishableOpOrAssign};
        std::optional<bool> distinct{distinguishable(
            context_.languageFeatures(), proc, iter2->second.procedure)};
        if (!distinct.value_or(false)) {
          SayNotDistinguishable(GetTopLevelUnitContaining(scope), name, kind,
              *ultimate, *iter2->first, distinct.has_value());
        }
      }
    }
  }
}

void DistinguishabilityHelper::SayNotDistinguishable(const Scope &scope,
    const SourceName &name, GenericKind kind, const Symbol &proc1,
    const Symbol &proc2, bool isHardConflict) {
  bool isUseAssociated{!scope.sourceRange().Contains(name)};
  // The rules for distinguishing specific procedures (F'2023 15.4.3.4.5)
  // are inadequate for some real-world cases like pFUnit.
  // When there are optional dummy arguments or unlimited polymorphic
  // dummy data object arguments, the best that we can do is emit an optional
  // portability warning.  Also, named generics created by USE association
  // merging shouldn't receive hard errors for ambiguity.
  // (Non-named generics might be defined I/O procedures or defined
  // assignments that need to be used by the runtime.)
  bool isWarning{!isHardConflict || (isUseAssociated && kind.IsName())};
  if (isWarning &&
      (!context_.ShouldWarn(
           common::LanguageFeature::IndistinguishableSpecifics) ||
          FindModuleFileContaining(scope))) {
    return;
  }
  std::string name1{proc1.name().ToString()};
  std::string name2{proc2.name().ToString()};
  if (kind.IsOperator() || kind.IsAssignment()) {
    // proc1 and proc2 may come from different scopes so qualify their names
    if (proc1.owner().IsDerivedType()) {
      name1 = proc1.owner().GetName()->ToString() + '%' + name1;
    }
    if (proc2.owner().IsDerivedType()) {
      name2 = proc2.owner().GetName()->ToString() + '%' + name2;
    }
  }
  parser::Message *msg;
  if (!isUseAssociated) {
    CHECK(isWarning == !isHardConflict);
    msg = &context_.Say(name,
        isHardConflict
            ? "Generic '%s' may not have specific procedures '%s' and '%s' as their interfaces are not distinguishable"_err_en_US
            : "Generic '%s' should not have specific procedures '%s' and '%s' as their interfaces are not distinguishable by the rules in the standard"_port_en_US,
        MakeOpName(name), name1, name2);
  } else {
    msg = &context_.Say(*GetTopLevelUnitContaining(proc1).GetName(),
        isHardConflict
            ? (isWarning
                      ? "USE-associated generic '%s' should not have specific procedures '%s' and '%s' as their interfaces are not distinguishable"_warn_en_US
                      : "USE-associated generic '%s' may not have specific procedures '%s' and '%s' as their interfaces are not distinguishable"_err_en_US)
            : "USE-associated generic '%s' should not have specific procedures '%s' and '%s' as their interfaces are not distinguishable by the rules in the standard"_port_en_US,
        MakeOpName(name), name1, name2);
  }
  AttachDeclaration(*msg, scope, proc1);
  AttachDeclaration(*msg, scope, proc2);
}

// `evaluate::AttachDeclaration` doesn't handle the generic case where `proc`
// comes from a different module but is not necessarily use-associated.
void DistinguishabilityHelper::AttachDeclaration(
    parser::Message &msg, const Scope &scope, const Symbol &proc) {
  const Scope &unit{GetTopLevelUnitContaining(proc)};
  if (unit == scope) {
    evaluate::AttachDeclaration(msg, proc);
  } else {
    msg.Attach(unit.GetName().value(),
        "'%s' is USE-associated from module '%s'"_en_US, proc.name(),
        unit.GetName().value());
  }
}

void CheckDeclarations(SemanticsContext &context) {
  CheckHelper{context}.Check();
}
} // namespace Fortran::semantics<|MERGE_RESOLUTION|>--- conflicted
+++ resolved
@@ -2962,35 +2962,6 @@
   return msgs;
 }
 
-<<<<<<< HEAD
-static UnorderedSymbolSet CollectEntryPointsWithDummy(const Symbol &dummy) {
-  UnorderedSymbolSet entries;
-  const Scope &subpScope{dummy.owner()};
-  for (const auto &[_, ref] : subpScope.parent()) {
-    const Symbol &x{*ref};
-    if (const auto *subp{x.detailsIf<SubprogramDetails>()}) {
-      if (x.scope() == &subpScope || subp->entryScope() == &dummy.owner()) {
-        if (std::find(subp->dummyArgs().begin(), subp->dummyArgs().end(),
-                &dummy) != subp->dummyArgs().end()) {
-          entries.insert(x);
-        }
-      }
-    }
-  }
-  return entries;
-}
-
-static bool AnyNonBindCEntry(const Symbol &dummy) {
-  for (const Symbol &subp : CollectEntryPointsWithDummy(dummy)) {
-    if (!subp.attrs().test(Attr::BIND_C)) {
-      return true;
-    }
-  }
-  return false;
-}
-
-=======
->>>>>>> 13f6d404
 parser::Messages CheckHelper::WhyNotInteroperableObject(
     const Symbol &symbol, bool isError) {
   parser::Messages msgs;
@@ -3003,22 +2974,14 @@
   examinedByWhyNotInteroperable_.insert(symbol);
   CHECK(symbol.has<ObjectEntityDetails>());
   if (isExplicitBindC && !symbol.owner().IsModule()) {
-<<<<<<< HEAD
-    messages_.Say(symbol.name(),
-=======
     msgs.Say(symbol.name(),
->>>>>>> 13f6d404
         "A variable with BIND(C) attribute may only appear in the specification part of a module"_err_en_US);
   }
   auto shape{evaluate::GetShape(foldingContext_, symbol)};
   if (shape) {
     if (evaluate::GetRank(*shape) == 0) { // 18.3.4
       if (IsAllocatableOrPointer(symbol) && !IsDummy(symbol)) {
-<<<<<<< HEAD
-        messages_.Say(symbol.name(),
-=======
         msgs.Say(symbol.name(),
->>>>>>> 13f6d404
             "A scalar interoperable variable may not be ALLOCATABLE or POINTER"_err_en_US);
       }
     } else if (auto extents{
@@ -3039,27 +3002,6 @@
     if (derived) {
       if (derived->typeSymbol().attrs().test(Attr::BIND_C)) {
       } else if (isError) {
-<<<<<<< HEAD
-        if (auto *msg{messages_.Say(symbol.name(),
-                "The derived type of a BIND(C) object must also be BIND(C)"_err_en_US)}) {
-          msg->Attach(derived->typeSymbol().name(), "Non-BIND(C) type"_en_US);
-        }
-        context_.SetError(symbol);
-      } else if (auto bad{WhyNotInteroperableDerivedType(
-                     derived->typeSymbol(), /*isError=*/false)};
-                 bad.AnyFatalError()) {
-        if (auto *msg{messages_.Say(symbol.name(),
-                "The derived type of an interoperable object must be interoperable, but is not"_err_en_US)}) {
-          msg->Attach(
-              derived->typeSymbol().name(), "Non-interoperable type"_en_US);
-          bad.AttachTo(*msg, parser::Severity::None);
-        }
-      } else {
-        if (auto *msg{messages_.Say(symbol.name(),
-                "The derived type of an interoperable object should be BIND(C)"_warn_en_US)}) {
-          msg->Attach(derived->typeSymbol().name(), "Non-BIND(C) type"_en_US);
-        }
-=======
         msgs.Say(symbol.name(),
                 "The derived type of a BIND(C) object must also be BIND(C)"_err_en_US)
             .Attach(derived->typeSymbol().name(), "Non-BIND(C) type"_en_US);
@@ -3076,18 +3018,10 @@
         msgs.Say(symbol.name(),
                 "The derived type of an interoperable object should be BIND(C)"_warn_en_US)
             .Attach(derived->typeSymbol().name(), "Non-BIND(C) type"_en_US);
->>>>>>> 13f6d404
       }
     }
     if (type->IsAssumedType()) { // ok
     } else if (IsAssumedLengthCharacter(symbol)) {
-<<<<<<< HEAD
-      if (AnyNonBindCEntry(symbol)) {
-        msgs.Say(symbol.name(),
-            "An assumed-length dummy argument must not appear in a non-BIND(C) entry in a subprogram with an entry that must be interoperable"_err_en_US);
-      }
-=======
->>>>>>> 13f6d404
     } else if (IsAllocatableOrPointer(symbol) &&
         type->category() == DeclTypeSpec::Character &&
         type->characterTypeSpec().length().isDeferred()) {
@@ -3118,15 +3052,6 @@
     msgs.Say(symbol.name(),
         "An interoperable procedure with an OPTIONAL dummy argument might not be portable"_port_en_US);
   }
-<<<<<<< HEAD
-  if (symbol.attrs().test(Attr::VALUE)) {
-    if (AnyNonBindCEntry(symbol)) {
-      msgs.Say(symbol.name(),
-          "A VALUE dummy argument must not appear in a non-BIND(C) entry of a subprogram with an entry that must be interoperable"_err_en_US);
-    }
-  }
-=======
->>>>>>> 13f6d404
   if (IsDescriptor(symbol) && IsPointer(symbol) &&
       symbol.attrs().test(Attr::CONTIGUOUS)) {
     msgs.Say(symbol.name(),
