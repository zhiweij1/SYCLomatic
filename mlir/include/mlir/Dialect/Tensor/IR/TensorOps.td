//===- TensorOps.td - Tensor op definitions ----------------*- tablegen -*-===//
//
// Part of the LLVM Project, under the Apache License v2.0 with LLVM Exceptions.
// See https://llvm.org/LICENSE.txt for license information.
// SPDX-License-Identifier: Apache-2.0 WITH LLVM-exception
//
//===----------------------------------------------------------------------===//

#ifndef TENSOR_OPS
#define TENSOR_OPS

include "mlir/Dialect/Tensor/IR/TensorBase.td"
include "mlir/Interfaces/CastInterfaces.td"
include "mlir/Interfaces/ControlFlowInterfaces.td"
include "mlir/Interfaces/DestinationStyleOpInterface.td"
include "mlir/Interfaces/InferTypeOpInterface.td"
include "mlir/Interfaces/ParallelCombiningOpInterface.td"
include "mlir/Interfaces/ShapedOpInterfaces.td"
include "mlir/Interfaces/SideEffectInterfaces.td"
include "mlir/Interfaces/TilingInterface.td"
include "mlir/Interfaces/ViewLikeInterface.td"
include "mlir/IR/OpAsmInterface.td"

class Tensor_Op<string mnemonic, list<Trait> traits = []>
    : Op<Tensor_Dialect, mnemonic, traits>;

// Base class for ops with static/dynamic offset, sizes and strides
// attributes/arguments.
class Tensor_OpWithOffsetSizesAndStrides<string mnemonic,
                                         list<Trait> traits = []>
    : Tensor_Op<mnemonic, traits> {
  code extraBaseClassDeclaration = [{
    /// Returns the dynamic sizes for this subview operation if specified.
    ::mlir::Operation::operand_range getDynamicSizes() { return getSizes(); }

    /// Return the list of Range (i.e. offset, size, stride). Each
    /// Range entry contains either the dynamic value or a ConstantIndexOp
    /// constructed with `b` at location `loc`.
    ::mlir::SmallVector<::mlir::Range, 8> getOrCreateRanges(
        ::mlir::OpBuilder &b, ::mlir::Location loc) {
      return ::mlir::getOrCreateRanges(*this, b, loc);
    }
  }];
}

//===----------------------------------------------------------------------===//
// CastOp
//===----------------------------------------------------------------------===//

def Tensor_CastOp : Tensor_Op<"cast", [
    DeclareOpInterfaceMethods<CastOpInterface>, 
    DeclareOpInterfaceMethods<OpAsmOpInterface, ["getAsmResultNames"]>,
    Pure
  ]> {
  let summary = "tensor cast operation";
  let description = [{
    Convert a tensor from one type to an equivalent type without changing any
    data elements. The source and destination types must both be tensor types
    with the same element type. If both are ranked, then the rank should be the
    same and static dimensions should match. The operation is invalid if
    converting to a mismatching constant dimension.

    Example:

    ```mlir
    // Convert from unknown rank to rank 2 with unknown dimension sizes.
    %2 = tensor.cast %1 : tensor<*xf32> to tensor<?x?xf32>

    // Convert to a type with more known dimensions.
    %3 = tensor.cast %2 : tensor<?x?xf32> to tensor<4x?xf32>

    // Discard static dimension and rank information.
    %4 = tensor.cast %3 : tensor<4x?xf32> to tensor<?x?xf32>
    %5 = tensor.cast %4 : tensor<?x?xf32> to tensor<*xf32>
    ```
  }];

  let arguments = (ins AnyTensor:$source);
  let results = (outs AnyTensor:$dest);
  let assemblyFormat = "$source attr-dict `:` type($source) `to` type($dest)";

  let hasCanonicalizer = 1;
}

//===----------------------------------------------------------------------===//
// DimOp
//===----------------------------------------------------------------------===//

def Tensor_DimOp : Tensor_Op<"dim", [
    DeclareOpInterfaceMethods<OpAsmOpInterface, ["getAsmResultNames"]>,
    ConditionallySpeculatable, NoMemoryEffect,
    ShapedDimOpInterface]> {
  let summary = "dimension index operation";
  let description = [{
    The `tensor.dim` operation takes a tensor and a dimension operand of type
    `index`. It returns the size of the requested dimension of the given
    tensor. If the dimension index is out of bounds, the behavior is undefined.

    The specified tensor type is that of the first operand.

    Example:

    ```mlir
    // Always returns 4, can be constant folded:
    %c0 = arith.constant 0 : index
    %x = tensor.dim %A, %c0 : tensor<4x?xf32>

    // Returns the dynamic dimension of %A.
    %c1 = arith.constant 1 : index
    %y = tensor.dim %A, %c1 : memref<4x?xf32>

    // Equivalent generic form:
    %x = "tensor.dim"(%A, %c0) : (memref<4x?xf32>, index) -> index
    %y = "tensor.dim"(%A, %c1) : (memref<4x?xf32>, index) -> index
    ```
  }];

  let arguments = (ins AnyTensor:$source,
                       Index:$index);
  let results = (outs Index:$result);

  let assemblyFormat = [{
    attr-dict $source `,` $index `:` type($source)
  }];

  let builders = [
    OpBuilder<(ins "Value":$source, "int64_t":$index)>
  ];

  let extraClassDeclaration = [{
    /// Helper function to get the index as a simple integer if it is constant.
    Optional<int64_t> getConstantIndex();

    /// Interface method of ShapedDimOpInterface: Return the source tensor.
    Value getShapedValue() { return getSource(); }

    /// Interface method of ShapedDimOpInterface: Return the dimension.
    OpFoldResult getDimension() { return getIndex(); }

    /// Interface method for ConditionallySpeculatable.
    Speculation::Speculatability getSpeculatability();
  }];

  let hasCanonicalizer = 1;
  let hasFolder = 1;
  let hasVerifier = 1;
}

//===----------------------------------------------------------------------===//
// EmptyOp
//===----------------------------------------------------------------------===//

def Tensor_EmptyOp : Tensor_Op<"empty",
    [Pure,
     DeclareOpInterfaceMethods<ReifyRankedShapedTypeOpInterface>]> {
  let summary = "empty tensor operation";

  let description = [{
    `tensor.empty` is an operation that defines a tensor of a particular shape.
    The shape could be dynamic or static. The contents of the tensor are
    unspecified and the only purpose of the op result is to materialize the
    specified shape in IR and make it available to other transformations.

    `tensor.empty` is useful in transformations that expect destination style
    ops. I.e., ops that implement `DestinationStyleOpInterface`. Ops that are
    not in destination style can be made compatible with such transformations
    with a `tensor.empty` destination.

    Note: This op can be lowered to a `bufferization.alloc_tensor`, at which
    point it turns into an explicit buffer allocation.
  }];

  let arguments = (ins Variadic<Index>:$dynamicSizes);

  let results = (outs AnyRankedTensor:$result);

  let assemblyFormat = "`(`$dynamicSizes`)` attr-dict `:` type($result)";

  let extraClassDeclaration = [{
    RankedTensorType getType() {
      return getResult().getType().cast<RankedTensorType>();
    }

    // Return both static and dynamic sizes as a list of `OpFoldResult`.
    SmallVector<OpFoldResult> getMixedSizes();

    // Return the Value of the dynamic size of the tensor at dimension `idx`.
    // Asserts that the shape is dynamic at that `idx`.
    Value getDynamicSize(unsigned idx);
  }];

  let builders = [
    // Build with fully static sizes.
    OpBuilder<(ins "ArrayRef<int64_t>":$staticShape, "Type":$elementType)>,

    // Build with mixed static/dynamic sizes.
    OpBuilder<(ins "ArrayRef<int64_t>":$staticShape, "Type":$elementType,
                   "ValueRange":$dynamicSizes)>,

    // Build with mixed static/dynamic sizes.
    OpBuilder<(ins "ArrayRef<OpFoldResult>":$sizes, "Type":$elementType)>
  ];

  let hasCanonicalizer = 1;
  let hasVerifier = 1;
}

//===----------------------------------------------------------------------===//
// ExtractOp
//===----------------------------------------------------------------------===//

def Tensor_ExtractOp : Tensor_Op<"extract", [
    DeclareOpInterfaceMethods<OpAsmOpInterface, ["getAsmResultNames"]>,
    Pure,
    TypesMatchWith<"result type matches element type of tensor",
                   "tensor", "result",
                   "$_self.cast<ShapedType>().getElementType()">]> {
  let summary = "element extraction operation";
  let description = [{
    The `tensor.extract` op reads a ranked tensor and returns one element as
    specified by the given indices. The result of the op is a value with the
    same type as the elements of the tensor. The arity of indices must match
    the rank of the accessed value. All indices should all be of `index` type.

    Example:

    ```mlir
    %4 = tensor.extract %t[%1, %2] : tensor<4x4xi32>
    %5 = tensor.extract %rt[%1, %2] : tensor<?x?xi32>
    ```
  }];

  let arguments = (ins AnyRankedTensor:$tensor, Variadic<Index>:$indices);
  let results = (outs AnyType:$result);
  let assemblyFormat = "$tensor `[` $indices `]` attr-dict `:` type($tensor)";

  let builders = [
    OpBuilder<(ins "Value":$tensor, CArg<"ValueRange", "{}">:$indices), [{
      auto resType = tensor.getType().cast<ShapedType>().getElementType();
      build($_builder, $_state, resType, tensor, indices);
    }]>];

  let hasCanonicalizer = 1;
  let hasFolder = 1;
  let hasVerifier = 1;
}


//===----------------------------------------------------------------------===//
// ExtractSliceOp
//===----------------------------------------------------------------------===//

def Tensor_ExtractSliceOp : Tensor_OpWithOffsetSizesAndStrides<"extract_slice", [
    DeclareOpInterfaceMethods<OpAsmOpInterface, ["getAsmResultNames"]>,
    DeclareOpInterfaceMethods<ReifyRankedShapedTypeOpInterface>,
    AttrSizedOperandSegments,
    Pure, 
    OffsetSizeAndStrideOpInterface
  ]> {
  let summary = "extract slice operation";
  let description = [{
    The "extract_slice" operation extract a tensor from another tensor as
    specified by the operation's offsets, sizes and strides arguments.

    The extract_slice operation supports the following arguments:

    * source: the "base" tensor from which to extract a slice.
    * offsets: tensor-rank number of offsets into the "base" tensor from which
               to extract the slice.
    * sizes: tensor-rank number of sizes which specify the sizes of the result
             tensor type.
    * strides: tensor-rank number of strides specifying subsampling in each
               dimension.

    The representation based on offsets, sizes and strides support a
    partially-static specification via attributes specified through the
    `static_offsets`, `static_sizes` and `static_strides` arguments. A special
    sentinel value ShapedType::kDynamicSize and
    ShapedType::kDynamicStrideOrOffset encodes that the corresponding entry has
    a dynamic value.

    After buffer allocation, the "extract_slice" op is expected to lower into a
    memref.subview op.

    An extract_slice operation may additionally reduce the rank of the resulting
    tensor by removing dimensions that are statically known to be of size 1.
    This rank-reduction behavior is not required by the op semantics: this
    flexibility allows to progressively drop unit dimensions while lowering
    between different flavors of ops on that operate on tensors.

    Verification vs Inference in the rank-reduced case:
    ===================================================
    Note that there may be multiple ways to infer a resulting rank-reduced type.
      e.g. 1x6x1 could potentially rank-reduce to either 1x6 or 6x1 2-D shapes.

    To disambiguate, the inference helpers `inferCanonicalRankReducedResultType`
    only drop the first unit dimensions, in order:
      e.g. 1x6x1 rank-reduced to 2-D will infer the 6x1 2-D shape, but not 1x6.

    Verification however has access to result type and does not need to infer.
    The verifier calls `isRankReducedType(getSource(), getResult())` to
    determine whether the result type is rank-reduced from the source type.
    This computes a so-called rank-reduction mask, consisting of dropped unit
    dims, to map the rank-reduced type to the source type by dropping ones:
      e.g. 1x6 is a rank-reduced version of 1x6x1 by mask {2}
           6x1 is a rank-reduced version of 1x6x1 by mask {0}
           1x2x1x4 is a rank-reduced version of 1x1x2x1x1x4x1 by mask {1, 4, 6}
             (remaining common 1 dimensions are matched eagerly)

    Example:

    ```mlir
    // Rank-reducing extract_slice.
    %1 = tensor.extract_slice %0[0, 0, 0][1, 16, 4][1, 1, 1] :
      tensor<8x16x4xf32> to tensor<16x4xf32>
    %3 = tensor.extract_slice %2[%o0, 4, %o2][1, %sz1, 1][1, %st1, 1] :
      tensor<8x16x4xf32> to tensor<1x?xf32>
    ```
  }];

  let arguments = (ins
    AnyRankedTensor:$source,
    Variadic<Index>:$offsets,
    Variadic<Index>:$sizes,
    Variadic<Index>:$strides,
    I64ArrayAttr:$static_offsets,
    I64ArrayAttr:$static_sizes,
    I64ArrayAttr:$static_strides
  );
  let results = (outs AnyRankedTensor:$result);

  let assemblyFormat = [{
    $source ``
    custom<DynamicIndexList>($offsets, $static_offsets,
                               "ShapedType::kDynamicStrideOrOffset")
    custom<DynamicIndexList>($sizes, $static_sizes,
                               "ShapedType::kDynamicSize")
    custom<DynamicIndexList>($strides, $static_strides,
                               "ShapedType::kDynamicStrideOrOffset")
    attr-dict `:` type($source) `to` type($result)
  }];

  let builders = [
    // Build an ExtractSliceOp with mixed static and dynamic entries and
    // inferred result type.
    OpBuilder<(ins "Value":$source, "ArrayRef<OpFoldResult>":$offsets,
      "ArrayRef<OpFoldResult>":$sizes, "ArrayRef<OpFoldResult>":$strides,
      CArg<"ArrayRef<NamedAttribute>", "{}">:$attrs)>,
    // Build an ExtractSliceOp with mixed static and dynamic entries and custom
    // result type. If the type passed is nullptr, it is inferred.
    OpBuilder<(ins "RankedTensorType":$resultType, "Value":$source,
      "ArrayRef<OpFoldResult>":$offsets, "ArrayRef<OpFoldResult>":$sizes,
      "ArrayRef<OpFoldResult>":$strides,
      CArg<"ArrayRef<NamedAttribute>", "{}">:$attrs)>,
    // Build an ExtractSliceOp with dynamic entries and custom result type. If
    // the type passed is nullptr, it is inferred.
    OpBuilder<(ins "Value":$source, "ValueRange":$offsets,
      "ValueRange":$sizes, "ValueRange":$strides,
      CArg<"ArrayRef<NamedAttribute>", "{}">:$attrs)>,
    // Build an ExtractSliceOp with dynamic entries and inferred result type.
    OpBuilder<(ins "RankedTensorType":$resultType, "Value":$source,
      "ValueRange":$offsets, "ValueRange":$sizes, "ValueRange":$strides,
      CArg<"ArrayRef<NamedAttribute>", "{}">:$attrs)>,
    // Build an ExtractSliceOp with mixed static and dynamic entries packed in
    // a Range vector.
    OpBuilder<(ins "Value":$source, "ArrayRef<Range>":$ranges,
      CArg<"ArrayRef<NamedAttribute>", "{}">:$attrs)>,    
  ];

  let extraClassDeclaration = extraBaseClassDeclaration # [{
    /// Returns the type of the base tensor operand.
    RankedTensorType getSourceType() {
      return getSource().getType().cast<RankedTensorType>();
    }

    /// The result of an extract_slice is always a tensor.
    RankedTensorType getType() {
      return getResult().getType().cast<RankedTensorType>();
    }

    /// Compute the rank-reduction mask that can be applied to map the source
    /// tensor type to the result tensor type by dropping unit dims.
    llvm::Optional<llvm::SmallDenseSet<unsigned>>
    computeRankReductionMask() {
      return ::mlir::computeRankReductionMask(getSourceType().getShape(),
                                              getType().getShape());
    };

    /// An extract_slice result type can be inferred, when it is not
    /// rank-reduced, from the source type and the static representation of
    /// offsets, sizes and strides. Special sentinels encode the dynamic case.
    static RankedTensorType inferResultType(
      ShapedType sourceShapedTensorType,
      ArrayRef<int64_t> staticOffsets,
      ArrayRef<int64_t> staticSizes,
      ArrayRef<int64_t> staticStrides);
    static RankedTensorType inferResultType(
      ShapedType sourceShapedTensorType,
      ArrayRef<OpFoldResult> staticOffsets,
      ArrayRef<OpFoldResult> staticSizes,
      ArrayRef<OpFoldResult> staticStrides);

    /// If the rank is reduced (i.e. the desiredResultRank is smaller than the
    /// number of sizes), drop as many size 1 as needed to produce an inferred type
    /// with the desired rank.
    ///
    /// Note that there may be multiple ways to compute this rank-reduced type:
    ///   e.g. 1x6x1 can rank-reduce to either 1x6 or 6x1 2-D tensors.
    ///
    /// To disambiguate, this function always drops the first 1 sizes occurrences.
    static RankedTensorType inferCanonicalRankReducedResultType(
      unsigned resultRank,
      RankedTensorType sourceRankedTensorType,
      ArrayRef<int64_t> staticOffsets,
      ArrayRef<int64_t> staticSizes,
      ArrayRef<int64_t> staticStrides);
    static RankedTensorType inferCanonicalRankReducedResultType(
      unsigned resultRank,
      RankedTensorType sourceRankedTensorType,
      ArrayRef<OpFoldResult> staticOffsets,
      ArrayRef<OpFoldResult> staticSizes,
      ArrayRef<OpFoldResult> staticStrides);

    /// Return the expected rank of each of the`static_offsets`, `static_sizes`
    /// and `static_strides` attributes.
    std::array<unsigned, 3> getArrayAttrMaxRanks() {
      unsigned rank = getSourceType().getRank();
      return {rank, rank, rank};
    }

    /// Return the number of leading operands before the `offsets`, `sizes` and
    /// and `strides` operands.
    static unsigned getOffsetSizeAndStrideStartOperandIndex() { return 1; }

    /// Return the dimensions of the source that are dropped in the
    /// result when the result is rank-reduced.
    llvm::SmallBitVector getDroppedDims();
  }];

  let hasCanonicalizer = 1;
  let hasFolder = 1;
  let hasVerifier = 1;
}

//===----------------------------------------------------------------------===//
// FromElementsOp
//===----------------------------------------------------------------------===//

def Tensor_FromElementsOp : Tensor_Op<"from_elements", [
    DeclareOpInterfaceMethods<OpAsmOpInterface, ["getAsmResultNames"]>,
    Pure,
    TypesMatchWith<"operand types match result element type",
                   "result", "elements", "SmallVector<Type, 2>("
                   "$_self.cast<ShapedType>().getNumElements(), "
                   "$_self.cast<ShapedType>().getElementType())">
  ]> {
  let summary = "tensor from elements operation.";
  let description = [{
    Create a N-D tensor from a range of same-type arguments. The number of
    provided `elements` should equal to the number of the elements in the
    result type. The `elements` correspond to a flattened tensor.

    Example:

    ```mlir
    tensor.from_elements %a, %b, %c, %d, %e, %f :  tensor<2x3xindex>
    ```

    will result in a tensor

    [[%a, %b, %c]
     [%d, %e, %f]]
  }];

  let arguments = (ins Variadic<AnyType>:$elements);
  let results = (outs AnyStaticShapeTensor:$result);

  let assemblyFormat = "$elements attr-dict `:` type($result)";

  let skipDefaultBuilders = 1;
  let builders = [
    OpBuilder<(ins "Type":$resultType, "ValueRange":$elements)>,
    // Special case builder for when `elements` has size >=1.
    OpBuilder<(ins "ValueRange":$elements)>
  ];

  let hasCanonicalizer = 1;
  let hasFolder = 1;
}

//===----------------------------------------------------------------------===//
// GatherOp
//===----------------------------------------------------------------------===//

def Tensor_GatherOp : Tensor_Op<"gather", [
    DeclareOpInterfaceMethods<OpAsmOpInterface, ["getAsmResultNames"]>,
    Pure
  ]> {
  let summary = "gather a subset of a tensor at specified indices";
  let description = [{
    The `gather` operation extracts a subset of the elements from a `source`
    tensor at the given indices.

    In its most general form, the tensor of indices specifies all the coordinates
    of every element to extract (i.e. COO format, without the payload). 
    The indices are expected to be confined to coordinate values that fit the
    range of the `source` tensor, otherwise the behavior is undefined.

    The leading dimensions of the index tensor give the result tensor its leading
    dimensions. The trailing dimensions of the result tensor are obtained from 
    the source tensor by omitting the dimensions specified in `gather_dims` 
    (rank-reducing semantics) or setting them to `1` (rank-preserving semantics)
    (see examples).
    The trailing dimension of the index tensor contains the coordinates and is
    expected to have its size equal to the number of dimensions being gathered.
    This convention allows an idiomatic specification and lowering of "gathering
    multiple N-D slices from the source tensor". 

    Note: in the examples below, we separate out the indexing part of the tensor
    type by a whitespace for readability purposes.

    Example:

    ```mlir
        // For each 1x2 triple of coordinates in %indices, extract the 
        // element (i.e. 0-D subset) at the coordinates triple in %source.
        //
        %out = tensor.gather %source[%indices] gather_dims([0, 1, 2]) :
          (tensor<4x4x4xf32>, tensor<1x2x 3xindex>) -> tensor<1x2x 1x1x1xf32>

        // Note: result type may be further rank-reduced to tensor<1x2x f32>.
    ```

    A slice variant is provided to allow specifying whole slices of the source
    tensor.

    Example:

    ```mlir
        // For each 5x6 singleton of coordinates in %indices, extract the 2-D
        // slice %source[*, %indices[...]:%indices[...] + 1, *] with the indices
        // corresponding to the `gather_dims` attribute specified by %indices.
        //
        %out = tensor.gather %source[%indices] gather_dims([1]) : 
          (tensor<3x4x5xf32>, tensor<6x7x 1xindex>) -> tensor<6x7x 3x1x5xf32>

        // Note: result type may be further rank-reduced to tensor<6x7x 3x5xf32>.
    ```

    The dimensions specified in the gather_dims attribute are ones for which the
    result tensor has size `1`. 
    I.e. if the source type is `axbxcxd` and the coordinates are [1, 3], then
    the shape suffix is `ax1xcx1`.
    Gather also allows rank-reducing semantics where the shape `ax1xcx1` can be
    further simplified to `axc`.

    The elemental type of the indices tensor can be any integer type. 
    In the absence of target-specific or problem specific information the default
    type one should use is `index`.

    This operation does not support unranked tensors.

    An optional `unique` unit attribute may be specified to indicate that the
    coordinates in `indices` are statically guaranteed to be unique at runtime.
    Incorrectly setting the `unique` attribute when the coordinates are not truly
    unique is undefined behavior.

    Only full slices are meant to be supported by this op, if one desires 
    partial slices (e.g. strided windows) one should compose this op with other
    tensor ops (e.g. tensor.extract_slice). This is to avoid a slippery slope of
    complexity that would make the op unusable in practice.

    At the tensor-level, the index tensor is specified in an AoS form (i.e. 
    coordinate tuple is the most minor). It is the responsibility of further 
    lowerings and bufferiation to implement various concrete layouts.

    Note: As currently specified, the operation must lower to an abstraction that
    performs copies to the output tensor. This is because the buffer type system
    is currently not rich enough to allow multiple non-contiguous views in the 
    same type. This is visible more clearly in a notional buffer version of the
    op:

    ```mlir
        // memref<?x4x1xf32> is a contiguous buffer of ?x4x1 elements.
        // gather from random source slices must copy to the contiguous output.
        %out = memref.gather %source[%indices] gather_dims([1]) : 
          (memref<4x4xf32>, memref<?x 1xindex>) -> memref<?x 4x1xf32>

        // Nested buffer support would allow gather to directly index into the 
        // source buffer (i.e. represent a jagged view into the source).
        %out = memref.gather %source[%indices] gather_dims([1]) : 
          (memref<4x4xf32>, memref<?x 1xindex>) -> memref<? x memref<4x1xf32>>
    ```
  }];

  let arguments = (ins AnyRankedTensor:$source, 
                       RankedTensorOf<[AnySignlessIntegerOrIndex]>:$indices,
                       DenseI64ArrayAttr:$gather_dims,
                       UnitAttr:$unique);
  let results = (outs AnyRankedTensor:$result);

  let assemblyFormat = [{
    $source `[` $indices `]` 
      `gather_dims` `(` $gather_dims `)`
      (`unique` $unique^)?  
      attr-dict
    `:` functional-type(operands, results)
  }];

  let extraClassDeclaration = [{
    // TODO: InferTypeOpInterface once enough confidence is built with 
    // tensor<tensor> and its lwoering to memref<memref>.
    static RankedTensorType inferResultType(RankedTensorType sourceType,
                                            RankedTensorType indicesType,
                                            ArrayRef<int64_t> gatherDims,
                                            bool rankReduced);
    RankedTensorType getIndicesType() {
      return getIndices().getType().cast<RankedTensorType>();
    }
    RankedTensorType getSourceType() {
      return getSource().getType().cast<RankedTensorType>();
    }
    RankedTensorType getResultType() {
      return getResult().getType().cast<RankedTensorType>();
    }
  }];
  let hasVerifier = 1;
}

//===----------------------------------------------------------------------===//
// GenerateOp
//===----------------------------------------------------------------------===//

def Tensor_GenerateOp : Tensor_Op<"generate", [
    DeclareOpInterfaceMethods<OpAsmOpInterface, ["getAsmResultNames"]>,
    RecursiveMemoryEffects,
    DeclareOpInterfaceMethods<ReifyRankedShapedTypeOpInterface>,
    SingleBlockImplicitTerminator<"mlir::tensor::YieldOp">]> {
  let summary = "Creates a dynamically sized tensor from elements";
  let description = [{
    This operation creates a dynamically sized tensor with elements of any type.
    It expects one index operand per dynamic extent of the result tensor.

    The body region defines the tensor's elements. It takes index operands as
    its region arguments that span the index space. The element at the given
    position is yielded with the `yield` operation (see `YieldOp`). There is
    no defined ordering to the invocations of the body. It is conceptually
    a "parallel map" operation.

    Example:

    ```mlir
      %tnsr = tensor.generate %m, %n {
      ^bb0(%i : index, %j : index, %k : index):
        ...
        yield %elem : f32
      } : tensor<?x3x?f32>
    ```
  }];

  let arguments = (ins Variadic<Index>:$dynamicExtents);
  let results = (outs AnyRankedTensor:$result);
  let regions = (region SizedRegion<1>:$body);
  let assemblyFormat = "$dynamicExtents $body attr-dict `:` type($result)";

  let builders = [
    // Build op and populate its body per callback function.
    OpBuilder<(ins "Type":$resultTy, "ValueRange":$dynamicExtents,
      "function_ref<void(OpBuilder &, Location, ValueRange)>")>,
  ];

  let hasCanonicalizer = 1;
  let hasVerifier = 1;
  let hasRegionVerifier = 1;
}

//===----------------------------------------------------------------------===//
// InsertOp
//===----------------------------------------------------------------------===//

def Tensor_InsertOp : Tensor_Op<"insert", [
    DeclareOpInterfaceMethods<OpAsmOpInterface, ["getAsmResultNames"]>,
<<<<<<< HEAD
    Pure,
    TypesMatchWith<"result type matches type of dest",
                   "dest", "result",
                   "$_self.cast<ShapedType>()">,
=======
    DestinationStyleOpInterface,
    Pure,
    TypesMatchWith<"result type matches type of dest",
                   "dest", "result",
                   "$_self">,
>>>>>>> e7aa6127
    TypesMatchWith<"scalar type matches element type of dest",
                   "dest", "scalar",
                   "$_self.cast<ShapedType>().getElementType()">]> {
  let summary = "element insertion operation";
  let description = [{
    The `tensor.insert` op inserts a scalar into a ranked tensor `dest` as
    specified by the operation's indices.

    It returns a copy of `dest` with the indexed position updated to the value
    of `scalar`.

    The arity of `indices `must match the rank of the tensor `dest`. All
    indices should be of `index` type.

    Example:

    ```mlir
    %4 = tensor.insert %t into %dest[%1, %2] : tensor<4x4xi32>
    %5 = tensor.insert %rt into %dest[%1, %2] : tensor<?x?xi32>
    ```
  }];

  let arguments = (ins AnyType:$scalar,
                       AnyRankedTensor:$dest,
                       Variadic<Index>:$indices);
  let results = (outs AnyRankedTensor:$result);
  let assemblyFormat = [{
    $scalar `into` $dest `[` $indices `]` attr-dict `:` type($dest)
  }];

  let builders = [
    OpBuilder<(ins "Value":$scalar, "Value":$dest,
      CArg<"ValueRange", "{}">:$indices), [{
      auto resType = dest.getType();
      build($_builder, $_state, resType, scalar, dest, indices);
    }]>];

  let extraClassDeclaration = [{
    std::pair<int64_t, int64_t> getDpsInitsPositionRange() {
      return {1, 2};  // `dest` operand
    }
  }];

  let hasFolder = 1;
  let hasVerifier = 1;
}

//===----------------------------------------------------------------------===//
// InsertSliceOp
//===----------------------------------------------------------------------===//

def Tensor_InsertSliceOp : Tensor_OpWithOffsetSizesAndStrides<"insert_slice", [
    DeclareOpInterfaceMethods<OpAsmOpInterface, ["getAsmResultNames"]>,
    DeclareOpInterfaceMethods<ReifyRankedShapedTypeOpInterface>,
    AttrSizedOperandSegments, 
<<<<<<< HEAD
=======
    DestinationStyleOpInterface,
>>>>>>> e7aa6127
    Pure, 
    OffsetSizeAndStrideOpInterface,
    TypesMatchWith<"expected result type to match dest type",
                   "dest", "result", "$_self">
  ]> {
  let summary = "insert_slice operation";
  let description = [{
    The "insert_slice" operation insert a tensor `source` into another
    tensor `dest` as specified by the operation's offsets, sizes and strides
    arguments.

    It returns a copy of `dest` with the proper slice updated with the value
    of `source`.

    The insert_slice operation supports the following arguments:

    * source: the tensor that is inserted.
    * dest: the tensor into which the source tensor is inserted.
    * offsets: tensor-rank number of offsets into the `dest` tensor into which
               the slice is inserted.
    * sizes: tensor-rank number of sizes which specify the sizes of the source
             tensor type.
    * strides: tensor-rank number of strides that specify subsampling in each
               dimension.

    The representation based on offsets, sizes and strides support a
    partially-static specification via attributes specified through the
    `static_offsets`, `static_sizes` and `static_strides` arguments. A special
    sentinel value ShapedType::kDynamicSize and
    ShapedType::kDynamicStrideOrOffset encodes that the corresponding entry has
    a dynamic value.

    After buffer allocation, the "insert_slice" op is expected to lower into a
    memref.subview op.

    An insert_slice operation may additionally specify insertion into a tensor
    of higher rank than the source tensor, along dimensions that are statically
    known to be of size 1.
    This rank-altering behavior is not required by the op semantics: this
    flexibility allows to progressively drop unit dimensions while lowering
    between different flavors of ops on that operate on tensors.
    The rank-altering behavior of tensor.insert_slice matches the rank-reducing
    behavior of tensor.extract_slice.

    Verification in the rank-reduced case:
    ======================================
    The same verification discussion and mechanisms apply as for ExtractSliceOp.
    Unlike ExtractSliceOp however, there is no need for a specific inference.

    Example:

    ```mlir
    // Rank-altering insert_slice.
    %1 = tensor.insert_slice %t into %0[0, 0, 0][1, 16, 4][1, 1, 1] :
      tensor<16x4xf32> into tensor<8x16x4xf32>
    %3 = tensor.insert_slice %tt into %2[%o0, 4, %o2][1, %sz1, 1][1, %st1, 1] :
      tensor<1x?xf32> into tensor<8x16x4xf32>
    ```
  }];

  let arguments = (ins
    AnyRankedTensor:$source,
    AnyRankedTensor:$dest,
    Variadic<Index>:$offsets,
    Variadic<Index>:$sizes,
    Variadic<Index>:$strides,
    I64ArrayAttr:$static_offsets,
    I64ArrayAttr:$static_sizes,
    I64ArrayAttr:$static_strides
  );
  let results = (outs AnyRankedTensor:$result);

  let assemblyFormat = [{
    $source `into` $dest ``
    custom<DynamicIndexList>($offsets, $static_offsets,
                               "ShapedType::kDynamicStrideOrOffset")
    custom<DynamicIndexList>($sizes, $static_sizes,
                               "ShapedType::kDynamicSize")
    custom<DynamicIndexList>($strides, $static_strides,
                               "ShapedType::kDynamicStrideOrOffset")
    attr-dict `:` type($source) `into` type($dest)
  }];

  let builders = [
    // Build a InsertSliceOp with mixed static and dynamic entries.
    OpBuilder<(ins "Value":$source, "Value":$dest,
      "ArrayRef<OpFoldResult>":$offsets, "ArrayRef<OpFoldResult>":$sizes,
      "ArrayRef<OpFoldResult>":$strides,
      CArg<"ArrayRef<NamedAttribute>", "{}">:$attrs)>,
    // Build a InsertSliceOp with dynamic entries.
    OpBuilder<(ins "Value":$source, "Value":$dest,
      "ValueRange":$offsets, "ValueRange":$sizes, "ValueRange":$strides,
      CArg<"ArrayRef<NamedAttribute>", "{}">:$attrs)>,
    // Build an InsertSliceOp with mixed static and dynamic entries packed in
    // a Range vector.
    OpBuilder<(ins "Value":$source, "Value":$dest,
      "ArrayRef<Range>":$ranges,
      CArg<"ArrayRef<NamedAttribute>", "{}">:$attrs)>
  ];

  let extraClassDeclaration = extraBaseClassDeclaration # [{
    /// Returns the type of the base tensor operand.
    RankedTensorType getSourceType() {
      return getSource().getType().cast<RankedTensorType>();
    }

    /// The result of a insert_slice is always a tensor.
    RankedTensorType getType() {
      return getResult().getType().cast<RankedTensorType>();
    }

    /// The `dest` type is the same as the result type.
    RankedTensorType getDestType() {
      return getType();
    }

    /// Return the expected rank of each of the`static_offsets`, `static_sizes`
    /// and `static_strides` attributes.
    std::array<unsigned, 3> getArrayAttrMaxRanks() {
      unsigned rank = getType().getRank();
      return {rank, rank, rank};
    }

    /// Return the number of leading operands before the `offsets`, `sizes` and
    /// and `strides` operands.
    static unsigned getOffsetSizeAndStrideStartOperandIndex() { return 2; }

    std::pair<int64_t, int64_t> getDpsInitsPositionRange() {
      return {1, 2};  // `dest` operand
    }
  }];

  let hasCanonicalizer = 1;
  let hasFolder = 1;
  let hasVerifier = 1;
}

//===----------------------------------------------------------------------===//
// RankOp
//===----------------------------------------------------------------------===//

def Tensor_RankOp : Tensor_Op<"rank", [
    DeclareOpInterfaceMethods<OpAsmOpInterface, ["getAsmResultNames"]>,
    Pure]> {
  let summary = "rank operation";
  let description = [{
    The `tensor.rank` operation takes a tensor operand and returns its rank.

    Example:

    ```mlir
    %0 = tensor.rank %arg0 : tensor<*xf32>
    %1 = tensor.rank %arg1 : tensor<?x?xf32>
    ```
  }];

  let arguments = (ins AnyTensor:$tensor);
  let results = (outs Index);

  let hasFolder = 1;
  let assemblyFormat = "$tensor attr-dict `:` type($tensor)";
}

//===----------------------------------------------------------------------===//
// ReshapeOp
//===----------------------------------------------------------------------===//

def Tensor_ReshapeOp: Tensor_Op<"reshape", [
    DeclareOpInterfaceMethods<OpAsmOpInterface, ["getAsmResultNames"]>,
    Pure]>  {
  let summary = "tensor reshape operation";
  let description = [{
    The `reshape` operation converts a tensor from one type to an equivalent
    type with a provided shape. The source and destination types are compatible
    if both have the same element type, same number of elements. The following
    combinations are possible:

    a. Source type is ranked or unranked. Shape argument has static size.
    Result type is ranked.

    ```mlir
    // Reshape statically-shaped tensor.
    %dst = tensor.reshape %src(%shape)
             : (tensor<4x1xf32>, tensor<1xi32>) -> tensor<4xf32>
    %dst0 = tensor.reshape %src(%shape0)
             : (tensor<4x1xf32>, tensor<2xi32>) -> tensor<2x2xf32>
    // Flatten unranked tensor.
    %dst = tensor.reshape %src(%shape)
             : (tensor<*xf32>, tensor<1xi32>) -> tensor<?xf32>
    ```

    b. Source type is ranked or unranked. Shape argument has dynamic size.
    Result type is unranked.

    ```mlir
    // Reshape dynamically-shaped 1D tensor.
    %dst = tensor.reshape %src(%shape)
             : (tensor<?xf32>, tensor<?xi32>) -> tensor<*xf32>
    // Reshape unranked tensor.
    %dst = tensor.reshape %src(%shape)
             : (tensor<*xf32>, tensor<?xi32>) -> tensor<*xf32>
    ```
  }];

  let arguments = (ins
    AnyTensor:$source,
    TensorRankOf<[AnySignlessInteger, Index], [1]>:$shape
  );
  let results = (outs AnyTensor:$result);

  let builders = [OpBuilder<
     (ins "TensorType":$resultType, "Value":$operand, "Value":$shape), [{
       $_state.addOperands(operand);
       $_state.addOperands(shape);
       $_state.addTypes(resultType);
     }]>];

  let extraClassDeclaration = [{
    TensorType getResultType() { return getResult().getType().cast<TensorType>(); }
  }];

  let assemblyFormat = [{
    $source `(` $shape `)` attr-dict `:` functional-type(operands, results)
  }];
  let hasVerifier = 1;
}

//===----------------------------------------------------------------------===//
// ExpandShapeOp / CollapseShapeOp
//===----------------------------------------------------------------------===//

class Tensor_ReassociativeReshapeOp<string mnemonic, list<Trait> traits = []> :
    Tensor_Op<mnemonic, !listconcat(traits, [
      DeclareOpInterfaceMethods<OpAsmOpInterface, ["getAsmResultNames"]>,
      Pure])>,
    Arguments<(ins AnyTensor:$src, IndexListArrayAttr:$reassociation)>,
    Results<(outs AnyTensor:$result)> {

  code commonExtraClassDeclaration = [{
    static StringRef getReassociationAttrStrName() { return "reassociation"; }
    SmallVector<AffineMap, 4> getReassociationMaps();
    SmallVector<ReassociationExprs, 4> getReassociationExprs();
    SmallVector<ReassociationIndices, 4> getReassociationIndices() {
      SmallVector<ReassociationIndices, 4> reassociationIndices;
      for (auto attr : getReassociation())
        reassociationIndices.push_back(llvm::to_vector<2>(
            llvm::map_range(attr.cast<ArrayAttr>(), [&](Attribute indexAttr) {
              return indexAttr.cast<IntegerAttr>().getInt();
            })));
      return reassociationIndices;
    };
    RankedTensorType getSrcType() {
      return getSrc().getType().cast<RankedTensorType>();
    }
    RankedTensorType getResultType() {
      return getResult().getType().cast<RankedTensorType>();
    }
  }];

  let assemblyFormat = [{
    $src $reassociation attr-dict `:` type($src) `into` type($result)
  }];

  let hasFolder = 1;
  let hasCanonicalizer = 1;
  let hasVerifier = 1;
}

def Tensor_ExpandShapeOp : Tensor_ReassociativeReshapeOp<"expand_shape"> {
  let summary = "operation to produce a tensor with a higher rank";
  let description = [{
    The `tensor.expand_shape` op produces a new tensor with a higher
    rank whose sizes are a reassociation of the original `src`.

    A reassociation is defined as a continuous grouping of dimensions and is
    represented with an array of I64ArrayAttr attribute.

    The verification rule is that the reassociation maps are applied to the
    result tensor with the higher rank to obtain the operand tensor with the
    smaller rank.

    The operand tensor type of a reshape can be zero-ranked if the result
    tensor type is statically shaped with all dimensions being unit extent. In
    such cases the reassociation map is empty.

    Examples:

    ```mlir
    // Dimension expansion i -> (i', j') and (k) -> (k')
    %b = tensor.expand_shape %a [[0, 1], [2]]
        : tensor<?x?xf32> into tensor<?x?x?xf32>
    ```
  }];
  let builders = [
    // Builders using ReassociationIndices.
    OpBuilder<(ins "Type":$resultType, "Value":$src,
      "ArrayRef<ReassociationIndices>":$reassociation,
      CArg<"ArrayRef<NamedAttribute>", "{}">:$attrs),
    [{
      build($_builder, $_state, resultType, src, attrs);
      $_state.addAttribute("reassociation",
          getReassociationIndicesAttribute($_builder, reassociation));
    }]>,
    OpBuilder<(ins "Type":$resultType, "Value":$src,
      "ArrayRef<ReassociationExprs>":$reassociation,
      CArg<"ArrayRef<NamedAttribute>", "{}">:$attrs),
    [{
      auto reassociationMaps =
          convertReassociationMapsToIndices($_builder, reassociation);
      build($_builder, $_state, resultType, src, reassociationMaps, attrs);
    }]>
  ];

  let extraClassDeclaration = commonExtraClassDeclaration;
  let hasVerifier = 1;
}

def Tensor_CollapseShapeOp : Tensor_ReassociativeReshapeOp<"collapse_shape"> {
  let summary = "operation to produce a tensor with a smaller rank";
  let description = [{
    The `tensor.collapse_shape` op produces a new tensor with a smaller
    rank whose sizes are a reassociation of the original `src`.

    A reassociation is defined as a continuous grouping of dimensions and is
    represented with an array of I64ArrayAttr attribute.

    The verification rule is that the reassociation maps are applied to the
    operand tensor with the higher rank to obtain the result tensor with the
    smaller rank.

    The result tensor type of a reshape can be zero-ranked if the operand
    tensor type is statically shaped with all dimensions being unit extent. In
    such case the reassociation map is empty.

    Examples:

    ```mlir
    // Dimension collapse (i, j) -> i' and k -> k'
    %b = tensor.collapse_shape %a [[0, 1], [2]]
        : tensor<?x?x?xf32> into tensor<?x?xf32>
    ```
  }];
  let builders = [
    // Builders for a contracting reshape whose result type is computed from
    // `src` and `reassociation`.
    OpBuilder<(ins "Value":$src,
      "ArrayRef<ReassociationIndices>":$reassociation,
      CArg<"ArrayRef<NamedAttribute>", "{}">:$attrs)>,
    OpBuilder<(ins "Value":$src,
      "ArrayRef<ReassociationExprs>":$reassociation,
      CArg<"ArrayRef<NamedAttribute>", "{}">:$attrs),
    [{
      auto reassociationMaps =
          convertReassociationMapsToIndices($_builder, reassociation);
      build($_builder, $_state, src, reassociationMaps, attrs);
    }]>,

    // Builders for a reshape whose result type is passed explicitly.
    OpBuilder<(ins "Type":$resultType, "Value":$src,
      "ArrayRef<ReassociationIndices>":$reassociation,
      CArg<"ArrayRef<NamedAttribute>", "{}">:$attrs),
    [{
      build($_builder, $_state, resultType, src, attrs);
      $_state.addAttribute("reassociation",
          getReassociationIndicesAttribute($_builder, reassociation));
    }]>,
    OpBuilder<(ins "Type":$resultType, "Value":$src,
      "ArrayRef<ReassociationExprs>":$reassociation,
      CArg<"ArrayRef<NamedAttribute>", "{}">:$attrs),
    [{
      auto reassociationMaps =
          convertReassociationMapsToIndices($_builder, reassociation);
      build($_builder, $_state, resultType, src, reassociationMaps, attrs);
    }]>
  ];

  let extraClassDeclaration = commonExtraClassDeclaration;
  let hasVerifier = 1;
}

//===----------------------------------------------------------------------===//
// PadOp
//===----------------------------------------------------------------------===//

def Tensor_PadOp : Tensor_Op<"pad", [
    DeclareOpInterfaceMethods<OpAsmOpInterface, ["getAsmResultNames"]>,
    AttrSizedOperandSegments, 
    Pure,
    SingleBlockImplicitTerminator<"mlir::tensor::YieldOp">]> {
  let summary = "tensor pad operation";
  let description = [{
    `tensor.pad` is an operation that pads the `source` tensor
    with given `low` and `high` padding config.

    The PadOp operation supports the following arguments:

    * source: the "base" tensor on which to pad.
    * low: A list contains the padding along the start of each
           dimension, i.e `low`.
    * high: A list contains the padding along the end of each
            dimension, i.e. `high`.
    * nofold: indicates that the operation should not be folded when source and
              result types are equal.

    The result tensor dimensions are `low` + `dim` + `high` along that
    dimension. The number of elements of `low` and `high` must match
    the rank of the input tensor. They can be either a constant or a
    dynamic value.

    The region of the `tensor.pad` operation returns the value to use
    for the padding. The arguments of the region represent the index
    of the source being accessed. There should be as many arguments as
    the rank of the `source` tensor. The value `yield`-ed by the
    region is used as the value of the view at the given position.

    If `nofold` is set, the padding operation will not be folded away even
    if the source type and the padded type have the same static shape. This can
    be used, e.g., for packing or promotion to faster memory.

    Example 1:

    ```mlir
      %pad_value = ... : f32
      %0 = tensor.pad %0 low[1, 2] high[2, 3] {
      ^bb0(%arg0 : index, %arg1 : index):
        tensor.yield %pad_value : f32
      } : tensor<?x?xf32> to tensor<?x?xf32>
    ```

    Example 2:

    ```mlir
      %pad_value = ... : f32
      %0 = tensor.pad %arg0 low[2, %arg1, 3, 3] high[3, 3, %arg1, 2] {
      ^bb0(%arg2: index, %arg3: index, %arg4: index, %arg5: index):
          tensor.yield %pad_value : f32
      } : tensor<1x2x2x?xf32> to tensor<6x?x?x?xf32>
    ```

    Example 3:

    ```mlir
      %pad_value = ... : f32
      %0 = tensor.pad %arg0 low[0, 0] high[%ub0, %ub1] {
      ^bb0(%arg1: index, %arg2: index):
        tensor.yield %pad_value : f32
      } : tensor<2x3xf32> to tensor<?x?xf32>
    ```

    Example 4:

    ```mlir
      // Force a padded value to be always exist with `nofold`.
      %pad_value = ... : f32
      %0 = tensor.pad %arg0 nofold low[0, 0] high[0, 0] {
      ^bb0(%arg1: index, %arg2: index):
        tensor.yield %pad_value : f32
      } : tensor<2x3xf32> to tensor<2x3xf32>
    ```
  }];

  let arguments = (ins
    AnyTensor:$source,
    Variadic<Index>:$low,
    Variadic<Index>:$high,
    I64ArrayAttr:$static_low,
    I64ArrayAttr:$static_high,
    UnitAttr:$nofold);

  let regions = (region SizedRegion<1>:$region);

  let results = (outs AnyTensor:$result);

  // TODO: Remove custom<InferType> when AllTypesMatch supports opt. operands.
  let assemblyFormat = [{
    $source
    (`nofold` $nofold^)?
    `low` `` custom<DynamicIndexList>($low, $static_low,
                                        "ShapedType::kDynamicSize")
    `high` `` custom<DynamicIndexList>($high, $static_high,
                                         "ShapedType::kDynamicSize")
    $region attr-dict `:` type($source) `to` type($result)
  }];

  let extraClassDeclaration = [{
    static StringRef getStaticLowAttrStrName() {
      return "static_low";
    }

    static StringRef getStaticHighAttrStrName() {
      return "static_high";
    }

    RankedTensorType getSourceType() {
      return getSource().getType().cast<RankedTensorType>();
    }
    RankedTensorType getResultType() {
      return getResult().getType().cast<RankedTensorType>();
    }

    // Infer the shape of the result tensor given the type of the source tensor
    // and paddings. Known result dimensions that cannot necessarily be inferred
    // from low/high padding sizes can be optionally specified. Those will be
    // considered when computing the result type.
    static RankedTensorType inferResultType(
                                RankedTensorType sourceType,
                                ArrayRef<int64_t> staticLow,
                                ArrayRef<int64_t> staticHigh,
                                ArrayRef<int64_t> resultShape = {});

    // Return the pad value if it is a constant. Return null value otherwise.
    Value getConstantPaddingValue();

    // Return a vector of all the static or dynamic values (low/high padding) of
    // the op.
    inline SmallVector<OpFoldResult> getMixedPadImpl(ArrayAttr staticAttrs,
                                                     ValueRange values) {
      SmallVector<OpFoldResult> res;
      unsigned numDynamic = 0;
      unsigned count = staticAttrs.size();
      for (unsigned idx = 0; idx < count; ++idx) {
        if (ShapedType::isDynamic(staticAttrs[idx].cast<IntegerAttr>().getInt()))
          res.push_back(values[numDynamic++]);
        else
          res.push_back(staticAttrs[idx]);
      }
      return res;
    }
    SmallVector<OpFoldResult> getMixedLowPad() {
      return getMixedPadImpl(getStaticLow(), getLow());
    }
    SmallVector<OpFoldResult> getMixedHighPad() {
      return getMixedPadImpl(getStaticHigh(), getHigh());
    }
    // Return true if low padding is guaranteed to be 0.
    bool hasZeroLowPad() {
      return llvm::all_of(getMixedLowPad(), [](OpFoldResult ofr) {
        return getConstantIntValue(ofr) == static_cast<int64_t>(0);
      });
    }
    // Return true if high padding is guaranteed to be 0.
    bool hasZeroHighPad() {
      return llvm::all_of(getMixedHighPad(), [](OpFoldResult ofr) {
        return getConstantIntValue(ofr) == static_cast<int64_t>(0);
      });
    }
    /// Return the dimensions with a non-zero low or high padding.
    llvm::SmallBitVector getPaddedDims();
  }];

  let builders = [
    // Build a PadOp with mixed static and dynamic entries.
    OpBuilder<(ins "Value":$source, "ArrayRef<int64_t>":$staticLow,
      "ArrayRef<int64_t>":$staticHigh, "ValueRange":$low, "ValueRange":$high,
      CArg<"bool", "false">:$nofold,
      CArg<"ArrayRef<NamedAttribute>", "{}">:$attrs)>,
    // Build a PadOp with all dynamic entries.
    OpBuilder<(ins "Value":$source, "ValueRange":$low, "ValueRange":$high,
      CArg<"bool", "false">:$nofold,
      CArg<"ArrayRef<NamedAttribute>", "{}">:$attrs)>,
    // Build a PadOp with mixed static and dynamic entries and custom
    // result type. If the type passed is nullptr, it is inferred.
    OpBuilder<(ins "Type":$resultType, "Value":$source,
      "ArrayRef<OpFoldResult>":$low, "ArrayRef<OpFoldResult>":$high,
      CArg<"bool", "false">:$nofold,
      CArg<"ArrayRef<NamedAttribute>", "{}">:$attrs)>,
    // Build a PadOp with constant padding,  mixed static and dynamic entries
    // and custom result type. If the type passed is nullptr, it is inferred.
    OpBuilder<(ins "Type":$resultType, "Value":$source,
      "ArrayRef<OpFoldResult>":$low, "ArrayRef<OpFoldResult>":$high,
      "Value":$constantPadValue, CArg<"bool", "false">:$nofold,
      CArg<"ArrayRef<NamedAttribute>", "{}">:$attrs)>
  ];

  let hasCanonicalizer = 1;
  let hasFolder = 1;
  let hasVerifier = 1;
  let hasRegionVerifier = 1;
}

//===----------------------------------------------------------------------===//
// ParallelInsertSliceOp
//===----------------------------------------------------------------------===//

// TODO: Implement PerformConcurrentlyOpInterface.
def Tensor_ParallelInsertSliceOp : Tensor_Op<"parallel_insert_slice", [
       AttrSizedOperandSegments,
       OffsetSizeAndStrideOpInterface,
       // TODO: Cannot use an interface here atm, verify this manually for now.
       // HasParent<"ParallelCombiningOpInterface">
  ]> {
  let summary = [{
    Specify the tensor slice update of a single thread of a parent
    ParallelCombiningOpInterface op.
  }];
  let description = [{
    The `parallel_insert_slice` yields a subset tensor value to its parent
    ParallelCombiningOpInterface. These subset tensor values are aggregated to
    in some unspecified order into a full tensor value returned by the parent
    parallel iterating op.
    The `parallel_insert_slice` is one such op allowed in the
    ParallelCombiningOpInterface op.

    Conflicting writes result in undefined semantics, in that the indices written
    to by multiple parallel updates might contain data from any of the updates,
    or even a malformed bit pattern.

    If an index is updated exactly once, the value contained at that index
    in the resulting tensor will be equal to the value at a corresponding index
    of a slice that was used for the updated. If an index is not updated at all,
    its value will be equal to the one in the original tensor.

    This op does not create a new value, which allows maintaining a clean
    separation between the subset and full tensor.

    Note that we cannot mark this operation as pure (Pures), even
    though it has no side effects, because it will get DCEd during
    canonicalization.

    The parallel_insert_slice operation supports the following arguments:

    * source: the tensor that is inserted.
    * dest: the tensor into which the source tensor is inserted.
    * offsets: tensor-rank number of offsets into the `dest` tensor into which
               the slice is inserted.
    * sizes: tensor-rank number of sizes which specify the sizes of the source
             tensor type.
    * strides: tensor-rank number of strides that specify subsampling in each
               dimension.

    The representation based on offsets, sizes and strides support a
    partially-static specification via attributes specified through the
    `static_offsets`, `static_sizes` and `static_strides` arguments. A special
    sentinel value ShapedType::kDynamicSize and
    ShapedType::kDynamicStrideOrOffset encodes that the corresponding entry has
    a dynamic value.

    After buffer allocation, the "parallel_insert_slice" op is expected to lower
    into a memref.subview op.

    A parallel_insert_slice operation may additionally specify insertion into a
    tensor of higher rank than the source tensor, along dimensions that are
    statically known to be of size 1.
    This rank-altering behavior is not required by the op semantics: this
    flexibility allows to progressively drop unit dimensions while lowering
    between different flavors of ops on that operate on tensors.
    The rank-altering behavior of tensor.parallel_insert_slice matches the
    rank-reducing behavior of tensor.insert_slice and tensor.extract_slice.

    Verification in the rank-reduced case:
    ======================================
    The same verification discussion and mechanisms apply as for ExtractSliceOp.
    Unlike ExtractSliceOp however, there is no need for a specific inference.
  }];

  let arguments = (ins
    AnyRankedTensor:$source,
    AnyRankedTensor:$dest,
    Variadic<Index>:$offsets,
    Variadic<Index>:$sizes,
    Variadic<Index>:$strides,
    I64ArrayAttr:$static_offsets,
    I64ArrayAttr:$static_sizes,
    I64ArrayAttr:$static_strides
  );
  let assemblyFormat = [{
    $source `into` $dest ``
    custom<DynamicIndexList>($offsets, $static_offsets,
                               "ShapedType::kDynamicStrideOrOffset")
    custom<DynamicIndexList>($sizes, $static_sizes,
                               "ShapedType::kDynamicSize")
    custom<DynamicIndexList>($strides, $static_strides,
                               "ShapedType::kDynamicStrideOrOffset")
    attr-dict `:` type($source) `into` type($dest)
  }];

  let extraClassDeclaration = [{
    Type yieldedType() { return getDest().getType(); }

    RankedTensorType getSourceType() {
      return getSource().getType().cast<RankedTensorType>();
    }

    RankedTensorType getDestType() {
      return getDest().getType().cast<RankedTensorType>();
    }

    ParallelCombiningOpInterface getParallelCombiningParent() {
      return dyn_cast<ParallelCombiningOpInterface>(
        getOperation()->getParentOp());
    }

    /// Return the expected rank of each of the `static_offsets`, `static_sizes`
    /// and `static_strides` attributes.
    std::array<unsigned, 3> getArrayAttrMaxRanks() {
      unsigned rank = getDestType().getRank();
      return {rank, rank, rank};
    }

    /// Return the number of leading operands before `offsets`, `sizes` and
    /// `strides` operands.
    static unsigned getOffsetSizeAndStrideStartOperandIndex() { return 1; }

    /// Return the OpResult of the enclosing ForeachThreadOp that is
    /// corresponding to this ParallelInsertSliceOp.
    OpResult getTiedOpResult();
  }];

  let builders = [
    // Build a ParallelInsertSliceOp with mixed static and dynamic entries.
    OpBuilder<(ins "Value":$source, "Value":$dest,
      "ArrayRef<OpFoldResult>":$offsets, "ArrayRef<OpFoldResult>":$sizes,
      "ArrayRef<OpFoldResult>":$strides,
      CArg<"ArrayRef<NamedAttribute>", "{}">:$attrs)>,
    // Build a ParallelInsertSliceOp with mixed static and dynamic entries
    // packed into a Range vector.
    OpBuilder<(ins "Value":$source, "Value":$dest,
      "ArrayRef<Range>":$ranges,
      CArg<"ArrayRef<NamedAttribute>", "{}">:$attrs)>,
    // Build a ParallelInsertSliceOp with dynamic entries.
    OpBuilder<(ins "Value":$source, "Value":$dest,
      "ValueRange":$offsets, "ValueRange":$sizes, "ValueRange":$strides,
      CArg<"ArrayRef<NamedAttribute>", "{}">:$attrs)>
  ];

  let hasCanonicalizer = 1;
  let hasVerifier = 1;
}


//===----------------------------------------------------------------------===//
// ScatterOp
//===----------------------------------------------------------------------===//

def Tensor_ScatterOp : Tensor_Op<"scatter", [
    DeclareOpInterfaceMethods<OpAsmOpInterface, ["getAsmResultNames"]>,
    Pure
  ]> {
  let summary = 
    "scatter a tensor into a destination tensor at specified indices";
  let description = [{
    The `scatter` operation inserts a `source` tensor into a `dest` tensor at
    the given indices.

    In its most general form, the tensor of indices specifies all the coordinates
    of every element to insert (i.e. COO format, without the payload).
    The indices are expected to be confined to coordinate values that fit the
    range of the `dest` tensor, otherwise the behavior is undefined.

    The leading dimensions of the index tensor must match that of the dest 
    tensor. The trailing dimensions of the dest tensor must match those of the
    source tensor by omitting the dimensions specified in scatter_dims 
    (rank-reducing semantics) or setting them to `1` (rank-preserving semantics)
    (see examples). 
    This convention allows an idiomatic specification and lowering of 
    "scattering multiple N-D slices into the dest tensor". 
    The result type must match the type of the dest tensor.

    Note: in the examples below, we separate out the indexing part of the tensor
    type by a whitespace for readability purposes.

    Example:

    ```mlir
        // For each 1x2 triple of coordinates in %indices, insert the 
        // element (i.e. 0-D subset) at the coordinates triple in %dest.
        //
        %out = tensor.scatter %source into %dest[%indices]
            scatter_dims([0, 1, 2]) unique :
          (tensor<1x2x 1x1x1xf32>, tensor<4x4x4xf32>, tensor<1x2x 3xindex>)
            -> tensor<4x4x4xf32>

        // Note: source type may be further rank-reduced to tensor<1x2x f32>.
    ```

    A slice variant is provided to allow specifying insertion of whole tensor
    slices into the `dest` tensor.

    Example:

    ```mlir
        // For each 3 singleton of coordinates in %indices, insert the 2-D
        // slice into %dest[*, %indices[...]:%indices[...] + 1, *] with the
        // indices corresponding to the scatter_dims attribute specified by
        // %indices.
        //
        %out = tensor.scatter %source into %dest[%indices] scatter_dims([1]) unique : 
          (tensor<3x 4x1x6xf32>, tensor<4x5x6xf32>, tensor<3x 1xindex>)
            -> tensor<4x5x6xf32>
    ```

    The dimensions specified in the scatter_dims attribute are ones for which the
    source tensor has size `1`. 
    I.e. if the dest type is `axbxcxd` and the coordinates are [1, 3], then
    the source type suffix is `ax1xcx1`.
    Sactter also allows rank-reducing semantics where the shape `ax1xcx1` can be
    further simplified to `axc`.

    The elemental type of the indices tensor can be any integer type. 
    In the absence of target-specific or problem specific information the default
    type one should use is `index`.

    This operation does not support unranked tensors.

    A `unique` unit attribute must be be specified to indicate that the
    coordinates are statically guaranteed to be unique at runtime. If coordinates
    are not truly unique at runtime, the behavior is undefined.

    Only full slices are meant to be supported by this op, if one desires 
    partial slices (e.g. strided windows) one should compose this op with other
    tensor ops (e.g. tensor.insert_slice). This is to avoid a slippery slope of
    complexity that would make the op unusable in practice.

    At the tensor-level, the index tensor is specified in an AoS form (i.e. 
    coordinate tuple is the most minor). It is the responsibility of further 
    lowerings and bufferiation to implement various concrete layouts.

    Note: As currently specified, the operation must lower to an abstraction that
    performs copies to the output tensor. This is because the buffer type system
    is currently not rich enough to allow multiple non-contiguous views in the 
    same type. This is visible more clearly in a notional buffer version of the
    op:

    ```mlir
        // memref<?x 4xf32> is a contiguous buffer of ?x4 elements, scatter into
        // random dest slices must copy to the contiguous dest.
        //
        some_side_effecting_op_writing_into %source, ...: memref<3x 4xf32>
        memref.scatter %source into %dest[%indices] scatter_dims([1]) unique : 
          (memref<3x 4xf32>, memref<?x 4xf32>, memref<?x 1xindex>)

        // Nested buffer support in the producing op would allow writing directly
        // into the dest buffer.
        %v = some_nested_buffer_view_op %dest[%indices] scatter_dims([1]) unique : 
          memref<? x memref<4xf32>>
        some_side_effecting_op_writing_into %v, ...: memref<? x memref<4xf32>>
    ```
  }];

  let arguments = (ins AnyRankedTensor:$source, 
                       AnyRankedTensor:$dest, 
                       RankedTensorOf<[AnySignlessIntegerOrIndex]>:$indices,
                       DenseI64ArrayAttr:$scatter_dims,
                       UnitAttr:$unique);
  let results = (outs AnyRankedTensor:$result);

  let assemblyFormat = [{
    $source `into` $dest `[` $indices `]` 
      `scatter_dims` `(` $scatter_dims `)`
      (`unique` $unique^)?
      attr-dict
    `:` functional-type(operands, results)
  }];

  let extraClassDeclaration = [{
    RankedTensorType getDestType() {
      return getDest().getType().cast<RankedTensorType>();
    }
    RankedTensorType getIndicesType() {
      return getIndices().getType().cast<RankedTensorType>();
    }
    RankedTensorType getSourceType() {
      return getSource().getType().cast<RankedTensorType>();
    }
    RankedTensorType getResultType() {
      return getResult().getType().cast<RankedTensorType>();
    }
  }];
  let hasVerifier = 1;
}

//===----------------------------------------------------------------------===//
// SplatOp
//===----------------------------------------------------------------------===//

def Tensor_SplatOp : Tensor_Op<"splat", [
    DeclareOpInterfaceMethods<OpAsmOpInterface, ["getAsmResultNames"]>,
    Pure,
    TypesMatchWith<"operand type matches element type of result",
                   "aggregate", "input",
                   "$_self.cast<TensorType>().getElementType()">
  ]> {
  let summary = "tensor splat or broadcast operation";
  let description = [{
    Broadcast the operand to all elements of the result tensor. The operand is
    required to be of integer/index/float type, and the result tensor must be
    statically shaped.

    Example:

    ```mlir
    %s = arith.constant 10.1 : f32
    %t = tensor.splat %s : tensor<8x16xf32>
    ```

    TODO: This operation is easy to extend to broadcast to dynamically shaped
          tensors:

    ```mlir
    // Broadcasts %s to a 2-d dynamically shaped tensor, with %m, %n binding
    // to the sizes of the two dynamic dimensions.
    %m = "foo"() : () -> (index)
    %n = "bar"() : () -> (index)
    %t = tensor.splat %s [%m, %n] : tensor<?x?xf32>
    ```
  }];

  let arguments = (ins AnyTypeOf<[AnySignlessInteger, Index, AnyFloat],
                                 "integer/index/float type">:$input);
  let results = (outs AnyStaticShapeTensor:$aggregate);

  let builders = [
    OpBuilder<(ins "Value":$element, "Type":$aggregateType),
    [{ build($_builder, $_state, aggregateType, element); }]>];
  let assemblyFormat = "$input attr-dict `:` type($aggregate)";

  let hasFolder = 1;
}

//===----------------------------------------------------------------------===//
// YieldOp
//===----------------------------------------------------------------------===//

def Tensor_YieldOp : Tensor_Op<"yield",
    [Pure, ReturnLike, Terminator,
     HasParent<"::mlir::tensor::GenerateOp, ::mlir::tensor::PadOp">]> {
  let summary = "Yield a value from a region";
  let description = [{
     This operation is used to yield a single value from a within a region. It
     is used to create dynamically sized tensors
     (see `tensor.generate` and `tensor.pad` ops).
  }];

  let arguments = (ins AnyType:$value);
  let assemblyFormat = "$value attr-dict `:` type($value)";

  // Dummy builder to appease code in templated ensureTerminator that
  // GenerateOp's auto-generated parser calls.
  let builders = [OpBuilder<(ins), [{ /* nothing to do */ }]>];
}

#endif // TENSOR_OPS<|MERGE_RESOLUTION|>--- conflicted
+++ resolved
@@ -680,18 +680,11 @@
 
 def Tensor_InsertOp : Tensor_Op<"insert", [
     DeclareOpInterfaceMethods<OpAsmOpInterface, ["getAsmResultNames"]>,
-<<<<<<< HEAD
-    Pure,
-    TypesMatchWith<"result type matches type of dest",
-                   "dest", "result",
-                   "$_self.cast<ShapedType>()">,
-=======
     DestinationStyleOpInterface,
     Pure,
     TypesMatchWith<"result type matches type of dest",
                    "dest", "result",
                    "$_self">,
->>>>>>> e7aa6127
     TypesMatchWith<"scalar type matches element type of dest",
                    "dest", "scalar",
                    "$_self.cast<ShapedType>().getElementType()">]> {
@@ -747,10 +740,7 @@
     DeclareOpInterfaceMethods<OpAsmOpInterface, ["getAsmResultNames"]>,
     DeclareOpInterfaceMethods<ReifyRankedShapedTypeOpInterface>,
     AttrSizedOperandSegments, 
-<<<<<<< HEAD
-=======
     DestinationStyleOpInterface,
->>>>>>> e7aa6127
     Pure, 
     OffsetSizeAndStrideOpInterface,
     TypesMatchWith<"expected result type to match dest type",
