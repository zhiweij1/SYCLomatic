//===- ModuleBufferization.h - Bufferization across Func. Boundaries ------===//
//
// Part of the LLVM Project, under the Apache License v2.0 with LLVM Exceptions.
// See https://llvm.org/LICENSE.txt for license information.
// SPDX-License-Identifier: Apache-2.0 WITH LLVM-exception
//
//===----------------------------------------------------------------------===//

#ifndef MLIR_DIALECT_LINALG_COMPREHENSIVEBUFFERIZE_MODULE_BUFFERIZATION_H
#define MLIR_DIALECT_LINALG_COMPREHENSIVEBUFFERIZE_MODULE_BUFFERIZATION_H

#include <memory>

namespace mlir {

class DialectRegistry;
struct LogicalResult;
class ModuleOp;

namespace linalg {
namespace comprehensive_bufferize {

struct BufferizationOptions;

<<<<<<< HEAD
/// Bufferize the given module. This bufferizations performs a simple function
/// call analysis to determine which function arguments are inplaceable.
=======
/// Run Module Bufferization on the given module. Performs a simple function
/// call analysis to determine which function arguments are inplaceable. Then
/// analyzes and bufferizes FuncOps one-by-one with Comprehensive Bufferization.
>>>>>>> 1e8336c5
LogicalResult
runComprehensiveBufferize(ModuleOp moduleOp,
                          std::unique_ptr<BufferizationOptions> options);

namespace std_ext {

void registerModuleBufferizationExternalModels(DialectRegistry &registry);

} // namespace std_ext
} // namespace comprehensive_bufferize
} // namespace linalg
} // namespace mlir

#endif // MLIR_DIALECT_LINALG_COMPREHENSIVEBUFFERIZE_MODULE_BUFFERIZATION_H<|MERGE_RESOLUTION|>--- conflicted
+++ resolved
@@ -22,14 +22,9 @@
 
 struct BufferizationOptions;
 
-<<<<<<< HEAD
-/// Bufferize the given module. This bufferizations performs a simple function
-/// call analysis to determine which function arguments are inplaceable.
-=======
 /// Run Module Bufferization on the given module. Performs a simple function
 /// call analysis to determine which function arguments are inplaceable. Then
 /// analyzes and bufferizes FuncOps one-by-one with Comprehensive Bufferization.
->>>>>>> 1e8336c5
 LogicalResult
 runComprehensiveBufferize(ModuleOp moduleOp,
                           std::unique_ptr<BufferizationOptions> options);
