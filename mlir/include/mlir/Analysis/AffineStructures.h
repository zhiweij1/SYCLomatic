//===- AffineStructures.h - MLIR Affine Structures Class --------*- C++ -*-===//
//
// Part of the LLVM Project, under the Apache License v2.0 with LLVM Exceptions.
// See https://llvm.org/LICENSE.txt for license information.
// SPDX-License-Identifier: Apache-2.0 WITH LLVM-exception
//
//===----------------------------------------------------------------------===//
//
// Structures for affine/polyhedral analysis of ML functions.
//
//===----------------------------------------------------------------------===//

#ifndef MLIR_ANALYSIS_AFFINESTRUCTURES_H
#define MLIR_ANALYSIS_AFFINESTRUCTURES_H

#include "mlir/Analysis/Presburger/Matrix.h"
#include "mlir/IR/AffineExpr.h"
#include "mlir/IR/OpDefinition.h"
#include "mlir/Support/LogicalResult.h"

namespace mlir {

class AffineCondition;
class AffineForOp;
class AffineIfOp;
class AffineMap;
class AffineValueMap;
class IntegerSet;
class MLIRContext;
class Value;
class MemRefType;
struct MutableAffineMap;

/// A flat list of affine equalities and inequalities in the form.
/// Inequality: c_0*x_0 + c_1*x_1 + .... + c_{n-1}*x_{n-1} >= 0
/// Equality: c_0*x_0 + c_1*x_1 + .... + c_{n-1}*x_{n-1} == 0
///
/// FlatAffineConstraints stores coefficients in a contiguous buffer (one buffer
/// for equalities and one for inequalities). The size of each buffer is
/// numReservedCols * number of inequalities (or equalities). The reserved size
/// is numReservedCols * numReservedInequalities (or numReservedEqualities). A
/// coefficient (r, c) lives at the location numReservedCols * r + c in the
/// buffer. The extra space between getNumCols() and numReservedCols exists to
/// prevent frequent movement of data when adding columns, especially at the
/// end.
///
/// The identifiers x_0, x_1, ... appear in the order: dimensional identifiers,
/// symbolic identifiers, and local identifiers.  The local identifiers
/// correspond to local/internal variables created when converting from
/// AffineExpr's containing mod's and div's; they are thus needed to increase
/// representational power. Each local identifier is always (by construction) a
/// floordiv of a pure add/mul affine function of dimensional, symbolic, and
/// other local identifiers, in a non-mutually recursive way. Hence, every local
/// identifier can ultimately always be recovered as an affine function of
/// dimensional and symbolic identifiers (involving floordiv's); note however
/// that some floordiv combinations are converted to mod's by AffineExpr
/// construction.
///
class FlatAffineConstraints {
public:
  /// All derived classes of FlatAffineConstraints.
  enum class Kind { FlatAffineConstraints, FlatAffineValueConstraints };

  /// Kind of identifier (column).
  enum IdKind { Dimension, Symbol, Local };

  /// Constructs a constraint system reserving memory for the specified number
  /// of constraints and identifiers.
  FlatAffineConstraints(unsigned numReservedInequalities,
                        unsigned numReservedEqualities,
                        unsigned numReservedCols, unsigned numDims,
                        unsigned numSymbols, unsigned numLocals)
      : numIds(numDims + numSymbols + numLocals), numDims(numDims),
        numSymbols(numSymbols),
        equalities(0, numIds + 1, numReservedEqualities, numReservedCols),
        inequalities(0, numIds + 1, numReservedInequalities, numReservedCols) {
    assert(numReservedCols >= numIds + 1);
  }

  /// Constructs a constraint system with the specified number of
  /// dimensions and symbols.
  FlatAffineConstraints(unsigned numDims = 0, unsigned numSymbols = 0,
                        unsigned numLocals = 0)
      : FlatAffineConstraints(/*numReservedInequalities=*/0,
                              /*numReservedEqualities=*/0,
                              /*numReservedCols=*/numDims + numSymbols +
                                  numLocals + 1,
                              numDims, numSymbols, numLocals) {}

  /// Return a system with no constraints, i.e., one which is satisfied by all
  /// points.
  static FlatAffineConstraints getUniverse(unsigned numDims = 0,
                                           unsigned numSymbols = 0) {
    return FlatAffineConstraints(numDims, numSymbols);
  }

  /// Creates an affine constraint system from an IntegerSet.
  explicit FlatAffineConstraints(IntegerSet set);

  FlatAffineConstraints(const MutableAffineMap &map);

  virtual ~FlatAffineConstraints() = default;

  /// Return the kind of this FlatAffineConstraints.
  virtual Kind getKind() const { return Kind::FlatAffineConstraints; }

  static bool classof(const FlatAffineConstraints *cst) { return true; }

  /// Clears any existing data and reserves memory for the specified
  /// constraints.
  virtual void reset(unsigned numReservedInequalities,
                     unsigned numReservedEqualities, unsigned numReservedCols,
                     unsigned numDims, unsigned numSymbols,
                     unsigned numLocals = 0);

  void reset(unsigned numDims = 0, unsigned numSymbols = 0,
             unsigned numLocals = 0);

  /// Appends constraints from `other` into `this`. This is equivalent to an
  /// intersection with no simplification of any sort attempted.
  void append(const FlatAffineConstraints &other);

  /// Checks for emptiness by performing variable elimination on all
  /// identifiers, running the GCD test on each equality constraint, and
  /// checking for invalid constraints. Returns true if the GCD test fails for
  /// any equality, or if any invalid constraints are discovered on any row.
  /// Returns false otherwise.
  bool isEmpty() const;

  /// Runs the GCD test on all equality constraints. Returns true if this test
  /// fails on any equality. Returns false otherwise.
  /// This test can be used to disprove the existence of a solution. If it
  /// returns true, no integer solution to the equality constraints can exist.
  bool isEmptyByGCDTest() const;

  /// Returns true if the set of constraints is found to have no solution,
  /// false if a solution exists. Uses the same algorithm as
  /// `findIntegerSample`.
  bool isIntegerEmpty() const;

  /// Returns a matrix where each row is a vector along which the polytope is
  /// bounded. The span of the returned vectors is guaranteed to contain all
  /// such vectors. The returned vectors are NOT guaranteed to be linearly
  /// independent. This function should not be called on empty sets.
  Matrix getBoundedDirections() const;

  /// Find an integer sample point satisfying the constraints using a
  /// branch and bound algorithm with generalized basis reduction, with some
  /// additional processing using Simplex for unbounded sets.
  ///
  /// Returns an integer sample point if one exists, or an empty Optional
  /// otherwise.
  Optional<SmallVector<int64_t, 8>> findIntegerSample() const;

  /// Returns true if the given point satisfies the constraints, or false
  /// otherwise.
  bool containsPoint(ArrayRef<int64_t> point) const;

  /// Clones this object.
  std::unique_ptr<FlatAffineConstraints> clone() const;

  /// Returns the value at the specified equality row and column.
  inline int64_t atEq(unsigned i, unsigned j) const { return equalities(i, j); }
  inline int64_t &atEq(unsigned i, unsigned j) { return equalities(i, j); }

  /// Returns the value at the specified inequality row and column.
  inline int64_t atIneq(unsigned i, unsigned j) const {
    return inequalities(i, j);
  }
  inline int64_t &atIneq(unsigned i, unsigned j) { return inequalities(i, j); }

  /// Returns the number of columns in the constraint system.
  inline unsigned getNumCols() const { return numIds + 1; }

  inline unsigned getNumEqualities() const { return equalities.getNumRows(); }

  inline unsigned getNumInequalities() const {
    return inequalities.getNumRows();
  }

  inline unsigned getNumReservedEqualities() const {
    return equalities.getNumReservedRows();
  }

  inline unsigned getNumReservedInequalities() const {
    return inequalities.getNumReservedRows();
  }

  inline ArrayRef<int64_t> getEquality(unsigned idx) const {
    return equalities.getRow(idx);
  }

  inline ArrayRef<int64_t> getInequality(unsigned idx) const {
    return inequalities.getRow(idx);
  }

  /// The type of bound: equal, lower bound or upper bound.
  enum BoundType { EQ, LB, UB };

  /// Adds a bound for the identifier at the specified position with constraints
  /// being drawn from the specified bound map. In case of an EQ bound, the
  /// bound map is expected to have exactly one result. In case of a LB/UB, the
  /// bound map may have more than one result, for each of which an inequality
  /// is added.
  /// Note: The dimensions/symbols of this FlatAffineConstraints must match the
  /// dimensions/symbols of the affine map.
  LogicalResult addBound(BoundType type, unsigned pos, AffineMap boundMap);

  /// Adds a constant bound for the specified identifier.
  void addBound(BoundType type, unsigned pos, int64_t value);

  /// Adds a constant bound for the specified expression.
  void addBound(BoundType type, ArrayRef<int64_t> expr, int64_t value);

  /// Returns the constraint system as an integer set. Returns a null integer
  /// set if the system has no constraints, or if an integer set couldn't be
  /// constructed as a result of a local variable's explicit representation not
  /// being known and such a local variable appearing in any of the constraints.
  IntegerSet getAsIntegerSet(MLIRContext *context) const;

  /// Computes the lower and upper bounds of the first `num` dimensional
  /// identifiers (starting at `offset`) as an affine map of the remaining
  /// identifiers (dimensional and symbolic). This method is able to detect
  /// identifiers as floordiv's and mod's of affine expressions of other
  /// identifiers with respect to (positive) constants. Sets bound map to a
  /// null AffineMap if such a bound can't be found (or yet unimplemented).
  void getSliceBounds(unsigned offset, unsigned num, MLIRContext *context,
                      SmallVectorImpl<AffineMap> *lbMaps,
                      SmallVectorImpl<AffineMap> *ubMaps);

  /// Adds an inequality (>= 0) from the coefficients specified in `inEq`.
  void addInequality(ArrayRef<int64_t> inEq);
  /// Adds an equality from the coefficients specified in `eq`.
  void addEquality(ArrayRef<int64_t> eq);

  /// Adds a new local identifier as the floordiv of an affine function of other
  /// identifiers, the coefficients of which are provided in `dividend` and with
  /// respect to a positive constant `divisor`. Two constraints are added to the
  /// system to capture equivalence with the floordiv:
  /// q = dividend floordiv c    <=>   c*q <= dividend <= c*q + c - 1.
  void addLocalFloorDiv(ArrayRef<int64_t> dividend, int64_t divisor);

  /// Swap the posA^th identifier with the posB^th identifier.
  virtual void swapId(unsigned posA, unsigned posB);

<<<<<<< HEAD
  /// Add identifiers of the specified kind - specified positions are relative
  /// to the kind of identifier. The coefficient column corresponding to the
  /// added identifier is initialized to zero.
  void addDimId(unsigned pos);
  void addSymbolId(unsigned pos);
  void addLocalId(unsigned pos);
  virtual unsigned addId(IdKind kind, unsigned pos);
  /// Add identifiers of the specified kind at the end of the table. Return the
  /// position of the column. The coefficient column corresponding to the
  /// added identifier is initialized to zero.
  unsigned addDimId();
  unsigned addSymbolId();
  unsigned addLocalId();
=======
  /// Insert `num` identifiers of the specified kind at position `pos`.
  /// Positions are relative to the kind of identifier. The coefficient columns
  /// corresponding to the added identifiers are initialized to zero. Return the
  /// absolute column position (i.e., not relative to the kind of identifier)
  /// of the first added identifier.
  unsigned insertDimId(unsigned pos, unsigned num = 1);
  unsigned insertSymbolId(unsigned pos, unsigned num = 1);
  unsigned insertLocalId(unsigned pos, unsigned num = 1);
  virtual unsigned insertId(IdKind kind, unsigned pos, unsigned num = 1);

  /// Append `num` identifiers of the specified kind after the last identifier.
  /// of that kind. Return the position of the first appended column. The
  /// coefficient columns corresponding to the added identifiers are initialized
  /// to zero.
  unsigned appendDimId(unsigned num = 1);
  unsigned appendSymbolId(unsigned num = 1);
  unsigned appendLocalId(unsigned num = 1);
>>>>>>> ac168fe6

  /// Composes an affine map whose dimensions and symbols match one to one with
  /// the dimensions and symbols of this FlatAffineConstraints. The results of
  /// the map `other` are added as the leading dimensions of this constraint
  /// system. Returns failure if `other` is a semi-affine map.
  LogicalResult composeMatchingMap(AffineMap other);

  /// Projects out (aka eliminates) `num` identifiers starting at position
  /// `pos`. The resulting constraint system is the shadow along the dimensions
  /// that still exist. This method may not always be integer exact.
  // TODO: deal with integer exactness when necessary - can return a value to
  // mark exactness for example.
  void projectOut(unsigned pos, unsigned num);
  inline void projectOut(unsigned pos) { return projectOut(pos, 1); }

  /// Removes the specified identifier from the system.
  void removeId(unsigned pos);

  void removeEquality(unsigned pos);
  void removeInequality(unsigned pos);

  /// Sets the `values.size()` identifiers starting at `po`s to the specified
  /// values and removes them.
  void setAndEliminate(unsigned pos, ArrayRef<int64_t> values);

  /// Changes the partition between dimensions and symbols. Depending on the new
  /// symbol count, either a chunk of trailing dimensional identifiers becomes
  /// symbols, or some of the leading symbols become dimensions.
  void setDimSymbolSeparation(unsigned newSymbolCount);

  /// Tries to fold the specified identifier to a constant using a trivial
  /// equality detection; if successful, the constant is substituted for the
  /// identifier everywhere in the constraint system and then removed from the
  /// system.
  LogicalResult constantFoldId(unsigned pos);

  /// This method calls `constantFoldId` for the specified range of identifiers,
  /// `num` identifiers starting at position `pos`.
  void constantFoldIdRange(unsigned pos, unsigned num);

  /// Updates the constraints to be the smallest bounding (enclosing) box that
  /// contains the points of `this` set and that of `other`, with the symbols
  /// being treated specially. For each of the dimensions, the min of the lower
  /// bounds (symbolic) and the max of the upper bounds (symbolic) is computed
  /// to determine such a bounding box. `other` is expected to have the same
  /// dimensional identifiers as this constraint system (in the same order).
  ///
  /// E.g.:
  /// 1) this   = {0 <= d0 <= 127},
  ///    other  = {16 <= d0 <= 192},
  ///    output = {0 <= d0 <= 192}
  /// 2) this   = {s0 + 5 <= d0 <= s0 + 20},
  ///    other  = {s0 + 1 <= d0 <= s0 + 9},
  ///    output = {s0 + 1 <= d0 <= s0 + 20}
  /// 3) this   = {0 <= d0 <= 5, 1 <= d1 <= 9}
  ///    other  = {2 <= d0 <= 6, 5 <= d1 <= 15},
  ///    output = {0 <= d0 <= 6, 1 <= d1 <= 15}
  LogicalResult unionBoundingBox(const FlatAffineConstraints &other);

  unsigned getNumConstraints() const {
    return getNumInequalities() + getNumEqualities();
  }
  inline unsigned getNumIds() const { return numIds; }
  inline unsigned getNumDimIds() const { return numDims; }
  inline unsigned getNumSymbolIds() const { return numSymbols; }
  inline unsigned getNumDimAndSymbolIds() const { return numDims + numSymbols; }
  inline unsigned getNumLocalIds() const {
    return numIds - numDims - numSymbols;
  }

  /// Replaces the contents of this FlatAffineConstraints with `other`.
  virtual void clearAndCopyFrom(const FlatAffineConstraints &other);

  /// Returns the smallest known constant bound for the extent of the specified
  /// identifier (pos^th), i.e., the smallest known constant that is greater
  /// than or equal to 'exclusive upper bound' - 'lower bound' of the
  /// identifier. This constant bound is guaranteed to be non-negative. Returns
  /// None if it's not a constant. This method employs trivial (low complexity /
  /// cost) checks and detection. Symbolic identifiers are treated specially,
  /// i.e., it looks for constant differences between affine expressions
  /// involving only the symbolic identifiers. `lb` and `ub` (along with the
  /// `boundFloorDivisor`) are set to represent the lower and upper bound
  /// associated with the constant difference: `lb`, `ub` have the coefficients,
  /// and `boundFloorDivisor`, their divisor. `minLbPos` and `minUbPos` if
  /// non-null are set to the position of the constant lower bound and upper
  /// bound respectively (to the same if they are from an equality). Ex: if the
  /// lower bound is [(s0 + s2 - 1) floordiv 32] for a system with three
  /// symbolic identifiers, *lb = [1, 0, 1], lbDivisor = 32. See comments at
  /// function definition for examples.
  Optional<int64_t> getConstantBoundOnDimSize(
      unsigned pos, SmallVectorImpl<int64_t> *lb = nullptr,
      int64_t *boundFloorDivisor = nullptr,
      SmallVectorImpl<int64_t> *ub = nullptr, unsigned *minLbPos = nullptr,
      unsigned *minUbPos = nullptr) const;

  /// Returns the constant bound for the pos^th identifier if there is one;
  /// None otherwise.
  // TODO: Support EQ bounds.
  Optional<int64_t> getConstantBound(BoundType type, unsigned pos) const;

  /// Gets the lower and upper bound of the `offset` + `pos`th identifier
  /// treating [0, offset) U [offset + num, symStartPos) as dimensions and
  /// [symStartPos, getNumDimAndSymbolIds) as symbols, and `pos` lies in
  /// [0, num). The multi-dimensional maps in the returned pair represent the
  /// max and min of potentially multiple affine expressions. The upper bound is
  /// exclusive. `localExprs` holds pre-computed AffineExpr's for all local
  /// identifiers in the system.
  std::pair<AffineMap, AffineMap>
  getLowerAndUpperBound(unsigned pos, unsigned offset, unsigned num,
                        unsigned symStartPos, ArrayRef<AffineExpr> localExprs,
                        MLIRContext *context) const;

  /// Gather positions of all lower and upper bounds of the identifier at `pos`,
  /// and optionally any equalities on it. In addition, the bounds are to be
  /// independent of identifiers in position range [`offset`, `offset` + `num`).
  void
  getLowerAndUpperBoundIndices(unsigned pos,
                               SmallVectorImpl<unsigned> *lbIndices,
                               SmallVectorImpl<unsigned> *ubIndices,
                               SmallVectorImpl<unsigned> *eqIndices = nullptr,
                               unsigned offset = 0, unsigned num = 0) const;

  /// Removes constraints that are independent of (i.e., do not have a
  /// coefficient) identifiers in the range [pos, pos + num).
  void removeIndependentConstraints(unsigned pos, unsigned num);

  /// Returns true if the set can be trivially detected as being
  /// hyper-rectangular on the specified contiguous set of identifiers.
  bool isHyperRectangular(unsigned pos, unsigned num) const;

  /// Removes duplicate constraints, trivially true constraints, and constraints
  /// that can be detected as redundant as a result of differing only in their
  /// constant term part. A constraint of the form <non-negative constant> >= 0
  /// is considered trivially true. This method is a linear time method on the
  /// constraints, does a single scan, and updates in place. It also normalizes
  /// constraints by their GCD and performs GCD tightening on inequalities.
  void removeTrivialRedundancy();

  /// A more expensive check than `removeTrivialRedundancy` to detect redundant
  /// inequalities.
  void removeRedundantInequalities();

  /// Removes redundant constraints using Simplex. Although the algorithm can
  /// theoretically take exponential time in the worst case (rare), it is known
  /// to perform much better in the average case. If V is the number of vertices
  /// in the polytope and C is the number of constraints, the algorithm takes
  /// O(VC) time.
  void removeRedundantConstraints();

  /// Removes all equalities and inequalities.
  void clearConstraints();

  void print(raw_ostream &os) const;
  void dump() const;

protected:
  /// Returns false if the fields corresponding to various identifier counts, or
  /// equality/inequality buffer sizes aren't consistent; true otherwise. This
  /// is meant to be used within an assert internally.
  virtual bool hasConsistentState() const;

  /// Checks all rows of equality/inequality constraints for trivial
  /// contradictions (for example: 1 == 0, 0 >= 1), which may have surfaced
  /// after elimination. Returns true if an invalid constraint is found;
  /// false otherwise.
  bool hasInvalidConstraint() const;

  /// Returns the constant lower bound bound if isLower is true, and the upper
  /// bound if isLower is false.
  template <bool isLower>
  Optional<int64_t> computeConstantLowerOrUpperBound(unsigned pos);

  /// Given an affine map that is aligned with this constraint system:
  /// * Flatten the map.
  /// * Add newly introduced local columns at the beginning of this constraint
  ///   system (local column pos 0).
  /// * Add equalities that define the new local columns to this constraint
  ///   system.
  /// * Return the flattened expressions via `flattenedExprs`.
  ///
  /// Note: This is a shared helper function of `addLowerOrUpperBound` and
  ///       `composeMatchingMap`.
  LogicalResult flattenAlignedMapAndMergeLocals(
      AffineMap map, std::vector<SmallVector<int64_t, 8>> *flattenedExprs);

  /// Eliminates a single identifier at `position` from equality and inequality
  /// constraints. Returns `success` if the identifier was eliminated, and
  /// `failure` otherwise.
  inline LogicalResult gaussianEliminateId(unsigned position) {
    return success(gaussianEliminateIds(position, position + 1) == 1);
  }

  /// Eliminates identifiers from equality and inequality constraints
  /// in column range [posStart, posLimit).
  /// Returns the number of variables eliminated.
  unsigned gaussianEliminateIds(unsigned posStart, unsigned posLimit);

  /// Eliminates the identifier at the specified position using Fourier-Motzkin
  /// variable elimination, but uses Gaussian elimination if there is an
  /// equality involving that identifier. If the result of the elimination is
  /// integer exact, `*isResultIntegerExact` is set to true. If `darkShadow` is
  /// set to true, a potential under approximation (subset) of the rational
  /// shadow / exact integer shadow is computed.
  // See implementation comments for more details.
  virtual void fourierMotzkinEliminate(unsigned pos, bool darkShadow = false,
                                       bool *isResultIntegerExact = nullptr);

  /// Tightens inequalities given that we are dealing with integer spaces. This
  /// is similar to the GCD test but applied to inequalities. The constant term
  /// can be reduced to the preceding multiple of the GCD of the coefficients,
  /// i.e.,
  ///  64*i - 100 >= 0  =>  64*i - 128 >= 0 (since 'i' is an integer). This is a
  /// fast method (linear in the number of coefficients).
  void gcdTightenInequalities();

  /// Normalized each constraints by the GCD of its coefficients.
  void normalizeConstraintsByGCD();

  /// Removes identifiers in the column range [idStart, idLimit), and copies any
  /// remaining valid data into place, updates member variables, and resizes
  /// arrays as needed.
  virtual void removeIdRange(unsigned idStart, unsigned idLimit);

  /// Total number of identifiers.
  unsigned numIds;

  /// Number of identifiers corresponding to real dimensions.
  unsigned numDims;

  /// Number of identifiers corresponding to symbols (unknown but constant for
  /// analysis).
  unsigned numSymbols;

  /// Coefficients of affine equalities (in == 0 form).
  Matrix equalities;

  /// Coefficients of affine inequalities (in >= 0 form).
  Matrix inequalities;

  /// A parameter that controls detection of an unrealistic number of
  /// constraints. If the number of constraints is this many times the number of
  /// variables, we consider such a system out of line with the intended use
  /// case of FlatAffineConstraints.
  // The rationale for 32 is that in the typical simplest of cases, an
  // identifier is expected to have one lower bound and one upper bound
  // constraint. With a level of tiling or a connection to another identifier
  // through a div or mod, an extra pair of bounds gets added. As a limit, we
  // don't expect an identifier to have more than 32 lower/upper/equality
  // constraints. This is conservatively set low and can be raised if needed.
  constexpr static unsigned kExplosionFactor = 32;
};

/// An extension of FlatAffineConstraints in which dimensions and symbols can
/// optionally be associated with an SSA value.
class FlatAffineValueConstraints : public FlatAffineConstraints {
public:
  /// Constructs a constraint system reserving memory for the specified number
  /// of constraints and identifiers.
  FlatAffineValueConstraints(unsigned numReservedInequalities,
                             unsigned numReservedEqualities,
                             unsigned numReservedCols, unsigned numDims,
                             unsigned numSymbols, unsigned numLocals,
                             ArrayRef<Optional<Value>> valArgs = {})
      : FlatAffineConstraints(numReservedInequalities, numReservedEqualities,
                              numReservedCols, numDims, numSymbols, numLocals) {
    assert(numReservedCols >= numIds + 1);
    assert(valArgs.empty() || valArgs.size() == numIds);
    values.reserve(numReservedCols);
    if (valArgs.empty())
      values.resize(numIds, None);
    else
      values.append(valArgs.begin(), valArgs.end());
  }

  /// Constructs a constraint system with the specified number of
  /// dimensions and symbols.
  FlatAffineValueConstraints(unsigned numDims = 0, unsigned numSymbols = 0,
                             unsigned numLocals = 0,
                             ArrayRef<Optional<Value>> valArgs = {})
      : FlatAffineValueConstraints(/*numReservedInequalities=*/0,
                                   /*numReservedEqualities=*/0,
                                   /*numReservedCols=*/numDims + numSymbols +
                                       numLocals + 1,
                                   numDims, numSymbols, numLocals, valArgs) {}

  /// Create a flat affine constraint system from an AffineValueMap or a list of
  /// these. The constructed system will only include equalities.
  explicit FlatAffineValueConstraints(const AffineValueMap &avm);
  explicit FlatAffineValueConstraints(ArrayRef<const AffineValueMap *> avmRef);

  /// Creates an affine constraint system from an IntegerSet.
  explicit FlatAffineValueConstraints(IntegerSet set);

  FlatAffineValueConstraints(ArrayRef<const AffineValueMap *> avmRef,
                             IntegerSet set);

  /// Return the kind of this FlatAffineConstraints.
  Kind getKind() const override { return Kind::FlatAffineValueConstraints; }

  static bool classof(const FlatAffineConstraints *cst) {
    return cst->getKind() == Kind::FlatAffineValueConstraints;
  }

  /// Clears any existing data and reserves memory for the specified
  /// constraints.
  void reset(unsigned numReservedInequalities, unsigned numReservedEqualities,
             unsigned numReservedCols, unsigned numDims, unsigned numSymbols,
             unsigned numLocals = 0) override;
  void reset(unsigned numReservedInequalities, unsigned numReservedEqualities,
             unsigned numReservedCols, unsigned numDims, unsigned numSymbols,
             unsigned numLocals, ArrayRef<Value> valArgs);
  void reset(unsigned numDims, unsigned numSymbols, unsigned numLocals,
             ArrayRef<Value> valArgs);
  using FlatAffineConstraints::reset;

  /// Clones this object.
  std::unique_ptr<FlatAffineValueConstraints> clone() const;

  /// Adds constraints (lower and upper bounds) for the specified 'affine.for'
  /// operation's Value using IR information stored in its bound maps. The
  /// right identifier is first looked up using `forOp`'s Value. Asserts if the
  /// Value corresponding to the 'affine.for' operation isn't found in the
  /// constraint system. Returns failure for the yet unimplemented/unsupported
  /// cases.  Any new identifiers that are found in the bound operands of the
  /// 'affine.for' operation are added as trailing identifiers (either
  /// dimensional or symbolic depending on whether the operand is a valid
  /// symbol).
  //  TODO: add support for non-unit strides.
  LogicalResult addAffineForOpDomain(AffineForOp forOp);

  /// Adds constraints (lower and upper bounds) for each loop in the loop nest
  /// described by the bound maps `lbMaps` and `ubMaps` of a computation slice.
  /// Every pair (`lbMaps[i]`, `ubMaps[i]`) describes the bounds of a loop in
  /// the nest, sorted outer-to-inner. `operands` contains the bound operands
  /// for a single bound map. All the bound maps will use the same bound
  /// operands. Note that some loops described by a computation slice might not
  /// exist yet in the IR so the Value attached to those dimension identifiers
  /// might be empty. For that reason, this method doesn't perform Value
  /// look-ups to retrieve the dimension identifier positions. Instead, it
  /// assumes the position of the dim identifiers in the constraint system is
  /// the same as the position of the loop in the loop nest.
  LogicalResult addDomainFromSliceMaps(ArrayRef<AffineMap> lbMaps,
                                       ArrayRef<AffineMap> ubMaps,
                                       ArrayRef<Value> operands);

  /// Adds constraints imposed by the `affine.if` operation. These constraints
  /// are collected from the IntegerSet attached to the given `affine.if`
  /// instance argument (`ifOp`). It is asserted that:
  /// 1) The IntegerSet of the given `affine.if` instance should not contain
  /// semi-affine expressions,
  /// 2) The columns of the constraint system created from `ifOp` should match
  /// the columns in the current one regarding numbers and values.
  void addAffineIfOpDomain(AffineIfOp ifOp);

  /// Adds a bound for the identifier at the specified position with constraints
  /// being drawn from the specified bound map and operands. In case of an
  /// EQ bound, the  bound map is expected to have exactly one result. In case
  /// of a LB/UB, the bound map may have more than one result, for each of which
  /// an inequality is added.
  LogicalResult addBound(BoundType type, unsigned pos, AffineMap boundMap,
                         ValueRange operands);

  /// Adds a constant bound for the identifier associated with the given Value.
  void addBound(BoundType type, Value val, int64_t value);

  using FlatAffineConstraints::addBound;

  /// Returns the bound for the identifier at `pos` from the inequality at
  /// `ineqPos` as a 1-d affine value map (affine map + operands). The returned
  /// affine value map can either be a lower bound or an upper bound depending
  /// on the sign of atIneq(ineqPos, pos). Asserts if the row at `ineqPos` does
  /// not involve the `pos`th identifier.
  void getIneqAsAffineValueMap(unsigned pos, unsigned ineqPos,
                               AffineValueMap &vmap,
                               MLIRContext *context) const;

  /// Adds slice lower bounds represented by lower bounds in `lbMaps` and upper
  /// bounds in `ubMaps` to each identifier in the constraint system which has
  /// a value in `values`. Note that both lower/upper bounds share the same
  /// operand list `operands`.
  /// This function assumes `values.size` == `lbMaps.size` == `ubMaps.size`.
  /// Note that both lower/upper bounds use operands from `operands`.
  LogicalResult addSliceBounds(ArrayRef<Value> values,
                               ArrayRef<AffineMap> lbMaps,
                               ArrayRef<AffineMap> ubMaps,
                               ArrayRef<Value> operands);

  /// Looks up the position of the identifier with the specified Value. Returns
  /// true if found (false otherwise). `pos` is set to the (column) position of
  /// the identifier.
  bool findId(Value val, unsigned *pos) const;

  /// Returns true if an identifier with the specified Value exists, false
  /// otherwise.
  bool containsId(Value val) const;

  /// Swap the posA^th identifier with the posB^th identifier.
  void swapId(unsigned posA, unsigned posB) override;

<<<<<<< HEAD
  /// Add identifiers of the specified kind - specified positions are relative
  /// to the kind of identifier. The coefficient column corresponding to the
  /// added identifier is initialized to zero. `val` is the Value corresponding
  /// to the identifier that can optionally be provided.
  void addDimId(unsigned pos, Value val);
  using FlatAffineConstraints::addDimId;
  void addSymbolId(unsigned pos, Value val);
  using FlatAffineConstraints::addSymbolId;
  unsigned addId(IdKind kind, unsigned pos) override;
  unsigned addId(IdKind kind, unsigned pos, Value val);
  /// Add identifiers of the specified kind at the end of the table. Return the
  /// position of the column. The coefficient column corresponding to the
  /// added identifier is initialized to zero. `val` is the Value corresponding
  /// to the identifier that can optionally be provided.
  unsigned addDimId(Value val);
  unsigned addSymbolId(Value val);
=======
  /// Insert identifiers of the specified kind at position `pos`. Positions are
  /// relative to the kind of identifier. The coefficient columns corresponding
  /// to the added identifiers are initialized to zero. `vals` are the Values
  /// corresponding to the identifiers. Return the absolute column position
  /// (i.e., not relative to the kind of identifier) of the first added
  /// identifier.
  ///
  /// Note: Empty Values are allowed in `vals`.
  unsigned insertDimId(unsigned pos, ValueRange vals);
  using FlatAffineConstraints::insertDimId;
  unsigned insertSymbolId(unsigned pos, ValueRange vals);
  using FlatAffineConstraints::insertSymbolId;
  unsigned insertId(IdKind kind, unsigned pos, unsigned num = 1) override;
  unsigned insertId(IdKind kind, unsigned pos, ValueRange vals);

  /// Append identifiers of the specified kind after the last identifier of that
  /// kind. The coefficient columns corresponding to the added identifiers are
  /// initialized to zero. `vals` are the Values corresponding to the
  /// identifiers. Return the position of the first added column.
  ///
  /// Note: Empty Values are allowed in `vals`.
  unsigned appendDimId(ValueRange vals);
  using FlatAffineConstraints::appendDimId;
  unsigned appendSymbolId(ValueRange vals);
  using FlatAffineConstraints::appendSymbolId;
>>>>>>> ac168fe6

  /// Add the specified values as a dim or symbol id depending on its nature, if
  /// it already doesn't exist in the system. `val` has to be either a terminal
  /// symbol or a loop IV, i.e., it cannot be the result affine.apply of any
  /// symbols or loop IVs. The identifier is added to the end of the existing
  /// dims or symbols. Additional information on the identifier is extracted
  /// from the IR and added to the constraint system.
  void addInductionVarOrTerminalSymbol(Value val);

  /// Align `map` with this constraint system based on `operands`. Each operand
  /// must already have a corresponding dim/symbol in this constraint system.
  AffineMap computeAlignedMap(AffineMap map, ValueRange operands) const;

  /// Composes the affine value map with this FlatAffineValueConstrains, adding
  /// the results of the map as dimensions at the front
  /// [0, vMap->getNumResults()) and with the dimensions set to the equalities
  /// specified by the value map.
  ///
  /// Returns failure if the composition fails (when vMap is a semi-affine map).
  /// The vMap's operand Value's are used to look up the right positions in
  /// the FlatAffineConstraints with which to associate. Every operand of vMap
  /// should have a matching dim/symbol column in this constraint system (with
  /// the same associated Value).
  LogicalResult composeMap(const AffineValueMap *vMap);

  /// Projects out the identifier that is associate with Value.
  void projectOut(Value val);
  using FlatAffineConstraints::projectOut;

  /// Changes all symbol identifiers which are loop IVs to dim identifiers.
  void convertLoopIVSymbolsToDims();

  /// Updates the constraints to be the smallest bounding (enclosing) box that
  /// contains the points of `this` set and that of `other`, with the symbols
  /// being treated specially. For each of the dimensions, the min of the lower
  /// bounds (symbolic) and the max of the upper bounds (symbolic) is computed
  /// to determine such a bounding box. `other` is expected to have the same
  /// dimensional identifiers as this constraint system (in the same order).
  ///
  /// E.g.:
  /// 1) this   = {0 <= d0 <= 127},
  ///    other  = {16 <= d0 <= 192},
  ///    output = {0 <= d0 <= 192}
  /// 2) this   = {s0 + 5 <= d0 <= s0 + 20},
  ///    other  = {s0 + 1 <= d0 <= s0 + 9},
  ///    output = {s0 + 1 <= d0 <= s0 + 20}
  /// 3) this   = {0 <= d0 <= 5, 1 <= d1 <= 9}
  ///    other  = {2 <= d0 <= 6, 5 <= d1 <= 15},
  ///    output = {0 <= d0 <= 6, 1 <= d1 <= 15}
  LogicalResult unionBoundingBox(const FlatAffineValueConstraints &other);
  using FlatAffineConstraints::unionBoundingBox;

  /// Merge and align the identifiers of `this` and `other` starting at
  /// `offset`, so that both constraint systems get the union of the contained
  /// identifiers that is dimension-wise and symbol-wise unique; both
  /// constraint systems are updated so that they have the union of all
  /// identifiers, with `this`'s original identifiers appearing first followed
  /// by any of `other`'s identifiers that didn't appear in `this`. Local
  /// identifiers of each system are by design separate/local and are placed
  /// one after other (`this`'s followed by `other`'s).
<<<<<<< HEAD
  //  Eg: Input: `this`  has (%i %j) [%M %N]
  //             `other` has (%k, %j) [%P, %N, %M]
  //      Output: both `this`, `other` have (%i, %j, %k) [%M, %N, %P]
=======
  //  E.g.: Input: `this`  has (%i, %j) [%M, %N]
  //               `other` has (%k, %j) [%P, %N, %M]
  //        Output: both `this`, `other` have (%i, %j, %k) [%M, %N, %P]
>>>>>>> ac168fe6
  //
  void mergeAndAlignIdsWithOther(unsigned offset,
                                 FlatAffineValueConstraints *other);

  /// Returns true if this constraint system and `other` are in the same
  /// space, i.e., if they are associated with the same set of identifiers,
  /// appearing in the same order. Returns false otherwise.
  bool areIdsAlignedWithOther(const FlatAffineValueConstraints &other);

  /// Replaces the contents of this FlatAffineValueConstraints with `other`.
  void clearAndCopyFrom(const FlatAffineConstraints &other) override;

  /// Returns the Value associated with the pos^th identifier. Asserts if
  /// no Value identifier was associated.
  inline Value getValue(unsigned pos) const {
    assert(hasValue(pos) && "identifier's Value not set");
    return values[pos].getValue();
  }

  /// Returns true if the pos^th identifier has an associated Value.
  inline bool hasValue(unsigned pos) const { return values[pos].hasValue(); }

  /// Returns true if at least one identifier has an associated Value.
  bool hasValues() const;

  /// Returns the Values associated with identifiers in range [start, end).
  /// Asserts if no Value was associated with one of these identifiers.
  inline void getValues(unsigned start, unsigned end,
                        SmallVectorImpl<Value> *values) const {
    assert((start < numIds || start == end) && "invalid start position");
    assert(end <= numIds && "invalid end position");
    values->clear();
    values->reserve(end - start);
    for (unsigned i = start; i < end; i++)
      values->push_back(getValue(i));
  }
  inline void getAllValues(SmallVectorImpl<Value> *values) const {
    getValues(0, numIds, values);
  }

  inline ArrayRef<Optional<Value>> getMaybeValues() const {
    return {values.data(), values.size()};
  }

  inline ArrayRef<Optional<Value>> getMaybeDimValues() const {
    return {values.data(), getNumDimIds()};
  }

  inline ArrayRef<Optional<Value>> getMaybeSymbolValues() const {
    return {values.data() + getNumDimIds(), getNumSymbolIds()};
  }

  inline ArrayRef<Optional<Value>> getMaybeDimAndSymbolValues() const {
    return {values.data(), getNumDimIds() + getNumSymbolIds()};
  }

  /// Sets the Value associated with the pos^th identifier.
  inline void setValue(unsigned pos, Value val) {
    assert(pos < numIds && "invalid id position");
    values[pos] = val;
  }

  /// Sets the Values associated with the identifiers in the range [start, end).
  void setValues(unsigned start, unsigned end, ArrayRef<Value> values) {
    assert((start < numIds || end == start) && "invalid start position");
    assert(end <= numIds && "invalid end position");
    assert(values.size() == end - start);
    for (unsigned i = start; i < end; ++i)
      setValue(i, values[i - start]);
  }

protected:
  /// Returns false if the fields corresponding to various identifier counts, or
  /// equality/inequality buffer sizes aren't consistent; true otherwise. This
  /// is meant to be used within an assert internally.
  bool hasConsistentState() const override;

  /// Removes identifiers in the column range [idStart, idLimit), and copies any
  /// remaining valid data into place, updates member variables, and resizes
  /// arrays as needed.
  void removeIdRange(unsigned idStart, unsigned idLimit) override;

  /// Eliminates the identifier at the specified position using Fourier-Motzkin
  /// variable elimination, but uses Gaussian elimination if there is an
  /// equality involving that identifier. If the result of the elimination is
  /// integer exact, `*isResultIntegerExact` is set to true. If `darkShadow` is
  /// set to true, a potential under approximation (subset) of the rational
  /// shadow / exact integer shadow is computed.
  // See implementation comments for more details.
  void fourierMotzkinEliminate(unsigned pos, bool darkShadow = false,
                               bool *isResultIntegerExact = nullptr) override;

  /// Values corresponding to the (column) identifiers of this constraint
  /// system appearing in the order the identifiers correspond to columns.
  /// Temporary ones or those that aren't associated with any Value are set to
  /// None.
  SmallVector<Optional<Value>, 8> values;
};

/// Flattens 'expr' into 'flattenedExpr', which contains the coefficients of the
/// dimensions, symbols, and additional variables that represent floor divisions
/// of dimensions, symbols, and in turn other floor divisions.  Returns failure
/// if 'expr' could not be flattened (i.e., semi-affine is not yet handled).
/// 'cst' contains constraints that connect newly introduced local identifiers
/// to existing dimensional and symbolic identifiers. See documentation for
/// AffineExprFlattener on how mod's and div's are flattened.
LogicalResult getFlattenedAffineExpr(AffineExpr expr, unsigned numDims,
                                     unsigned numSymbols,
                                     SmallVectorImpl<int64_t> *flattenedExpr,
                                     FlatAffineConstraints *cst = nullptr);

/// Flattens the result expressions of the map to their corresponding flattened
/// forms and set in 'flattenedExprs'. Returns failure if any expression in the
/// map could not be flattened (i.e., semi-affine is not yet handled). 'cst'
/// contains constraints that connect newly introduced local identifiers to
/// existing dimensional and / symbolic identifiers. See documentation for
/// AffineExprFlattener on how mod's and div's are flattened. For all affine
/// expressions that share the same operands (like those of an affine map), this
/// method should be used instead of repeatedly calling getFlattenedAffineExpr
/// since local variables added to deal with div's and mod's will be reused
/// across expressions.
LogicalResult
getFlattenedAffineExprs(AffineMap map,
                        std::vector<SmallVector<int64_t, 8>> *flattenedExprs,
                        FlatAffineConstraints *cst = nullptr);
LogicalResult
getFlattenedAffineExprs(IntegerSet set,
                        std::vector<SmallVector<int64_t, 8>> *flattenedExprs,
                        FlatAffineConstraints *cst = nullptr);

/// Re-indexes the dimensions and symbols of an affine map with given `operands`
/// values to align with `dims` and `syms` values.
///
/// Each dimension/symbol of the map, bound to an operand `o`, is replaced with
/// dimension `i`, where `i` is the position of `o` within `dims`. If `o` is not
/// in `dims`, replace it with symbol `i`, where `i` is the position of `o`
/// within `syms`. If `o` is not in `syms` either, replace it with a new symbol.
///
/// Note: If a value appears multiple times as a dimension/symbol (or both), all
/// corresponding dim/sym expressions are replaced with the first dimension
/// bound to that value (or first symbol if no such dimension exists).
///
/// The resulting affine map has `dims.size()` many dimensions and at least
/// `syms.size()` many symbols.
///
/// The SSA values of the symbols of the resulting map are optionally returned
/// via `newSyms`. This is a concatenation of `syms` with the SSA values of the
/// newly added symbols.
///
/// Note: As part of this re-indexing, dimensions may turn into symbols, or vice
/// versa.
AffineMap alignAffineMapWithValues(AffineMap map, ValueRange operands,
                                   ValueRange dims, ValueRange syms,
                                   SmallVector<Value> *newSyms = nullptr);

} // end namespace mlir.

#endif // MLIR_ANALYSIS_AFFINESTRUCTURES_H<|MERGE_RESOLUTION|>--- conflicted
+++ resolved
@@ -243,21 +243,6 @@
   /// Swap the posA^th identifier with the posB^th identifier.
   virtual void swapId(unsigned posA, unsigned posB);
 
-<<<<<<< HEAD
-  /// Add identifiers of the specified kind - specified positions are relative
-  /// to the kind of identifier. The coefficient column corresponding to the
-  /// added identifier is initialized to zero.
-  void addDimId(unsigned pos);
-  void addSymbolId(unsigned pos);
-  void addLocalId(unsigned pos);
-  virtual unsigned addId(IdKind kind, unsigned pos);
-  /// Add identifiers of the specified kind at the end of the table. Return the
-  /// position of the column. The coefficient column corresponding to the
-  /// added identifier is initialized to zero.
-  unsigned addDimId();
-  unsigned addSymbolId();
-  unsigned addLocalId();
-=======
   /// Insert `num` identifiers of the specified kind at position `pos`.
   /// Positions are relative to the kind of identifier. The coefficient columns
   /// corresponding to the added identifiers are initialized to zero. Return the
@@ -275,7 +260,6 @@
   unsigned appendDimId(unsigned num = 1);
   unsigned appendSymbolId(unsigned num = 1);
   unsigned appendLocalId(unsigned num = 1);
->>>>>>> ac168fe6
 
   /// Composes an affine map whose dimensions and symbols match one to one with
   /// the dimensions and symbols of this FlatAffineConstraints. The results of
@@ -675,24 +659,6 @@
   /// Swap the posA^th identifier with the posB^th identifier.
   void swapId(unsigned posA, unsigned posB) override;
 
-<<<<<<< HEAD
-  /// Add identifiers of the specified kind - specified positions are relative
-  /// to the kind of identifier. The coefficient column corresponding to the
-  /// added identifier is initialized to zero. `val` is the Value corresponding
-  /// to the identifier that can optionally be provided.
-  void addDimId(unsigned pos, Value val);
-  using FlatAffineConstraints::addDimId;
-  void addSymbolId(unsigned pos, Value val);
-  using FlatAffineConstraints::addSymbolId;
-  unsigned addId(IdKind kind, unsigned pos) override;
-  unsigned addId(IdKind kind, unsigned pos, Value val);
-  /// Add identifiers of the specified kind at the end of the table. Return the
-  /// position of the column. The coefficient column corresponding to the
-  /// added identifier is initialized to zero. `val` is the Value corresponding
-  /// to the identifier that can optionally be provided.
-  unsigned addDimId(Value val);
-  unsigned addSymbolId(Value val);
-=======
   /// Insert identifiers of the specified kind at position `pos`. Positions are
   /// relative to the kind of identifier. The coefficient columns corresponding
   /// to the added identifiers are initialized to zero. `vals` are the Values
@@ -718,7 +684,6 @@
   using FlatAffineConstraints::appendDimId;
   unsigned appendSymbolId(ValueRange vals);
   using FlatAffineConstraints::appendSymbolId;
->>>>>>> ac168fe6
 
   /// Add the specified values as a dim or symbol id depending on its nature, if
   /// it already doesn't exist in the system. `val` has to be either a terminal
@@ -779,15 +744,9 @@
   /// by any of `other`'s identifiers that didn't appear in `this`. Local
   /// identifiers of each system are by design separate/local and are placed
   /// one after other (`this`'s followed by `other`'s).
-<<<<<<< HEAD
-  //  Eg: Input: `this`  has (%i %j) [%M %N]
-  //             `other` has (%k, %j) [%P, %N, %M]
-  //      Output: both `this`, `other` have (%i, %j, %k) [%M, %N, %P]
-=======
   //  E.g.: Input: `this`  has (%i, %j) [%M, %N]
   //               `other` has (%k, %j) [%P, %N, %M]
   //        Output: both `this`, `other` have (%i, %j, %k) [%M, %N, %P]
->>>>>>> ac168fe6
   //
   void mergeAndAlignIdsWithOther(unsigned offset,
                                  FlatAffineValueConstraints *other);
