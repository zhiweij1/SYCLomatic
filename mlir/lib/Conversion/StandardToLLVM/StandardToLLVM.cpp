//===- StandardToLLVM.cpp - Standard to LLVM dialect conversion -----------===//
//
// Part of the LLVM Project, under the Apache License v2.0 with LLVM Exceptions.
// See https://llvm.org/LICENSE.txt for license information.
// SPDX-License-Identifier: Apache-2.0 WITH LLVM-exception
//
//===----------------------------------------------------------------------===//
//
// This file implements a pass to convert MLIR standard and builtin dialects
// into the LLVM IR dialect.
//
//===----------------------------------------------------------------------===//

#include "../PassDetail.h"
#include "mlir/Conversion/StandardToLLVM/ConvertStandardToLLVM.h"
#include "mlir/Conversion/StandardToLLVM/ConvertStandardToLLVMPass.h"
#include "mlir/Dialect/LLVMIR/FunctionCallUtils.h"
#include "mlir/Dialect/LLVMIR/LLVMDialect.h"
#include "mlir/Dialect/Math/IR/Math.h"
#include "mlir/Dialect/MemRef/IR/MemRef.h"
#include "mlir/Dialect/StandardOps/IR/Ops.h"
#include "mlir/IR/Attributes.h"
#include "mlir/IR/BlockAndValueMapping.h"
#include "mlir/IR/Builders.h"
#include "mlir/IR/BuiltinOps.h"
#include "mlir/IR/MLIRContext.h"
#include "mlir/IR/PatternMatch.h"
#include "mlir/IR/TypeUtilities.h"
#include "mlir/Interfaces/DataLayoutInterfaces.h"
#include "mlir/Support/LogicalResult.h"
#include "mlir/Support/MathExtras.h"
#include "mlir/Transforms/DialectConversion.h"
#include "mlir/Transforms/Passes.h"
#include "mlir/Transforms/Utils.h"
#include "llvm/ADT/TypeSwitch.h"
#include "llvm/IR/DerivedTypes.h"
#include "llvm/IR/IRBuilder.h"
#include "llvm/IR/Type.h"
#include "llvm/Support/CommandLine.h"
#include "llvm/Support/FormatVariadic.h"
#include <functional>

using namespace mlir;

#define PASS_NAME "convert-std-to-llvm"

// Extract an LLVM IR type from the LLVM IR dialect type.
static Type unwrap(Type type) {
  if (!type)
    return nullptr;
  auto *mlirContext = type.getContext();
  if (!LLVM::isCompatibleType(type))
    emitError(UnknownLoc::get(mlirContext),
              "conversion resulted in a non-LLVM type ")
        << type;
  return type;
}

/// Callback to convert function argument types. It converts a MemRef function
/// argument to a list of non-aggregate types containing descriptor
/// information, and an UnrankedmemRef function argument to a list containing
/// the rank and a pointer to a descriptor struct.
LogicalResult mlir::structFuncArgTypeConverter(LLVMTypeConverter &converter,
                                               Type type,
                                               SmallVectorImpl<Type> &result) {
  if (auto memref = type.dyn_cast<MemRefType>()) {
    // In signatures, Memref descriptors are expanded into lists of
    // non-aggregate values.
    auto converted =
        converter.getMemRefDescriptorFields(memref, /*unpackAggregates=*/true);
    if (converted.empty())
      return failure();
    result.append(converted.begin(), converted.end());
    return success();
  }
  if (type.isa<UnrankedMemRefType>()) {
    auto converted = converter.getUnrankedMemRefDescriptorFields();
    if (converted.empty())
      return failure();
    result.append(converted.begin(), converted.end());
    return success();
  }
  auto converted = converter.convertType(type);
  if (!converted)
    return failure();
  result.push_back(converted);
  return success();
}

/// Callback to convert function argument types. It converts MemRef function
/// arguments to bare pointers to the MemRef element type.
LogicalResult mlir::barePtrFuncArgTypeConverter(LLVMTypeConverter &converter,
                                                Type type,
                                                SmallVectorImpl<Type> &result) {
  auto llvmTy = converter.convertCallingConventionType(type);
  if (!llvmTy)
    return failure();

  result.push_back(llvmTy);
  return success();
}

/// Create an LLVMTypeConverter using default LowerToLLVMOptions.
LLVMTypeConverter::LLVMTypeConverter(MLIRContext *ctx)
    : LLVMTypeConverter(ctx, LowerToLLVMOptions(ctx)) {}

/// Create an LLVMTypeConverter using custom LowerToLLVMOptions.
LLVMTypeConverter::LLVMTypeConverter(MLIRContext *ctx,
                                     const LowerToLLVMOptions &options)
    : llvmDialect(ctx->getOrLoadDialect<LLVM::LLVMDialect>()),
      options(options) {
  assert(llvmDialect && "LLVM IR dialect is not registered");

  // Register conversions for the builtin types.
  addConversion([&](ComplexType type) { return convertComplexType(type); });
  addConversion([&](FloatType type) { return convertFloatType(type); });
  addConversion([&](FunctionType type) { return convertFunctionType(type); });
  addConversion([&](IndexType type) { return convertIndexType(type); });
  addConversion([&](IntegerType type) { return convertIntegerType(type); });
  addConversion([&](MemRefType type) { return convertMemRefType(type); });
  addConversion(
      [&](UnrankedMemRefType type) { return convertUnrankedMemRefType(type); });
  addConversion([&](VectorType type) { return convertVectorType(type); });

  // LLVM-compatible types are legal, so add a pass-through conversion.
  addConversion([](Type type) {
    return LLVM::isCompatibleType(type) ? llvm::Optional<Type>(type)
                                        : llvm::None;
  });

  // Materialization for memrefs creates descriptor structs from individual
  // values constituting them, when descriptors are used, i.e. more than one
  // value represents a memref.
  addArgumentMaterialization(
      [&](OpBuilder &builder, UnrankedMemRefType resultType, ValueRange inputs,
          Location loc) -> Optional<Value> {
        if (inputs.size() == 1)
          return llvm::None;
        return UnrankedMemRefDescriptor::pack(builder, loc, *this, resultType,
                                              inputs);
      });
  addArgumentMaterialization([&](OpBuilder &builder, MemRefType resultType,
                                 ValueRange inputs,
                                 Location loc) -> Optional<Value> {
    if (inputs.size() == 1)
      return llvm::None;
    return MemRefDescriptor::pack(builder, loc, *this, resultType, inputs);
  });
  // Add generic source and target materializations to handle cases where
  // non-LLVM types persist after an LLVM conversion.
  addSourceMaterialization([&](OpBuilder &builder, Type resultType,
                               ValueRange inputs,
                               Location loc) -> Optional<Value> {
    if (inputs.size() != 1)
      return llvm::None;
    // FIXME: These should check LLVM::DialectCastOp can actually be constructed
    // from the input and result.
    return builder.create<LLVM::DialectCastOp>(loc, resultType, inputs[0])
        .getResult();
  });
  addTargetMaterialization([&](OpBuilder &builder, Type resultType,
                               ValueRange inputs,
                               Location loc) -> Optional<Value> {
    if (inputs.size() != 1)
      return llvm::None;
    // FIXME: These should check LLVM::DialectCastOp can actually be constructed
    // from the input and result.
    return builder.create<LLVM::DialectCastOp>(loc, resultType, inputs[0])
        .getResult();
  });
}

/// Returns the MLIR context.
MLIRContext &LLVMTypeConverter::getContext() {
  return *getDialect()->getContext();
}

Type LLVMTypeConverter::getIndexType() {
  return IntegerType::get(&getContext(), getIndexTypeBitwidth());
}

unsigned LLVMTypeConverter::getPointerBitwidth(unsigned addressSpace) {
  return options.dataLayout.getPointerSizeInBits(addressSpace);
}

Type LLVMTypeConverter::convertIndexType(IndexType type) {
  return getIndexType();
}

Type LLVMTypeConverter::convertIntegerType(IntegerType type) {
  return IntegerType::get(&getContext(), type.getWidth());
}

Type LLVMTypeConverter::convertFloatType(FloatType type) { return type; }

// Convert a `ComplexType` to an LLVM type. The result is a complex number
// struct with entries for the
//   1. real part and for the
//   2. imaginary part.
static constexpr unsigned kRealPosInComplexNumberStruct = 0;
static constexpr unsigned kImaginaryPosInComplexNumberStruct = 1;
Type LLVMTypeConverter::convertComplexType(ComplexType type) {
  auto elementType = convertType(type.getElementType());
  return LLVM::LLVMStructType::getLiteral(&getContext(),
                                          {elementType, elementType});
}

// Except for signatures, MLIR function types are converted into LLVM
// pointer-to-function types.
Type LLVMTypeConverter::convertFunctionType(FunctionType type) {
  SignatureConversion conversion(type.getNumInputs());
  Type converted =
      convertFunctionSignature(type, /*isVariadic=*/false, conversion);
  return LLVM::LLVMPointerType::get(converted);
}

// Function types are converted to LLVM Function types by recursively converting
// argument and result types.  If MLIR Function has zero results, the LLVM
// Function has one VoidType result.  If MLIR Function has more than one result,
// they are into an LLVM StructType in their order of appearance.
Type LLVMTypeConverter::convertFunctionSignature(
    FunctionType funcTy, bool isVariadic,
    LLVMTypeConverter::SignatureConversion &result) {
  // Select the argument converter depending on the calling convention.
  auto funcArgConverter = options.useBarePtrCallConv
                              ? barePtrFuncArgTypeConverter
                              : structFuncArgTypeConverter;
  // Convert argument types one by one and check for errors.
  for (auto &en : llvm::enumerate(funcTy.getInputs())) {
    Type type = en.value();
    SmallVector<Type, 8> converted;
    if (failed(funcArgConverter(*this, type, converted)))
      return {};
    result.addInputs(en.index(), converted);
  }

  SmallVector<Type, 8> argTypes;
  argTypes.reserve(llvm::size(result.getConvertedTypes()));
  for (Type type : result.getConvertedTypes())
    argTypes.push_back(unwrap(type));

  // If function does not return anything, create the void result type,
  // if it returns on element, convert it, otherwise pack the result types into
  // a struct.
  Type resultType = funcTy.getNumResults() == 0
                        ? LLVM::LLVMVoidType::get(&getContext())
                        : unwrap(packFunctionResults(funcTy.getResults()));
  if (!resultType)
    return {};
  return LLVM::LLVMFunctionType::get(resultType, argTypes, isVariadic);
}

/// Converts the function type to a C-compatible format, in particular using
/// pointers to memref descriptors for arguments.
std::pair<Type, bool>
LLVMTypeConverter::convertFunctionTypeCWrapper(FunctionType type) {
  SmallVector<Type, 4> inputs;
  bool resultIsNowArg = false;

  Type resultType = type.getNumResults() == 0
                        ? LLVM::LLVMVoidType::get(&getContext())
                        : unwrap(packFunctionResults(type.getResults()));
  if (!resultType)
    return {};

  if (auto structType = resultType.dyn_cast<LLVM::LLVMStructType>()) {
    // Struct types cannot be safely returned via C interface. Make this a
    // pointer argument, instead.
    inputs.push_back(LLVM::LLVMPointerType::get(structType));
    resultType = LLVM::LLVMVoidType::get(&getContext());
    resultIsNowArg = true;
  }

  for (Type t : type.getInputs()) {
    auto converted = convertType(t);
    if (!converted || !LLVM::isCompatibleType(converted))
      return {};
    if (t.isa<MemRefType, UnrankedMemRefType>())
      converted = LLVM::LLVMPointerType::get(converted);
    inputs.push_back(converted);
  }

  return {LLVM::LLVMFunctionType::get(resultType, inputs), resultIsNowArg};
}

static constexpr unsigned kAllocatedPtrPosInMemRefDescriptor = 0;
static constexpr unsigned kAlignedPtrPosInMemRefDescriptor = 1;
static constexpr unsigned kOffsetPosInMemRefDescriptor = 2;
static constexpr unsigned kSizePosInMemRefDescriptor = 3;
static constexpr unsigned kStridePosInMemRefDescriptor = 4;

/// Convert a memref type into a list of LLVM IR types that will form the
/// memref descriptor. The result contains the following types:
///  1. The pointer to the allocated data buffer, followed by
///  2. The pointer to the aligned data buffer, followed by
///  3. A lowered `index`-type integer containing the distance between the
///  beginning of the buffer and the first element to be accessed through the
///  view, followed by
///  4. An array containing as many `index`-type integers as the rank of the
///  MemRef: the array represents the size, in number of elements, of the memref
///  along the given dimension. For constant MemRef dimensions, the
///  corresponding size entry is a constant whose runtime value must match the
///  static value, followed by
///  5. A second array containing as many `index`-type integers as the rank of
///  the MemRef: the second array represents the "stride" (in tensor abstraction
///  sense), i.e. the number of consecutive elements of the underlying buffer.
///  TODO: add assertions for the static cases.
///
///  If `unpackAggregates` is set to true, the arrays described in (4) and (5)
///  are expanded into individual index-type elements.
///
///  template <typename Elem, typename Index, size_t Rank>
///  struct {
///    Elem *allocatedPtr;
///    Elem *alignedPtr;
///    Index offset;
///    Index sizes[Rank]; // omitted when rank == 0
///    Index strides[Rank]; // omitted when rank == 0
///  };
SmallVector<Type, 5>
LLVMTypeConverter::getMemRefDescriptorFields(MemRefType type,
                                             bool unpackAggregates) {
  assert(isStrided(type) &&
         "Non-strided layout maps must have been normalized away");

  Type elementType = unwrap(convertType(type.getElementType()));
  if (!elementType)
    return {};
  auto ptrTy =
      LLVM::LLVMPointerType::get(elementType, type.getMemorySpaceAsInt());
  auto indexTy = getIndexType();

  SmallVector<Type, 5> results = {ptrTy, ptrTy, indexTy};
  auto rank = type.getRank();
  if (rank == 0)
    return results;

  if (unpackAggregates)
    results.insert(results.end(), 2 * rank, indexTy);
  else
    results.insert(results.end(), 2, LLVM::LLVMArrayType::get(indexTy, rank));
  return results;
}

/// Converts MemRefType to LLVMType. A MemRefType is converted to a struct that
/// packs the descriptor fields as defined by `getMemRefDescriptorFields`.
Type LLVMTypeConverter::convertMemRefType(MemRefType type) {
  // When converting a MemRefType to a struct with descriptor fields, do not
  // unpack the `sizes` and `strides` arrays.
  SmallVector<Type, 5> types =
      getMemRefDescriptorFields(type, /*unpackAggregates=*/false);
  return LLVM::LLVMStructType::getLiteral(&getContext(), types);
}

static constexpr unsigned kRankInUnrankedMemRefDescriptor = 0;
static constexpr unsigned kPtrInUnrankedMemRefDescriptor = 1;

/// Convert an unranked memref type into a list of non-aggregate LLVM IR types
/// that will form the unranked memref descriptor. In particular, the fields
/// for an unranked memref descriptor are:
/// 1. index-typed rank, the dynamic rank of this MemRef
/// 2. void* ptr, pointer to the static ranked MemRef descriptor. This will be
///    stack allocated (alloca) copy of a MemRef descriptor that got casted to
///    be unranked.
SmallVector<Type, 2> LLVMTypeConverter::getUnrankedMemRefDescriptorFields() {
  return {getIndexType(),
          LLVM::LLVMPointerType::get(IntegerType::get(&getContext(), 8))};
}

Type LLVMTypeConverter::convertUnrankedMemRefType(UnrankedMemRefType type) {
  return LLVM::LLVMStructType::getLiteral(&getContext(),
                                          getUnrankedMemRefDescriptorFields());
}

/// Convert a memref type to a bare pointer to the memref element type.
Type LLVMTypeConverter::convertMemRefToBarePtr(BaseMemRefType type) {
  if (type.isa<UnrankedMemRefType>())
    // Unranked memref is not supported in the bare pointer calling convention.
    return {};

  // Check that the memref has static shape, strides and offset. Otherwise, it
  // cannot be lowered to a bare pointer.
  auto memrefTy = type.cast<MemRefType>();
  if (!memrefTy.hasStaticShape())
    return {};

  int64_t offset = 0;
  SmallVector<int64_t, 4> strides;
  if (failed(getStridesAndOffset(memrefTy, strides, offset)))
    return {};

  for (int64_t stride : strides)
    if (ShapedType::isDynamicStrideOrOffset(stride))
      return {};

  if (ShapedType::isDynamicStrideOrOffset(offset))
    return {};

  Type elementType = unwrap(convertType(type.getElementType()));
  if (!elementType)
    return {};
  return LLVM::LLVMPointerType::get(elementType, type.getMemorySpaceAsInt());
}

/// Convert an n-D vector type to an LLVM vector type via (n-1)-D array type
/// when n > 1. For example, `vector<4 x f32>` remains as is while,
/// `vector<4x8x16xf32>` converts to `!llvm.array<4xarray<8 x vector<16xf32>>>`.
Type LLVMTypeConverter::convertVectorType(VectorType type) {
  auto elementType = unwrap(convertType(type.getElementType()));
  if (!elementType)
    return {};
  Type vectorType = VectorType::get(type.getShape().back(), elementType);
  assert(LLVM::isCompatibleVectorType(vectorType) &&
         "expected vector type compatible with the LLVM dialect");
  auto shape = type.getShape();
  for (int i = shape.size() - 2; i >= 0; --i)
    vectorType = LLVM::LLVMArrayType::get(vectorType, shape[i]);
  return vectorType;
}

/// Convert a type in the context of the default or bare pointer calling
/// convention. Calling convention sensitive types, such as MemRefType and
/// UnrankedMemRefType, are converted following the specific rules for the
/// calling convention. Calling convention independent types are converted
/// following the default LLVM type conversions.
Type LLVMTypeConverter::convertCallingConventionType(Type type) {
  if (options.useBarePtrCallConv)
    if (auto memrefTy = type.dyn_cast<BaseMemRefType>())
      return convertMemRefToBarePtr(memrefTy);

  return convertType(type);
}

/// Promote the bare pointers in 'values' that resulted from memrefs to
/// descriptors. 'stdTypes' holds they types of 'values' before the conversion
/// to the LLVM-IR dialect (i.e., MemRefType, or any other builtin type).
void LLVMTypeConverter::promoteBarePtrsToDescriptors(
    ConversionPatternRewriter &rewriter, Location loc, ArrayRef<Type> stdTypes,
    SmallVectorImpl<Value> &values) {
  assert(stdTypes.size() == values.size() &&
         "The number of types and values doesn't match");
  for (unsigned i = 0, end = values.size(); i < end; ++i)
    if (auto memrefTy = stdTypes[i].dyn_cast<MemRefType>())
      values[i] = MemRefDescriptor::fromStaticShape(rewriter, loc, *this,
                                                    memrefTy, values[i]);
}

ConvertToLLVMPattern::ConvertToLLVMPattern(StringRef rootOpName,
                                           MLIRContext *context,
                                           LLVMTypeConverter &typeConverter,
                                           PatternBenefit benefit)
    : ConversionPattern(typeConverter, rootOpName, benefit, context) {}

//===----------------------------------------------------------------------===//
// StructBuilder implementation
//===----------------------------------------------------------------------===//

StructBuilder::StructBuilder(Value v) : value(v), structType(v.getType()) {
  assert(value != nullptr && "value cannot be null");
  assert(LLVM::isCompatibleType(structType) && "expected llvm type");
}

Value StructBuilder::extractPtr(OpBuilder &builder, Location loc,
                                unsigned pos) {
  Type type = structType.cast<LLVM::LLVMStructType>().getBody()[pos];
  return builder.create<LLVM::ExtractValueOp>(loc, type, value,
                                              builder.getI64ArrayAttr(pos));
}

void StructBuilder::setPtr(OpBuilder &builder, Location loc, unsigned pos,
                           Value ptr) {
  value = builder.create<LLVM::InsertValueOp>(loc, structType, value, ptr,
                                              builder.getI64ArrayAttr(pos));
}

//===----------------------------------------------------------------------===//
// ComplexStructBuilder implementation
//===----------------------------------------------------------------------===//

ComplexStructBuilder ComplexStructBuilder::undef(OpBuilder &builder,
                                                 Location loc, Type type) {
  Value val = builder.create<LLVM::UndefOp>(loc, type);
  return ComplexStructBuilder(val);
}

void ComplexStructBuilder::setReal(OpBuilder &builder, Location loc,
                                   Value real) {
  setPtr(builder, loc, kRealPosInComplexNumberStruct, real);
}

Value ComplexStructBuilder::real(OpBuilder &builder, Location loc) {
  return extractPtr(builder, loc, kRealPosInComplexNumberStruct);
}

void ComplexStructBuilder::setImaginary(OpBuilder &builder, Location loc,
                                        Value imaginary) {
  setPtr(builder, loc, kImaginaryPosInComplexNumberStruct, imaginary);
}

Value ComplexStructBuilder::imaginary(OpBuilder &builder, Location loc) {
  return extractPtr(builder, loc, kImaginaryPosInComplexNumberStruct);
}

//===----------------------------------------------------------------------===//
// MemRefDescriptor implementation
//===----------------------------------------------------------------------===//

/// Construct a helper for the given descriptor value.
MemRefDescriptor::MemRefDescriptor(Value descriptor)
    : StructBuilder(descriptor) {
  assert(value != nullptr && "value cannot be null");
  indexType = value.getType()
                  .cast<LLVM::LLVMStructType>()
                  .getBody()[kOffsetPosInMemRefDescriptor];
}

/// Builds IR creating an `undef` value of the descriptor type.
MemRefDescriptor MemRefDescriptor::undef(OpBuilder &builder, Location loc,
                                         Type descriptorType) {

  Value descriptor = builder.create<LLVM::UndefOp>(loc, descriptorType);
  return MemRefDescriptor(descriptor);
}

/// Builds IR creating a MemRef descriptor that represents `type` and
/// populates it with static shape and stride information extracted from the
/// type.
MemRefDescriptor
MemRefDescriptor::fromStaticShape(OpBuilder &builder, Location loc,
                                  LLVMTypeConverter &typeConverter,
                                  MemRefType type, Value memory) {
  assert(type.hasStaticShape() && "unexpected dynamic shape");

  // Extract all strides and offsets and verify they are static.
  int64_t offset;
  SmallVector<int64_t, 4> strides;
  auto result = getStridesAndOffset(type, strides, offset);
  (void)result;
  assert(succeeded(result) && "unexpected failure in stride computation");
  assert(!MemRefType::isDynamicStrideOrOffset(offset) &&
         "expected static offset");
  assert(!llvm::any_of(strides, [](int64_t stride) {
    return MemRefType::isDynamicStrideOrOffset(stride);
  }) && "expected static strides");

  auto convertedType = typeConverter.convertType(type);
  assert(convertedType && "unexpected failure in memref type conversion");

  auto descr = MemRefDescriptor::undef(builder, loc, convertedType);
  descr.setAllocatedPtr(builder, loc, memory);
  descr.setAlignedPtr(builder, loc, memory);
  descr.setConstantOffset(builder, loc, offset);

  // Fill in sizes and strides
  for (unsigned i = 0, e = type.getRank(); i != e; ++i) {
    descr.setConstantSize(builder, loc, i, type.getDimSize(i));
    descr.setConstantStride(builder, loc, i, strides[i]);
  }
  return descr;
}

/// Builds IR extracting the allocated pointer from the descriptor.
Value MemRefDescriptor::allocatedPtr(OpBuilder &builder, Location loc) {
  return extractPtr(builder, loc, kAllocatedPtrPosInMemRefDescriptor);
}

/// Builds IR inserting the allocated pointer into the descriptor.
void MemRefDescriptor::setAllocatedPtr(OpBuilder &builder, Location loc,
                                       Value ptr) {
  setPtr(builder, loc, kAllocatedPtrPosInMemRefDescriptor, ptr);
}

/// Builds IR extracting the aligned pointer from the descriptor.
Value MemRefDescriptor::alignedPtr(OpBuilder &builder, Location loc) {
  return extractPtr(builder, loc, kAlignedPtrPosInMemRefDescriptor);
}

/// Builds IR inserting the aligned pointer into the descriptor.
void MemRefDescriptor::setAlignedPtr(OpBuilder &builder, Location loc,
                                     Value ptr) {
  setPtr(builder, loc, kAlignedPtrPosInMemRefDescriptor, ptr);
}

// Creates a constant Op producing a value of `resultType` from an index-typed
// integer attribute.
static Value createIndexAttrConstant(OpBuilder &builder, Location loc,
                                     Type resultType, int64_t value) {
  return builder.create<LLVM::ConstantOp>(
      loc, resultType, builder.getIntegerAttr(builder.getIndexType(), value));
}

/// Builds IR extracting the offset from the descriptor.
Value MemRefDescriptor::offset(OpBuilder &builder, Location loc) {
  return builder.create<LLVM::ExtractValueOp>(
      loc, indexType, value,
      builder.getI64ArrayAttr(kOffsetPosInMemRefDescriptor));
}

/// Builds IR inserting the offset into the descriptor.
void MemRefDescriptor::setOffset(OpBuilder &builder, Location loc,
                                 Value offset) {
  value = builder.create<LLVM::InsertValueOp>(
      loc, structType, value, offset,
      builder.getI64ArrayAttr(kOffsetPosInMemRefDescriptor));
}

/// Builds IR inserting the offset into the descriptor.
void MemRefDescriptor::setConstantOffset(OpBuilder &builder, Location loc,
                                         uint64_t offset) {
  setOffset(builder, loc,
            createIndexAttrConstant(builder, loc, indexType, offset));
}

/// Builds IR extracting the pos-th size from the descriptor.
Value MemRefDescriptor::size(OpBuilder &builder, Location loc, unsigned pos) {
  return builder.create<LLVM::ExtractValueOp>(
      loc, indexType, value,
      builder.getI64ArrayAttr({kSizePosInMemRefDescriptor, pos}));
}

Value MemRefDescriptor::size(OpBuilder &builder, Location loc, Value pos,
                             int64_t rank) {
  auto indexPtrTy = LLVM::LLVMPointerType::get(indexType);
  auto arrayTy = LLVM::LLVMArrayType::get(indexType, rank);
  auto arrayPtrTy = LLVM::LLVMPointerType::get(arrayTy);

  // Copy size values to stack-allocated memory.
  auto zero = createIndexAttrConstant(builder, loc, indexType, 0);
  auto one = createIndexAttrConstant(builder, loc, indexType, 1);
  auto sizes = builder.create<LLVM::ExtractValueOp>(
      loc, arrayTy, value,
      builder.getI64ArrayAttr({kSizePosInMemRefDescriptor}));
  auto sizesPtr =
      builder.create<LLVM::AllocaOp>(loc, arrayPtrTy, one, /*alignment=*/0);
  builder.create<LLVM::StoreOp>(loc, sizes, sizesPtr);

  // Load an return size value of interest.
  auto resultPtr = builder.create<LLVM::GEPOp>(loc, indexPtrTy, sizesPtr,
                                               ValueRange({zero, pos}));
  return builder.create<LLVM::LoadOp>(loc, resultPtr);
}

/// Builds IR inserting the pos-th size into the descriptor
void MemRefDescriptor::setSize(OpBuilder &builder, Location loc, unsigned pos,
                               Value size) {
  value = builder.create<LLVM::InsertValueOp>(
      loc, structType, value, size,
      builder.getI64ArrayAttr({kSizePosInMemRefDescriptor, pos}));
}

void MemRefDescriptor::setConstantSize(OpBuilder &builder, Location loc,
                                       unsigned pos, uint64_t size) {
  setSize(builder, loc, pos,
          createIndexAttrConstant(builder, loc, indexType, size));
}

/// Builds IR extracting the pos-th stride from the descriptor.
Value MemRefDescriptor::stride(OpBuilder &builder, Location loc, unsigned pos) {
  return builder.create<LLVM::ExtractValueOp>(
      loc, indexType, value,
      builder.getI64ArrayAttr({kStridePosInMemRefDescriptor, pos}));
}

/// Builds IR inserting the pos-th stride into the descriptor
void MemRefDescriptor::setStride(OpBuilder &builder, Location loc, unsigned pos,
                                 Value stride) {
  value = builder.create<LLVM::InsertValueOp>(
      loc, structType, value, stride,
      builder.getI64ArrayAttr({kStridePosInMemRefDescriptor, pos}));
}

void MemRefDescriptor::setConstantStride(OpBuilder &builder, Location loc,
                                         unsigned pos, uint64_t stride) {
  setStride(builder, loc, pos,
            createIndexAttrConstant(builder, loc, indexType, stride));
}

LLVM::LLVMPointerType MemRefDescriptor::getElementPtrType() {
  return value.getType()
      .cast<LLVM::LLVMStructType>()
      .getBody()[kAlignedPtrPosInMemRefDescriptor]
      .cast<LLVM::LLVMPointerType>();
}

/// Creates a MemRef descriptor structure from a list of individual values
/// composing that descriptor, in the following order:
/// - allocated pointer;
/// - aligned pointer;
/// - offset;
/// - <rank> sizes;
/// - <rank> shapes;
/// where <rank> is the MemRef rank as provided in `type`.
Value MemRefDescriptor::pack(OpBuilder &builder, Location loc,
                             LLVMTypeConverter &converter, MemRefType type,
                             ValueRange values) {
  Type llvmType = converter.convertType(type);
  auto d = MemRefDescriptor::undef(builder, loc, llvmType);

  d.setAllocatedPtr(builder, loc, values[kAllocatedPtrPosInMemRefDescriptor]);
  d.setAlignedPtr(builder, loc, values[kAlignedPtrPosInMemRefDescriptor]);
  d.setOffset(builder, loc, values[kOffsetPosInMemRefDescriptor]);

  int64_t rank = type.getRank();
  for (unsigned i = 0; i < rank; ++i) {
    d.setSize(builder, loc, i, values[kSizePosInMemRefDescriptor + i]);
    d.setStride(builder, loc, i, values[kSizePosInMemRefDescriptor + rank + i]);
  }

  return d;
}

/// Builds IR extracting individual elements of a MemRef descriptor structure
/// and returning them as `results` list.
void MemRefDescriptor::unpack(OpBuilder &builder, Location loc, Value packed,
                              MemRefType type,
                              SmallVectorImpl<Value> &results) {
  int64_t rank = type.getRank();
  results.reserve(results.size() + getNumUnpackedValues(type));

  MemRefDescriptor d(packed);
  results.push_back(d.allocatedPtr(builder, loc));
  results.push_back(d.alignedPtr(builder, loc));
  results.push_back(d.offset(builder, loc));
  for (int64_t i = 0; i < rank; ++i)
    results.push_back(d.size(builder, loc, i));
  for (int64_t i = 0; i < rank; ++i)
    results.push_back(d.stride(builder, loc, i));
}

/// Returns the number of non-aggregate values that would be produced by
/// `unpack`.
unsigned MemRefDescriptor::getNumUnpackedValues(MemRefType type) {
  // Two pointers, offset, <rank> sizes, <rank> shapes.
  return 3 + 2 * type.getRank();
}

//===----------------------------------------------------------------------===//
// MemRefDescriptorView implementation.
//===----------------------------------------------------------------------===//

MemRefDescriptorView::MemRefDescriptorView(ValueRange range)
    : rank((range.size() - kSizePosInMemRefDescriptor) / 2), elements(range) {}

Value MemRefDescriptorView::allocatedPtr() {
  return elements[kAllocatedPtrPosInMemRefDescriptor];
}

Value MemRefDescriptorView::alignedPtr() {
  return elements[kAlignedPtrPosInMemRefDescriptor];
}

Value MemRefDescriptorView::offset() {
  return elements[kOffsetPosInMemRefDescriptor];
}

Value MemRefDescriptorView::size(unsigned pos) {
  return elements[kSizePosInMemRefDescriptor + pos];
}

Value MemRefDescriptorView::stride(unsigned pos) {
  return elements[kSizePosInMemRefDescriptor + rank + pos];
}

//===----------------------------------------------------------------------===//
// UnrankedMemRefDescriptor implementation
//===----------------------------------------------------------------------===//

/// Construct a helper for the given descriptor value.
UnrankedMemRefDescriptor::UnrankedMemRefDescriptor(Value descriptor)
    : StructBuilder(descriptor) {}

/// Builds IR creating an `undef` value of the descriptor type.
UnrankedMemRefDescriptor UnrankedMemRefDescriptor::undef(OpBuilder &builder,
                                                         Location loc,
                                                         Type descriptorType) {
  Value descriptor = builder.create<LLVM::UndefOp>(loc, descriptorType);
  return UnrankedMemRefDescriptor(descriptor);
}
Value UnrankedMemRefDescriptor::rank(OpBuilder &builder, Location loc) {
  return extractPtr(builder, loc, kRankInUnrankedMemRefDescriptor);
}
void UnrankedMemRefDescriptor::setRank(OpBuilder &builder, Location loc,
                                       Value v) {
  setPtr(builder, loc, kRankInUnrankedMemRefDescriptor, v);
}
Value UnrankedMemRefDescriptor::memRefDescPtr(OpBuilder &builder,
                                              Location loc) {
  return extractPtr(builder, loc, kPtrInUnrankedMemRefDescriptor);
}
void UnrankedMemRefDescriptor::setMemRefDescPtr(OpBuilder &builder,
                                                Location loc, Value v) {
  setPtr(builder, loc, kPtrInUnrankedMemRefDescriptor, v);
}

/// Builds IR populating an unranked MemRef descriptor structure from a list
/// of individual constituent values in the following order:
/// - rank of the memref;
/// - pointer to the memref descriptor.
Value UnrankedMemRefDescriptor::pack(OpBuilder &builder, Location loc,
                                     LLVMTypeConverter &converter,
                                     UnrankedMemRefType type,
                                     ValueRange values) {
  Type llvmType = converter.convertType(type);
  auto d = UnrankedMemRefDescriptor::undef(builder, loc, llvmType);

  d.setRank(builder, loc, values[kRankInUnrankedMemRefDescriptor]);
  d.setMemRefDescPtr(builder, loc, values[kPtrInUnrankedMemRefDescriptor]);
  return d;
}

/// Builds IR extracting individual elements that compose an unranked memref
/// descriptor and returns them as `results` list.
void UnrankedMemRefDescriptor::unpack(OpBuilder &builder, Location loc,
                                      Value packed,
                                      SmallVectorImpl<Value> &results) {
  UnrankedMemRefDescriptor d(packed);
  results.reserve(results.size() + 2);
  results.push_back(d.rank(builder, loc));
  results.push_back(d.memRefDescPtr(builder, loc));
}

void UnrankedMemRefDescriptor::computeSizes(
    OpBuilder &builder, Location loc, LLVMTypeConverter &typeConverter,
    ArrayRef<UnrankedMemRefDescriptor> values, SmallVectorImpl<Value> &sizes) {
  if (values.empty())
    return;

  // Cache the index type.
  Type indexType = typeConverter.getIndexType();

  // Initialize shared constants.
  Value one = createIndexAttrConstant(builder, loc, indexType, 1);
  Value two = createIndexAttrConstant(builder, loc, indexType, 2);
  Value pointerSize = createIndexAttrConstant(
      builder, loc, indexType, ceilDiv(typeConverter.getPointerBitwidth(), 8));
  Value indexSize =
      createIndexAttrConstant(builder, loc, indexType,
                              ceilDiv(typeConverter.getIndexTypeBitwidth(), 8));

  sizes.reserve(sizes.size() + values.size());
  for (UnrankedMemRefDescriptor desc : values) {
    // Emit IR computing the memory necessary to store the descriptor. This
    // assumes the descriptor to be
    //   { type*, type*, index, index[rank], index[rank] }
    // and densely packed, so the total size is
    //   2 * sizeof(pointer) + (1 + 2 * rank) * sizeof(index).
    // TODO: consider including the actual size (including eventual padding due
    // to data layout) into the unranked descriptor.
    Value doublePointerSize =
        builder.create<LLVM::MulOp>(loc, indexType, two, pointerSize);

    // (1 + 2 * rank) * sizeof(index)
    Value rank = desc.rank(builder, loc);
    Value doubleRank = builder.create<LLVM::MulOp>(loc, indexType, two, rank);
    Value doubleRankIncremented =
        builder.create<LLVM::AddOp>(loc, indexType, doubleRank, one);
    Value rankIndexSize = builder.create<LLVM::MulOp>(
        loc, indexType, doubleRankIncremented, indexSize);

    // Total allocation size.
    Value allocationSize = builder.create<LLVM::AddOp>(
        loc, indexType, doublePointerSize, rankIndexSize);
    sizes.push_back(allocationSize);
  }
}

Value UnrankedMemRefDescriptor::allocatedPtr(OpBuilder &builder, Location loc,
                                             Value memRefDescPtr,
                                             Type elemPtrPtrType) {

  Value elementPtrPtr =
      builder.create<LLVM::BitcastOp>(loc, elemPtrPtrType, memRefDescPtr);
  return builder.create<LLVM::LoadOp>(loc, elementPtrPtr);
}

void UnrankedMemRefDescriptor::setAllocatedPtr(OpBuilder &builder, Location loc,
                                               Value memRefDescPtr,
                                               Type elemPtrPtrType,
                                               Value allocatedPtr) {
  Value elementPtrPtr =
      builder.create<LLVM::BitcastOp>(loc, elemPtrPtrType, memRefDescPtr);
  builder.create<LLVM::StoreOp>(loc, allocatedPtr, elementPtrPtr);
}

Value UnrankedMemRefDescriptor::alignedPtr(OpBuilder &builder, Location loc,
                                           LLVMTypeConverter &typeConverter,
                                           Value memRefDescPtr,
                                           Type elemPtrPtrType) {
  Value elementPtrPtr =
      builder.create<LLVM::BitcastOp>(loc, elemPtrPtrType, memRefDescPtr);

  Value one =
      createIndexAttrConstant(builder, loc, typeConverter.getIndexType(), 1);
  Value alignedGep = builder.create<LLVM::GEPOp>(
      loc, elemPtrPtrType, elementPtrPtr, ValueRange({one}));
  return builder.create<LLVM::LoadOp>(loc, alignedGep);
}

void UnrankedMemRefDescriptor::setAlignedPtr(OpBuilder &builder, Location loc,
                                             LLVMTypeConverter &typeConverter,
                                             Value memRefDescPtr,
                                             Type elemPtrPtrType,
                                             Value alignedPtr) {
  Value elementPtrPtr =
      builder.create<LLVM::BitcastOp>(loc, elemPtrPtrType, memRefDescPtr);

  Value one =
      createIndexAttrConstant(builder, loc, typeConverter.getIndexType(), 1);
  Value alignedGep = builder.create<LLVM::GEPOp>(
      loc, elemPtrPtrType, elementPtrPtr, ValueRange({one}));
  builder.create<LLVM::StoreOp>(loc, alignedPtr, alignedGep);
}

Value UnrankedMemRefDescriptor::offset(OpBuilder &builder, Location loc,
                                       LLVMTypeConverter &typeConverter,
                                       Value memRefDescPtr,
                                       Type elemPtrPtrType) {
  Value elementPtrPtr =
      builder.create<LLVM::BitcastOp>(loc, elemPtrPtrType, memRefDescPtr);

  Value two =
      createIndexAttrConstant(builder, loc, typeConverter.getIndexType(), 2);
  Value offsetGep = builder.create<LLVM::GEPOp>(
      loc, elemPtrPtrType, elementPtrPtr, ValueRange({two}));
  offsetGep = builder.create<LLVM::BitcastOp>(
      loc, LLVM::LLVMPointerType::get(typeConverter.getIndexType()), offsetGep);
  return builder.create<LLVM::LoadOp>(loc, offsetGep);
}

void UnrankedMemRefDescriptor::setOffset(OpBuilder &builder, Location loc,
                                         LLVMTypeConverter &typeConverter,
                                         Value memRefDescPtr,
                                         Type elemPtrPtrType, Value offset) {
  Value elementPtrPtr =
      builder.create<LLVM::BitcastOp>(loc, elemPtrPtrType, memRefDescPtr);

  Value two =
      createIndexAttrConstant(builder, loc, typeConverter.getIndexType(), 2);
  Value offsetGep = builder.create<LLVM::GEPOp>(
      loc, elemPtrPtrType, elementPtrPtr, ValueRange({two}));
  offsetGep = builder.create<LLVM::BitcastOp>(
      loc, LLVM::LLVMPointerType::get(typeConverter.getIndexType()), offsetGep);
  builder.create<LLVM::StoreOp>(loc, offset, offsetGep);
}

Value UnrankedMemRefDescriptor::sizeBasePtr(
    OpBuilder &builder, Location loc, LLVMTypeConverter &typeConverter,
    Value memRefDescPtr, LLVM::LLVMPointerType elemPtrPtrType) {
  Type elemPtrTy = elemPtrPtrType.getElementType();
  Type indexTy = typeConverter.getIndexType();
  Type structPtrTy =
      LLVM::LLVMPointerType::get(LLVM::LLVMStructType::getLiteral(
          indexTy.getContext(), {elemPtrTy, elemPtrTy, indexTy, indexTy}));
  Value structPtr =
      builder.create<LLVM::BitcastOp>(loc, structPtrTy, memRefDescPtr);

  Type int32_type = unwrap(typeConverter.convertType(builder.getI32Type()));
  Value zero =
      createIndexAttrConstant(builder, loc, typeConverter.getIndexType(), 0);
  Value three = builder.create<LLVM::ConstantOp>(loc, int32_type,
                                                 builder.getI32IntegerAttr(3));
  return builder.create<LLVM::GEPOp>(loc, LLVM::LLVMPointerType::get(indexTy),
                                     structPtr, ValueRange({zero, three}));
}

Value UnrankedMemRefDescriptor::size(OpBuilder &builder, Location loc,
                                     LLVMTypeConverter typeConverter,
                                     Value sizeBasePtr, Value index) {
  Type indexPtrTy = LLVM::LLVMPointerType::get(typeConverter.getIndexType());
  Value sizeStoreGep = builder.create<LLVM::GEPOp>(loc, indexPtrTy, sizeBasePtr,
                                                   ValueRange({index}));
  return builder.create<LLVM::LoadOp>(loc, sizeStoreGep);
}

void UnrankedMemRefDescriptor::setSize(OpBuilder &builder, Location loc,
                                       LLVMTypeConverter typeConverter,
                                       Value sizeBasePtr, Value index,
                                       Value size) {
  Type indexPtrTy = LLVM::LLVMPointerType::get(typeConverter.getIndexType());
  Value sizeStoreGep = builder.create<LLVM::GEPOp>(loc, indexPtrTy, sizeBasePtr,
                                                   ValueRange({index}));
  builder.create<LLVM::StoreOp>(loc, size, sizeStoreGep);
}

Value UnrankedMemRefDescriptor::strideBasePtr(OpBuilder &builder, Location loc,
                                              LLVMTypeConverter &typeConverter,
                                              Value sizeBasePtr, Value rank) {
  Type indexPtrTy = LLVM::LLVMPointerType::get(typeConverter.getIndexType());
  return builder.create<LLVM::GEPOp>(loc, indexPtrTy, sizeBasePtr,
                                     ValueRange({rank}));
}

Value UnrankedMemRefDescriptor::stride(OpBuilder &builder, Location loc,
                                       LLVMTypeConverter typeConverter,
                                       Value strideBasePtr, Value index,
                                       Value stride) {
  Type indexPtrTy = LLVM::LLVMPointerType::get(typeConverter.getIndexType());
  Value strideStoreGep = builder.create<LLVM::GEPOp>(
      loc, indexPtrTy, strideBasePtr, ValueRange({index}));
  return builder.create<LLVM::LoadOp>(loc, strideStoreGep);
}

void UnrankedMemRefDescriptor::setStride(OpBuilder &builder, Location loc,
                                         LLVMTypeConverter typeConverter,
                                         Value strideBasePtr, Value index,
                                         Value stride) {
  Type indexPtrTy = LLVM::LLVMPointerType::get(typeConverter.getIndexType());
  Value strideStoreGep = builder.create<LLVM::GEPOp>(
      loc, indexPtrTy, strideBasePtr, ValueRange({index}));
  builder.create<LLVM::StoreOp>(loc, stride, strideStoreGep);
}

LLVMTypeConverter *ConvertToLLVMPattern::getTypeConverter() const {
  return static_cast<LLVMTypeConverter *>(
      ConversionPattern::getTypeConverter());
}

LLVM::LLVMDialect &ConvertToLLVMPattern::getDialect() const {
  return *getTypeConverter()->getDialect();
}

Type ConvertToLLVMPattern::getIndexType() const {
  return getTypeConverter()->getIndexType();
}

Type ConvertToLLVMPattern::getIntPtrType(unsigned addressSpace) const {
  return IntegerType::get(&getTypeConverter()->getContext(),
                          getTypeConverter()->getPointerBitwidth(addressSpace));
}

Type ConvertToLLVMPattern::getVoidType() const {
  return LLVM::LLVMVoidType::get(&getTypeConverter()->getContext());
}

Type ConvertToLLVMPattern::getVoidPtrType() const {
  return LLVM::LLVMPointerType::get(
      IntegerType::get(&getTypeConverter()->getContext(), 8));
}

Value ConvertToLLVMPattern::createIndexConstant(
    ConversionPatternRewriter &builder, Location loc, uint64_t value) const {
  return createIndexAttrConstant(builder, loc, getIndexType(), value);
}

Value ConvertToLLVMPattern::getStridedElementPtr(
    Location loc, MemRefType type, Value memRefDesc, ValueRange indices,
    ConversionPatternRewriter &rewriter) const {

  int64_t offset;
  SmallVector<int64_t, 4> strides;
  auto successStrides = getStridesAndOffset(type, strides, offset);
  assert(succeeded(successStrides) && "unexpected non-strided memref");
  (void)successStrides;

  MemRefDescriptor memRefDescriptor(memRefDesc);
  Value base = memRefDescriptor.alignedPtr(rewriter, loc);

  Value index;
  if (offset != 0) // Skip if offset is zero.
    index = MemRefType::isDynamicStrideOrOffset(offset)
                ? memRefDescriptor.offset(rewriter, loc)
                : createIndexConstant(rewriter, loc, offset);

  for (int i = 0, e = indices.size(); i < e; ++i) {
    Value increment = indices[i];
    if (strides[i] != 1) { // Skip if stride is 1.
      Value stride = MemRefType::isDynamicStrideOrOffset(strides[i])
                         ? memRefDescriptor.stride(rewriter, loc, i)
                         : createIndexConstant(rewriter, loc, strides[i]);
      increment = rewriter.create<LLVM::MulOp>(loc, increment, stride);
    }
    index =
        index ? rewriter.create<LLVM::AddOp>(loc, index, increment) : increment;
  }

  Type elementPtrType = memRefDescriptor.getElementPtrType();
  return index ? rewriter.create<LLVM::GEPOp>(loc, elementPtrType, base, index)
               : base;
}

// Check if the MemRefType `type` is supported by the lowering. We currently
// only support memrefs with identity maps.
bool ConvertToLLVMPattern::isConvertibleAndHasIdentityMaps(
    MemRefType type) const {
  if (!typeConverter->convertType(type.getElementType()))
    return false;
  return type.getAffineMaps().empty() ||
         llvm::all_of(type.getAffineMaps(),
                      [](AffineMap map) { return map.isIdentity(); });
}

Type ConvertToLLVMPattern::getElementPtrType(MemRefType type) const {
  auto elementType = type.getElementType();
  auto structElementType = unwrap(typeConverter->convertType(elementType));
  return LLVM::LLVMPointerType::get(structElementType,
                                    type.getMemorySpaceAsInt());
}

void ConvertToLLVMPattern::getMemRefDescriptorSizes(
    Location loc, MemRefType memRefType, ValueRange dynamicSizes,
    ConversionPatternRewriter &rewriter, SmallVectorImpl<Value> &sizes,
    SmallVectorImpl<Value> &strides, Value &sizeBytes) const {
  assert(isConvertibleAndHasIdentityMaps(memRefType) &&
         "layout maps must have been normalized away");
  assert(count(memRefType.getShape(), ShapedType::kDynamicSize) ==
             static_cast<ssize_t>(dynamicSizes.size()) &&
         "dynamicSizes size doesn't match dynamic sizes count in memref shape");

  sizes.reserve(memRefType.getRank());
  unsigned dynamicIndex = 0;
  for (int64_t size : memRefType.getShape()) {
    sizes.push_back(size == ShapedType::kDynamicSize
                        ? dynamicSizes[dynamicIndex++]
                        : createIndexConstant(rewriter, loc, size));
  }

  // Strides: iterate sizes in reverse order and multiply.
  int64_t stride = 1;
  Value runningStride = createIndexConstant(rewriter, loc, 1);
  strides.resize(memRefType.getRank());
  for (auto i = memRefType.getRank(); i-- > 0;) {
    strides[i] = runningStride;

    int64_t size = memRefType.getShape()[i];
    if (size == 0)
      continue;
    bool useSizeAsStride = stride == 1;
    if (size == ShapedType::kDynamicSize)
      stride = ShapedType::kDynamicSize;
    if (stride != ShapedType::kDynamicSize)
      stride *= size;

    if (useSizeAsStride)
      runningStride = sizes[i];
    else if (stride == ShapedType::kDynamicSize)
      runningStride =
          rewriter.create<LLVM::MulOp>(loc, runningStride, sizes[i]);
    else
      runningStride = createIndexConstant(rewriter, loc, stride);
  }

  // Buffer size in bytes.
  Type elementPtrType = getElementPtrType(memRefType);
  Value nullPtr = rewriter.create<LLVM::NullOp>(loc, elementPtrType);
  Value gepPtr = rewriter.create<LLVM::GEPOp>(
      loc, elementPtrType, ArrayRef<Value>{nullPtr, runningStride});
  sizeBytes = rewriter.create<LLVM::PtrToIntOp>(loc, getIndexType(), gepPtr);
}

Value ConvertToLLVMPattern::getSizeInBytes(
    Location loc, Type type, ConversionPatternRewriter &rewriter) const {
  // Compute the size of an individual element. This emits the MLIR equivalent
  // of the following sizeof(...) implementation in LLVM IR:
  //   %0 = getelementptr %elementType* null, %indexType 1
  //   %1 = ptrtoint %elementType* %0 to %indexType
  // which is a common pattern of getting the size of a type in bytes.
  auto convertedPtrType =
      LLVM::LLVMPointerType::get(typeConverter->convertType(type));
  auto nullPtr = rewriter.create<LLVM::NullOp>(loc, convertedPtrType);
  auto gep = rewriter.create<LLVM::GEPOp>(
      loc, convertedPtrType,
      ArrayRef<Value>{nullPtr, createIndexConstant(rewriter, loc, 1)});
  return rewriter.create<LLVM::PtrToIntOp>(loc, getIndexType(), gep);
}

Value ConvertToLLVMPattern::getNumElements(
    Location loc, ArrayRef<Value> shape,
    ConversionPatternRewriter &rewriter) const {
  // Compute the total number of memref elements.
  Value numElements =
      shape.empty() ? createIndexConstant(rewriter, loc, 1) : shape.front();
  for (unsigned i = 1, e = shape.size(); i < e; ++i)
    numElements = rewriter.create<LLVM::MulOp>(loc, numElements, shape[i]);
  return numElements;
}

/// Creates and populates the memref descriptor struct given all its fields.
MemRefDescriptor ConvertToLLVMPattern::createMemRefDescriptor(
    Location loc, MemRefType memRefType, Value allocatedPtr, Value alignedPtr,
    ArrayRef<Value> sizes, ArrayRef<Value> strides,
    ConversionPatternRewriter &rewriter) const {
  auto structType = typeConverter->convertType(memRefType);
  auto memRefDescriptor = MemRefDescriptor::undef(rewriter, loc, structType);

  // Field 1: Allocated pointer, used for malloc/free.
  memRefDescriptor.setAllocatedPtr(rewriter, loc, allocatedPtr);

  // Field 2: Actual aligned pointer to payload.
  memRefDescriptor.setAlignedPtr(rewriter, loc, alignedPtr);

  // Field 3: Offset in aligned pointer.
  memRefDescriptor.setOffset(rewriter, loc,
                             createIndexConstant(rewriter, loc, 0));

  // Fields 4: Sizes.
  for (auto en : llvm::enumerate(sizes))
    memRefDescriptor.setSize(rewriter, loc, en.index(), en.value());

  // Field 5: Strides.
  for (auto en : llvm::enumerate(strides))
    memRefDescriptor.setStride(rewriter, loc, en.index(), en.value());

  return memRefDescriptor;
}

/// Only retain those attributes that are not constructed by
/// `LLVMFuncOp::build`. If `filterArgAttrs` is set, also filter out argument
/// attributes.
static void filterFuncAttributes(ArrayRef<NamedAttribute> attrs,
                                 bool filterArgAttrs,
                                 SmallVectorImpl<NamedAttribute> &result) {
  for (const auto &attr : attrs) {
    if (attr.first == SymbolTable::getSymbolAttrName() ||
        attr.first == function_like_impl::getTypeAttrName() ||
        attr.first == "std.varargs" ||
        (filterArgAttrs &&
         attr.first == function_like_impl::getArgDictAttrName()))
      continue;
    result.push_back(attr);
  }
}

/// Creates an auxiliary function with pointer-to-memref-descriptor-struct
/// arguments instead of unpacked arguments. This function can be called from C
/// by passing a pointer to a C struct corresponding to a memref descriptor.
/// Similarly, returned memrefs are passed via pointers to a C struct that is
/// passed as additional argument.
/// Internally, the auxiliary function unpacks the descriptor into individual
/// components and forwards them to `newFuncOp` and forwards the results to
/// the extra arguments.
static void wrapForExternalCallers(OpBuilder &rewriter, Location loc,
                                   LLVMTypeConverter &typeConverter,
                                   FuncOp funcOp, LLVM::LLVMFuncOp newFuncOp) {
  auto type = funcOp.getType();
  SmallVector<NamedAttribute, 4> attributes;
  filterFuncAttributes(funcOp->getAttrs(), /*filterArgAttrs=*/false,
                       attributes);
  Type wrapperFuncType;
  bool resultIsNowArg;
  std::tie(wrapperFuncType, resultIsNowArg) =
      typeConverter.convertFunctionTypeCWrapper(type);
  auto wrapperFuncOp = rewriter.create<LLVM::LLVMFuncOp>(
      loc, llvm::formatv("_mlir_ciface_{0}", funcOp.getName()).str(),
      wrapperFuncType, LLVM::Linkage::External, attributes);

  OpBuilder::InsertionGuard guard(rewriter);
  rewriter.setInsertionPointToStart(wrapperFuncOp.addEntryBlock());

  SmallVector<Value, 8> args;
  size_t argOffset = resultIsNowArg ? 1 : 0;
  for (auto &en : llvm::enumerate(type.getInputs())) {
    Value arg = wrapperFuncOp.getArgument(en.index() + argOffset);
    if (auto memrefType = en.value().dyn_cast<MemRefType>()) {
      Value loaded = rewriter.create<LLVM::LoadOp>(loc, arg);
      MemRefDescriptor::unpack(rewriter, loc, loaded, memrefType, args);
      continue;
    }
    if (en.value().isa<UnrankedMemRefType>()) {
      Value loaded = rewriter.create<LLVM::LoadOp>(loc, arg);
      UnrankedMemRefDescriptor::unpack(rewriter, loc, loaded, args);
      continue;
    }

    args.push_back(arg);
  }

  auto call = rewriter.create<LLVM::CallOp>(loc, newFuncOp, args);

  if (resultIsNowArg) {
    rewriter.create<LLVM::StoreOp>(loc, call.getResult(0),
                                   wrapperFuncOp.getArgument(0));
    rewriter.create<LLVM::ReturnOp>(loc, ValueRange{});
  } else {
    rewriter.create<LLVM::ReturnOp>(loc, call.getResults());
  }
}

/// Creates an auxiliary function with pointer-to-memref-descriptor-struct
/// arguments instead of unpacked arguments. Creates a body for the (external)
/// `newFuncOp` that allocates a memref descriptor on stack, packs the
/// individual arguments into this descriptor and passes a pointer to it into
/// the auxiliary function. If the result of the function cannot be directly
/// returned, we write it to a special first argument that provides a pointer
/// to a corresponding struct. This auxiliary external function is now
/// compatible with functions defined in C using pointers to C structs
/// corresponding to a memref descriptor.
static void wrapExternalFunction(OpBuilder &builder, Location loc,
                                 LLVMTypeConverter &typeConverter,
                                 FuncOp funcOp, LLVM::LLVMFuncOp newFuncOp) {
  OpBuilder::InsertionGuard guard(builder);

  Type wrapperType;
  bool resultIsNowArg;
  std::tie(wrapperType, resultIsNowArg) =
      typeConverter.convertFunctionTypeCWrapper(funcOp.getType());
  // This conversion can only fail if it could not convert one of the argument
  // types. But since it has been applied to a non-wrapper function before, it
  // should have failed earlier and not reach this point at all.
  assert(wrapperType && "unexpected type conversion failure");

  SmallVector<NamedAttribute, 4> attributes;
  filterFuncAttributes(funcOp->getAttrs(), /*filterArgAttrs=*/false,
                       attributes);

  // Create the auxiliary function.
  auto wrapperFunc = builder.create<LLVM::LLVMFuncOp>(
      loc, llvm::formatv("_mlir_ciface_{0}", funcOp.getName()).str(),
      wrapperType, LLVM::Linkage::External, attributes);

  builder.setInsertionPointToStart(newFuncOp.addEntryBlock());

  // Get a ValueRange containing arguments.
  FunctionType type = funcOp.getType();
  SmallVector<Value, 8> args;
  args.reserve(type.getNumInputs());
  ValueRange wrapperArgsRange(newFuncOp.getArguments());

  if (resultIsNowArg) {
    // Allocate the struct on the stack and pass the pointer.
    Type resultType =
        wrapperType.cast<LLVM::LLVMFunctionType>().getParamType(0);
    Value one = builder.create<LLVM::ConstantOp>(
        loc, typeConverter.convertType(builder.getIndexType()),
        builder.getIntegerAttr(builder.getIndexType(), 1));
    Value result = builder.create<LLVM::AllocaOp>(loc, resultType, one);
    args.push_back(result);
  }

  // Iterate over the inputs of the original function and pack values into
  // memref descriptors if the original type is a memref.
  for (auto &en : llvm::enumerate(type.getInputs())) {
    Value arg;
    int numToDrop = 1;
    auto memRefType = en.value().dyn_cast<MemRefType>();
    auto unrankedMemRefType = en.value().dyn_cast<UnrankedMemRefType>();
    if (memRefType || unrankedMemRefType) {
      numToDrop = memRefType
                      ? MemRefDescriptor::getNumUnpackedValues(memRefType)
                      : UnrankedMemRefDescriptor::getNumUnpackedValues();
      Value packed =
          memRefType
              ? MemRefDescriptor::pack(builder, loc, typeConverter, memRefType,
                                       wrapperArgsRange.take_front(numToDrop))
              : UnrankedMemRefDescriptor::pack(
                    builder, loc, typeConverter, unrankedMemRefType,
                    wrapperArgsRange.take_front(numToDrop));

      auto ptrTy = LLVM::LLVMPointerType::get(packed.getType());
      Value one = builder.create<LLVM::ConstantOp>(
          loc, typeConverter.convertType(builder.getIndexType()),
          builder.getIntegerAttr(builder.getIndexType(), 1));
      Value allocated =
          builder.create<LLVM::AllocaOp>(loc, ptrTy, one, /*alignment=*/0);
      builder.create<LLVM::StoreOp>(loc, packed, allocated);
      arg = allocated;
    } else {
      arg = wrapperArgsRange[0];
    }

    args.push_back(arg);
    wrapperArgsRange = wrapperArgsRange.drop_front(numToDrop);
  }
  assert(wrapperArgsRange.empty() && "did not map some of the arguments");

  auto call = builder.create<LLVM::CallOp>(loc, wrapperFunc, args);

  if (resultIsNowArg) {
    Value result = builder.create<LLVM::LoadOp>(loc, args.front());
    builder.create<LLVM::ReturnOp>(loc, ValueRange{result});
  } else {
    builder.create<LLVM::ReturnOp>(loc, call.getResults());
  }
}

namespace {

struct FuncOpConversionBase : public ConvertOpToLLVMPattern<FuncOp> {
protected:
  using ConvertOpToLLVMPattern<FuncOp>::ConvertOpToLLVMPattern;

  // Convert input FuncOp to LLVMFuncOp by using the LLVMTypeConverter provided
  // to this legalization pattern.
  LLVM::LLVMFuncOp
  convertFuncOpToLLVMFuncOp(FuncOp funcOp,
                            ConversionPatternRewriter &rewriter) const {
    // Convert the original function arguments. They are converted using the
    // LLVMTypeConverter provided to this legalization pattern.
    auto varargsAttr = funcOp->getAttrOfType<BoolAttr>("std.varargs");
    TypeConverter::SignatureConversion result(funcOp.getNumArguments());
    auto llvmType = getTypeConverter()->convertFunctionSignature(
        funcOp.getType(), varargsAttr && varargsAttr.getValue(), result);
    if (!llvmType)
      return nullptr;

    // Propagate argument attributes to all converted arguments obtained after
    // converting a given original argument.
    SmallVector<NamedAttribute, 4> attributes;
    filterFuncAttributes(funcOp->getAttrs(), /*filterArgAttrs=*/true,
                         attributes);
    if (ArrayAttr argAttrDicts = funcOp.getAllArgAttrs()) {
      SmallVector<Attribute, 4> newArgAttrs(
          llvmType.cast<LLVM::LLVMFunctionType>().getNumParams());
      for (unsigned i = 0, e = funcOp.getNumArguments(); i < e; ++i) {
        auto mapping = result.getInputMapping(i);
        assert(mapping.hasValue() &&
               "unexpected deletion of function argument");
        for (size_t j = 0; j < mapping->size; ++j)
          newArgAttrs[mapping->inputNo + j] = argAttrDicts[i];
      }
      attributes.push_back(
          rewriter.getNamedAttr(function_like_impl::getArgDictAttrName(),
                                rewriter.getArrayAttr(newArgAttrs)));
    }

    // Create an LLVM function, use external linkage by default until MLIR
    // functions have linkage.
    auto newFuncOp = rewriter.create<LLVM::LLVMFuncOp>(
        funcOp.getLoc(), funcOp.getName(), llvmType, LLVM::Linkage::External,
        attributes);
    rewriter.inlineRegionBefore(funcOp.getBody(), newFuncOp.getBody(),
                                newFuncOp.end());
    if (failed(rewriter.convertRegionTypes(&newFuncOp.getBody(), *typeConverter,
                                           &result)))
      return nullptr;

    return newFuncOp;
  }
};

/// FuncOp legalization pattern that converts MemRef arguments to pointers to
/// MemRef descriptors (LLVM struct data types) containing all the MemRef type
/// information.
static constexpr StringRef kEmitIfaceAttrName = "llvm.emit_c_interface";
struct FuncOpConversion : public FuncOpConversionBase {
  FuncOpConversion(LLVMTypeConverter &converter)
      : FuncOpConversionBase(converter) {}

  LogicalResult
  matchAndRewrite(FuncOp funcOp, ArrayRef<Value> operands,
                  ConversionPatternRewriter &rewriter) const override {
    auto newFuncOp = convertFuncOpToLLVMFuncOp(funcOp, rewriter);
    if (!newFuncOp)
      return failure();

    if (getTypeConverter()->getOptions().emitCWrappers ||
        funcOp->getAttrOfType<UnitAttr>(kEmitIfaceAttrName)) {
      if (newFuncOp.isExternal())
        wrapExternalFunction(rewriter, funcOp.getLoc(), *getTypeConverter(),
                             funcOp, newFuncOp);
      else
        wrapForExternalCallers(rewriter, funcOp.getLoc(), *getTypeConverter(),
                               funcOp, newFuncOp);
    }

    rewriter.eraseOp(funcOp);
    return success();
  }
};

/// FuncOp legalization pattern that converts MemRef arguments to bare pointers
/// to the MemRef element type. This will impact the calling convention and ABI.
struct BarePtrFuncOpConversion : public FuncOpConversionBase {
  using FuncOpConversionBase::FuncOpConversionBase;

  LogicalResult
  matchAndRewrite(FuncOp funcOp, ArrayRef<Value> operands,
                  ConversionPatternRewriter &rewriter) const override {
    // Store the type of memref-typed arguments before the conversion so that we
    // can promote them to MemRef descriptor at the beginning of the function.
    SmallVector<Type, 8> oldArgTypes =
        llvm::to_vector<8>(funcOp.getType().getInputs());

    auto newFuncOp = convertFuncOpToLLVMFuncOp(funcOp, rewriter);
    if (!newFuncOp)
      return failure();
    if (newFuncOp.getBody().empty()) {
      rewriter.eraseOp(funcOp);
      return success();
    }

    // Promote bare pointers from memref arguments to memref descriptors at the
    // beginning of the function so that all the memrefs in the function have a
    // uniform representation.
    Block *entryBlock = &newFuncOp.getBody().front();
    auto blockArgs = entryBlock->getArguments();
    assert(blockArgs.size() == oldArgTypes.size() &&
           "The number of arguments and types doesn't match");

    OpBuilder::InsertionGuard guard(rewriter);
    rewriter.setInsertionPointToStart(entryBlock);
    for (auto it : llvm::zip(blockArgs, oldArgTypes)) {
      BlockArgument arg = std::get<0>(it);
      Type argTy = std::get<1>(it);

      // Unranked memrefs are not supported in the bare pointer calling
      // convention. We should have bailed out before in the presence of
      // unranked memrefs.
      assert(!argTy.isa<UnrankedMemRefType>() &&
             "Unranked memref is not supported");
      auto memrefTy = argTy.dyn_cast<MemRefType>();
      if (!memrefTy)
        continue;

      // Replace barePtr with a placeholder (undef), promote barePtr to a ranked
      // or unranked memref descriptor and replace placeholder with the last
      // instruction of the memref descriptor.
      // TODO: The placeholder is needed to avoid replacing barePtr uses in the
      // MemRef descriptor instructions. We may want to have a utility in the
      // rewriter to properly handle this use case.
      Location loc = funcOp.getLoc();
      auto placeholder = rewriter.create<LLVM::UndefOp>(loc, memrefTy);
      rewriter.replaceUsesOfBlockArgument(arg, placeholder);

      Value desc = MemRefDescriptor::fromStaticShape(
          rewriter, loc, *getTypeConverter(), memrefTy, arg);
      rewriter.replaceOp(placeholder, {desc});
    }

    rewriter.eraseOp(funcOp);
    return success();
  }
};

//////////////// Support for Lowering operations on n-D vectors ////////////////
// Helper struct to "unroll" operations on n-D vectors in terms of operations on
// 1-D LLVM vectors.
struct NDVectorTypeInfo {
  // LLVM array struct which encodes n-D vectors.
  Type llvmNDVectorTy;
  // LLVM vector type which encodes the inner 1-D vector type.
  Type llvm1DVectorTy;
  // Multiplicity of llvmNDVectorTy to llvm1DVectorTy.
  SmallVector<int64_t, 4> arraySizes;
};
} // namespace

// For >1-D vector types, extracts the necessary information to iterate over all
// 1-D subvectors in the underlying llrepresentation of the n-D vector
// Iterates on the llvm array type until we hit a non-array type (which is
// asserted to be an llvm vector type).
static NDVectorTypeInfo extractNDVectorTypeInfo(VectorType vectorType,
                                                LLVMTypeConverter &converter) {
  assert(vectorType.getRank() > 1 && "expected >1D vector type");
  NDVectorTypeInfo info;
  info.llvmNDVectorTy = converter.convertType(vectorType);
  if (!info.llvmNDVectorTy || !LLVM::isCompatibleType(info.llvmNDVectorTy)) {
    info.llvmNDVectorTy = nullptr;
    return info;
  }
  info.arraySizes.reserve(vectorType.getRank() - 1);
  auto llvmTy = info.llvmNDVectorTy;
  while (llvmTy.isa<LLVM::LLVMArrayType>()) {
    info.arraySizes.push_back(
        llvmTy.cast<LLVM::LLVMArrayType>().getNumElements());
    llvmTy = llvmTy.cast<LLVM::LLVMArrayType>().getElementType();
  }
  if (!LLVM::isCompatibleVectorType(llvmTy))
    return info;
  info.llvm1DVectorTy = llvmTy;
  return info;
}

// Express `linearIndex` in terms of coordinates of `basis`.
// Returns the empty vector when linearIndex is out of the range [0, P] where
// P is the product of all the basis coordinates.
//
// Prerequisites:
//   Basis is an array of nonnegative integers (signed type inherited from
//   vector shape type).
static SmallVector<int64_t, 4> getCoordinates(ArrayRef<int64_t> basis,
                                              unsigned linearIndex) {
  SmallVector<int64_t, 4> res;
  res.reserve(basis.size());
  for (unsigned basisElement : llvm::reverse(basis)) {
    res.push_back(linearIndex % basisElement);
    linearIndex = linearIndex / basisElement;
  }
  if (linearIndex > 0)
    return {};
  std::reverse(res.begin(), res.end());
  return res;
}

// Iterate of linear index, convert to coords space and insert splatted 1-D
// vector in each position.
template <typename Lambda>
void nDVectorIterate(const NDVectorTypeInfo &info, OpBuilder &builder,
                     Lambda fun) {
  unsigned ub = 1;
  for (auto s : info.arraySizes)
    ub *= s;
  for (unsigned linearIndex = 0; linearIndex < ub; ++linearIndex) {
    auto coords = getCoordinates(info.arraySizes, linearIndex);
    // Linear index is out of bounds, we are done.
    if (coords.empty())
      break;
    assert(coords.size() == info.arraySizes.size());
    auto position = builder.getI64ArrayAttr(coords);
    fun(position);
  }
}
////////////// End Support for Lowering operations on n-D vectors //////////////

/// Replaces the given operation "op" with a new operation of type "targetOp"
/// and given operands.
LogicalResult LLVM::detail::oneToOneRewrite(
    Operation *op, StringRef targetOp, ValueRange operands,
    LLVMTypeConverter &typeConverter, ConversionPatternRewriter &rewriter) {
  unsigned numResults = op->getNumResults();

  Type packedType;
  if (numResults != 0) {
    packedType = typeConverter.packFunctionResults(op->getResultTypes());
    if (!packedType)
      return failure();
  }

  // Create the operation through state since we don't know its C++ type.
  OperationState state(op->getLoc(), targetOp);
  state.addTypes(packedType);
  state.addOperands(operands);
  state.addAttributes(op->getAttrs());
  Operation *newOp = rewriter.createOperation(state);

  // If the operation produced 0 or 1 result, return them immediately.
  if (numResults == 0)
    return rewriter.eraseOp(op), success();
  if (numResults == 1)
    return rewriter.replaceOp(op, newOp->getResult(0)), success();

  // Otherwise, it had been converted to an operation producing a structure.
  // Extract individual results from the structure and return them as list.
  SmallVector<Value, 4> results;
  results.reserve(numResults);
  for (unsigned i = 0; i < numResults; ++i) {
    auto type = typeConverter.convertType(op->getResult(i).getType());
    results.push_back(rewriter.create<LLVM::ExtractValueOp>(
        op->getLoc(), type, newOp->getResult(0), rewriter.getI64ArrayAttr(i)));
  }
  rewriter.replaceOp(op, results);
  return success();
}

static LogicalResult handleMultidimensionalVectors(
    Operation *op, ValueRange operands, LLVMTypeConverter &typeConverter,
    std::function<Value(Type, ValueRange)> createOperand,
    ConversionPatternRewriter &rewriter) {
  auto resultNDVectorType = op->getResult(0).getType().cast<VectorType>();

  SmallVector<Type> operand1DVectorTypes;
  for (Value operand : op->getOperands()) {
    auto operandNDVectorType = operand.getType().cast<VectorType>();
    auto operandTypeInfo =
        extractNDVectorTypeInfo(operandNDVectorType, typeConverter);
    operand1DVectorTypes.push_back(operandTypeInfo.llvm1DVectorTy);
  }
  auto resultTypeInfo =
      extractNDVectorTypeInfo(resultNDVectorType, typeConverter);
  auto result1DVectorTy = resultTypeInfo.llvm1DVectorTy;
  auto resultNDVectoryTy = resultTypeInfo.llvmNDVectorTy;
  auto loc = op->getLoc();
  Value desc = rewriter.create<LLVM::UndefOp>(loc, resultNDVectoryTy);
  nDVectorIterate(resultTypeInfo, rewriter, [&](ArrayAttr position) {
    // For this unrolled `position` corresponding to the `linearIndex`^th
    // element, extract operand vectors
    SmallVector<Value, 4> extractedOperands;
    for (auto operand : llvm::enumerate(operands)) {
      extractedOperands.push_back(rewriter.create<LLVM::ExtractValueOp>(
          loc, operand1DVectorTypes[operand.index()], operand.value(),
          position));
    }
    Value newVal = createOperand(result1DVectorTy, extractedOperands);
    desc = rewriter.create<LLVM::InsertValueOp>(loc, resultNDVectoryTy, desc,
                                                newVal, position);
  });
  rewriter.replaceOp(op, desc);
  return success();
}

LogicalResult LLVM::detail::vectorOneToOneRewrite(
    Operation *op, StringRef targetOp, ValueRange operands,
    LLVMTypeConverter &typeConverter, ConversionPatternRewriter &rewriter) {
  assert(!operands.empty());

  // Cannot convert ops if their operands are not of LLVM type.
  if (!llvm::all_of(operands.getTypes(),
                    [](Type t) { return isCompatibleType(t); }))
    return failure();

  auto llvmNDVectorTy = operands[0].getType();
  if (!llvmNDVectorTy.isa<LLVM::LLVMArrayType>())
    return oneToOneRewrite(op, targetOp, operands, typeConverter, rewriter);

  auto callback = [op, targetOp, &rewriter](Type llvm1DVectorTy,
                                            ValueRange operands) {
    OperationState state(op->getLoc(), targetOp);
    state.addTypes(llvm1DVectorTy);
    state.addOperands(operands);
    state.addAttributes(op->getAttrs());
    return rewriter.createOperation(state)->getResult(0);
  };

  return handleMultidimensionalVectors(op, operands, typeConverter, callback,
                                       rewriter);
}

namespace {
// Straightforward lowerings.
using AbsFOpLowering = VectorConvertToLLVMPattern<AbsFOp, LLVM::FAbsOp>;
using AddFOpLowering = VectorConvertToLLVMPattern<AddFOp, LLVM::FAddOp>;
using AddIOpLowering = VectorConvertToLLVMPattern<AddIOp, LLVM::AddOp>;
using AndOpLowering = VectorConvertToLLVMPattern<AndOp, LLVM::AndOp>;
using CeilFOpLowering = VectorConvertToLLVMPattern<CeilFOp, LLVM::FCeilOp>;
using CopySignOpLowering =
    VectorConvertToLLVMPattern<CopySignOp, LLVM::CopySignOp>;
using CosOpLowering = VectorConvertToLLVMPattern<math::CosOp, LLVM::CosOp>;
using DivFOpLowering = VectorConvertToLLVMPattern<DivFOp, LLVM::FDivOp>;
using ExpOpLowering = VectorConvertToLLVMPattern<math::ExpOp, LLVM::ExpOp>;
using Exp2OpLowering = VectorConvertToLLVMPattern<math::Exp2Op, LLVM::Exp2Op>;
using FloorFOpLowering = VectorConvertToLLVMPattern<FloorFOp, LLVM::FFloorOp>;
using FmaFOpLowering = VectorConvertToLLVMPattern<FmaFOp, LLVM::FMAOp>;
using Log10OpLowering =
    VectorConvertToLLVMPattern<math::Log10Op, LLVM::Log10Op>;
using Log2OpLowering = VectorConvertToLLVMPattern<math::Log2Op, LLVM::Log2Op>;
using LogOpLowering = VectorConvertToLLVMPattern<math::LogOp, LLVM::LogOp>;
using MulFOpLowering = VectorConvertToLLVMPattern<MulFOp, LLVM::FMulOp>;
using MulIOpLowering = VectorConvertToLLVMPattern<MulIOp, LLVM::MulOp>;
using NegFOpLowering = VectorConvertToLLVMPattern<NegFOp, LLVM::FNegOp>;
using OrOpLowering = VectorConvertToLLVMPattern<OrOp, LLVM::OrOp>;
using PowFOpLowering = VectorConvertToLLVMPattern<math::PowFOp, LLVM::PowOp>;
using RemFOpLowering = VectorConvertToLLVMPattern<RemFOp, LLVM::FRemOp>;
using SelectOpLowering = VectorConvertToLLVMPattern<SelectOp, LLVM::SelectOp>;
using SignExtendIOpLowering =
    VectorConvertToLLVMPattern<SignExtendIOp, LLVM::SExtOp>;
using ShiftLeftOpLowering =
    OneToOneConvertToLLVMPattern<ShiftLeftOp, LLVM::ShlOp>;
using SignedDivIOpLowering =
    VectorConvertToLLVMPattern<SignedDivIOp, LLVM::SDivOp>;
using SignedRemIOpLowering =
    VectorConvertToLLVMPattern<SignedRemIOp, LLVM::SRemOp>;
using SignedShiftRightOpLowering =
    OneToOneConvertToLLVMPattern<SignedShiftRightOp, LLVM::AShrOp>;
using SinOpLowering = VectorConvertToLLVMPattern<math::SinOp, LLVM::SinOp>;
using SqrtOpLowering = VectorConvertToLLVMPattern<math::SqrtOp, LLVM::SqrtOp>;
using SubFOpLowering = VectorConvertToLLVMPattern<SubFOp, LLVM::FSubOp>;
using SubIOpLowering = VectorConvertToLLVMPattern<SubIOp, LLVM::SubOp>;
using UnsignedDivIOpLowering =
    VectorConvertToLLVMPattern<UnsignedDivIOp, LLVM::UDivOp>;
using UnsignedRemIOpLowering =
    VectorConvertToLLVMPattern<UnsignedRemIOp, LLVM::URemOp>;
using UnsignedShiftRightOpLowering =
    OneToOneConvertToLLVMPattern<UnsignedShiftRightOp, LLVM::LShrOp>;
using XOrOpLowering = VectorConvertToLLVMPattern<XOrOp, LLVM::XOrOp>;
using ZeroExtendIOpLowering =
    VectorConvertToLLVMPattern<ZeroExtendIOp, LLVM::ZExtOp>;

/// Lower `std.assert`. The default lowering calls the `abort` function if the
/// assertion is violated and has no effect otherwise. The failure message is
/// ignored by the default lowering but should be propagated by any custom
/// lowering.
struct AssertOpLowering : public ConvertOpToLLVMPattern<AssertOp> {
  using ConvertOpToLLVMPattern<AssertOp>::ConvertOpToLLVMPattern;

  LogicalResult
  matchAndRewrite(AssertOp op, ArrayRef<Value> operands,
                  ConversionPatternRewriter &rewriter) const override {
    auto loc = op.getLoc();
    AssertOp::Adaptor transformed(operands);

    // Insert the `abort` declaration if necessary.
    auto module = op->getParentOfType<ModuleOp>();
    auto abortFunc = module.lookupSymbol<LLVM::LLVMFuncOp>("abort");
    if (!abortFunc) {
      OpBuilder::InsertionGuard guard(rewriter);
      rewriter.setInsertionPointToStart(module.getBody());
      auto abortFuncTy = LLVM::LLVMFunctionType::get(getVoidType(), {});
      abortFunc = rewriter.create<LLVM::LLVMFuncOp>(rewriter.getUnknownLoc(),
                                                    "abort", abortFuncTy);
    }

    // Split block at `assert` operation.
    Block *opBlock = rewriter.getInsertionBlock();
    auto opPosition = rewriter.getInsertionPoint();
    Block *continuationBlock = rewriter.splitBlock(opBlock, opPosition);

    // Generate IR to call `abort`.
    Block *failureBlock = rewriter.createBlock(opBlock->getParent());
    rewriter.create<LLVM::CallOp>(loc, abortFunc, llvm::None);
    rewriter.create<LLVM::UnreachableOp>(loc);

    // Generate assertion test.
    rewriter.setInsertionPointToEnd(opBlock);
    rewriter.replaceOpWithNewOp<LLVM::CondBrOp>(
        op, transformed.arg(), continuationBlock, failureBlock);

    return success();
  }
};

struct ConstantOpLowering : public ConvertOpToLLVMPattern<ConstantOp> {
  using ConvertOpToLLVMPattern<ConstantOp>::ConvertOpToLLVMPattern;

  LogicalResult
  matchAndRewrite(ConstantOp op, ArrayRef<Value> operands,
                  ConversionPatternRewriter &rewriter) const override {
    // If constant refers to a function, convert it to "addressof".
    if (auto symbolRef = op.getValue().dyn_cast<FlatSymbolRefAttr>()) {
      auto type = typeConverter->convertType(op.getResult().getType());
      if (!type || !LLVM::isCompatibleType(type))
        return rewriter.notifyMatchFailure(op, "failed to convert result type");

      auto newOp = rewriter.create<LLVM::AddressOfOp>(op.getLoc(), type,
                                                      symbolRef.getValue());
      for (const NamedAttribute &attr : op->getAttrs()) {
        if (attr.first.strref() == "value")
          continue;
        newOp->setAttr(attr.first, attr.second);
      }
      rewriter.replaceOp(op, newOp->getResults());
      return success();
    }

    // Calling into other scopes (non-flat reference) is not supported in LLVM.
    if (op.getValue().isa<SymbolRefAttr>())
      return rewriter.notifyMatchFailure(
          op, "referring to a symbol outside of the current module");

    return LLVM::detail::oneToOneRewrite(
        op, LLVM::ConstantOp::getOperationName(), operands, *getTypeConverter(),
        rewriter);
  }
};

struct AllocOpLowering : public AllocLikeOpLLVMLowering {
  AllocOpLowering(LLVMTypeConverter &converter)
      : AllocLikeOpLLVMLowering(memref::AllocOp::getOperationName(),
                                converter) {}

  std::tuple<Value, Value> allocateBuffer(ConversionPatternRewriter &rewriter,
                                          Location loc, Value sizeBytes,
                                          Operation *op) const override {
    // Heap allocations.
    memref::AllocOp allocOp = cast<memref::AllocOp>(op);
    MemRefType memRefType = allocOp.getType();

    Value alignment;
    if (auto alignmentAttr = allocOp.alignment()) {
      alignment = createIndexConstant(rewriter, loc, *alignmentAttr);
    } else if (!memRefType.getElementType().isSignlessIntOrIndexOrFloat()) {
      // In the case where no alignment is specified, we may want to override
      // `malloc's` behavior. `malloc` typically aligns at the size of the
      // biggest scalar on a target HW. For non-scalars, use the natural
      // alignment of the LLVM type given by the LLVM DataLayout.
      alignment = getSizeInBytes(loc, memRefType.getElementType(), rewriter);
    }

    if (alignment) {
      // Adjust the allocation size to consider alignment.
      sizeBytes = rewriter.create<LLVM::AddOp>(loc, sizeBytes, alignment);
    }

    // Allocate the underlying buffer and store a pointer to it in the MemRef
    // descriptor.
    Type elementPtrType = this->getElementPtrType(memRefType);
    auto allocFuncOp = LLVM::lookupOrCreateMallocFn(
        allocOp->getParentOfType<ModuleOp>(), getIndexType());
    auto results = createLLVMCall(rewriter, loc, allocFuncOp, {sizeBytes},
                                  getVoidPtrType());
    Value allocatedPtr =
        rewriter.create<LLVM::BitcastOp>(loc, elementPtrType, results[0]);

    Value alignedPtr = allocatedPtr;
    if (alignment) {
      auto intPtrType = getIntPtrType(memRefType.getMemorySpaceAsInt());
      // Compute the aligned type pointer.
      Value allocatedInt =
          rewriter.create<LLVM::PtrToIntOp>(loc, intPtrType, allocatedPtr);
      Value alignmentInt =
          createAligned(rewriter, loc, allocatedInt, alignment);
      alignedPtr =
          rewriter.create<LLVM::IntToPtrOp>(loc, elementPtrType, alignmentInt);
    }

    return std::make_tuple(allocatedPtr, alignedPtr);
  }
};

struct AlignedAllocOpLowering : public AllocLikeOpLLVMLowering {
  AlignedAllocOpLowering(LLVMTypeConverter &converter)
      : AllocLikeOpLLVMLowering(memref::AllocOp::getOperationName(),
                                converter) {}

  /// Returns the memref's element size in bytes.
  // TODO: there are other places where this is used. Expose publicly?
  static unsigned getMemRefEltSizeInBytes(MemRefType memRefType) {
    auto elementType = memRefType.getElementType();

    unsigned sizeInBits;
    if (elementType.isIntOrFloat()) {
      sizeInBits = elementType.getIntOrFloatBitWidth();
    } else {
      auto vectorType = elementType.cast<VectorType>();
      sizeInBits =
          vectorType.getElementTypeBitWidth() * vectorType.getNumElements();
    }
    return llvm::divideCeil(sizeInBits, 8);
  }

  /// Returns true if the memref size in bytes is known to be a multiple of
  /// factor.
  static bool isMemRefSizeMultipleOf(MemRefType type, uint64_t factor) {
    uint64_t sizeDivisor = getMemRefEltSizeInBytes(type);
    for (unsigned i = 0, e = type.getRank(); i < e; i++) {
      if (type.isDynamic(type.getDimSize(i)))
        continue;
      sizeDivisor = sizeDivisor * type.getDimSize(i);
    }
    return sizeDivisor % factor == 0;
  }

  /// Returns the alignment to be used for the allocation call itself.
  /// aligned_alloc requires the allocation size to be a power of two, and the
  /// allocation size to be a multiple of alignment,
  int64_t getAllocationAlignment(memref::AllocOp allocOp) const {
    if (Optional<uint64_t> alignment = allocOp.alignment())
      return *alignment;

    // Whenever we don't have alignment set, we will use an alignment
    // consistent with the element type; since the allocation size has to be a
    // power of two, we will bump to the next power of two if it already isn't.
    auto eltSizeBytes = getMemRefEltSizeInBytes(allocOp.getType());
    return std::max(kMinAlignedAllocAlignment,
                    llvm::PowerOf2Ceil(eltSizeBytes));
  }

  std::tuple<Value, Value> allocateBuffer(ConversionPatternRewriter &rewriter,
                                          Location loc, Value sizeBytes,
                                          Operation *op) const override {
    // Heap allocations.
    memref::AllocOp allocOp = cast<memref::AllocOp>(op);
    MemRefType memRefType = allocOp.getType();
    int64_t alignment = getAllocationAlignment(allocOp);
    Value allocAlignment = createIndexConstant(rewriter, loc, alignment);

    // aligned_alloc requires size to be a multiple of alignment; we will pad
    // the size to the next multiple if necessary.
    if (!isMemRefSizeMultipleOf(memRefType, alignment))
      sizeBytes = createAligned(rewriter, loc, sizeBytes, allocAlignment);

    Type elementPtrType = this->getElementPtrType(memRefType);
    auto allocFuncOp = LLVM::lookupOrCreateAlignedAllocFn(
        allocOp->getParentOfType<ModuleOp>(), getIndexType());
    auto results =
        createLLVMCall(rewriter, loc, allocFuncOp, {allocAlignment, sizeBytes},
                       getVoidPtrType());
    Value allocatedPtr =
        rewriter.create<LLVM::BitcastOp>(loc, elementPtrType, results[0]);

    return std::make_tuple(allocatedPtr, allocatedPtr);
  }

  /// The minimum alignment to use with aligned_alloc (has to be a power of 2).
  static constexpr uint64_t kMinAlignedAllocAlignment = 16UL;
};

// Out of line definition, required till C++17.
constexpr uint64_t AlignedAllocOpLowering::kMinAlignedAllocAlignment;

struct AllocaOpLowering : public AllocLikeOpLLVMLowering {
  AllocaOpLowering(LLVMTypeConverter &converter)
      : AllocLikeOpLLVMLowering(memref::AllocaOp::getOperationName(),
                                converter) {}

  /// Allocates the underlying buffer using the right call. `allocatedBytePtr`
  /// is set to null for stack allocations. `accessAlignment` is set if
  /// alignment is needed post allocation (for eg. in conjunction with malloc).
  std::tuple<Value, Value> allocateBuffer(ConversionPatternRewriter &rewriter,
                                          Location loc, Value sizeBytes,
                                          Operation *op) const override {

    // With alloca, one gets a pointer to the element type right away.
    // For stack allocations.
    auto allocaOp = cast<memref::AllocaOp>(op);
    auto elementPtrType = this->getElementPtrType(allocaOp.getType());

    auto allocatedElementPtr = rewriter.create<LLVM::AllocaOp>(
        loc, elementPtrType, sizeBytes,
        allocaOp.alignment() ? *allocaOp.alignment() : 0);

    return std::make_tuple(allocatedElementPtr, allocatedElementPtr);
  }
};

/// Copies the shaped descriptor part to (if `toDynamic` is set) or from
/// (otherwise) the dynamically allocated memory for any operands that were
/// unranked descriptors originally.
static LogicalResult copyUnrankedDescriptors(OpBuilder &builder, Location loc,
                                             LLVMTypeConverter &typeConverter,
                                             TypeRange origTypes,
                                             SmallVectorImpl<Value> &operands,
                                             bool toDynamic) {
  assert(origTypes.size() == operands.size() &&
         "expected as may original types as operands");

  // Find operands of unranked memref type and store them.
  SmallVector<UnrankedMemRefDescriptor, 4> unrankedMemrefs;
  for (unsigned i = 0, e = operands.size(); i < e; ++i)
    if (origTypes[i].isa<UnrankedMemRefType>())
      unrankedMemrefs.emplace_back(operands[i]);

  if (unrankedMemrefs.empty())
    return success();

  // Compute allocation sizes.
  SmallVector<Value, 4> sizes;
  UnrankedMemRefDescriptor::computeSizes(builder, loc, typeConverter,
                                         unrankedMemrefs, sizes);

  // Get frequently used types.
  MLIRContext *context = builder.getContext();
  Type voidPtrType = LLVM::LLVMPointerType::get(IntegerType::get(context, 8));
  auto i1Type = IntegerType::get(context, 1);
  Type indexType = typeConverter.getIndexType();

  // Find the malloc and free, or declare them if necessary.
  auto module = builder.getInsertionPoint()->getParentOfType<ModuleOp>();
  LLVM::LLVMFuncOp freeFunc, mallocFunc;
  if (toDynamic)
    mallocFunc = LLVM::lookupOrCreateMallocFn(module, indexType);
  if (!toDynamic)
    freeFunc = LLVM::lookupOrCreateFreeFn(module);

  // Initialize shared constants.
  Value zero =
      builder.create<LLVM::ConstantOp>(loc, i1Type, builder.getBoolAttr(false));

  unsigned unrankedMemrefPos = 0;
  for (unsigned i = 0, e = operands.size(); i < e; ++i) {
    Type type = origTypes[i];
    if (!type.isa<UnrankedMemRefType>())
      continue;
    Value allocationSize = sizes[unrankedMemrefPos++];
    UnrankedMemRefDescriptor desc(operands[i]);

    // Allocate memory, copy, and free the source if necessary.
    Value memory =
        toDynamic
            ? builder.create<LLVM::CallOp>(loc, mallocFunc, allocationSize)
                  .getResult(0)
            : builder.create<LLVM::AllocaOp>(loc, voidPtrType, allocationSize,
                                             /*alignment=*/0);

    Value source = desc.memRefDescPtr(builder, loc);
    builder.create<LLVM::MemcpyOp>(loc, memory, source, allocationSize, zero);
    if (!toDynamic)
      builder.create<LLVM::CallOp>(loc, freeFunc, source);

    // Create a new descriptor. The same descriptor can be returned multiple
    // times, attempting to modify its pointer can lead to memory leaks
    // (allocated twice and overwritten) or double frees (the caller does not
    // know if the descriptor points to the same memory).
    Type descriptorType = typeConverter.convertType(type);
    if (!descriptorType)
      return failure();
    auto updatedDesc =
        UnrankedMemRefDescriptor::undef(builder, loc, descriptorType);
    Value rank = desc.rank(builder, loc);
    updatedDesc.setRank(builder, loc, rank);
    updatedDesc.setMemRefDescPtr(builder, loc, memory);

    operands[i] = updatedDesc;
  }

  return success();
}

// A CallOp automatically promotes MemRefType to a sequence of alloca/store and
// passes the pointer to the MemRef across function boundaries.
template <typename CallOpType>
struct CallOpInterfaceLowering : public ConvertOpToLLVMPattern<CallOpType> {
  using ConvertOpToLLVMPattern<CallOpType>::ConvertOpToLLVMPattern;
  using Super = CallOpInterfaceLowering<CallOpType>;
  using Base = ConvertOpToLLVMPattern<CallOpType>;

  LogicalResult
  matchAndRewrite(CallOpType callOp, ArrayRef<Value> operands,
                  ConversionPatternRewriter &rewriter) const override {
    typename CallOpType::Adaptor transformed(operands);

    // Pack the result types into a struct.
    Type packedResult = nullptr;
    unsigned numResults = callOp.getNumResults();
    auto resultTypes = llvm::to_vector<4>(callOp.getResultTypes());

    if (numResults != 0) {
      if (!(packedResult =
                this->getTypeConverter()->packFunctionResults(resultTypes)))
        return failure();
    }

    auto promoted = this->getTypeConverter()->promoteOperands(
        callOp.getLoc(), /*opOperands=*/callOp->getOperands(), operands,
        rewriter);
    auto newOp = rewriter.create<LLVM::CallOp>(
        callOp.getLoc(), packedResult ? TypeRange(packedResult) : TypeRange(),
        promoted, callOp->getAttrs());

    SmallVector<Value, 4> results;
    if (numResults < 2) {
      // If < 2 results, packing did not do anything and we can just return.
      results.append(newOp.result_begin(), newOp.result_end());
    } else {
      // Otherwise, it had been converted to an operation producing a structure.
      // Extract individual results from the structure and return them as list.
      results.reserve(numResults);
      for (unsigned i = 0; i < numResults; ++i) {
        auto type =
            this->typeConverter->convertType(callOp.getResult(i).getType());
        results.push_back(rewriter.create<LLVM::ExtractValueOp>(
            callOp.getLoc(), type, newOp->getResult(0),
            rewriter.getI64ArrayAttr(i)));
      }
    }

    if (this->getTypeConverter()->getOptions().useBarePtrCallConv) {
      // For the bare-ptr calling convention, promote memref results to
      // descriptors.
      assert(results.size() == resultTypes.size() &&
             "The number of arguments and types doesn't match");
      this->getTypeConverter()->promoteBarePtrsToDescriptors(
          rewriter, callOp.getLoc(), resultTypes, results);
    } else if (failed(copyUnrankedDescriptors(rewriter, callOp.getLoc(),
                                              *this->getTypeConverter(),
                                              resultTypes, results,
                                              /*toDynamic=*/false))) {
      return failure();
    }

    rewriter.replaceOp(callOp, results);
    return success();
  }
};

struct CallOpLowering : public CallOpInterfaceLowering<CallOp> {
  using Super::Super;
};

struct CallIndirectOpLowering : public CallOpInterfaceLowering<CallIndirectOp> {
  using Super::Super;
};

// A `dealloc` is converted into a call to `free` on the underlying data buffer.
// The memref descriptor being an SSA value, there is no need to clean it up
// in any way.
struct DeallocOpLowering : public ConvertOpToLLVMPattern<memref::DeallocOp> {
  using ConvertOpToLLVMPattern<memref::DeallocOp>::ConvertOpToLLVMPattern;

  explicit DeallocOpLowering(LLVMTypeConverter &converter)
      : ConvertOpToLLVMPattern<memref::DeallocOp>(converter) {}

  LogicalResult
  matchAndRewrite(memref::DeallocOp op, ArrayRef<Value> operands,
                  ConversionPatternRewriter &rewriter) const override {
    assert(operands.size() == 1 && "dealloc takes one operand");
    memref::DeallocOp::Adaptor transformed(operands);

    // Insert the `free` declaration if it is not already present.
    auto freeFunc = LLVM::lookupOrCreateFreeFn(op->getParentOfType<ModuleOp>());
    MemRefDescriptor memref(transformed.memref());
    Value casted = rewriter.create<LLVM::BitcastOp>(
        op.getLoc(), getVoidPtrType(),
        memref.allocatedPtr(rewriter, op.getLoc()));
    rewriter.replaceOpWithNewOp<LLVM::CallOp>(
        op, TypeRange(), rewriter.getSymbolRefAttr(freeFunc), casted);
    return success();
  }
};

/// Returns the LLVM type of the global variable given the memref type `type`.
static Type convertGlobalMemrefTypeToLLVM(MemRefType type,
                                          LLVMTypeConverter &typeConverter) {
  // LLVM type for a global memref will be a multi-dimension array. For
  // declarations or uninitialized global memrefs, we can potentially flatten
  // this to a 1D array. However, for memref.global's with an initial value,
  // we do not intend to flatten the ElementsAttribute when going from std ->
  // LLVM dialect, so the LLVM type needs to me a multi-dimension array.
  Type elementType = unwrap(typeConverter.convertType(type.getElementType()));
  Type arrayTy = elementType;
  // Shape has the outermost dim at index 0, so need to walk it backwards
  for (int64_t dim : llvm::reverse(type.getShape()))
    arrayTy = LLVM::LLVMArrayType::get(arrayTy, dim);
  return arrayTy;
}

/// GlobalMemrefOp is lowered to a LLVM Global Variable.
struct GlobalMemrefOpLowering
    : public ConvertOpToLLVMPattern<memref::GlobalOp> {
  using ConvertOpToLLVMPattern<memref::GlobalOp>::ConvertOpToLLVMPattern;

  LogicalResult
  matchAndRewrite(memref::GlobalOp global, ArrayRef<Value> operands,
                  ConversionPatternRewriter &rewriter) const override {
    MemRefType type = global.type().cast<MemRefType>();
    if (!isConvertibleAndHasIdentityMaps(type))
      return failure();

    Type arrayTy = convertGlobalMemrefTypeToLLVM(type, *getTypeConverter());

    LLVM::Linkage linkage =
        global.isPublic() ? LLVM::Linkage::External : LLVM::Linkage::Private;

    Attribute initialValue = nullptr;
    if (!global.isExternal() && !global.isUninitialized()) {
      auto elementsAttr = global.initial_value()->cast<ElementsAttr>();
      initialValue = elementsAttr;

      // For scalar memrefs, the global variable created is of the element type,
      // so unpack the elements attribute to extract the value.
      if (type.getRank() == 0)
        initialValue = elementsAttr.getValue({});
    }

    rewriter.replaceOpWithNewOp<LLVM::GlobalOp>(
        global, arrayTy, global.constant(), linkage, global.sym_name(),
        initialValue, /*alignment=*/0, type.getMemorySpaceAsInt());
    return success();
  }
};

/// GetGlobalMemrefOp is lowered into a Memref descriptor with the pointer to
/// the first element stashed into the descriptor. This reuses
/// `AllocLikeOpLowering` to reuse the Memref descriptor construction.
struct GetGlobalMemrefOpLowering : public AllocLikeOpLLVMLowering {
  GetGlobalMemrefOpLowering(LLVMTypeConverter &converter)
      : AllocLikeOpLLVMLowering(memref::GetGlobalOp::getOperationName(),
                                converter) {}

  /// Buffer "allocation" for memref.get_global op is getting the address of
  /// the global variable referenced.
  std::tuple<Value, Value> allocateBuffer(ConversionPatternRewriter &rewriter,
                                          Location loc, Value sizeBytes,
                                          Operation *op) const override {
    auto getGlobalOp = cast<memref::GetGlobalOp>(op);
    MemRefType type = getGlobalOp.result().getType().cast<MemRefType>();
    unsigned memSpace = type.getMemorySpaceAsInt();

    Type arrayTy = convertGlobalMemrefTypeToLLVM(type, *getTypeConverter());
    auto addressOf = rewriter.create<LLVM::AddressOfOp>(
        loc, LLVM::LLVMPointerType::get(arrayTy, memSpace), getGlobalOp.name());

    // Get the address of the first element in the array by creating a GEP with
    // the address of the GV as the base, and (rank + 1) number of 0 indices.
    Type elementType =
        unwrap(typeConverter->convertType(type.getElementType()));
    Type elementPtrType = LLVM::LLVMPointerType::get(elementType, memSpace);

    SmallVector<Value, 4> operands = {addressOf};
    operands.insert(operands.end(), type.getRank() + 1,
                    createIndexConstant(rewriter, loc, 0));
    auto gep = rewriter.create<LLVM::GEPOp>(loc, elementPtrType, operands);

    // We do not expect the memref obtained using `memref.get_global` to be
    // ever deallocated. Set the allocated pointer to be known bad value to
    // help debug if that ever happens.
    auto intPtrType = getIntPtrType(memSpace);
    Value deadBeefConst =
        createIndexAttrConstant(rewriter, op->getLoc(), intPtrType, 0xdeadbeef);
    auto deadBeefPtr =
        rewriter.create<LLVM::IntToPtrOp>(loc, elementPtrType, deadBeefConst);

    // Both allocated and aligned pointers are same. We could potentially stash
    // a nullptr for the allocated pointer since we do not expect any dealloc.
    return std::make_tuple(deadBeefPtr, gep);
  }
};

// A `expm1` is converted into `exp - 1`.
struct ExpM1OpLowering : public ConvertOpToLLVMPattern<math::ExpM1Op> {
  using ConvertOpToLLVMPattern<math::ExpM1Op>::ConvertOpToLLVMPattern;

  LogicalResult
  matchAndRewrite(math::ExpM1Op op, ArrayRef<Value> operands,
                  ConversionPatternRewriter &rewriter) const override {
    math::ExpM1Op::Adaptor transformed(operands);
    auto operandType = transformed.operand().getType();

    if (!operandType || !LLVM::isCompatibleType(operandType))
      return failure();

    auto loc = op.getLoc();
    auto resultType = op.getResult().getType();
    auto floatType = getElementTypeOrSelf(resultType).cast<FloatType>();
    auto floatOne = rewriter.getFloatAttr(floatType, 1.0);

    if (!operandType.isa<LLVM::LLVMArrayType>()) {
      LLVM::ConstantOp one;
      if (LLVM::isCompatibleVectorType(operandType)) {
        one = rewriter.create<LLVM::ConstantOp>(
            loc, operandType,
            SplatElementsAttr::get(resultType.cast<ShapedType>(), floatOne));
      } else {
        one = rewriter.create<LLVM::ConstantOp>(loc, operandType, floatOne);
      }
      auto exp = rewriter.create<LLVM::ExpOp>(loc, transformed.operand());
      rewriter.replaceOpWithNewOp<LLVM::FSubOp>(op, operandType, exp, one);
      return success();
    }

    auto vectorType = resultType.dyn_cast<VectorType>();
    if (!vectorType)
      return rewriter.notifyMatchFailure(op, "expected vector result type");

    return handleMultidimensionalVectors(
        op.getOperation(), operands, *getTypeConverter(),
        [&](Type llvm1DVectorTy, ValueRange operands) {
          auto splatAttr = SplatElementsAttr::get(
              mlir::VectorType::get(
                  {LLVM::getVectorNumElements(llvm1DVectorTy).getFixedValue()},
                  floatType),
              floatOne);
          auto one =
              rewriter.create<LLVM::ConstantOp>(loc, llvm1DVectorTy, splatAttr);
          auto exp =
              rewriter.create<LLVM::ExpOp>(loc, llvm1DVectorTy, operands[0]);
          return rewriter.create<LLVM::FSubOp>(loc, llvm1DVectorTy, exp, one);
        },
        rewriter);
  }
};

// A `log1p` is converted into `log(1 + ...)`.
struct Log1pOpLowering : public ConvertOpToLLVMPattern<math::Log1pOp> {
  using ConvertOpToLLVMPattern<math::Log1pOp>::ConvertOpToLLVMPattern;

  LogicalResult
  matchAndRewrite(math::Log1pOp op, ArrayRef<Value> operands,
                  ConversionPatternRewriter &rewriter) const override {
    math::Log1pOp::Adaptor transformed(operands);
    auto operandType = transformed.operand().getType();

    if (!operandType || !LLVM::isCompatibleType(operandType))
      return rewriter.notifyMatchFailure(op, "unsupported operand type");

    auto loc = op.getLoc();
    auto resultType = op.getResult().getType();
    auto floatType = getElementTypeOrSelf(resultType).cast<FloatType>();
    auto floatOne = rewriter.getFloatAttr(floatType, 1.0);

    if (!operandType.isa<LLVM::LLVMArrayType>()) {
      LLVM::ConstantOp one =
          LLVM::isCompatibleVectorType(operandType)
              ? rewriter.create<LLVM::ConstantOp>(
                    loc, operandType,
                    SplatElementsAttr::get(resultType.cast<ShapedType>(),
                                           floatOne))
              : rewriter.create<LLVM::ConstantOp>(loc, operandType, floatOne);

      auto add = rewriter.create<LLVM::FAddOp>(loc, operandType, one,
                                               transformed.operand());
      rewriter.replaceOpWithNewOp<LLVM::LogOp>(op, operandType, add);
      return success();
    }

    auto vectorType = resultType.dyn_cast<VectorType>();
    if (!vectorType)
      return rewriter.notifyMatchFailure(op, "expected vector result type");

    return handleMultidimensionalVectors(
        op.getOperation(), operands, *getTypeConverter(),
        [&](Type llvm1DVectorTy, ValueRange operands) {
          auto splatAttr = SplatElementsAttr::get(
              mlir::VectorType::get(
                  {LLVM::getVectorNumElements(llvm1DVectorTy).getFixedValue()},
                  floatType),
              floatOne);
          auto one =
              rewriter.create<LLVM::ConstantOp>(loc, llvm1DVectorTy, splatAttr);
          auto add = rewriter.create<LLVM::FAddOp>(loc, llvm1DVectorTy, one,
                                                   operands[0]);
          return rewriter.create<LLVM::LogOp>(loc, llvm1DVectorTy, add);
        },
        rewriter);
  }
};

// A `rsqrt` is converted into `1 / sqrt`.
struct RsqrtOpLowering : public ConvertOpToLLVMPattern<math::RsqrtOp> {
  using ConvertOpToLLVMPattern<math::RsqrtOp>::ConvertOpToLLVMPattern;

  LogicalResult
  matchAndRewrite(math::RsqrtOp op, ArrayRef<Value> operands,
                  ConversionPatternRewriter &rewriter) const override {
    math::RsqrtOp::Adaptor transformed(operands);
    auto operandType = transformed.operand().getType();

    if (!operandType || !LLVM::isCompatibleType(operandType))
      return failure();

    auto loc = op.getLoc();
    auto resultType = op.getResult().getType();
    auto floatType = getElementTypeOrSelf(resultType).cast<FloatType>();
    auto floatOne = rewriter.getFloatAttr(floatType, 1.0);

    if (!operandType.isa<LLVM::LLVMArrayType>()) {
      LLVM::ConstantOp one;
      if (LLVM::isCompatibleVectorType(operandType)) {
        one = rewriter.create<LLVM::ConstantOp>(
            loc, operandType,
            SplatElementsAttr::get(resultType.cast<ShapedType>(), floatOne));
      } else {
        one = rewriter.create<LLVM::ConstantOp>(loc, operandType, floatOne);
      }
      auto sqrt = rewriter.create<LLVM::SqrtOp>(loc, transformed.operand());
      rewriter.replaceOpWithNewOp<LLVM::FDivOp>(op, operandType, one, sqrt);
      return success();
    }

    auto vectorType = resultType.dyn_cast<VectorType>();
    if (!vectorType)
      return failure();

    return handleMultidimensionalVectors(
        op.getOperation(), operands, *getTypeConverter(),
        [&](Type llvm1DVectorTy, ValueRange operands) {
          auto splatAttr = SplatElementsAttr::get(
              mlir::VectorType::get(
                  {LLVM::getVectorNumElements(llvm1DVectorTy).getFixedValue()},
                  floatType),
              floatOne);
          auto one =
              rewriter.create<LLVM::ConstantOp>(loc, llvm1DVectorTy, splatAttr);
          auto sqrt =
              rewriter.create<LLVM::SqrtOp>(loc, llvm1DVectorTy, operands[0]);
          return rewriter.create<LLVM::FDivOp>(loc, llvm1DVectorTy, one, sqrt);
        },
        rewriter);
  }
};

struct MemRefCastOpLowering : public ConvertOpToLLVMPattern<memref::CastOp> {
  using ConvertOpToLLVMPattern<memref::CastOp>::ConvertOpToLLVMPattern;

  LogicalResult match(memref::CastOp memRefCastOp) const override {
    Type srcType = memRefCastOp.getOperand().getType();
    Type dstType = memRefCastOp.getType();

    // memref::CastOp reduce to bitcast in the ranked MemRef case and can be
    // used for type erasure. For now they must preserve underlying element type
    // and require source and result type to have the same rank. Therefore,
    // perform a sanity check that the underlying structs are the same. Once op
    // semantics are relaxed we can revisit.
    if (srcType.isa<MemRefType>() && dstType.isa<MemRefType>())
      return success(typeConverter->convertType(srcType) ==
                     typeConverter->convertType(dstType));

    // At least one of the operands is unranked type
    assert(srcType.isa<UnrankedMemRefType>() ||
           dstType.isa<UnrankedMemRefType>());

    // Unranked to unranked cast is disallowed
    return !(srcType.isa<UnrankedMemRefType>() &&
             dstType.isa<UnrankedMemRefType>())
               ? success()
               : failure();
  }

  void rewrite(memref::CastOp memRefCastOp, ArrayRef<Value> operands,
               ConversionPatternRewriter &rewriter) const override {
    memref::CastOp::Adaptor transformed(operands);

    auto srcType = memRefCastOp.getOperand().getType();
    auto dstType = memRefCastOp.getType();
    auto targetStructType = typeConverter->convertType(memRefCastOp.getType());
    auto loc = memRefCastOp.getLoc();

    // For ranked/ranked case, just keep the original descriptor.
    if (srcType.isa<MemRefType>() && dstType.isa<MemRefType>())
      return rewriter.replaceOp(memRefCastOp, {transformed.source()});

    if (srcType.isa<MemRefType>() && dstType.isa<UnrankedMemRefType>()) {
      // Casting ranked to unranked memref type
      // Set the rank in the destination from the memref type
      // Allocate space on the stack and copy the src memref descriptor
      // Set the ptr in the destination to the stack space
      auto srcMemRefType = srcType.cast<MemRefType>();
      int64_t rank = srcMemRefType.getRank();
      // ptr = AllocaOp sizeof(MemRefDescriptor)
      auto ptr = getTypeConverter()->promoteOneMemRefDescriptor(
          loc, transformed.source(), rewriter);
      // voidptr = BitCastOp srcType* to void*
      auto voidPtr =
          rewriter.create<LLVM::BitcastOp>(loc, getVoidPtrType(), ptr)
              .getResult();
      // rank = ConstantOp srcRank
      auto rankVal = rewriter.create<LLVM::ConstantOp>(
          loc, typeConverter->convertType(rewriter.getIntegerType(64)),
          rewriter.getI64IntegerAttr(rank));
      // undef = UndefOp
      UnrankedMemRefDescriptor memRefDesc =
          UnrankedMemRefDescriptor::undef(rewriter, loc, targetStructType);
      // d1 = InsertValueOp undef, rank, 0
      memRefDesc.setRank(rewriter, loc, rankVal);
      // d2 = InsertValueOp d1, voidptr, 1
      memRefDesc.setMemRefDescPtr(rewriter, loc, voidPtr);
      rewriter.replaceOp(memRefCastOp, (Value)memRefDesc);

    } else if (srcType.isa<UnrankedMemRefType>() && dstType.isa<MemRefType>()) {
      // Casting from unranked type to ranked.
      // The operation is assumed to be doing a correct cast. If the destination
      // type mismatches the unranked the type, it is undefined behavior.
      UnrankedMemRefDescriptor memRefDesc(transformed.source());
      // ptr = ExtractValueOp src, 1
      auto ptr = memRefDesc.memRefDescPtr(rewriter, loc);
      // castPtr = BitCastOp i8* to structTy*
      auto castPtr =
          rewriter
              .create<LLVM::BitcastOp>(
                  loc, LLVM::LLVMPointerType::get(targetStructType), ptr)
              .getResult();
      // struct = LoadOp castPtr
      auto loadOp = rewriter.create<LLVM::LoadOp>(loc, castPtr);
      rewriter.replaceOp(memRefCastOp, loadOp.getResult());
    } else {
      llvm_unreachable("Unsupported unranked memref to unranked memref cast");
    }
  }
};

/// Extracts allocated, aligned pointers and offset from a ranked or unranked
/// memref type. In unranked case, the fields are extracted from the underlying
/// ranked descriptor.
static void extractPointersAndOffset(Location loc,
                                     ConversionPatternRewriter &rewriter,
                                     LLVMTypeConverter &typeConverter,
                                     Value originalOperand,
                                     Value convertedOperand,
                                     Value *allocatedPtr, Value *alignedPtr,
                                     Value *offset = nullptr) {
  Type operandType = originalOperand.getType();
  if (operandType.isa<MemRefType>()) {
    MemRefDescriptor desc(convertedOperand);
    *allocatedPtr = desc.allocatedPtr(rewriter, loc);
    *alignedPtr = desc.alignedPtr(rewriter, loc);
    if (offset != nullptr)
      *offset = desc.offset(rewriter, loc);
    return;
  }

  unsigned memorySpace =
      operandType.cast<UnrankedMemRefType>().getMemorySpaceAsInt();
  Type elementType = operandType.cast<UnrankedMemRefType>().getElementType();
  Type llvmElementType = unwrap(typeConverter.convertType(elementType));
  Type elementPtrPtrType = LLVM::LLVMPointerType::get(
      LLVM::LLVMPointerType::get(llvmElementType, memorySpace));

  // Extract pointer to the underlying ranked memref descriptor and cast it to
  // ElemType**.
  UnrankedMemRefDescriptor unrankedDesc(convertedOperand);
  Value underlyingDescPtr = unrankedDesc.memRefDescPtr(rewriter, loc);

  *allocatedPtr = UnrankedMemRefDescriptor::allocatedPtr(
      rewriter, loc, underlyingDescPtr, elementPtrPtrType);
  *alignedPtr = UnrankedMemRefDescriptor::alignedPtr(
      rewriter, loc, typeConverter, underlyingDescPtr, elementPtrPtrType);
  if (offset != nullptr) {
    *offset = UnrankedMemRefDescriptor::offset(
        rewriter, loc, typeConverter, underlyingDescPtr, elementPtrPtrType);
  }
}

struct MemRefReinterpretCastOpLowering
    : public ConvertOpToLLVMPattern<memref::ReinterpretCastOp> {
  using ConvertOpToLLVMPattern<
      memref::ReinterpretCastOp>::ConvertOpToLLVMPattern;

  LogicalResult
  matchAndRewrite(memref::ReinterpretCastOp castOp, ArrayRef<Value> operands,
                  ConversionPatternRewriter &rewriter) const override {
    memref::ReinterpretCastOp::Adaptor adaptor(operands,
                                               castOp->getAttrDictionary());
    Type srcType = castOp.source().getType();

    Value descriptor;
    if (failed(convertSourceMemRefToDescriptor(rewriter, srcType, castOp,
                                               adaptor, &descriptor)))
      return failure();
    rewriter.replaceOp(castOp, {descriptor});
    return success();
  }

private:
  LogicalResult convertSourceMemRefToDescriptor(
      ConversionPatternRewriter &rewriter, Type srcType,
      memref::ReinterpretCastOp castOp,
      memref::ReinterpretCastOp::Adaptor adaptor, Value *descriptor) const {
    MemRefType targetMemRefType =
        castOp.getResult().getType().cast<MemRefType>();
    auto llvmTargetDescriptorTy = typeConverter->convertType(targetMemRefType)
                                      .dyn_cast_or_null<LLVM::LLVMStructType>();
    if (!llvmTargetDescriptorTy)
      return failure();

    // Create descriptor.
    Location loc = castOp.getLoc();
    auto desc = MemRefDescriptor::undef(rewriter, loc, llvmTargetDescriptorTy);

    // Set allocated and aligned pointers.
    Value allocatedPtr, alignedPtr;
    extractPointersAndOffset(loc, rewriter, *getTypeConverter(),
                             castOp.source(), adaptor.source(), &allocatedPtr,
                             &alignedPtr);
    desc.setAllocatedPtr(rewriter, loc, allocatedPtr);
    desc.setAlignedPtr(rewriter, loc, alignedPtr);

    // Set offset.
    if (castOp.isDynamicOffset(0))
      desc.setOffset(rewriter, loc, adaptor.offsets()[0]);
    else
      desc.setConstantOffset(rewriter, loc, castOp.getStaticOffset(0));

    // Set sizes and strides.
    unsigned dynSizeId = 0;
    unsigned dynStrideId = 0;
    for (unsigned i = 0, e = targetMemRefType.getRank(); i < e; ++i) {
      if (castOp.isDynamicSize(i))
        desc.setSize(rewriter, loc, i, adaptor.sizes()[dynSizeId++]);
      else
        desc.setConstantSize(rewriter, loc, i, castOp.getStaticSize(i));

      if (castOp.isDynamicStride(i))
        desc.setStride(rewriter, loc, i, adaptor.strides()[dynStrideId++]);
      else
        desc.setConstantStride(rewriter, loc, i, castOp.getStaticStride(i));
    }
    *descriptor = desc;
    return success();
  }
};

struct MemRefReshapeOpLowering
    : public ConvertOpToLLVMPattern<memref::ReshapeOp> {
  using ConvertOpToLLVMPattern<memref::ReshapeOp>::ConvertOpToLLVMPattern;

  LogicalResult
  matchAndRewrite(memref::ReshapeOp reshapeOp, ArrayRef<Value> operands,
                  ConversionPatternRewriter &rewriter) const override {
    auto *op = reshapeOp.getOperation();
    memref::ReshapeOp::Adaptor adaptor(operands, op->getAttrDictionary());
    Type srcType = reshapeOp.source().getType();

    Value descriptor;
    if (failed(convertSourceMemRefToDescriptor(rewriter, srcType, reshapeOp,
                                               adaptor, &descriptor)))
      return failure();
    rewriter.replaceOp(op, {descriptor});
    return success();
  }

private:
  LogicalResult
  convertSourceMemRefToDescriptor(ConversionPatternRewriter &rewriter,
                                  Type srcType, memref::ReshapeOp reshapeOp,
                                  memref::ReshapeOp::Adaptor adaptor,
                                  Value *descriptor) const {
    // Conversion for statically-known shape args is performed via
    // `memref_reinterpret_cast`.
    auto shapeMemRefType = reshapeOp.shape().getType().cast<MemRefType>();
    if (shapeMemRefType.hasStaticShape())
      return failure();

    // The shape is a rank-1 tensor with unknown length.
    Location loc = reshapeOp.getLoc();
    MemRefDescriptor shapeDesc(adaptor.shape());
    Value resultRank = shapeDesc.size(rewriter, loc, 0);

    // Extract address space and element type.
    auto targetType =
        reshapeOp.getResult().getType().cast<UnrankedMemRefType>();
    unsigned addressSpace = targetType.getMemorySpaceAsInt();
    Type elementType = targetType.getElementType();

    // Create the unranked memref descriptor that holds the ranked one. The
    // inner descriptor is allocated on stack.
    auto targetDesc = UnrankedMemRefDescriptor::undef(
        rewriter, loc, unwrap(typeConverter->convertType(targetType)));
    targetDesc.setRank(rewriter, loc, resultRank);
    SmallVector<Value, 4> sizes;
    UnrankedMemRefDescriptor::computeSizes(rewriter, loc, *getTypeConverter(),
                                           targetDesc, sizes);
    Value underlyingDescPtr = rewriter.create<LLVM::AllocaOp>(
        loc, getVoidPtrType(), sizes.front(), llvm::None);
    targetDesc.setMemRefDescPtr(rewriter, loc, underlyingDescPtr);

    // Extract pointers and offset from the source memref.
    Value allocatedPtr, alignedPtr, offset;
    extractPointersAndOffset(loc, rewriter, *getTypeConverter(),
                             reshapeOp.source(), adaptor.source(),
                             &allocatedPtr, &alignedPtr, &offset);

    // Set pointers and offset.
    Type llvmElementType = unwrap(typeConverter->convertType(elementType));
    auto elementPtrPtrType = LLVM::LLVMPointerType::get(
        LLVM::LLVMPointerType::get(llvmElementType, addressSpace));
    UnrankedMemRefDescriptor::setAllocatedPtr(rewriter, loc, underlyingDescPtr,
                                              elementPtrPtrType, allocatedPtr);
    UnrankedMemRefDescriptor::setAlignedPtr(rewriter, loc, *getTypeConverter(),
                                            underlyingDescPtr,
                                            elementPtrPtrType, alignedPtr);
    UnrankedMemRefDescriptor::setOffset(rewriter, loc, *getTypeConverter(),
                                        underlyingDescPtr, elementPtrPtrType,
                                        offset);

    // Use the offset pointer as base for further addressing. Copy over the new
    // shape and compute strides. For this, we create a loop from rank-1 to 0.
    Value targetSizesBase = UnrankedMemRefDescriptor::sizeBasePtr(
        rewriter, loc, *getTypeConverter(), underlyingDescPtr,
        elementPtrPtrType);
    Value targetStridesBase = UnrankedMemRefDescriptor::strideBasePtr(
        rewriter, loc, *getTypeConverter(), targetSizesBase, resultRank);
    Value shapeOperandPtr = shapeDesc.alignedPtr(rewriter, loc);
    Value oneIndex = createIndexConstant(rewriter, loc, 1);
    Value resultRankMinusOne =
        rewriter.create<LLVM::SubOp>(loc, resultRank, oneIndex);

    Block *initBlock = rewriter.getInsertionBlock();
    Type indexType = getTypeConverter()->getIndexType();
    Block::iterator remainingOpsIt = std::next(rewriter.getInsertionPoint());

    Block *condBlock = rewriter.createBlock(initBlock->getParent(), {},
                                            {indexType, indexType});

    // Iterate over the remaining ops in initBlock and move them to condBlock.
    BlockAndValueMapping map;
    for (auto it = remainingOpsIt, e = initBlock->end(); it != e; ++it) {
      rewriter.clone(*it, map);
      rewriter.eraseOp(&*it);
    }

    rewriter.setInsertionPointToEnd(initBlock);
    rewriter.create<LLVM::BrOp>(loc, ValueRange({resultRankMinusOne, oneIndex}),
                                condBlock);
    rewriter.setInsertionPointToStart(condBlock);
    Value indexArg = condBlock->getArgument(0);
    Value strideArg = condBlock->getArgument(1);

    Value zeroIndex = createIndexConstant(rewriter, loc, 0);
    Value pred = rewriter.create<LLVM::ICmpOp>(
        loc, IntegerType::get(rewriter.getContext(), 1),
        LLVM::ICmpPredicate::sge, indexArg, zeroIndex);

    Block *bodyBlock =
        rewriter.splitBlock(condBlock, rewriter.getInsertionPoint());
    rewriter.setInsertionPointToStart(bodyBlock);

    // Copy size from shape to descriptor.
    Type llvmIndexPtrType = LLVM::LLVMPointerType::get(indexType);
    Value sizeLoadGep = rewriter.create<LLVM::GEPOp>(
        loc, llvmIndexPtrType, shapeOperandPtr, ValueRange{indexArg});
    Value size = rewriter.create<LLVM::LoadOp>(loc, sizeLoadGep);
    UnrankedMemRefDescriptor::setSize(rewriter, loc, *getTypeConverter(),
                                      targetSizesBase, indexArg, size);

    // Write stride value and compute next one.
    UnrankedMemRefDescriptor::setStride(rewriter, loc, *getTypeConverter(),
                                        targetStridesBase, indexArg, strideArg);
    Value nextStride = rewriter.create<LLVM::MulOp>(loc, strideArg, size);

    // Decrement loop counter and branch back.
    Value decrement = rewriter.create<LLVM::SubOp>(loc, indexArg, oneIndex);
    rewriter.create<LLVM::BrOp>(loc, ValueRange({decrement, nextStride}),
                                condBlock);

    Block *remainder =
        rewriter.splitBlock(bodyBlock, rewriter.getInsertionPoint());

    // Hook up the cond exit to the remainder.
    rewriter.setInsertionPointToEnd(condBlock);
    rewriter.create<LLVM::CondBrOp>(loc, pred, bodyBlock, llvm::None, remainder,
                                    llvm::None);

    // Reset position to beginning of new remainder block.
    rewriter.setInsertionPointToStart(remainder);

    *descriptor = targetDesc;
    return success();
  }
};

struct DialectCastOpLowering
    : public ConvertOpToLLVMPattern<LLVM::DialectCastOp> {
  using ConvertOpToLLVMPattern<LLVM::DialectCastOp>::ConvertOpToLLVMPattern;

  LogicalResult
  matchAndRewrite(LLVM::DialectCastOp castOp, ArrayRef<Value> operands,
                  ConversionPatternRewriter &rewriter) const override {
    LLVM::DialectCastOp::Adaptor transformed(operands);
    if (transformed.in().getType() !=
        typeConverter->convertType(castOp.getType())) {
      return failure();
    }
    rewriter.replaceOp(castOp, transformed.in());
    return success();
  }
};

// A `dim` is converted to a constant for static sizes and to an access to the
// size stored in the memref descriptor for dynamic sizes.
struct DimOpLowering : public ConvertOpToLLVMPattern<memref::DimOp> {
  using ConvertOpToLLVMPattern<memref::DimOp>::ConvertOpToLLVMPattern;

  LogicalResult
  matchAndRewrite(memref::DimOp dimOp, ArrayRef<Value> operands,
                  ConversionPatternRewriter &rewriter) const override {
    Type operandType = dimOp.memrefOrTensor().getType();
    if (operandType.isa<UnrankedMemRefType>()) {
      rewriter.replaceOp(dimOp, {extractSizeOfUnrankedMemRef(
                                    operandType, dimOp, operands, rewriter)});

      return success();
    }
    if (operandType.isa<MemRefType>()) {
      rewriter.replaceOp(dimOp, {extractSizeOfRankedMemRef(
                                    operandType, dimOp, operands, rewriter)});
      return success();
    }
    return failure();
  }

private:
  Value extractSizeOfUnrankedMemRef(Type operandType, memref::DimOp dimOp,
                                    ArrayRef<Value> operands,
                                    ConversionPatternRewriter &rewriter) const {
    Location loc = dimOp.getLoc();
    memref::DimOp::Adaptor transformed(operands);

    auto unrankedMemRefType = operandType.cast<UnrankedMemRefType>();
    auto scalarMemRefType =
        MemRefType::get({}, unrankedMemRefType.getElementType());
    unsigned addressSpace = unrankedMemRefType.getMemorySpaceAsInt();

    // Extract pointer to the underlying ranked descriptor and bitcast it to a
    // memref<element_type> descriptor pointer to minimize the number of GEP
    // operations.
    UnrankedMemRefDescriptor unrankedDesc(transformed.memrefOrTensor());
    Value underlyingRankedDesc = unrankedDesc.memRefDescPtr(rewriter, loc);
    Value scalarMemRefDescPtr = rewriter.create<LLVM::BitcastOp>(
        loc,
        LLVM::LLVMPointerType::get(typeConverter->convertType(scalarMemRefType),
                                   addressSpace),
        underlyingRankedDesc);

    // Get pointer to offset field of memref<element_type> descriptor.
    Type indexPtrTy = LLVM::LLVMPointerType::get(
        getTypeConverter()->getIndexType(), addressSpace);
    Value two = rewriter.create<LLVM::ConstantOp>(
        loc, typeConverter->convertType(rewriter.getI32Type()),
        rewriter.getI32IntegerAttr(2));
    Value offsetPtr = rewriter.create<LLVM::GEPOp>(
        loc, indexPtrTy, scalarMemRefDescPtr,
        ValueRange({createIndexConstant(rewriter, loc, 0), two}));

    // The size value that we have to extract can be obtained using GEPop with
    // `dimOp.index() + 1` index argument.
    Value idxPlusOne = rewriter.create<LLVM::AddOp>(
        loc, createIndexConstant(rewriter, loc, 1), transformed.index());
    Value sizePtr = rewriter.create<LLVM::GEPOp>(loc, indexPtrTy, offsetPtr,
                                                 ValueRange({idxPlusOne}));
    return rewriter.create<LLVM::LoadOp>(loc, sizePtr);
  }

  Value extractSizeOfRankedMemRef(Type operandType, memref::DimOp dimOp,
                                  ArrayRef<Value> operands,
                                  ConversionPatternRewriter &rewriter) const {
    Location loc = dimOp.getLoc();
    memref::DimOp::Adaptor transformed(operands);
    // Take advantage if index is constant.
    MemRefType memRefType = operandType.cast<MemRefType>();
    if (Optional<int64_t> index = dimOp.getConstantIndex()) {
      int64_t i = index.getValue();
      if (memRefType.isDynamicDim(i)) {
        // extract dynamic size from the memref descriptor.
        MemRefDescriptor descriptor(transformed.memrefOrTensor());
        return descriptor.size(rewriter, loc, i);
      }
      // Use constant for static size.
      int64_t dimSize = memRefType.getDimSize(i);
      return createIndexConstant(rewriter, loc, dimSize);
    }
    Value index = dimOp.index();
    int64_t rank = memRefType.getRank();
    MemRefDescriptor memrefDescriptor(transformed.memrefOrTensor());
    return memrefDescriptor.size(rewriter, loc, index, rank);
  }
};

struct RankOpLowering : public ConvertOpToLLVMPattern<RankOp> {
  using ConvertOpToLLVMPattern<RankOp>::ConvertOpToLLVMPattern;

  LogicalResult
  matchAndRewrite(RankOp op, ArrayRef<Value> operands,
                  ConversionPatternRewriter &rewriter) const override {
    Location loc = op.getLoc();
    Type operandType = op.memrefOrTensor().getType();
    if (auto unrankedMemRefType = operandType.dyn_cast<UnrankedMemRefType>()) {
      UnrankedMemRefDescriptor desc(RankOp::Adaptor(operands).memrefOrTensor());
      rewriter.replaceOp(op, {desc.rank(rewriter, loc)});
      return success();
    }
    if (auto rankedMemRefType = operandType.dyn_cast<MemRefType>()) {
      rewriter.replaceOp(
          op, {createIndexConstant(rewriter, loc, rankedMemRefType.getRank())});
      return success();
    }
    return failure();
  }
};

// Common base for load and store operations on MemRefs.  Restricts the match
// to supported MemRef types. Provides functionality to emit code accessing a
// specific element of the underlying data buffer.
template <typename Derived>
struct LoadStoreOpLowering : public ConvertOpToLLVMPattern<Derived> {
  using ConvertOpToLLVMPattern<Derived>::ConvertOpToLLVMPattern;
  using ConvertOpToLLVMPattern<Derived>::isConvertibleAndHasIdentityMaps;
  using Base = LoadStoreOpLowering<Derived>;

  LogicalResult match(Derived op) const override {
    MemRefType type = op.getMemRefType();
    return isConvertibleAndHasIdentityMaps(type) ? success() : failure();
  }
};

// Load operation is lowered to obtaining a pointer to the indexed element
// and loading it.
struct LoadOpLowering : public LoadStoreOpLowering<memref::LoadOp> {
  using Base::Base;

  LogicalResult
  matchAndRewrite(memref::LoadOp loadOp, ArrayRef<Value> operands,
                  ConversionPatternRewriter &rewriter) const override {
    memref::LoadOp::Adaptor transformed(operands);
    auto type = loadOp.getMemRefType();

    Value dataPtr =
        getStridedElementPtr(loadOp.getLoc(), type, transformed.memref(),
                             transformed.indices(), rewriter);
    rewriter.replaceOpWithNewOp<LLVM::LoadOp>(loadOp, dataPtr);
    return success();
  }
};

// Store operation is lowered to obtaining a pointer to the indexed element,
// and storing the given value to it.
struct StoreOpLowering : public LoadStoreOpLowering<memref::StoreOp> {
  using Base::Base;

  LogicalResult
  matchAndRewrite(memref::StoreOp op, ArrayRef<Value> operands,
                  ConversionPatternRewriter &rewriter) const override {
    auto type = op.getMemRefType();
    memref::StoreOp::Adaptor transformed(operands);

    Value dataPtr =
        getStridedElementPtr(op.getLoc(), type, transformed.memref(),
                             transformed.indices(), rewriter);
    rewriter.replaceOpWithNewOp<LLVM::StoreOp>(op, transformed.value(),
                                               dataPtr);
    return success();
  }
};

// The prefetch operation is lowered in a way similar to the load operation
// except that the llvm.prefetch operation is used for replacement.
struct PrefetchOpLowering : public LoadStoreOpLowering<memref::PrefetchOp> {
  using Base::Base;

  LogicalResult
  matchAndRewrite(memref::PrefetchOp prefetchOp, ArrayRef<Value> operands,
                  ConversionPatternRewriter &rewriter) const override {
    memref::PrefetchOp::Adaptor transformed(operands);
    auto type = prefetchOp.getMemRefType();
    auto loc = prefetchOp.getLoc();

    Value dataPtr = getStridedElementPtr(loc, type, transformed.memref(),
                                         transformed.indices(), rewriter);

    // Replace with llvm.prefetch.
    auto llvmI32Type = typeConverter->convertType(rewriter.getIntegerType(32));
    auto isWrite = rewriter.create<LLVM::ConstantOp>(
        loc, llvmI32Type, rewriter.getI32IntegerAttr(prefetchOp.isWrite()));
    auto localityHint = rewriter.create<LLVM::ConstantOp>(
        loc, llvmI32Type,
        rewriter.getI32IntegerAttr(prefetchOp.localityHint()));
    auto isData = rewriter.create<LLVM::ConstantOp>(
        loc, llvmI32Type, rewriter.getI32IntegerAttr(prefetchOp.isDataCache()));

    rewriter.replaceOpWithNewOp<LLVM::Prefetch>(prefetchOp, dataPtr, isWrite,
                                                localityHint, isData);
    return success();
  }
};

// The lowering of index_cast becomes an integer conversion since index becomes
// an integer.  If the bit width of the source and target integer types is the
// same, just erase the cast.  If the target type is wider, sign-extend the
// value, otherwise truncate it.
struct IndexCastOpLowering : public ConvertOpToLLVMPattern<IndexCastOp> {
  using ConvertOpToLLVMPattern<IndexCastOp>::ConvertOpToLLVMPattern;

  LogicalResult
  matchAndRewrite(IndexCastOp indexCastOp, ArrayRef<Value> operands,
                  ConversionPatternRewriter &rewriter) const override {
    IndexCastOpAdaptor transformed(operands);

    auto targetType =
        typeConverter->convertType(indexCastOp.getResult().getType())
            .cast<IntegerType>();
    auto sourceType = transformed.in().getType().cast<IntegerType>();
    unsigned targetBits = targetType.getWidth();
    unsigned sourceBits = sourceType.getWidth();

    if (targetBits == sourceBits)
      rewriter.replaceOp(indexCastOp, transformed.in());
    else if (targetBits < sourceBits)
      rewriter.replaceOpWithNewOp<LLVM::TruncOp>(indexCastOp, targetType,
                                                 transformed.in());
    else
      rewriter.replaceOpWithNewOp<LLVM::SExtOp>(indexCastOp, targetType,
                                                transformed.in());
    return success();
  }
};

// Convert std.cmp predicate into the LLVM dialect CmpPredicate.  The two
// enums share the numerical values so just cast.
template <typename LLVMPredType, typename StdPredType>
static LLVMPredType convertCmpPredicate(StdPredType pred) {
  return static_cast<LLVMPredType>(pred);
}

struct CmpIOpLowering : public ConvertOpToLLVMPattern<CmpIOp> {
  using ConvertOpToLLVMPattern<CmpIOp>::ConvertOpToLLVMPattern;

  LogicalResult
  matchAndRewrite(CmpIOp cmpiOp, ArrayRef<Value> operands,
                  ConversionPatternRewriter &rewriter) const override {
    CmpIOpAdaptor transformed(operands);
    auto operandType = transformed.lhs().getType();
    auto resultType = cmpiOp.getResult().getType();

    // Handle the scalar and 1D vector cases.
    if (!operandType.isa<LLVM::LLVMArrayType>()) {
      rewriter.replaceOpWithNewOp<LLVM::ICmpOp>(
          cmpiOp, typeConverter->convertType(resultType),
          convertCmpPredicate<LLVM::ICmpPredicate>(cmpiOp.getPredicate()),
          transformed.lhs(), transformed.rhs());
      return success();
    }
<<<<<<< HEAD

    auto vectorType = resultType.dyn_cast<VectorType>();
    if (!vectorType)
      return rewriter.notifyMatchFailure(cmpiOp, "expected vector result type");

=======

    auto vectorType = resultType.dyn_cast<VectorType>();
    if (!vectorType)
      return rewriter.notifyMatchFailure(cmpiOp, "expected vector result type");

>>>>>>> 21f3f750
    return handleMultidimensionalVectors(
        cmpiOp.getOperation(), operands, *getTypeConverter(),
        [&](Type llvm1DVectorTy, ValueRange operands) {
          CmpIOpAdaptor transformed(operands);
          return rewriter.create<LLVM::ICmpOp>(
              cmpiOp.getLoc(), llvm1DVectorTy,
              convertCmpPredicate<LLVM::ICmpPredicate>(cmpiOp.getPredicate()),
              transformed.lhs(), transformed.rhs());
        },
        rewriter);

    return success();
  }
};

struct CmpFOpLowering : public ConvertOpToLLVMPattern<CmpFOp> {
  using ConvertOpToLLVMPattern<CmpFOp>::ConvertOpToLLVMPattern;

  LogicalResult
  matchAndRewrite(CmpFOp cmpfOp, ArrayRef<Value> operands,
                  ConversionPatternRewriter &rewriter) const override {
    CmpFOpAdaptor transformed(operands);
    auto operandType = transformed.lhs().getType();
    auto resultType = cmpfOp.getResult().getType();

    // Handle the scalar and 1D vector cases.
    if (!operandType.isa<LLVM::LLVMArrayType>()) {
      rewriter.replaceOpWithNewOp<LLVM::FCmpOp>(
          cmpfOp, typeConverter->convertType(resultType),
          convertCmpPredicate<LLVM::FCmpPredicate>(cmpfOp.getPredicate()),
          transformed.lhs(), transformed.rhs());
      return success();
    }

    auto vectorType = resultType.dyn_cast<VectorType>();
    if (!vectorType)
      return rewriter.notifyMatchFailure(cmpfOp, "expected vector result type");

    return handleMultidimensionalVectors(
        cmpfOp.getOperation(), operands, *getTypeConverter(),
        [&](Type llvm1DVectorTy, ValueRange operands) {
          CmpFOpAdaptor transformed(operands);
          return rewriter.create<LLVM::FCmpOp>(
              cmpfOp.getLoc(), llvm1DVectorTy,
              convertCmpPredicate<LLVM::FCmpPredicate>(cmpfOp.getPredicate()),
              transformed.lhs(), transformed.rhs());
        },
        rewriter);
  }
};

struct SIToFPLowering
    : public OneToOneConvertToLLVMPattern<SIToFPOp, LLVM::SIToFPOp> {
  using Super::Super;
};

struct UIToFPLowering
    : public OneToOneConvertToLLVMPattern<UIToFPOp, LLVM::UIToFPOp> {
  using Super::Super;
};

struct FPExtLowering
    : public OneToOneConvertToLLVMPattern<FPExtOp, LLVM::FPExtOp> {
  using Super::Super;
};

struct FPToSILowering
    : public OneToOneConvertToLLVMPattern<FPToSIOp, LLVM::FPToSIOp> {
  using Super::Super;
};

struct FPToUILowering
    : public OneToOneConvertToLLVMPattern<FPToUIOp, LLVM::FPToUIOp> {
  using Super::Super;
};

struct FPTruncLowering
    : public OneToOneConvertToLLVMPattern<FPTruncOp, LLVM::FPTruncOp> {
  using Super::Super;
};

struct TruncateIOpLowering
    : public OneToOneConvertToLLVMPattern<TruncateIOp, LLVM::TruncOp> {
  using Super::Super;
};

// Base class for LLVM IR lowering terminator operations with successors.
template <typename SourceOp, typename TargetOp>
struct OneToOneLLVMTerminatorLowering
    : public ConvertOpToLLVMPattern<SourceOp> {
  using ConvertOpToLLVMPattern<SourceOp>::ConvertOpToLLVMPattern;
  using Super = OneToOneLLVMTerminatorLowering<SourceOp, TargetOp>;

  LogicalResult
  matchAndRewrite(SourceOp op, ArrayRef<Value> operands,
                  ConversionPatternRewriter &rewriter) const override {
    rewriter.replaceOpWithNewOp<TargetOp>(op, operands, op->getSuccessors(),
                                          op->getAttrs());
    return success();
  }
};

// Special lowering pattern for `ReturnOps`.  Unlike all other operations,
// `ReturnOp` interacts with the function signature and must have as many
// operands as the function has return values.  Because in LLVM IR, functions
// can only return 0 or 1 value, we pack multiple values into a structure type.
// Emit `UndefOp` followed by `InsertValueOp`s to create such structure if
// necessary before returning it
struct ReturnOpLowering : public ConvertOpToLLVMPattern<ReturnOp> {
  using ConvertOpToLLVMPattern<ReturnOp>::ConvertOpToLLVMPattern;

  LogicalResult
  matchAndRewrite(ReturnOp op, ArrayRef<Value> operands,
                  ConversionPatternRewriter &rewriter) const override {
    Location loc = op.getLoc();
    unsigned numArguments = op.getNumOperands();
    SmallVector<Value, 4> updatedOperands;

    if (getTypeConverter()->getOptions().useBarePtrCallConv) {
      // For the bare-ptr calling convention, extract the aligned pointer to
      // be returned from the memref descriptor.
      for (auto it : llvm::zip(op->getOperands(), operands)) {
        Type oldTy = std::get<0>(it).getType();
        Value newOperand = std::get<1>(it);
        if (oldTy.isa<MemRefType>()) {
          MemRefDescriptor memrefDesc(newOperand);
          newOperand = memrefDesc.alignedPtr(rewriter, loc);
        } else if (oldTy.isa<UnrankedMemRefType>()) {
          // Unranked memref is not supported in the bare pointer calling
          // convention.
          return failure();
        }
        updatedOperands.push_back(newOperand);
      }
    } else {
      updatedOperands = llvm::to_vector<4>(operands);
      (void)copyUnrankedDescriptors(rewriter, loc, *getTypeConverter(),
                                    op.getOperands().getTypes(),
                                    updatedOperands,
                                    /*toDynamic=*/true);
    }

    // If ReturnOp has 0 or 1 operand, create it and return immediately.
    if (numArguments == 0) {
      rewriter.replaceOpWithNewOp<LLVM::ReturnOp>(op, TypeRange(), ValueRange(),
                                                  op->getAttrs());
      return success();
    }
    if (numArguments == 1) {
      rewriter.replaceOpWithNewOp<LLVM::ReturnOp>(
          op, TypeRange(), updatedOperands, op->getAttrs());
      return success();
    }

    // Otherwise, we need to pack the arguments into an LLVM struct type before
    // returning.
    auto packedType = getTypeConverter()->packFunctionResults(
        llvm::to_vector<4>(op.getOperandTypes()));

    Value packed = rewriter.create<LLVM::UndefOp>(loc, packedType);
    for (unsigned i = 0; i < numArguments; ++i) {
      packed = rewriter.create<LLVM::InsertValueOp>(
          loc, packedType, packed, updatedOperands[i],
          rewriter.getI64ArrayAttr(i));
    }
    rewriter.replaceOpWithNewOp<LLVM::ReturnOp>(op, TypeRange(), packed,
                                                op->getAttrs());
    return success();
  }
};

// FIXME: this should be tablegen'ed as well.
struct BranchOpLowering
    : public OneToOneLLVMTerminatorLowering<BranchOp, LLVM::BrOp> {
  using Super::Super;
};
struct CondBranchOpLowering
    : public OneToOneLLVMTerminatorLowering<CondBranchOp, LLVM::CondBrOp> {
  using Super::Super;
};

// The Splat operation is lowered to an insertelement + a shufflevector
// operation. Splat to only 1-d vector result types are lowered.
struct SplatOpLowering : public ConvertOpToLLVMPattern<SplatOp> {
  using ConvertOpToLLVMPattern<SplatOp>::ConvertOpToLLVMPattern;

  LogicalResult
  matchAndRewrite(SplatOp splatOp, ArrayRef<Value> operands,
                  ConversionPatternRewriter &rewriter) const override {
    VectorType resultType = splatOp.getType().dyn_cast<VectorType>();
    if (!resultType || resultType.getRank() != 1)
      return failure();

    // First insert it into an undef vector so we can shuffle it.
    auto vectorType = typeConverter->convertType(splatOp.getType());
    Value undef = rewriter.create<LLVM::UndefOp>(splatOp.getLoc(), vectorType);
    auto zero = rewriter.create<LLVM::ConstantOp>(
        splatOp.getLoc(),
        typeConverter->convertType(rewriter.getIntegerType(32)),
        rewriter.getZeroAttr(rewriter.getIntegerType(32)));

    auto v = rewriter.create<LLVM::InsertElementOp>(
        splatOp.getLoc(), vectorType, undef, splatOp.getOperand(), zero);

    int64_t width = splatOp.getType().cast<VectorType>().getDimSize(0);
    SmallVector<int32_t, 4> zeroValues(width, 0);

    // Shuffle the value across the desired number of elements.
    ArrayAttr zeroAttrs = rewriter.getI32ArrayAttr(zeroValues);
    rewriter.replaceOpWithNewOp<LLVM::ShuffleVectorOp>(splatOp, v, undef,
                                                       zeroAttrs);
    return success();
  }
};

// The Splat operation is lowered to an insertelement + a shufflevector
// operation. Splat to only 2+-d vector result types are lowered by the
// SplatNdOpLowering, the 1-d case is handled by SplatOpLowering.
struct SplatNdOpLowering : public ConvertOpToLLVMPattern<SplatOp> {
  using ConvertOpToLLVMPattern<SplatOp>::ConvertOpToLLVMPattern;

  LogicalResult
  matchAndRewrite(SplatOp splatOp, ArrayRef<Value> operands,
                  ConversionPatternRewriter &rewriter) const override {
    SplatOp::Adaptor adaptor(operands);
    VectorType resultType = splatOp.getType().dyn_cast<VectorType>();
    if (!resultType || resultType.getRank() == 1)
      return failure();

    // First insert it into an undef vector so we can shuffle it.
    auto loc = splatOp.getLoc();
    auto vectorTypeInfo =
        extractNDVectorTypeInfo(resultType, *getTypeConverter());
    auto llvmNDVectorTy = vectorTypeInfo.llvmNDVectorTy;
    auto llvm1DVectorTy = vectorTypeInfo.llvm1DVectorTy;
    if (!llvmNDVectorTy || !llvm1DVectorTy)
      return failure();

    // Construct returned value.
    Value desc = rewriter.create<LLVM::UndefOp>(loc, llvmNDVectorTy);

    // Construct a 1-D vector with the splatted value that we insert in all the
    // places within the returned descriptor.
    Value vdesc = rewriter.create<LLVM::UndefOp>(loc, llvm1DVectorTy);
    auto zero = rewriter.create<LLVM::ConstantOp>(
        loc, typeConverter->convertType(rewriter.getIntegerType(32)),
        rewriter.getZeroAttr(rewriter.getIntegerType(32)));
    Value v = rewriter.create<LLVM::InsertElementOp>(loc, llvm1DVectorTy, vdesc,
                                                     adaptor.input(), zero);

    // Shuffle the value across the desired number of elements.
    int64_t width = resultType.getDimSize(resultType.getRank() - 1);
    SmallVector<int32_t, 4> zeroValues(width, 0);
    ArrayAttr zeroAttrs = rewriter.getI32ArrayAttr(zeroValues);
    v = rewriter.create<LLVM::ShuffleVectorOp>(loc, v, v, zeroAttrs);

    // Iterate of linear index, convert to coords space and insert splatted 1-D
    // vector in each position.
    nDVectorIterate(vectorTypeInfo, rewriter, [&](ArrayAttr position) {
      desc = rewriter.create<LLVM::InsertValueOp>(loc, llvmNDVectorTy, desc, v,
                                                  position);
    });
    rewriter.replaceOp(splatOp, desc);
    return success();
  }
};

/// Helper function extracts int64_t from the assumedArrayAttr of IntegerAttr.
static SmallVector<int64_t, 4> extractFromI64ArrayAttr(Attribute attr) {
  return llvm::to_vector<4>(
      llvm::map_range(attr.cast<ArrayAttr>(), [](Attribute a) -> int64_t {
        return a.cast<IntegerAttr>().getInt();
      }));
}

/// Conversion pattern that transforms a subview op into:
///   1. An `llvm.mlir.undef` operation to create a memref descriptor
///   2. Updates to the descriptor to introduce the data ptr, offset, size
///      and stride.
/// The subview op is replaced by the descriptor.
struct SubViewOpLowering : public ConvertOpToLLVMPattern<memref::SubViewOp> {
  using ConvertOpToLLVMPattern<memref::SubViewOp>::ConvertOpToLLVMPattern;

  LogicalResult
  matchAndRewrite(memref::SubViewOp subViewOp, ArrayRef<Value> operands,
                  ConversionPatternRewriter &rewriter) const override {
    auto loc = subViewOp.getLoc();

    auto sourceMemRefType = subViewOp.source().getType().cast<MemRefType>();
    auto sourceElementTy =
        typeConverter->convertType(sourceMemRefType.getElementType());

    auto viewMemRefType = subViewOp.getType();
    auto inferredType = memref::SubViewOp::inferResultType(
                            subViewOp.getSourceType(),
                            extractFromI64ArrayAttr(subViewOp.static_offsets()),
                            extractFromI64ArrayAttr(subViewOp.static_sizes()),
                            extractFromI64ArrayAttr(subViewOp.static_strides()))
                            .cast<MemRefType>();
    auto targetElementTy =
        typeConverter->convertType(viewMemRefType.getElementType());
    auto targetDescTy = typeConverter->convertType(viewMemRefType);
    if (!sourceElementTy || !targetDescTy || !targetElementTy ||
        !LLVM::isCompatibleType(sourceElementTy) ||
        !LLVM::isCompatibleType(targetElementTy) ||
        !LLVM::isCompatibleType(targetDescTy))
      return failure();

    // Extract the offset and strides from the type.
    int64_t offset;
    SmallVector<int64_t, 4> strides;
    auto successStrides = getStridesAndOffset(inferredType, strides, offset);
    if (failed(successStrides))
      return failure();

    // Create the descriptor.
    if (!LLVM::isCompatibleType(operands.front().getType()))
      return failure();
    MemRefDescriptor sourceMemRef(operands.front());
    auto targetMemRef = MemRefDescriptor::undef(rewriter, loc, targetDescTy);

    // Copy the buffer pointer from the old descriptor to the new one.
    Value extracted = sourceMemRef.allocatedPtr(rewriter, loc);
    Value bitcastPtr = rewriter.create<LLVM::BitcastOp>(
        loc,
        LLVM::LLVMPointerType::get(targetElementTy,
                                   viewMemRefType.getMemorySpaceAsInt()),
        extracted);
    targetMemRef.setAllocatedPtr(rewriter, loc, bitcastPtr);

    // Copy the aligned pointer from the old descriptor to the new one.
    extracted = sourceMemRef.alignedPtr(rewriter, loc);
    bitcastPtr = rewriter.create<LLVM::BitcastOp>(
        loc,
        LLVM::LLVMPointerType::get(targetElementTy,
                                   viewMemRefType.getMemorySpaceAsInt()),
        extracted);
    targetMemRef.setAlignedPtr(rewriter, loc, bitcastPtr);

    auto shape = viewMemRefType.getShape();
    auto inferredShape = inferredType.getShape();
    size_t inferredShapeRank = inferredShape.size();
    size_t resultShapeRank = shape.size();
    llvm::SmallDenseSet<unsigned> unusedDims =
        computeRankReductionMask(inferredShape, shape).getValue();

    // Extract strides needed to compute offset.
    SmallVector<Value, 4> strideValues;
    strideValues.reserve(inferredShapeRank);
    for (unsigned i = 0; i < inferredShapeRank; ++i)
      strideValues.push_back(sourceMemRef.stride(rewriter, loc, i));

    // Offset.
    auto llvmIndexType = typeConverter->convertType(rewriter.getIndexType());
    if (!ShapedType::isDynamicStrideOrOffset(offset)) {
      targetMemRef.setConstantOffset(rewriter, loc, offset);
    } else {
      Value baseOffset = sourceMemRef.offset(rewriter, loc);
      // `inferredShapeRank` may be larger than the number of offset operands
      // because of trailing semantics. In this case, the offset is guaranteed
      // to be interpreted as 0 and we can just skip the extra dimensions.
      for (unsigned i = 0, e = std::min(inferredShapeRank,
                                        subViewOp.getMixedOffsets().size());
           i < e; ++i) {
        Value offset =
            // TODO: need OpFoldResult ODS adaptor to clean this up.
            subViewOp.isDynamicOffset(i)
                ? operands[subViewOp.getIndexOfDynamicOffset(i)]
                : rewriter.create<LLVM::ConstantOp>(
                      loc, llvmIndexType,
                      rewriter.getI64IntegerAttr(subViewOp.getStaticOffset(i)));
        Value mul = rewriter.create<LLVM::MulOp>(loc, offset, strideValues[i]);
        baseOffset = rewriter.create<LLVM::AddOp>(loc, baseOffset, mul);
      }
      targetMemRef.setOffset(rewriter, loc, baseOffset);
    }

    // Update sizes and strides.
    SmallVector<OpFoldResult> mixedSizes = subViewOp.getMixedSizes();
    SmallVector<OpFoldResult> mixedStrides = subViewOp.getMixedStrides();
    assert(mixedSizes.size() == mixedStrides.size() &&
           "expected sizes and strides of equal length");
    for (int i = inferredShapeRank - 1, j = resultShapeRank - 1;
         i >= 0 && j >= 0; --i) {
      if (unusedDims.contains(i))
        continue;

      // `i` may overflow subViewOp.getMixedSizes because of trailing semantics.
      // In this case, the size is guaranteed to be interpreted as Dim and the
      // stride as 1.
      Value size, stride;
      if (static_cast<unsigned>(i) >= mixedSizes.size()) {
        size = rewriter.create<LLVM::DialectCastOp>(
            loc, llvmIndexType,
            rewriter.create<memref::DimOp>(loc, subViewOp.source(), i));
        stride = rewriter.create<LLVM::ConstantOp>(
            loc, llvmIndexType, rewriter.getI64IntegerAttr(1));
      } else {
        // TODO: need OpFoldResult ODS adaptor to clean this up.
        size =
            subViewOp.isDynamicSize(i)
                ? operands[subViewOp.getIndexOfDynamicSize(i)]
                : rewriter.create<LLVM::ConstantOp>(
                      loc, llvmIndexType,
                      rewriter.getI64IntegerAttr(subViewOp.getStaticSize(i)));
        if (!ShapedType::isDynamicStrideOrOffset(strides[i])) {
          stride = rewriter.create<LLVM::ConstantOp>(
              loc, llvmIndexType, rewriter.getI64IntegerAttr(strides[i]));
        } else {
          stride = subViewOp.isDynamicStride(i)
                       ? operands[subViewOp.getIndexOfDynamicStride(i)]
                       : rewriter.create<LLVM::ConstantOp>(
                             loc, llvmIndexType,
                             rewriter.getI64IntegerAttr(
                                 subViewOp.getStaticStride(i)));
          stride = rewriter.create<LLVM::MulOp>(loc, stride, strideValues[i]);
        }
      }
      targetMemRef.setSize(rewriter, loc, j, size);
      targetMemRef.setStride(rewriter, loc, j, stride);
      j--;
    }

    rewriter.replaceOp(subViewOp, {targetMemRef});
    return success();
  }
};

/// Conversion pattern that transforms a transpose op into:
///   1. A function entry `alloca` operation to allocate a ViewDescriptor.
///   2. A load of the ViewDescriptor from the pointer allocated in 1.
///   3. Updates to the ViewDescriptor to introduce the data ptr, offset, size
///      and stride. Size and stride are permutations of the original values.
///   4. A store of the resulting ViewDescriptor to the alloca'ed pointer.
/// The transpose op is replaced by the alloca'ed pointer.
class TransposeOpLowering : public ConvertOpToLLVMPattern<memref::TransposeOp> {
public:
  using ConvertOpToLLVMPattern<memref::TransposeOp>::ConvertOpToLLVMPattern;

  LogicalResult
  matchAndRewrite(memref::TransposeOp transposeOp, ArrayRef<Value> operands,
                  ConversionPatternRewriter &rewriter) const override {
    auto loc = transposeOp.getLoc();
    memref::TransposeOpAdaptor adaptor(operands);
    MemRefDescriptor viewMemRef(adaptor.in());

    // No permutation, early exit.
    if (transposeOp.permutation().isIdentity())
      return rewriter.replaceOp(transposeOp, {viewMemRef}), success();

    auto targetMemRef = MemRefDescriptor::undef(
        rewriter, loc, typeConverter->convertType(transposeOp.getShapedType()));

    // Copy the base and aligned pointers from the old descriptor to the new
    // one.
    targetMemRef.setAllocatedPtr(rewriter, loc,
                                 viewMemRef.allocatedPtr(rewriter, loc));
    targetMemRef.setAlignedPtr(rewriter, loc,
                               viewMemRef.alignedPtr(rewriter, loc));

    // Copy the offset pointer from the old descriptor to the new one.
    targetMemRef.setOffset(rewriter, loc, viewMemRef.offset(rewriter, loc));

    // Iterate over the dimensions and apply size/stride permutation.
    for (auto en : llvm::enumerate(transposeOp.permutation().getResults())) {
      int sourcePos = en.index();
      int targetPos = en.value().cast<AffineDimExpr>().getPosition();
      targetMemRef.setSize(rewriter, loc, targetPos,
                           viewMemRef.size(rewriter, loc, sourcePos));
      targetMemRef.setStride(rewriter, loc, targetPos,
                             viewMemRef.stride(rewriter, loc, sourcePos));
    }

    rewriter.replaceOp(transposeOp, {targetMemRef});
    return success();
  }
};

/// Conversion pattern that transforms an op into:
///   1. An `llvm.mlir.undef` operation to create a memref descriptor
///   2. Updates to the descriptor to introduce the data ptr, offset, size
///      and stride.
/// The view op is replaced by the descriptor.
struct ViewOpLowering : public ConvertOpToLLVMPattern<memref::ViewOp> {
  using ConvertOpToLLVMPattern<memref::ViewOp>::ConvertOpToLLVMPattern;

  // Build and return the value for the idx^th shape dimension, either by
  // returning the constant shape dimension or counting the proper dynamic size.
  Value getSize(ConversionPatternRewriter &rewriter, Location loc,
                ArrayRef<int64_t> shape, ValueRange dynamicSizes,
                unsigned idx) const {
    assert(idx < shape.size());
    if (!ShapedType::isDynamic(shape[idx]))
      return createIndexConstant(rewriter, loc, shape[idx]);
    // Count the number of dynamic dims in range [0, idx]
    unsigned nDynamic = llvm::count_if(shape.take_front(idx), [](int64_t v) {
      return ShapedType::isDynamic(v);
    });
    return dynamicSizes[nDynamic];
  }

  // Build and return the idx^th stride, either by returning the constant stride
  // or by computing the dynamic stride from the current `runningStride` and
  // `nextSize`. The caller should keep a running stride and update it with the
  // result returned by this function.
  Value getStride(ConversionPatternRewriter &rewriter, Location loc,
                  ArrayRef<int64_t> strides, Value nextSize,
                  Value runningStride, unsigned idx) const {
    assert(idx < strides.size());
    if (!MemRefType::isDynamicStrideOrOffset(strides[idx]))
      return createIndexConstant(rewriter, loc, strides[idx]);
    if (nextSize)
      return runningStride
                 ? rewriter.create<LLVM::MulOp>(loc, runningStride, nextSize)
                 : nextSize;
    assert(!runningStride);
    return createIndexConstant(rewriter, loc, 1);
  }

  LogicalResult
  matchAndRewrite(memref::ViewOp viewOp, ArrayRef<Value> operands,
                  ConversionPatternRewriter &rewriter) const override {
    auto loc = viewOp.getLoc();
    memref::ViewOpAdaptor adaptor(operands);

    auto viewMemRefType = viewOp.getType();
    auto targetElementTy =
        typeConverter->convertType(viewMemRefType.getElementType());
    auto targetDescTy = typeConverter->convertType(viewMemRefType);
    if (!targetDescTy || !targetElementTy ||
        !LLVM::isCompatibleType(targetElementTy) ||
        !LLVM::isCompatibleType(targetDescTy))
      return viewOp.emitWarning("Target descriptor type not converted to LLVM"),
             failure();

    int64_t offset;
    SmallVector<int64_t, 4> strides;
    auto successStrides = getStridesAndOffset(viewMemRefType, strides, offset);
    if (failed(successStrides))
      return viewOp.emitWarning("cannot cast to non-strided shape"), failure();
    assert(offset == 0 && "expected offset to be 0");

    // Create the descriptor.
    MemRefDescriptor sourceMemRef(adaptor.source());
    auto targetMemRef = MemRefDescriptor::undef(rewriter, loc, targetDescTy);

    // Field 1: Copy the allocated pointer, used for malloc/free.
    Value allocatedPtr = sourceMemRef.allocatedPtr(rewriter, loc);
    auto srcMemRefType = viewOp.source().getType().cast<MemRefType>();
    Value bitcastPtr = rewriter.create<LLVM::BitcastOp>(
        loc,
        LLVM::LLVMPointerType::get(targetElementTy,
                                   srcMemRefType.getMemorySpaceAsInt()),
        allocatedPtr);
    targetMemRef.setAllocatedPtr(rewriter, loc, bitcastPtr);

    // Field 2: Copy the actual aligned pointer to payload.
    Value alignedPtr = sourceMemRef.alignedPtr(rewriter, loc);
    alignedPtr = rewriter.create<LLVM::GEPOp>(loc, alignedPtr.getType(),
                                              alignedPtr, adaptor.byte_shift());
    bitcastPtr = rewriter.create<LLVM::BitcastOp>(
        loc,
        LLVM::LLVMPointerType::get(targetElementTy,
                                   srcMemRefType.getMemorySpaceAsInt()),
        alignedPtr);
    targetMemRef.setAlignedPtr(rewriter, loc, bitcastPtr);

    // Field 3: The offset in the resulting type must be 0. This is because of
    // the type change: an offset on srcType* may not be expressible as an
    // offset on dstType*.
    targetMemRef.setOffset(rewriter, loc,
                           createIndexConstant(rewriter, loc, offset));

    // Early exit for 0-D corner case.
    if (viewMemRefType.getRank() == 0)
      return rewriter.replaceOp(viewOp, {targetMemRef}), success();

    // Fields 4 and 5: Update sizes and strides.
    if (strides.back() != 1)
      return viewOp.emitWarning("cannot cast to non-contiguous shape"),
             failure();
    Value stride = nullptr, nextSize = nullptr;
    for (int i = viewMemRefType.getRank() - 1; i >= 0; --i) {
      // Update size.
      Value size =
          getSize(rewriter, loc, viewMemRefType.getShape(), adaptor.sizes(), i);
      targetMemRef.setSize(rewriter, loc, i, size);
      // Update stride.
      stride = getStride(rewriter, loc, strides, nextSize, stride, i);
      targetMemRef.setStride(rewriter, loc, i, stride);
      nextSize = size;
    }

    rewriter.replaceOp(viewOp, {targetMemRef});
    return success();
  }
};

struct AssumeAlignmentOpLowering
    : public ConvertOpToLLVMPattern<memref::AssumeAlignmentOp> {
  using ConvertOpToLLVMPattern<
      memref::AssumeAlignmentOp>::ConvertOpToLLVMPattern;

  LogicalResult
  matchAndRewrite(memref::AssumeAlignmentOp op, ArrayRef<Value> operands,
                  ConversionPatternRewriter &rewriter) const override {
    memref::AssumeAlignmentOp::Adaptor transformed(operands);
    Value memref = transformed.memref();
    unsigned alignment = op.alignment();
    auto loc = op.getLoc();

    MemRefDescriptor memRefDescriptor(memref);
    Value ptr = memRefDescriptor.alignedPtr(rewriter, memref.getLoc());

    // Emit llvm.assume(memref.alignedPtr & (alignment - 1) == 0). Notice that
    // the asserted memref.alignedPtr isn't used anywhere else, as the real
    // users like load/store/views always re-extract memref.alignedPtr as they
    // get lowered.
    //
    // This relies on LLVM's CSE optimization (potentially after SROA), since
    // after CSE all memref.alignedPtr instances get de-duplicated into the same
    // pointer SSA value.
    auto intPtrType =
        getIntPtrType(memRefDescriptor.getElementPtrType().getAddressSpace());
    Value zero = createIndexAttrConstant(rewriter, loc, intPtrType, 0);
    Value mask =
        createIndexAttrConstant(rewriter, loc, intPtrType, alignment - 1);
    Value ptrValue = rewriter.create<LLVM::PtrToIntOp>(loc, intPtrType, ptr);
    rewriter.create<LLVM::AssumeOp>(
        loc, rewriter.create<LLVM::ICmpOp>(
                 loc, LLVM::ICmpPredicate::eq,
                 rewriter.create<LLVM::AndOp>(loc, ptrValue, mask), zero));

    rewriter.eraseOp(op);
    return success();
  }
};

} // namespace

/// Try to match the kind of a std.atomic_rmw to determine whether to use a
/// lowering to llvm.atomicrmw or fallback to llvm.cmpxchg.
static Optional<LLVM::AtomicBinOp> matchSimpleAtomicOp(AtomicRMWOp atomicOp) {
  switch (atomicOp.kind()) {
  case AtomicRMWKind::addf:
    return LLVM::AtomicBinOp::fadd;
  case AtomicRMWKind::addi:
    return LLVM::AtomicBinOp::add;
  case AtomicRMWKind::assign:
    return LLVM::AtomicBinOp::xchg;
  case AtomicRMWKind::maxs:
    return LLVM::AtomicBinOp::max;
  case AtomicRMWKind::maxu:
    return LLVM::AtomicBinOp::umax;
  case AtomicRMWKind::mins:
    return LLVM::AtomicBinOp::min;
  case AtomicRMWKind::minu:
    return LLVM::AtomicBinOp::umin;
  default:
    return llvm::None;
  }
  llvm_unreachable("Invalid AtomicRMWKind");
}

namespace {

struct AtomicRMWOpLowering : public LoadStoreOpLowering<AtomicRMWOp> {
  using Base::Base;

  LogicalResult
  matchAndRewrite(AtomicRMWOp atomicOp, ArrayRef<Value> operands,
                  ConversionPatternRewriter &rewriter) const override {
    if (failed(match(atomicOp)))
      return failure();
    auto maybeKind = matchSimpleAtomicOp(atomicOp);
    if (!maybeKind)
      return failure();
    AtomicRMWOp::Adaptor adaptor(operands);
    auto resultType = adaptor.value().getType();
    auto memRefType = atomicOp.getMemRefType();
    auto dataPtr =
        getStridedElementPtr(atomicOp.getLoc(), memRefType, adaptor.memref(),
                             adaptor.indices(), rewriter);
    rewriter.replaceOpWithNewOp<LLVM::AtomicRMWOp>(
        atomicOp, resultType, *maybeKind, dataPtr, adaptor.value(),
        LLVM::AtomicOrdering::acq_rel);
    return success();
  }
};

/// Wrap a llvm.cmpxchg operation in a while loop so that the operation can be
/// retried until it succeeds in atomically storing a new value into memory.
///
///      +---------------------------------+
///      |   <code before the AtomicRMWOp> |
///      |   <compute initial %loaded>     |
///      |   br loop(%loaded)              |
///      +---------------------------------+
///             |
///  -------|   |
///  |      v   v
///  |   +--------------------------------+
///  |   | loop(%loaded):                 |
///  |   |   <body contents>              |
///  |   |   %pair = cmpxchg              |
///  |   |   %ok = %pair[0]               |
///  |   |   %new = %pair[1]              |
///  |   |   cond_br %ok, end, loop(%new) |
///  |   +--------------------------------+
///  |          |        |
///  |-----------        |
///                      v
///      +--------------------------------+
///      | end:                           |
///      |   <code after the AtomicRMWOp> |
///      +--------------------------------+
///
struct GenericAtomicRMWOpLowering
    : public LoadStoreOpLowering<GenericAtomicRMWOp> {
  using Base::Base;

  LogicalResult
  matchAndRewrite(GenericAtomicRMWOp atomicOp, ArrayRef<Value> operands,
                  ConversionPatternRewriter &rewriter) const override {

    auto loc = atomicOp.getLoc();
    GenericAtomicRMWOp::Adaptor adaptor(operands);
    Type valueType = typeConverter->convertType(atomicOp.getResult().getType());

    // Split the block into initial, loop, and ending parts.
    auto *initBlock = rewriter.getInsertionBlock();
    auto *loopBlock =
        rewriter.createBlock(initBlock->getParent(),
                             std::next(Region::iterator(initBlock)), valueType);
    auto *endBlock = rewriter.createBlock(
        loopBlock->getParent(), std::next(Region::iterator(loopBlock)));

    // Operations range to be moved to `endBlock`.
    auto opsToMoveStart = atomicOp->getIterator();
    auto opsToMoveEnd = initBlock->back().getIterator();

    // Compute the loaded value and branch to the loop block.
    rewriter.setInsertionPointToEnd(initBlock);
    auto memRefType = atomicOp.memref().getType().cast<MemRefType>();
    auto dataPtr = getStridedElementPtr(loc, memRefType, adaptor.memref(),
                                        adaptor.indices(), rewriter);
    Value init = rewriter.create<LLVM::LoadOp>(loc, dataPtr);
    rewriter.create<LLVM::BrOp>(loc, init, loopBlock);

    // Prepare the body of the loop block.
    rewriter.setInsertionPointToStart(loopBlock);

    // Clone the GenericAtomicRMWOp region and extract the result.
    auto loopArgument = loopBlock->getArgument(0);
    BlockAndValueMapping mapping;
    mapping.map(atomicOp.getCurrentValue(), loopArgument);
    Block &entryBlock = atomicOp.body().front();
    for (auto &nestedOp : entryBlock.without_terminator()) {
      Operation *clone = rewriter.clone(nestedOp, mapping);
      mapping.map(nestedOp.getResults(), clone->getResults());
    }
    Value result = mapping.lookup(entryBlock.getTerminator()->getOperand(0));

    // Prepare the epilog of the loop block.
    // Append the cmpxchg op to the end of the loop block.
    auto successOrdering = LLVM::AtomicOrdering::acq_rel;
    auto failureOrdering = LLVM::AtomicOrdering::monotonic;
    auto boolType = IntegerType::get(rewriter.getContext(), 1);
    auto pairType = LLVM::LLVMStructType::getLiteral(rewriter.getContext(),
                                                     {valueType, boolType});
    auto cmpxchg = rewriter.create<LLVM::AtomicCmpXchgOp>(
        loc, pairType, dataPtr, loopArgument, result, successOrdering,
        failureOrdering);
    // Extract the %new_loaded and %ok values from the pair.
    Value newLoaded = rewriter.create<LLVM::ExtractValueOp>(
        loc, valueType, cmpxchg, rewriter.getI64ArrayAttr({0}));
    Value ok = rewriter.create<LLVM::ExtractValueOp>(
        loc, boolType, cmpxchg, rewriter.getI64ArrayAttr({1}));

    // Conditionally branch to the end or back to the loop depending on %ok.
    rewriter.create<LLVM::CondBrOp>(loc, ok, endBlock, ArrayRef<Value>(),
                                    loopBlock, newLoaded);

    rewriter.setInsertionPointToEnd(endBlock);
    moveOpsRange(atomicOp.getResult(), newLoaded, std::next(opsToMoveStart),
                 std::next(opsToMoveEnd), rewriter);

    // The 'result' of the atomic_rmw op is the newly loaded value.
    rewriter.replaceOp(atomicOp, {newLoaded});

    return success();
  }

private:
  // Clones a segment of ops [start, end) and erases the original.
  void moveOpsRange(ValueRange oldResult, ValueRange newResult,
                    Block::iterator start, Block::iterator end,
                    ConversionPatternRewriter &rewriter) const {
    BlockAndValueMapping mapping;
    mapping.map(oldResult, newResult);
    SmallVector<Operation *, 2> opsToErase;
    for (auto it = start; it != end; ++it) {
      rewriter.clone(*it, mapping);
      opsToErase.push_back(&*it);
    }
    for (auto *it : opsToErase)
      rewriter.eraseOp(it);
  }
};

} // namespace

/// Collect a set of patterns to convert from the Standard dialect to LLVM.
void mlir::populateStdToLLVMNonMemoryConversionPatterns(
    LLVMTypeConverter &converter, RewritePatternSet &patterns) {
  // FIXME: this should be tablegen'ed
  // clang-format off
  patterns.add<
      AbsFOpLowering,
      AddFOpLowering,
      AddIOpLowering,
      AllocaOpLowering,
      AndOpLowering,
      AssertOpLowering,
      AtomicRMWOpLowering,
      BranchOpLowering,
      CallIndirectOpLowering,
      CallOpLowering,
      CeilFOpLowering,
      CmpFOpLowering,
      CmpIOpLowering,
      CondBranchOpLowering,
      CopySignOpLowering,
      CosOpLowering,
      ConstantOpLowering,
      DialectCastOpLowering,
      DivFOpLowering,
      ExpOpLowering,
      Exp2OpLowering,
      ExpM1OpLowering,
      FloorFOpLowering,
      FmaFOpLowering,
      GenericAtomicRMWOpLowering,
      LogOpLowering,
      Log10OpLowering,
      Log1pOpLowering,
      Log2OpLowering,
      FPExtLowering,
      FPToSILowering,
      FPToUILowering,
      FPTruncLowering,
      IndexCastOpLowering,
      MulFOpLowering,
      MulIOpLowering,
      NegFOpLowering,
      OrOpLowering,
      PowFOpLowering,
      PrefetchOpLowering,
      RemFOpLowering,
      ReturnOpLowering,
      RsqrtOpLowering,
      SIToFPLowering,
      SelectOpLowering,
      ShiftLeftOpLowering,
      SignExtendIOpLowering,
      SignedDivIOpLowering,
      SignedRemIOpLowering,
      SignedShiftRightOpLowering,
      SinOpLowering,
      SplatOpLowering,
      SplatNdOpLowering,
      SqrtOpLowering,
      SubFOpLowering,
      SubIOpLowering,
      TruncateIOpLowering,
      UIToFPLowering,
      UnsignedDivIOpLowering,
      UnsignedRemIOpLowering,
      UnsignedShiftRightOpLowering,
      XOrOpLowering,
      ZeroExtendIOpLowering>(converter);
  // clang-format on
}

void mlir::populateStdToLLVMMemoryConversionPatterns(
    LLVMTypeConverter &converter, RewritePatternSet &patterns) {
  // clang-format off
  patterns.add<
      AssumeAlignmentOpLowering,
      DeallocOpLowering,
      DimOpLowering,
      GlobalMemrefOpLowering,
      GetGlobalMemrefOpLowering,
      LoadOpLowering,
      MemRefCastOpLowering,
      MemRefReinterpretCastOpLowering,
      MemRefReshapeOpLowering,
      RankOpLowering,
      StoreOpLowering,
      SubViewOpLowering,
      TransposeOpLowering,
      ViewOpLowering>(converter);
  // clang-format on
  if (converter.getOptions().useAlignedAlloc)
    patterns.add<AlignedAllocOpLowering>(converter);
  else
    patterns.add<AllocOpLowering>(converter);
}

void mlir::populateStdToLLVMFuncOpConversionPattern(
    LLVMTypeConverter &converter, RewritePatternSet &patterns) {
  if (converter.getOptions().useBarePtrCallConv)
    patterns.add<BarePtrFuncOpConversion>(converter);
  else
    patterns.add<FuncOpConversion>(converter);
}

void mlir::populateStdToLLVMConversionPatterns(LLVMTypeConverter &converter,
                                               RewritePatternSet &patterns) {
  populateStdToLLVMFuncOpConversionPattern(converter, patterns);
  populateStdToLLVMNonMemoryConversionPatterns(converter, patterns);
  populateStdToLLVMMemoryConversionPatterns(converter, patterns);
}

/// Convert a non-empty list of types to be returned from a function into a
/// supported LLVM IR type.  In particular, if more than one value is returned,
/// create an LLVM IR structure type with elements that correspond to each of
/// the MLIR types converted with `convertType`.
Type LLVMTypeConverter::packFunctionResults(TypeRange types) {
  assert(!types.empty() && "expected non-empty list of type");

  if (types.size() == 1)
    return convertCallingConventionType(types.front());

  SmallVector<Type, 8> resultTypes;
  resultTypes.reserve(types.size());
  for (auto t : types) {
    auto converted = convertCallingConventionType(t);
    if (!converted || !LLVM::isCompatibleType(converted))
      return {};
    resultTypes.push_back(converted);
  }

  return LLVM::LLVMStructType::getLiteral(&getContext(), resultTypes);
}

Value LLVMTypeConverter::promoteOneMemRefDescriptor(Location loc, Value operand,
                                                    OpBuilder &builder) {
  auto *context = builder.getContext();
  auto int64Ty = IntegerType::get(builder.getContext(), 64);
  auto indexType = IndexType::get(context);
  // Alloca with proper alignment. We do not expect optimizations of this
  // alloca op and so we omit allocating at the entry block.
  auto ptrType = LLVM::LLVMPointerType::get(operand.getType());
  Value one = builder.create<LLVM::ConstantOp>(loc, int64Ty,
                                               IntegerAttr::get(indexType, 1));
  Value allocated =
      builder.create<LLVM::AllocaOp>(loc, ptrType, one, /*alignment=*/0);
  // Store into the alloca'ed descriptor.
  builder.create<LLVM::StoreOp>(loc, operand, allocated);
  return allocated;
}

SmallVector<Value, 4> LLVMTypeConverter::promoteOperands(Location loc,
                                                         ValueRange opOperands,
                                                         ValueRange operands,
                                                         OpBuilder &builder) {
  SmallVector<Value, 4> promotedOperands;
  promotedOperands.reserve(operands.size());
  for (auto it : llvm::zip(opOperands, operands)) {
    auto operand = std::get<0>(it);
    auto llvmOperand = std::get<1>(it);

    if (options.useBarePtrCallConv) {
      // For the bare-ptr calling convention, we only have to extract the
      // aligned pointer of a memref.
      if (auto memrefType = operand.getType().dyn_cast<MemRefType>()) {
        MemRefDescriptor desc(llvmOperand);
        llvmOperand = desc.alignedPtr(builder, loc);
      } else if (operand.getType().isa<UnrankedMemRefType>()) {
        llvm_unreachable("Unranked memrefs are not supported");
      }
    } else {
      if (operand.getType().isa<UnrankedMemRefType>()) {
        UnrankedMemRefDescriptor::unpack(builder, loc, llvmOperand,
                                         promotedOperands);
        continue;
      }
      if (auto memrefType = operand.getType().dyn_cast<MemRefType>()) {
        MemRefDescriptor::unpack(builder, loc, llvmOperand, memrefType,
                                 promotedOperands);
        continue;
      }
    }

    promotedOperands.push_back(llvmOperand);
  }
  return promotedOperands;
}

namespace {
/// A pass converting MLIR operations into the LLVM IR dialect.
struct LLVMLoweringPass : public ConvertStandardToLLVMBase<LLVMLoweringPass> {
  LLVMLoweringPass() = default;
  LLVMLoweringPass(bool useBarePtrCallConv, bool emitCWrappers,
                   unsigned indexBitwidth, bool useAlignedAlloc,
                   const llvm::DataLayout &dataLayout) {
    this->useBarePtrCallConv = useBarePtrCallConv;
    this->emitCWrappers = emitCWrappers;
    this->indexBitwidth = indexBitwidth;
    this->useAlignedAlloc = useAlignedAlloc;
    this->dataLayout = dataLayout.getStringRepresentation();
  }

  /// Run the dialect converter on the module.
  void runOnOperation() override {
    if (useBarePtrCallConv && emitCWrappers) {
      getOperation().emitError()
          << "incompatible conversion options: bare-pointer calling convention "
             "and C wrapper emission";
      signalPassFailure();
      return;
    }
    if (failed(LLVM::LLVMDialect::verifyDataLayoutString(
            this->dataLayout, [this](const Twine &message) {
              getOperation().emitError() << message.str();
            }))) {
      signalPassFailure();
      return;
    }

    ModuleOp m = getOperation();

    LowerToLLVMOptions options(&getContext(), DataLayout(m));
    options.useBarePtrCallConv = useBarePtrCallConv;
    options.emitCWrappers = emitCWrappers;
    if (indexBitwidth != kDeriveIndexBitwidthFromDataLayout)
      options.overrideIndexBitwidth(indexBitwidth);
    options.useAlignedAlloc = useAlignedAlloc;
    options.dataLayout = llvm::DataLayout(this->dataLayout);
    LLVMTypeConverter typeConverter(&getContext(), options);

    RewritePatternSet patterns(&getContext());
    populateStdToLLVMConversionPatterns(typeConverter, patterns);

    LLVMConversionTarget target(getContext());
    if (failed(applyPartialConversion(m, target, std::move(patterns))))
      signalPassFailure();
    m->setAttr(LLVM::LLVMDialect::getDataLayoutAttrName(),
               StringAttr::get(m.getContext(), this->dataLayout));
  }
};
} // end namespace

Value AllocLikeOpLLVMLowering::createAligned(
    ConversionPatternRewriter &rewriter, Location loc, Value input,
    Value alignment) {
  Value one = createIndexAttrConstant(rewriter, loc, alignment.getType(), 1);
  Value bump = rewriter.create<LLVM::SubOp>(loc, alignment, one);
  Value bumped = rewriter.create<LLVM::AddOp>(loc, input, bump);
  Value mod = rewriter.create<LLVM::URemOp>(loc, bumped, alignment);
  return rewriter.create<LLVM::SubOp>(loc, bumped, mod);
}

void AllocLikeOpLLVMLowering::rewrite(
    Operation *op, ArrayRef<Value> operands,
    ConversionPatternRewriter &rewriter) const {
  MemRefType memRefType = getMemRefResultType(op);
  auto loc = op->getLoc();

  // Get actual sizes of the memref as values: static sizes are constant
  // values and dynamic sizes are passed to 'alloc' as operands.  In case of
  // zero-dimensional memref, assume a scalar (size 1).
  SmallVector<Value, 4> sizes;
  SmallVector<Value, 4> strides;
  Value sizeBytes;
  this->getMemRefDescriptorSizes(loc, memRefType, operands, rewriter, sizes,
                                 strides, sizeBytes);

  // Allocate the underlying buffer.
  Value allocatedPtr;
  Value alignedPtr;
  std::tie(allocatedPtr, alignedPtr) =
      this->allocateBuffer(rewriter, loc, sizeBytes, op);

  // Create the MemRef descriptor.
  auto memRefDescriptor = this->createMemRefDescriptor(
      loc, memRefType, allocatedPtr, alignedPtr, sizes, strides, rewriter);

  // Return the final value of the descriptor.
  rewriter.replaceOp(op, {memRefDescriptor});
}

mlir::LLVMConversionTarget::LLVMConversionTarget(MLIRContext &ctx)
    : ConversionTarget(ctx) {
  this->addLegalDialect<LLVM::LLVMDialect>();
  this->addIllegalOp<LLVM::DialectCastOp>();
  this->addIllegalOp<math::TanhOp>();
}

std::unique_ptr<OperationPass<ModuleOp>> mlir::createLowerToLLVMPass() {
  return std::make_unique<LLVMLoweringPass>();
}

std::unique_ptr<OperationPass<ModuleOp>>
mlir::createLowerToLLVMPass(const LowerToLLVMOptions &options) {
  return std::make_unique<LLVMLoweringPass>(
      options.useBarePtrCallConv, options.emitCWrappers,
      options.getIndexBitwidth(), options.useAlignedAlloc, options.dataLayout);
}

mlir::LowerToLLVMOptions::LowerToLLVMOptions(MLIRContext *ctx)
    : LowerToLLVMOptions(ctx, DataLayout()) {}

mlir::LowerToLLVMOptions::LowerToLLVMOptions(MLIRContext *ctx,
                                             mlir::DataLayout dl) {
  indexBitwidth = dl.getTypeSizeInBits(IndexType::get(ctx));
}<|MERGE_RESOLUTION|>--- conflicted
+++ resolved
@@ -3056,19 +3056,11 @@
           transformed.lhs(), transformed.rhs());
       return success();
     }
-<<<<<<< HEAD
 
     auto vectorType = resultType.dyn_cast<VectorType>();
     if (!vectorType)
       return rewriter.notifyMatchFailure(cmpiOp, "expected vector result type");
 
-=======
-
-    auto vectorType = resultType.dyn_cast<VectorType>();
-    if (!vectorType)
-      return rewriter.notifyMatchFailure(cmpiOp, "expected vector result type");
-
->>>>>>> 21f3f750
     return handleMultidimensionalVectors(
         cmpiOp.getOperation(), operands, *getTypeConverter(),
         [&](Type llvm1DVectorTy, ValueRange operands) {
