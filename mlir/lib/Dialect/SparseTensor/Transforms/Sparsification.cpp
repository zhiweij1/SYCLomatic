//===- Sparsification.cpp - Implementation of sparsification --------------===//
//
// Part of the LLVM Project, under the Apache License v2.0 with LLVM Exceptions.
// See https://llvm.org/LICENSE.txt for license information.
// SPDX-License-Identifier: Apache-2.0 WITH LLVM-exception
//
//===----------------------------------------------------------------------===//
//
// This file implements converting sparse tensor types to actual sparse code.
//
//===----------------------------------------------------------------------===//

#include "CodegenEnv.h"
#include "CodegenUtils.h"
#include "LoopEmitter.h"

#include "mlir/Dialect/Affine/IR/AffineOps.h"
#include "mlir/Dialect/Arith/IR/Arith.h"
#include "mlir/Dialect/Bufferization/IR/BufferizableOpInterface.h"
#include "mlir/Dialect/Bufferization/IR/Bufferization.h"
#include "mlir/Dialect/Func/IR/FuncOps.h"
#include "mlir/Dialect/LLVMIR/LLVMDialect.h"
#include "mlir/Dialect/Linalg/IR/Linalg.h"
#include "mlir/Dialect/Linalg/Utils/Utils.h"
#include "mlir/Dialect/MemRef/IR/MemRef.h"
#include "mlir/Dialect/SCF/IR/SCF.h"
#include "mlir/Dialect/SCF/Transforms/Transforms.h"
#include "mlir/Dialect/SparseTensor/IR/SparseTensor.h"
#include "mlir/Dialect/SparseTensor/IR/SparseTensorType.h"
#include "mlir/Dialect/SparseTensor/Transforms/Passes.h"
#include "mlir/Dialect/SparseTensor/Utils/Merger.h"
#include "mlir/Dialect/Tensor/IR/Tensor.h"
#include "mlir/IR/AffineExprVisitor.h"
#include "mlir/IR/Matchers.h"
#include "mlir/IR/TensorEncoding.h"
#include "llvm/ADT/SmallBitVector.h"
#include <optional>

using namespace mlir;
using namespace mlir::sparse_tensor;

//===----------------------------------------------------------------------===//
// Sparsifier analysis methods.
//===----------------------------------------------------------------------===//

// TODO: the "idx"-vs-"ldx" naming convention is not self-explanatory,
// and those letters are too easy to confuse visually.  We should switch
// to a more self-explanatory naming convention like "curLoop"-vs-"prevLoop"
// (assuming that's the actual meaning behind the "idx"-vs-"ldx" convention).

/// Determines if affine expression is invariant.
static bool isInvariantAffine(AffineExpr a, unsigned loopDepth, LoopId ldx,
                              bool &isAtLoop) {
  switch (a.getKind()) {
  case AffineExprKind::DimId: {
    const LoopId i = cast<AffineDimExpr>(a).getPosition();
    if (i == ldx) {
      isAtLoop = true;
      // Must be invariant if we are at the given loop.
      return true;
    }
    // The DimExpr is invariant the loop has already been generated.
    return i < loopDepth;
  }
  case AffineExprKind::Add:
  case AffineExprKind::Mul: {
    auto binOp = cast<AffineBinaryOpExpr>(a);
<<<<<<< HEAD
    return isInvariantAffine(binOp.getLHS(), loopStack, ldx, isAtLoop) &&
           isInvariantAffine(binOp.getRHS(), loopStack, ldx, isAtLoop);
=======
    return isInvariantAffine(binOp.getLHS(), loopDepth, ldx, isAtLoop) &&
           isInvariantAffine(binOp.getRHS(), loopDepth, ldx, isAtLoop);
>>>>>>> 7ca33737
  }
  default: {
    assert(isa<AffineConstantExpr>(a));
    return true;
  }
  }
}

<<<<<<< HEAD
/// Determines if affine expression is invariant.
static bool isInvariantAffine(CodegenEnv &env, AffineExpr a, LoopId ldx,
                              bool &isAtLoop) {
  return isInvariantAffine(a, env.getCurrentLoopStack(), ldx, isAtLoop);
}

=======
>>>>>>> 7ca33737
/// Helper method to inspect affine expressions. Rejects cases where the
/// same index is used more than once. Also rejects compound affine
/// expressions in sparse dimensions.
static bool findAffine(Merger &merger, TensorId tid, Level lvl, AffineExpr a,
                       DimLevelType dlt, bool setLvlFormat = true) {
  switch (a.getKind()) {
  case AffineExprKind::DimId: {
    const LoopId idx = merger.makeLoopId(cast<AffineDimExpr>(a).getPosition());
    if (!isUndefDLT(merger.getLvlType(tid, idx)))
      return false; // used more than once

    if (setLvlFormat)
      merger.setLevelAndType(tid, idx, lvl, dlt);
    return true;
  }
  case AffineExprKind::Add:
  case AffineExprKind::Mul:
  case AffineExprKind::Constant: {
<<<<<<< HEAD
    if (!isDenseDLT(dlt) && setLvlFormat) {
      assert(isUndefDLT(merger.getLvlType(tid, filterLdx)));
      // Use a filter loop for sparse affine expression.
      merger.setLevelAndType(tid, filterLdx, lvl, dlt);
      ++filterLdx;
    }

=======
    assert(isDenseDLT(dlt));
>>>>>>> 7ca33737
    if (auto binOp = dyn_cast<AffineBinaryOpExpr>(a)) {
      // We do not set dim level format for affine expression like d0 + d1 on
      // either loop index at d0 or d1.
      // We continue the recursion merely to check whether current affine is
      // admissible or not.
      return findAffine(merger, tid, lvl, binOp.getLHS(), dlt, false) &&
             findAffine(merger, tid, lvl, binOp.getRHS(), dlt, false);
    }
    // Falls through when it is a constant Affine
    return true;
  }
  default:
    return false;
  }
}

/// Helper method to inspect affine expressions for index variable reduction
/// based codegen. It finds the dependent index set for all tensor levels in the
/// current expression we are generating.
///
/// For example, when handling A[i+j][j+k], we build the two way mapping in
/// merger between (tensor, level) pairs and their dependent index variable set:
/// A_0 <=> [i, j] and A_1 <=> [j, k]
///
/// It rejects cases (returns false)
/// 1st, when the same index is used more than once, e.g., A[i+j][i]
/// 2nd, when multiplication is used in the non-trivial index expression.
/// 3rd, when a constant operand is used in the non-trivial index expression.
///
/// TODO: constant should be easy to handle.
static bool findDepIdxSet(Merger &merger, TensorId tensor, Level lvl,
                          AffineExpr a, DimLevelType dlt, bool isSubExp = false,
                          int64_t coefficient = 1) {
  switch (a.getKind()) {
  case AffineExprKind::DimId: {
    // Only allow positive coefficients on AffineDimExpr.
    if (coefficient <= 0)
      return false;

    const LoopId ldx = merger.makeLoopId(cast<AffineDimExpr>(a).getPosition());
    if (!isUndefDLT(merger.getLvlType(tensor, ldx)))
      return false; // used more than once, e.g., A[i][i]

    // TODO: Generalizes the following two cases. A[i] (with trivial index
    // expression) can be treated as a special affine index expression. We do
    // not necessarily need to differentiate them.
    if (!isSubExp) {
      assert(coefficient == 1);
      merger.setLevelAndType(tensor, ldx, lvl, dlt);
    }

    if (isSubExp) {
      // The current loops appears in more than one affine expressions on the
      // same tensor. We can not handle this case. e.g., A[i+j][i+k], `i` is
      // used twice.
      if (merger.hasDependentLvl(ldx, tensor)) {
        // TODO: This can be supported by coiterate slices if the loop idx is
        // appeared on affine index for different tensor, or take slice on
        // multiple dimensions when it is on the same tensor.
        // E.g.,
        // `d0 + d1` for indexing t0[lvl0] and `d0 + d2` for indexing t1[lvl0]
        // d0_1 = getNextSliceOffset t0 along lvl0
        // d0_2 = getNextSliceOffset t1 along lvl0
        // if d0_1 == d0_2 then d0 = d0_1 = d0_1
        // else increase min(d0_1, d0_2).
        return false;
      }
      merger.setLoopDependentTensorLevel(ldx, tensor, lvl, dlt, coefficient);
    }
    return true;
  }
  case AffineExprKind::Constant:
  case AffineExprKind::Mul: {
    // TODO: Support index expression like `2 * d0`, we now only support more
    // complicated cases like `2 * d0 + d1`.
    if (!isSubExp)
      return false;

    // TODO: Support Constant AffineExp for slice-based codegen
    if (isa<AffineConstantExpr>(a))
      llvm_unreachable("Not yet implemented");

    auto binOp = cast<AffineBinaryOpExpr>(a);
    auto lhs = binOp.getLHS(), rhs = binOp.getRHS();
    if (isa<AffineConstantExpr>(rhs))
      std::swap(lhs, rhs);
    // Must be in form of `constant * d`.
    assert(isa<AffineConstantExpr>(lhs) && isa<AffineDimExpr>(rhs));
    int64_t coefficient = cast<AffineConstantExpr>(lhs).getValue();
    return findDepIdxSet(merger, tensor, lvl, rhs, dlt, isSubExp, coefficient);
  }
  case AffineExprKind::Add: {
    auto binOp = cast<AffineBinaryOpExpr>(a);
    return findDepIdxSet(merger, tensor, lvl, binOp.getLHS(), dlt, true) &&
           findDepIdxSet(merger, tensor, lvl, binOp.getRHS(), dlt, true);
  }
  default:
    return false;
  }
}

/// Get the total number of compound affine expressions in the
/// `getMatchingIndexingMap` for the given tensor.  For the following inputs:
///
/// map = (d0, d1, d2) => (d0 + d1 : compressed, d2 : compressed)
///
/// Returns 1 (because the first level is compressed and its corresponding
/// indexing-expression is `d0 + d1`)
static unsigned getNumNonTrivialIdxExpOnSparseLvls(AffineMap map,
                                                   Value tensor) {
  // The `tensor` is not guaranteed to have `RankedTensorType`, therefore
  // we can't use `getRankedTensorType`/`getSparseTensorType` here.
  // However, we don't need to handle `StorageSpecifierType`, so we
  // can use `SparseTensorType` once we guard against non-tensors.
  const auto rtp = dyn_cast<RankedTensorType>(tensor.getType());
  if (!rtp)
    return 0;
  const SparseTensorType stt(rtp);

  const Level lvlRank = stt.getLvlRank();
  const auto exprs = map.getResults();
  assert(static_cast<Dimension>(exprs.size()) == lvlRank &&
         "AffineMap does not have dimension-rank many results");
  unsigned num = 0;
  for (Level l = 0; l < lvlRank; l++) {
<<<<<<< HEAD
    // FIXME: `toOrigDim` is deprecated.
    const Dimension d = toOrigDim(stt.getEncoding(), l);
    if (!isa<AffineDimExpr>(exprs[d]) && !stt.isDenseLvl(l))
=======
    if (!isa<AffineDimExpr>(exprs[l]) && !stt.isDenseLvl(l))
>>>>>>> 7ca33737
      num++;
  }
  return num;
}

/// Get the total number of sparse levels with compound affine
/// expressions, summed over all operands of the `GenericOp`.
static unsigned getNumNonTrivialIdxExpOnSparseLvls(linalg::GenericOp op) {
  unsigned num = 0;
  for (OpOperand &t : op->getOpOperands())
    num += getNumNonTrivialIdxExpOnSparseLvls(op.getMatchingIndexingMap(&t),
                                              t.get());
  return num;
}

static bool hasNonTrivialAffineOnSparseOut(linalg::GenericOp op) {
  OpOperand *out = op.getDpsInitOperand(0);
  if (getSparseTensorType(out->get()).isAllDense())
    return false;
  return getNumNonTrivialIdxExpOnSparseLvls(op.getMatchingIndexingMap(out),
                                            out->get());
}

/// Helper method to inspect sparse encodings in the tensor types.
/// Fills the per-dimension sparsity information for all tensors.
/// Returns true if the sparse annotations and affine subscript
/// expressions of all tensors are admissible. Returns false if
/// no annotations are found or inadmissible constructs occur.
/// We currently support two different ways to handle non-trivial index
/// expression on sparse tensors, and they accept different affine expressions.
/// When using dependent index reducton-based approach, it currently only
/// supports affine addition index expression.
static bool findSparseAnnotations(CodegenEnv &env, bool idxReducBased) {
  bool annotated = false;
  for (OpOperand &t : env.op()->getOpOperands()) {
    const TensorId tid = env.makeTensorId(t.getOperandNumber());
    const auto map = env.op().getMatchingIndexingMap(&t);
    const auto enc = getSparseTensorEncoding(t.get().getType());
    if (enc)
      annotated = true;

    const Level lvlRank = map.getNumResults();
    assert(!enc || lvlRank == enc.getLvlRank());
    assert(static_cast<Level>(env.op().getRank(&t)) == lvlRank);

    // We only need to do index reduction if there is at least one non-trivial
    // index expression on sparse levels.
    // If all non-trivial index expression is on dense levels, we can
    // efficiently rely on the random access to locate the element.
    bool needIdxReduc =
        enc && getNumNonTrivialIdxExpOnSparseLvls(map, t.get()) != 0;
    // If then current tensor being inspected requires affine index, it need
    // to be sliced.
    for (Level l = 0; l < lvlRank; l++) {
      const AffineExpr a = map.getResult(l);
      const DimLevelType dlt = enc.getLvlType(l);
      if (idxReducBased && needIdxReduc) {
        if (!findDepIdxSet(env.merger(), tid, l, a, dlt))
          return false; // inadmissible affine expression
      } else {
        if (!findAffine(env.merger(), tid, l, a, dlt))
          return false; // inadmissible affine expression
      }
    }
  }
  return annotated;
}

//===----------------------------------------------------------------------===//
// Sparsifier synthesis methods (statements and expressions).
//===----------------------------------------------------------------------===//

/// Local bufferization of all dense and sparse data structures.
static void genBuffers(CodegenEnv &env, OpBuilder &builder) {
  linalg::GenericOp op = env.op();
  Location loc = op.getLoc();
  assert(op.getNumOperands() == op.getNumDpsInputs() + 1);

  SmallVector<Range, 4> loopRange =
      llvm::cast<linalg::LinalgOp>(op.getOperation())
          .createLoopRanges(builder, loc);

  env.emitter().initializeLoopEmit(
      builder, loc,
      /// Generates buffer for the output tensor.
      /// Note that all sparse kernels assume that when all elements are written
      /// to (viz. x(i) = y(i) * z(i)), the output buffer is already initialized
      /// to all zeroes and only nonzeroes values are computed and written out.
      /// For updates (viz. x(i) += y(i) * z(i)), only nonzeroes values are used
      /// for the updates and no assumption on the original contents of the
      /// output buffer is necessary.
      [&op](OpBuilder &builder, Location loc, Value memref,
            Value tensor) -> Value {
        // Must not be a sparse tensor.
        assert(!getSparseTensorEncoding(tensor.getType()));
        // Two output tensor references should point to the same object.
        OpOperand *lhs = op.getDpsInitOperand(0);
        assert(lhs->get() == tensor);
        // An output tensor can simply materialize from the buffer of the tensor
        // that appears in the outs() clause. For updates, this has the
        // advantage that only the nonzero value are involved in the
        // computation, keeping the operation O(nnz). In all other cases, we are
        // forced to zero out the buffer to enforce the assumption above, which
        // may negatively impact running complexity (viz. O(n^2 + nnz) vs.
        // O(nnz) for matrices).
        // TODO: use better analysis to avoid zeroing out the buffer?
        bool isInit = op.isInitTensor(lhs);
        Value init = memref;
        if (!isInit) {
          Value zero = constantZero(builder, loc,
                                    getElementTypeOrSelf(tensor.getType()));
          builder.create<linalg::FillOp>(loc, ValueRange{zero},
                                         ValueRange{init});
        }
        return init;
      },
      [&loopRange](OpBuilder &b, Location loc, Level l) {
        assert(l < loopRange.size());
        return mlir::getValueOrCreateConstantIndexOp(b, loc, loopRange[l].size);
      });
}

/// Generates index for load/store on sparse tensor.
// FIXME: It's not entirely clear what "index" means here (i.e., is it
// a "coordinate", or "Ldx", or what).  So the function should be renamed
// and/or the documentation expanded in order to clarify.
static Value genIndex(CodegenEnv &env, OpOperand *t) {
  const auto map = env.op().getMatchingIndexingMap(t);
  const auto stt = getSparseTensorType(t->get());
  const Level lvlRank = stt.getLvlRank();
  assert(static_cast<Level>(map.getNumResults()) == lvlRank);
  const AffineExpr a = map.getResult(lvlRank - 1);
  assert(a.getKind() == AffineExprKind::DimId);
  const LoopId idx = env.makeLoopId(cast<AffineDimExpr>(a).getPosition());
  return env.getLoopVar(idx);
}

/// Generates subscript for load/store on a dense or sparse tensor.
static Value genSubscript(CodegenEnv &env, OpBuilder &builder, OpOperand *t,
                          SmallVectorImpl<Value> &args) {
  const Location loc = env.op().getLoc();
  const TensorId tid = env.makeTensorId(t->getOperandNumber());
  const auto map = env.op().getMatchingIndexingMap(t);
  const auto stt = getSparseTensorType(t->get());
  if (stt.hasEncoding()) {
    // For sparse tensors we only push the last-level's position onto `args`.
    const auto pos = env.emitter().getPosits()[tid].back();
    assert(pos);
    args.push_back(pos);
  } else {
    // For dense tensors we push all level's coordinates onto `args`.
    const Level lvlRank = stt.getLvlRank();
    assert(static_cast<Level>(map.getNumResults()) == lvlRank);
    for (Level l = 0; l < lvlRank; l++) {
      const auto lvlExpr = map.getResult(l);
      const auto lvlCrd = env.emitter().genAffine(builder, loc, lvlExpr);
      args.push_back(lvlCrd);
    }
  }
  return env.emitter().getValBuffer()[tid];
}

/// Generates insertion code to implement dynamic tensor load.
static Value genInsertionLoad(CodegenEnv &env, OpBuilder &builder,
                              OpOperand *t) {
  linalg::GenericOp op = env.op();
  Location loc = op.getLoc();
  // Direct lexicographic coordinate order, tensor loads as zero.
  if (!env.isExpand()) {
    Type tp = getElementTypeOrSelf(t->get().getType());
    return constantZero(builder, loc, tp);
  }
  // Load from expanded access pattern.
  Value index = genIndex(env, t);
  return builder.create<memref::LoadOp>(loc, env.getExpandValues(), index);
}

/// Generates insertion code to implement dynamic tensor load for reduction.
static Value genInsertionLoadReduce(CodegenEnv &env, OpBuilder &builder,
                                    OpOperand *t) {
  linalg::GenericOp op = env.op();
  Location loc = op.getLoc();
  Value identity = env.getCustomRedId();
  // Direct lexicographic coordinate order, tensor loads as identity.
  if (!env.isExpand())
    return identity;
  // Load from expanded access pattern if filled, identity otherwise.
  Value values = env.getExpandValues();
  Value filled = env.getExpandFilled();
  Value index = genIndex(env, t);
  Value isFilled = builder.create<memref::LoadOp>(loc, filled, index);
  Value valAtIndex = builder.create<memref::LoadOp>(loc, values, index);
  return builder.create<arith::SelectOp>(loc, isFilled, valAtIndex, identity);
}

/// Generates insertion code to implement dynamic tensor store.
static void genInsertionStore(CodegenEnv &env, OpBuilder &builder, OpOperand *t,
                              Value rhs) {
  linalg::GenericOp op = env.op();
  Location loc = op.getLoc();
  // Direct insertion in lexicographic coordinate order.
  if (!env.isExpand()) {
    const LoopOrd numLoops = op.getRank(t);
    // Retrieves the first `numLoop` induction variables.
    SmallVector<Value> ivs = llvm::to_vector(
        llvm::drop_end(env.emitter().getLoopIVsRange(),
                       env.emitter().getCurrentDepth() - numLoops));
    Value chain = env.getInsertionChain();
    if (!env.getValidLexInsert()) {
      env.updateInsertionChain(builder.create<InsertOp>(loc, rhs, chain, ivs));
    } else {
      // Generates runtime check for a valid lex during reduction,
      // to avoid inserting the identity value for empty reductions.
      //   if (validLexInsert) then
      //     insert(rhs) into chain
      //     return updated chain
      //   else
      //     return unmodified chain
      scf::IfOp ifValidLexInsert = builder.create<scf::IfOp>(
          loc, chain.getType(), env.getValidLexInsert(),
          /*else=*/true);
      // True branch.
      builder.setInsertionPointToStart(ifValidLexInsert.thenBlock());
      Value res = builder.create<InsertOp>(loc, rhs, chain, ivs);
      builder.create<scf::YieldOp>(loc, res);
      // False branch.
      builder.setInsertionPointToStart(ifValidLexInsert.elseBlock());
      builder.create<scf::YieldOp>(loc, chain);
      // Value assignment.
      builder.setInsertionPointAfter(ifValidLexInsert);
      env.updateInsertionChain(ifValidLexInsert.getResult(0));
    }
    return;
  }
  // Generates insertion code along expanded access pattern.
  //   if (!expFilled[i]) then
  //     expFilled[i] = true
  //     expAdded[inserts++] = i
  //   endif
  //   values[i] = rhs
  Value values = env.getExpandValues();
  Value filled = env.getExpandFilled();
  Value added = env.getExpandAdded();
  Value count = env.getExpandCount();
  Value index = genIndex(env, t);
  Value fval = constantI1(builder, loc, false);
  Value tval = constantI1(builder, loc, true);
  // If statement.
  Value isFilled = builder.create<memref::LoadOp>(loc, filled, index);
  Value cond = builder.create<arith::CmpIOp>(loc, arith::CmpIPredicate::eq,
                                             isFilled, fval);
  scf::IfOp ifOp = builder.create<scf::IfOp>(loc, builder.getIndexType(), cond,
                                             /*else=*/true);
  // True branch.
  builder.setInsertionPointToStart(&ifOp.getThenRegion().front());
  builder.create<memref::StoreOp>(loc, tval, filled, index);
  builder.create<memref::StoreOp>(loc, index, added, count);
  Value one = constantIndex(builder, loc, 1);
  Value add = builder.create<arith::AddIOp>(loc, count, one);
  builder.create<scf::YieldOp>(loc, add);
  // False branch.
  builder.setInsertionPointToStart(&ifOp.getElseRegion().front());
  builder.create<scf::YieldOp>(loc, count);
  builder.setInsertionPointAfter(ifOp);
  // Value assignment.
  env.updateExpandCount(ifOp.getResult(0));
  builder.create<memref::StoreOp>(loc, rhs, values, index);
}

/// Generates a load on a dense or sparse tensor.
static Value genTensorLoad(CodegenEnv &env, OpBuilder &builder, ExprId exp) {
  // Test if the load was hoisted to a higher loop nest.
  Value val = env.exp(exp).val;
  if (val)
    return val;

  // Load during insertion.
  linalg::GenericOp op = env.op();
  OpOperand *t = &op->getOpOperand(env.exp(exp).tensor);
  if (env.isSparseOutput(t)) {
    if (env.isCustomReduc())
      return genInsertionLoadReduce(env, builder, t);
    return genInsertionLoad(env, builder, t);
  }
  // Actual load.
  SmallVector<Value> args;
  Value ptr = genSubscript(env, builder, t, args);
  return builder.create<memref::LoadOp>(op.getLoc(), ptr, args);
}

/// Generates a store on a dense or sparse tensor.
static void genTensorStore(CodegenEnv &env, OpBuilder &builder, ExprId exp,
                           Value rhs) {
  // Only unary and binary are allowed to return an uninitialized rhs
  // to indicate missing output. Or otherwise a custom reduction that
  // received no value to accumulate.
  if (!rhs) {
    assert(env.exp(exp).kind == TensorExp::Kind::kUnary ||
           env.exp(exp).kind == TensorExp::Kind::kBinary ||
           env.exp(exp).kind == TensorExp::Kind::kReduce);
    return;
  }
  // Test if this is a scalarized reduction.
  if (env.isReduc()) {
    env.updateReduc(rhs);
    return;
  }
  // Regular store.
  linalg::GenericOp op = env.op();
  Location loc = op.getLoc();
  OpOperand *t = op.getDpsInitOperand(0);
  if (!env.isSparseOutput(t)) {
    SmallVector<Value> args;
    Value ptr = genSubscript(env, builder, t, args);
    builder.create<memref::StoreOp>(loc, rhs, ptr, args);
    return;
  }
  // Store during sparse insertion.
  if (env.exp(exp).kind != TensorExp::Kind::kSelect) {
    genInsertionStore(env, builder, t, rhs);
    return;
  }
  // Select operation insertion.
  Value chain = env.getInsertionChain();
  scf::IfOp ifOp =
      builder.create<scf::IfOp>(loc, chain.getType(), rhs, /*else=*/true);
  builder.setInsertionPointToStart(&ifOp.getThenRegion().front());
  // Existing value was preserved to be used here.
  assert(env.exp(exp).val);
  Value v0 = env.exp(exp).val;
  genInsertionStore(env, builder, t, v0);
  env.merger().clearExprValue(exp);
  // Yield modified insertion chain along true branch.
  Value mchain = env.getInsertionChain();
  builder.create<scf::YieldOp>(op.getLoc(), mchain);
  // Yield original insertion chain along false branch.
  builder.setInsertionPointToStart(&ifOp.getElseRegion().front());
  builder.create<scf::YieldOp>(loc, chain);
  // Done with if statement.
  env.updateInsertionChain(ifOp->getResult(0));
  builder.setInsertionPointAfter(ifOp);
}

/// Generates an invariant value.
inline static Value genInvariantValue(CodegenEnv &env, ExprId exp) {
  return env.exp(exp).val;
}

/// Semi-ring branches are simply inlined by the sparsifier. Prior
/// analysis has verified that all computations are "local" to the inlined
/// branch or otherwise invariantly defined outside the loop nest, with the
/// exception of index computations, which need to be relinked to actual
/// inlined cloned code.
static Value relinkBranch(CodegenEnv &env, RewriterBase &rewriter, Block *block,
                          Value e, LoopId ldx) {
  if (auto arg = dyn_cast<BlockArgument>(e)) {
    // Direct arguments of the original linalg op must be converted
    // into dense tensor loads. Note that we should not encounter
    // anything else. This needs to be verified by semi-ring ops.
    linalg::GenericOp op = env.op();
    if (arg.getOwner()->getParentOp() == op) {
      const TensorId tid = env.makeTensorId(arg.getArgNumber());
      OpOperand *t = &op->getOpOperand(tid);
      assert(!getSparseTensorType(t->get()).hasEncoding()); // dense!
      SmallVector<Value> args;
      Value ptr = genSubscript(env, rewriter, t, args);
      return rewriter.create<memref::LoadOp>(op.getLoc(), ptr, args);
    }
  } else if (Operation *def = e.getDefiningOp()) {
    // Handle index computation.
    if (auto indexOp = dyn_cast<linalg::IndexOp>(def))
      return env.getLoopVar(env.makeLoopId(indexOp.getDim()));
    // When still defined in new body, recurse into operands.
    if (def->getBlock() == block) {
      rewriter.setInsertionPoint(def);
      for (unsigned i = 0, n = def->getNumOperands(); i < n; i++) {
        rewriter.updateRootInPlace(def, [&]() {
          def->setOperand(
              i, relinkBranch(env, rewriter, block, def->getOperand(i), ldx));
        });
      }
    }
  }
  return e;
}

/// Recursively generates tensor expression.
static Value genExp(CodegenEnv &env, RewriterBase &rewriter, ExprId e,
                    LoopId ldx) {
  if (e == ::mlir::sparse_tensor::detail::kInvalidId)
    return Value();

  linalg::GenericOp op = env.op();
  Location loc = op.getLoc();
  const TensorExp &exp = env.exp(e);
  const auto kind = exp.kind;
  if (kind == TensorExp::Kind::kTensor)
    return genTensorLoad(env, rewriter, e);
  if (kind == TensorExp::Kind::kInvariant)
    return genInvariantValue(env, e);
  if (kind == TensorExp::Kind::kLoopVar)
    return env.getLoopVar(exp.loop);

  if (kind == TensorExp::Kind::kReduce)
    env.startCustomReduc(e); // enter custom

  Value v0, v1;
  // If either lhs/rhs is a synthetic zero, we infer the type for the zero value
  // based on the type of the other operand.
  if (exp.children.e0 != ::mlir::sparse_tensor::detail::kInvalidId &&
      env.exp(exp.children.e0).kind == TensorExp::Kind::kSynZero) {
    v1 = genExp(env, rewriter, exp.children.e1, ldx);
    v0 = constantZero(rewriter, loc, v1.getType());
  } else if (exp.children.e1 != ::mlir::sparse_tensor::detail::kInvalidId &&
             env.exp(exp.children.e1).kind == TensorExp::Kind::kSynZero) {
    v0 = genExp(env, rewriter, exp.children.e0, ldx);
    v1 = constantZero(rewriter, loc, v0.getType());
  } else {
    v0 = genExp(env, rewriter, exp.children.e0, ldx);
    v1 = genExp(env, rewriter, exp.children.e1, ldx);
  }

  Value ee;
  if (kind == TensorExp::Kind::kReduce && (!v0 || !v1)) {
    // custom reduce did not receive a value
  } else {
    ee = env.merger().buildExp(rewriter, loc, e, v0, v1);
    if (ee &&
        (kind == TensorExp::Kind::kUnary || kind == TensorExp::Kind::kBinary ||
         kind == TensorExp::Kind::kBinaryBranch ||
         kind == TensorExp::Kind::kReduce ||
         kind == TensorExp::Kind::kSelect)) {
      OpBuilder::InsertionGuard guard(rewriter);
      ee = relinkBranch(env, rewriter, ee.getParentBlock(), ee, ldx);
    }
  }

  if (kind == TensorExp::Kind::kReduce)
    env.endCustomReduc(); // exit custom

  if (kind == TensorExp::Kind::kSelect)
    env.merger().setExprValue(e, v0); // Preserve value for later use.

  return ee;
}

/// Hoists loop invariant tensor loads for which indices have been exhausted.
static void genInvariants(CodegenEnv &env, OpBuilder &builder, ExprId exp,
                          LoopId ldx, bool atStart) {
  if (exp == ::mlir::sparse_tensor::detail::kInvalidId)
    return;
  if (env.exp(exp).kind == TensorExp::Kind::kTensor) {
    // Inspect tensor indices.
    bool isAtLoop = ldx == ::mlir::sparse_tensor::detail::kInvalidId;
    linalg::GenericOp op = env.op();
    OpOperand &t = op->getOpOperand(env.exp(exp).tensor);
    const auto map = op.getMatchingIndexingMap(&t);
    const auto stt = getSparseTensorType(t.get());
    const Level lvlRank = stt.getLvlRank();
    assert(static_cast<Level>(map.getNumResults()) == lvlRank);
    for (Level l = 0; l < lvlRank; l++) {
      const AffineExpr a = map.getResult(l);
      if (!isInvariantAffine(a, env.getLoopDepth(), ldx, isAtLoop))
        return; // still in play
    }
    // All exhausted at this level (isAtLoop denotes exactly at this LoopId).
    if (!isAtLoop)
      return;
    OpOperand *lhs = op.getDpsInitOperand(0);
    if (lhs == &t) {
      // Start or end a scalarized reduction.
      if (atStart) {
        Value load = env.isCustomReduc() ? env.getCustomRedId()
                                         : genTensorLoad(env, builder, exp);
        env.startReduc(exp, load);
        if (env.hasSparseOutput())
          env.setValidLexInsert(constantI1(builder, env.op().getLoc(), false));
      } else {
        genTensorStore(env, builder, exp, env.endReduc());
        env.clearValidLexInsert();
      }
    } else {
      // Start or end loop invariant hoisting of a tensor load.
      if (atStart)
        env.merger().setExprValue(exp, genTensorLoad(env, builder, exp));
      else
        env.merger().clearExprValue(exp);
    }
  } else if (env.exp(exp).kind != TensorExp::Kind::kInvariant &&
             env.exp(exp).kind != TensorExp::Kind::kLoopVar &&
             env.exp(exp).kind != TensorExp::Kind::kSynZero) {
    // Traverse into the binary operations. Note that we only hoist
    // tensor loads, since subsequent MLIR/LLVM passes know how to
    // deal with all other kinds of derived loop invariants.
    if (env.exp(exp).kind == TensorExp::Kind::kReduce)
      env.startCustomReduc(exp); // enter custom
    const ExprId e0 = env.exp(exp).children.e0;
    const ExprId e1 = env.exp(exp).children.e1;
    genInvariants(env, builder, e0, ldx, atStart);
    genInvariants(env, builder, e1, ldx, atStart);
    if (env.exp(exp).kind == TensorExp::Kind::kReduce)
      env.endCustomReduc(); // exit custom
  }
}

/// Generates an expanded access pattern in innermost dimension.
static void genExpand(CodegenEnv &env, OpBuilder &builder, LoopOrd at,
                      bool atStart) {
  linalg::GenericOp op = env.op();
  OpOperand *lhs = op.getDpsInitOperand(0);
  if (!env.atExpandLevel(lhs, op.getRank(lhs), at))
    return; // not needed at this level
  assert(!env.isReduc());
  // Generate start or end of an expanded access pattern. Note that because
  // an expansion does not rely on the ongoing contents of the sparse storage
  // scheme, we can use the original tensor as incoming SSA value (which
  // simplifies codegen a bit). If expansion on the actual contents is ever
  // needed, we will need to use the SSA value in the insertion chain instead.
  Value tensor = lhs->get();
  Location loc = op.getLoc();
  if (atStart) {
    auto dynShape = {ShapedType::kDynamic};
    Type etp = cast<ShapedType>(tensor.getType()).getElementType();
    Type t1 = MemRefType::get(dynShape, etp);
    Type t2 = MemRefType::get(dynShape, builder.getI1Type());
    Type t3 = MemRefType::get(dynShape, builder.getIndexType());
    Type t4 = builder.getIndexType();
    auto r = builder.create<ExpandOp>(loc, TypeRange({t1, t2, t3, t4}), tensor);
    assert(r.getNumResults() == 4);
    env.startExpand(r.getResult(0), r.getResult(1), r.getResult(2),
                    r.getResult(3));
  } else {
    SmallVector<Value> indices;
    for (LoopOrd i = 0; i < at; i++)
      indices.push_back(env.emitter().getLoopIV(i));
    Value values = env.getExpandValues();
    Value filled = env.getExpandFilled();
    Value added = env.getExpandAdded();
    Value count = env.getExpandCount();
    Value chain = env.getInsertionChain();
    Value compress = builder.create<CompressOp>(loc, values, filled, added,
                                                count, chain, indices);
    env.updateInsertionChain(compress);
    env.endExpand();
  }
}

/// Returns parallelization strategy. Any implicit loop in the Linalg
/// operation that is marked "parallel" is a candidate. Whether it is actually
/// converted to a parallel operation depends on the requested strategy.
static bool isParallelFor(CodegenEnv &env, bool isOuter, bool isSparse) {
  // Reject parallelization of sparse output.
  if (env.hasSparseOutput())
    return false;
  // Parallel loops on tensor expansion can cause data races.
  if (env.isExpand())
    return false;
  // Inspect strategy.
  switch (env.options().parallelizationStrategy) {
  case SparseParallelizationStrategy::kNone:
    return false;
  case SparseParallelizationStrategy::kDenseOuterLoop:
    return isOuter && !isSparse;
  case SparseParallelizationStrategy::kAnyStorageOuterLoop:
    return isOuter;
  case SparseParallelizationStrategy::kDenseAnyLoop:
    return !isSparse;
  case SparseParallelizationStrategy::kAnyStorageAnyLoop:
    return true;
  }
  llvm_unreachable("unexpected parallelization strategy");
}

/// Whether or not the current loop being generated should be parallized (if
/// possible) according to the configuration.
static bool shouldTryParallize(CodegenEnv &env, LoopId ldx, bool isOuter,
                               ArrayRef<TensorLevel> tidLvls) {
  linalg::GenericOp op = env.op();
  auto iteratorTypes = op.getIteratorTypesArray();
  bool isSparse = llvm::any_of(tidLvls, [ldx, &env](TensorLevel tidLvl) {
    // Queries the DLT based on the tensor id and loop idx, as requested by
    // `CodegenEnv::dlt(TensorId, LoopIdx)`. The returned DLT from CodegenEnv
    // should be consistent with the DLT indexed by <TensorId, Level>.
    const auto dlt = env.dlt(env.unpackTensorLevel(tidLvl).first, ldx);
    return isCompressedDLT(dlt) || isSingletonDLT(dlt);
  });

  return isParallelFor(env, isOuter, isSparse);
}

/// Emit a loop to coiterate over the list of tensor levels. The generated loop
/// can either be a for loop or while loop depending on whether there is at most
/// one sparse level in the list.
static Operation *genCoIteration(CodegenEnv &env, OpBuilder &builder,
                                 LoopId idx, ArrayRef<TensorLevel> tidLvls,
                                 bool tryParallel, bool needsUniv) {
  Operation *loop = *env.genLoopBoundary([&](MutableArrayRef<Value> reduc) {
    // Construct the while-loop with a parameter for each
    // index.
    return env.emitter().enterCoIterationOverTensorsAtLvls(
        builder, env.op().getLoc(), tidLvls, reduc, tryParallel,
        /*genDedup=*/true, needsUniv);
  });
  assert(loop);
  return loop;
}

/// Generates a for-loop or a while-loop, depending on whether it implements
/// singleton iteration or co-iteration over the given conjunction.
static Operation *genLoop(CodegenEnv &env, OpBuilder &builder, LoopOrd at,
                          bool needsUniv, ArrayRef<TensorLevel> tidLvls) {
  bool tryParallel = shouldTryParallize(env, at, at == 0, tidLvls);
  return genCoIteration(env, builder, at, tidLvls, tryParallel, needsUniv);
}

/// Generates the induction structure for a while-loop.
static void finalizeWhileOp(CodegenEnv &env, OpBuilder &builder, LoopId idx,
                            bool needsUniv) {
  Location loc = env.op().getLoc();
  // Finalize each else branch of all if statements.
  if (env.isReduc() || env.isExpand() || env.getInsertionChain()) {
    while (auto ifOp = dyn_cast_or_null<scf::IfOp>(
               builder.getInsertionBlock()->getParentOp())) {
      // Break on IfOp for slicing filtering.
      if (ifOp->getAttr(LoopEmitter::getLoopEmitterLoopAttrName()) ==
          StringAttr::get(ifOp->getContext(), "slice"))
        break;

      unsigned y = 0;
      SmallVector<Value> yields;
      if (env.isReduc()) {
        yields.push_back(env.getReduc());
        env.updateReduc(ifOp.getResult(y++));
        if (env.getValidLexInsert()) {
          yields.push_back(env.getValidLexInsert());
          env.setValidLexInsert(ifOp.getResult(y++));
        }
      }
      if (env.isExpand()) {
        yields.push_back(env.getExpandCount());
        env.updateExpandCount(ifOp->getResult(y++));
      }
      if (env.getInsertionChain()) {
        yields.push_back(env.getInsertionChain());
        env.updateInsertionChain(ifOp->getResult(y++));
      }
      assert(y == yields.size());
      builder.create<scf::YieldOp>(loc, yields);
      builder.setInsertionPointAfter(ifOp);
    }
  }
  // No need to set the insertion point here as LoopEmitter keeps track of the
  // basic block where scf::Yield should be inserted.
}

/// Generates a single if-statement within a while-loop.
static scf::IfOp genIf(CodegenEnv &env, OpBuilder &builder, LoopId ldx,
                       LatPointId p) {
  Location loc = env.op().getLoc();
  SmallVector<Type> types;
  Value cond;
  env.merger().foreachTensorLoopId(
      p, /*simple=*/true,
      [&](TensorLoopId b, TensorId tid, std::optional<Level> lvl,
          DimLevelType dlt, bool isIdxRed) {
        if (isIdxRed) {
          // Since there is no 1:1 mapping from loop to level (multiple loops
          // are required to resolve one level with non-trivial index
          // expression), we need to reconstruct the tensor level types if this
          // loop requires index reduction condition.
          assert(lvl.has_value() && isUndefDLT(dlt));
          auto stt = getSparseTensorType(env.op().getInputs()[tid]);
          dlt = stt.getLvlType(*lvl);
        }
        assert(ldx == env.merger().loop(b));
        Value clause;
        if (isCompressedDLT(dlt) || isSingletonDLT(dlt) ||
            isLooseCompressedDLT(dlt) || is2OutOf4DLT(dlt)) {
          assert(lvl.has_value());
          const Value crd = env.emitter().getCoords()[tid][*lvl];
          const Value lvar = env.getLoopVar(ldx);
          clause = builder.create<arith::CmpIOp>(loc, arith::CmpIPredicate::eq,
                                                 crd, lvar);
        } else {
          assert(isDenseDLT(dlt) || isUndefDLT(dlt));
          clause = constantI1(builder, loc, true);
        }
        cond = cond ? builder.create<arith::AndIOp>(loc, cond, clause) : clause;
      });
  if (env.isReduc()) {
    types.push_back(env.getReduc().getType());
    if (env.getValidLexInsert())
      types.push_back(env.getValidLexInsert().getType());
  }
  if (env.isExpand())
    types.push_back(builder.getIndexType());
  if (env.getInsertionChain())
    types.push_back(env.getInsertionChain().getType());
  scf::IfOp ifOp = builder.create<scf::IfOp>(loc, types, cond, /*else=*/true);
  builder.setInsertionPointToStart(&ifOp.getThenRegion().front());
  return ifOp;
}

/// Generates end of true branch of if-statement within a while-loop.
static void endIf(CodegenEnv &env, OpBuilder &builder, scf::IfOp ifOp,
                  Value redInput, Value cntInput, Value insInput,
                  Value validIns) {
  SmallVector<Value> operands;
  if (env.isReduc()) {
    operands.push_back(env.getReduc());
    env.updateReduc(redInput);
    if (env.getValidLexInsert()) {
      // Any overlapping indices during a reduction creates a valid lex insert.
      operands.push_back(constantI1(builder, env.op().getLoc(), true));
      env.setValidLexInsert(validIns);
    }
  }
  if (env.isExpand()) {
    operands.push_back(env.getExpandCount());
    env.updateExpandCount(cntInput);
  }
  if (env.getInsertionChain()) {
    operands.push_back(env.getInsertionChain());
    env.updateInsertionChain(insInput);
  }
  if (!operands.empty())
    builder.create<scf::YieldOp>(env.op().getLoc(), operands);
  builder.setInsertionPointToStart(&ifOp.getElseRegion().front());
}

//===----------------------------------------------------------------------===//
// Sparsifier synthesis methods (loop sequence).
//===----------------------------------------------------------------------===//

/// Starts a loop sequence at given level. Returns true if
/// the universal loop index must be maintained at this level.
static bool startLoopSeq(CodegenEnv &env, OpBuilder &builder, ExprId exp,
                         LoopOrd idx, LoopId ldx, LatSetId lts) {
  assert(!env.getLoopVar(idx));
  // Emit invariants at this loop sequence level.
  genInvariants(env, builder, exp, ldx, /*atStart=*/true);
  // Emit access pattern expansion for sparse tensor output.
  genExpand(env, builder, idx, /*atStart=*/true);
  // Emit further intitialization at this loop sequence level.
  const LatPointId l0 = env.set(lts)[0];
  bool needsUniv = false;

  SmallVector<TensorLevel> tidLvls;
  env.merger().foreachTensorLoopId(l0, [&](TensorLoopId b, TensorId tid,
                                           std::optional<Level> lvl,
                                           DimLevelType dlt, bool isIdxReduc) {
    assert(env.merger().loop(b) == idx);
    if (isDenseDLT(dlt) || isUndefDLT(dlt)) {
      if (tid == env.merger().getSynTensorID()) {
        // Needs loop emitter to set up loop bounds for synthetic tensor too if
        // there is a loop condition imposed on the synthetic tensor.
        tidLvls.push_back(
            env.makeTensorLevel(tid, env.emitter().getCurrentDepth()));
      }
      needsUniv = true;
    }
    if (isCompressedDLT(dlt) || isSingletonDLT(dlt) ||
        isLooseCompressedDLT(dlt) || is2OutOf4DLT(dlt) || isIdxReduc) {
      // Only when this is a index reduction loop, can the dlt be undefined.
      assert(!isUndefDLT(dlt) || isIdxReduc);
      // sparse/singleton levels, or a dense/sparse index reduction loop.
      tidLvls.push_back(env.makeTensorLevel(tid, *lvl));
    }
  });

  env.emitter().enterNewLoopSeq(builder, env.op().getLoc(), tidLvls);

  // Maintain the universal index only if it is actually
  // consumed by a subsequent lattice point.
  if (needsUniv) {
    for (const LatPointId li : env.set(lts).drop_front())
      if (!env.merger().hasAnySparse(env.lat(li).simple))
        return true;
  }
  return false;
}

static void genConstantDenseAddressFromLevel(CodegenEnv &env,
                                             OpBuilder &builder, TensorId tid,
                                             Level startLvl) {
  // TODO: Handle affine expression on output tensor.
  linalg::GenericOp op = env.op();
  assert(tid < op.getNumDpsInputs());
  OpOperand *input = op.getDpsInputOperands()[tid];
  const auto lvlExprs = op.getMatchingIndexingMap(input).getResults();
  const auto enc = getSparseTensorEncoding(input->get().getType());
  if (enc) {
    const Location loc = op.getLoc();
    const TensorId tid = env.makeTensorId(input->getOperandNumber());
    const Level lvlRank = enc.getLvlRank();
    assert(lvlExprs.size() == static_cast<size_t>(lvlRank));
    for (Level l = startLvl; l < lvlRank; l++) {
<<<<<<< HEAD
      // FIXME: `toOrigDim` is deprecated.
      AffineExpr lvlExpr = lvlExprs[toOrigDim(enc, l)];
=======
      AffineExpr lvlExpr = lvlExprs[l];
>>>>>>> 7ca33737
      if (enc.isDenseLvl(l) && isa<AffineConstantExpr>(lvlExpr))
        env.emitter().genDenseAffineAddress(
            builder, loc, env.makeTensorLevel(tid, l), lvlExpr);
      else
        return; // break on first non-dense non-constant level
    }
  }
}

static void genInitConstantDenseAddress(CodegenEnv &env,
                                        RewriterBase &rewriter) {
  // We can generate address for constant affine expression before any loops
  // starting from the first level as they do not depend on any thing.
  // E.g., [Dense, Dense, Sparse] -> (1, 2, d0), the addresses for the first two
  // levels can be determined before loops.
  for (TensorId tid = 0, e = env.op().getNumDpsInputs(); tid < e; tid++)
    genConstantDenseAddressFromLevel(env, rewriter, tid, 0);
}

/// Return true if the lattices bit can be iterated by a for loop.
static bool translateBitsToTidLvlPairs(
    CodegenEnv &env, LatPointId li, LoopId ldx,
    SmallVectorImpl<TensorLevel> &tidLvls,
    SmallVectorImpl<std::pair<TensorLevel, AffineExpr>> &affineTidLvls) {
  const BitVector &simple = env.lat(li).simple;
  const TensorId outTid = env.merger().getOutTensorID();
  const std::optional<Level> outLvl = env.merger().getLvl(outTid, ldx);

  unsigned numloopCond = 0;
  bool hasNonUnique = false;
  env.merger().foreachTensorLoopId(
      li, [&, ldx](TensorLoopId b, TensorId tid, std::optional<Level> lvl,
                   DimLevelType dlt, bool isIdxReduc) {
        if (simple[b]) {
          if (isIdxReduc) {
            tidLvls.push_back(env.makeTensorLevel(tid, *lvl));
            numloopCond++;
            return;
          }
          if (isUndefDLT(dlt)) {
            // An undefined dlt in the lattices, we probably mean to
            // iterate based on the level of output tensor.  E.g., this
            // could be a synthetic tensor (for invariants and sparse
            // output tensor).
            auto itType = env.op().getIteratorTypesArray()[ldx];
            if (linalg::isReductionIterator(itType) &&
                env.merger().getSynTensorID() == tid) {
              // Coiterating with an invariant, and this is a reduction loop
              // e.g., out = prod(in[i][j] op invariant);
              // In this case, we can not infer the loop bound from output
              // (whose level is reduced). Instead we use the synthetic tensor
              // to infer the bound.
              // The level of the synthetic tensor is the current loop depth;
              // the rank of the synthetic tensor equals to number of loops.
              lvl = env.emitter().getCurrentDepth();
            } else {
              // or a broadcast
              // out[i][j] = in[i] (j is undef for input)
              tid = outTid;
              lvl = outLvl;
              // Skips invalid lvl (e.g., when this is a zero ranked tensor).
              if (!lvl)
                return;
            }
          }
          hasNonUnique = !isUniqueDLT(dlt) || hasNonUnique;
          tidLvls.push_back(env.makeTensorLevel(tid, *lvl));
          numloopCond++;
        } else if (isDenseDLT(dlt) || isIdxReduc) {
          tidLvls.push_back(env.makeTensorLevel(tid, *lvl));
        } else {
          assert(isUndefDLT(dlt));
          linalg::GenericOp op = env.op();
          if (tid >= op.getNumDpsInputs())
            // We only handle affine expression on input tensors (for now).
            return;
          OpOperand *operand = &op->getOpOperand(tid);
          const auto stt = getSparseTensorType(operand->get());
          // Non-annotated dense tensors requires no special handling.
          if (!stt.hasEncoding())
            return;

          ArrayRef<AffineExpr> affines =
              op.getMatchingIndexingMap(operand).getResults();
          const Level lvlRank = stt.getLvlRank();
          assert(affines.size() == static_cast<size_t>(lvlRank));
          for (Level l = 0; l < lvlRank; l++) {
            AffineExpr exp = affines[l];
            // Skip simple affine expression and non-dense levels (which
            // have their own filter loop).
            if (isa<AffineDimExpr>(exp) || !stt.isDenseLvl(l))
              continue;

            // Constant affine expression are handled in genLoop
            if (!isa<AffineConstantExpr>(exp)) {
              bool isAtLoop = false;
              if (isInvariantAffine(exp, env.getLoopDepth(), ldx, isAtLoop) &&
                  isAtLoop) {
                // If the compound affine is invariant and we are right at the
                // level. We need to generate the address according to the
                // affine expression. This is also the best place we can do it
                // to avoid putting it inside inner loops.
                // NOTE: It assumes that the levels of the input tensor are
                // initialized in order (and it is also currently guaranteed by
                // computeIterationGraph), another more admissible approach
                // might be accepting out-of-order access between consecutive
                // dense levels.
                affineTidLvls.emplace_back(env.makeTensorLevel(tid, l), exp);
              }
            }
          }
        }
      });

  if (isDenseDLT(env.dlt(outTid, ldx))) {
    // Note that we generate dense indices of the output tensor
    // unconditionally, since they may not appear in the lattice, but may be
    // needed for linearized env.
    tidLvls.push_back(env.makeTensorLevel(outTid, *outLvl));
  }

  if (numloopCond == 0) {
    // Corner cases where the loop bound is defined by a *unused* operand, in
    // this case, we just generate a dense "fake" loop by iterating over the
    // synthetic tensor.
    tidLvls.push_back(env.makeTensorLevel(env.merger().getSynTensorID(),
                                          env.emitter().getCurrentDepth()));
    numloopCond++;
  }
  // If we just need to one loop conditions and the conditions is not imposed on
  // non-unique level, the loop can be generated by a for loop.
  return numloopCond == 1 && !hasNonUnique;
}

/// Starts a single loop in current sequence.
static std::pair<Operation *, bool> startLoop(CodegenEnv &env,
                                              OpBuilder &builder, LoopOrd at,
                                              LatPointId li, bool needsUniv) {
  // The set of tensors + lvls to generate loops on
  SmallVector<TensorLevel> tidLvls;
  // The set of dense tensors with non-trivial affine expression that just
  // becomes invariant and the address shall now be generated at the current
  // level.
  SmallVector<std::pair<TensorLevel, AffineExpr>> affineTidLvls;
  bool isSingleCond =
      translateBitsToTidLvlPairs(env, li, at, tidLvls, affineTidLvls);

  // Emit the for/while-loop control.
  Operation *loop = genLoop(env, builder, at, needsUniv, tidLvls);
  Location loc = env.op().getLoc();
  for (auto [tidLvl, exp] : affineTidLvls) {
    env.emitter().genDenseAffineAddress(builder, loc, tidLvl, exp);
  }

  // Until now, we have entered every <tid, lvl> pair in {cond, extra,
  // affine}Tids/Lvls. The addresses of the upcoming levels which are dependent
  // on constant affines expression may now be determined.
  auto allTidLvls =
      llvm::concat<TensorLevel>(tidLvls, llvm::make_first_range(affineTidLvls));
  for (auto [tid, lvl] : env.unpackTensorLevelRange(allTidLvls)) {
    if (tid != env.merger().getOutTensorID() &&
        tid != env.merger().getSynTensorID())
      genConstantDenseAddressFromLevel(env, builder, tid, lvl + 1);
  }

  return std::make_pair(loop, isSingleCond);
}

/// Ends a single loop in current sequence. Returns new values for needsUniv.
static bool endLoop(CodegenEnv &env, RewriterBase &rewriter, Operation *loop,
                    LoopId idx, LatPointId li, bool needsUniv,
                    bool isSingleCond) {

  if (isSingleCond) {
    // Either a for-loop or a while-loop that iterates over a slice.
    // Any iteration creates a valid lex insert.
    if (env.isReduc() && env.getValidLexInsert())
      env.setValidLexInsert(constantI1(rewriter, env.op().getLoc(), true));
  } else if (auto whileOp = dyn_cast<scf::WhileOp>(loop)) {
    // End a while-loop.
    finalizeWhileOp(env, rewriter, idx, needsUniv);
  } else {
    needsUniv = false;
  }

  env.genLoopBoundary([&](MutableArrayRef<Value> reduc) {
    env.emitter().exitCurrentLoop(rewriter, env.op().getLoc(), reduc);
    return std::nullopt;
  });

  return needsUniv;
}

/// Ends a loop sequence at given level.
static void endLoopSeq(CodegenEnv &env, OpBuilder &builder, unsigned exp,
                       unsigned idx, unsigned ldx) {
  assert(!env.getLoopVar(idx));
  env.emitter().exitCurrentLoopSeq(builder, env.op().getLoc());
  // Unmark bookkeeping of invariants and loop index.
  genInvariants(env, builder, exp, ldx, /*atStart=*/false);
  // Finalize access pattern expansion for sparse tensor output.
  genExpand(env, builder, idx, /*atStart=*/false);
}

/// Recursively generates code while computing iteration lattices in order
/// to manage the complexity of implementing co-iteration over unions
/// and intersections of sparse iterations spaces.
static void genStmt(CodegenEnv &env, RewriterBase &rewriter, ExprId exp,
                    LoopOrd at) {
  // At each leaf, assign remaining tensor (sub)expression to output tensor.
  if (at == env.getLoopNum()) {
    Value rhs = genExp(env, rewriter, exp, at - 1);
    genTensorStore(env, rewriter, exp, rhs);
    return;
  }

  // Construct iteration lattices for current loop index, with L0 at top.
  const LoopId ldx = at == 0 ? sparse_tensor::detail::kInvalidId : at - 1;
  const LatSetId lts =
      env.merger().optimizeSet(env.merger().buildLattices(exp, at));

  // Start a loop sequence.
  bool needsUniv = startLoopSeq(env, rewriter, exp, at, ldx, lts);

  // Emit a loop for every lattice point L0 >= Li in this loop sequence.
  //
  // NOTE: We cannot change this to `for (const LatPointId li : env.set(lts))`
  // because the loop body causes data-movement which invalidates
  // the iterator.
  const unsigned lsize = env.set(lts).size();
  for (unsigned i = 0; i < lsize; i++) {
    const LatPointId li = env.set(lts)[i];
    // Start a loop.
    auto [loop, isSingleCond] = startLoop(env, rewriter, at, li, needsUniv);

    // Visit all lattices points with Li >= Lj to generate the
    // loop-body, possibly with if statements for coiteration.
    Value redInput = env.getReduc();
    Value cntInput = env.getExpandCount();
    Value insInput = env.getInsertionChain();
    Value validIns = env.getValidLexInsert();
    // NOTE: We cannot change this to `for (const LatPointId lj : env.set(lts))`
    // because the loop body causes data-movement which invalidates the
    // iterator.
    for (unsigned j = 0; j < lsize; j++) {
      const LatPointId lj = env.set(lts)[j];
      const ExprId ej = env.lat(lj).exp;
      if (li == lj || env.merger().latGT(li, lj)) {
        // Recurse into body of each branch.
        if (!isSingleCond) {
          scf::IfOp ifOp = genIf(env, rewriter, at, lj);
          genStmt(env, rewriter, ej, at + 1);
          endIf(env, rewriter, ifOp, redInput, cntInput, insInput, validIns);
        } else {
          genStmt(env, rewriter, ej, at + 1);
        }
      }
    }

    // End a loop.
    needsUniv = endLoop(env, rewriter, loop, at, li, needsUniv, isSingleCond);
  }

  // End a loop sequence.
  endLoopSeq(env, rewriter, exp, at, ldx);
}

/// Converts the result computed by the sparse kernel into the required form.
static void genResult(CodegenEnv &env, RewriterBase &rewriter) {
  linalg::GenericOp op = env.op();
  OpOperand *lhs = op.getDpsInitOperand(0);
  Value tensor = lhs->get();
  Type resType = tensor.getType();
  if (getSparseTensorEncoding(resType)) {
    // The sparse tensor rematerializes from the original sparse tensor's
    // underlying sparse storage format. For an insertion chain, the
    // tensor materializes from the chain with 'hasInserts' enabled.
    bool hasInserts = false;
    if (Value chain = env.getInsertionChain()) {
      hasInserts = true;
      tensor = chain;
    }
    rewriter.replaceOpWithNewOp<LoadOp>(op, resType, tensor, hasInserts);
  } else {
    // To rematerialize an non-annotated tensor, simply load it
    // from the bufferized value.
    Value val = env.emitter().getValBuffer()[env.merger().getOutTensorID()];
    rewriter.replaceOpWithNewOp<bufferization::ToTensorOp>(op, resType, val);
  }
}

//===----------------------------------------------------------------------===//
// Sparsifier rewriting methods.
//===----------------------------------------------------------------------===//

namespace {

/// Sparse rewriting rule for generic Lingalg operation.
struct GenericOpSparsifier : public OpRewritePattern<linalg::GenericOp> {
public:
  GenericOpSparsifier(MLIRContext *context, SparsificationOptions o)
      : OpRewritePattern<linalg::GenericOp>(context), options(o) {}

  LogicalResult matchAndRewrite(linalg::GenericOp op,
                                PatternRewriter &rewriter) const override {
    // Only accept single output operations with pure tensor semantics.
    if (op.getNumDpsInits() != 1 || !op.hasTensorSemantics())
      return failure();

    // Only accept trivial affine indices.
    if (hasNonTrivialAffineOnSparseOut(op))
      return failure();

    if (!op->hasAttr("sorted")) {
      return rewriter.notifyMatchFailure(
          op, "Loops not yet scheduled, try run --sparse-reinterpret-map "
              "before sparsification.");
    }
<<<<<<< HEAD
=======
    // Must have been demapped as well if the generic op is sorted.
    assert(!hasAnyNonIdentityOperandsOrResults(op));
>>>>>>> 7ca33737

    // Sets up a code generation environment.
    const unsigned numTensors = op->getNumOperands();
    const unsigned numLoops = op.getNumLoops();
<<<<<<< HEAD
    const unsigned numFilterLoops = getNumNonTrivialIdxExpOnSparseLvls(op);
    // TODO: we should probably always use slice-based codegen whenever
    // possible, we can even intermix slice-based and filter-loop based codegen.
    bool idxReducBased = numFilterLoops != 0;
=======
    bool needIdxRed = getNumNonTrivialIdxExpOnSparseLvls(op) != 0;
>>>>>>> 7ca33737
    // If we have indexing map like (d0) -> (0, d0), there might be more
    // levels then loops because of the constant index, that means we can not
    // use numLoops as the upper bound for ranks of all tensors.
    // TODO: Constant indices are currently not support on sparse tensor, but
    // are allowed in non-annotated dense tensor. Support it, it would be
    // required for sparse tensor slice rank reducing too.
    Level maxLvlRank = 0;
    for (auto operand : op.getOperands()) {
      if (auto rtp = dyn_cast<RankedTensorType>(operand.getType())) {
        maxLvlRank = std::max(maxLvlRank, SparseTensorType(rtp).getLvlRank());
      }
    }
<<<<<<< HEAD

    // A slice based algorithm for affine indices does not need filter loops.
    CodegenEnv env(op, options, numTensors, numLoops,
                   /*numFilterLoops=*/idxReducBased ? 0 : numFilterLoops,
                   maxLvlRank);
=======
>>>>>>> 7ca33737

    CodegenEnv env(op, options, numTensors, numLoops, maxLvlRank);
    // Detects sparse annotations and translates the per-level sparsity
    // information for all tensors to loop indices in the kernel.
    if (!findSparseAnnotations(env, needIdxRed))
      return failure();

    // Only standard reduction operations (add, sub, or, xor) that can be
    // sparsified by merely reducing the stored values are admissible. More
    // elaborate reduction operations (such as mul, and, min, max) would need
    // to know whether implicit zeros occur as well. They can still be
    // implemented with a custom reduction operation, accepted here as well.
    if (op.getNumReductionLoops() > 0) {
      Operation *yield = op.getRegion().front().getTerminator();
      assert(isa<linalg::YieldOp>(yield));
      Operation *redop = yield->getOperand(0).getDefiningOp();
      if (!isa<arith::AddFOp>(redop) && !isa<complex::AddOp>(redop) &&
          !isa<arith::AddIOp>(redop) && !isa<arith::SubFOp>(redop) &&
          !isa<complex::SubOp>(redop) && !isa<arith::SubIOp>(redop) &&
          !isa<arith::OrIOp>(redop) && !isa<arith::XOrIOp>(redop) &&
          !isa<ReduceOp>(redop)) {
        return failure();
      }
    }

    // Constructs the tensor expressions tree from `op`, returns failure if the
    // tree can not be built or the tensor expression is inadmissible.
    if (failed(env.initTensorExp()))
      return failure();

    // Recursively generates code if admissible.
    env.startEmit();
    genBuffers(env, rewriter);
    // TODO: Constant affine expression should be handled differently when using
    // slice-based codegen, it does not matter now because we already reject the
    // constant expression at a earlier stage.
    genInitConstantDenseAddress(env, rewriter);
    genStmt(env, rewriter, env.getExprId(), 0);
    genResult(env, rewriter);
    return success();
  }

private:
  /// Options to control sparse code generation.
  SparsificationOptions options;
};

} // namespace

/// Populates the given patterns list with rewriting rules required for
/// the sparsification of linear algebra operations.
void mlir::populateSparsificationPatterns(
    RewritePatternSet &patterns, const SparsificationOptions &options) {
  patterns.add<GenericOpSparsifier>(patterns.getContext(), options);
}<|MERGE_RESOLUTION|>--- conflicted
+++ resolved
@@ -65,13 +65,8 @@
   case AffineExprKind::Add:
   case AffineExprKind::Mul: {
     auto binOp = cast<AffineBinaryOpExpr>(a);
-<<<<<<< HEAD
-    return isInvariantAffine(binOp.getLHS(), loopStack, ldx, isAtLoop) &&
-           isInvariantAffine(binOp.getRHS(), loopStack, ldx, isAtLoop);
-=======
     return isInvariantAffine(binOp.getLHS(), loopDepth, ldx, isAtLoop) &&
            isInvariantAffine(binOp.getRHS(), loopDepth, ldx, isAtLoop);
->>>>>>> 7ca33737
   }
   default: {
     assert(isa<AffineConstantExpr>(a));
@@ -80,15 +75,6 @@
   }
 }
 
-<<<<<<< HEAD
-/// Determines if affine expression is invariant.
-static bool isInvariantAffine(CodegenEnv &env, AffineExpr a, LoopId ldx,
-                              bool &isAtLoop) {
-  return isInvariantAffine(a, env.getCurrentLoopStack(), ldx, isAtLoop);
-}
-
-=======
->>>>>>> 7ca33737
 /// Helper method to inspect affine expressions. Rejects cases where the
 /// same index is used more than once. Also rejects compound affine
 /// expressions in sparse dimensions.
@@ -107,17 +93,7 @@
   case AffineExprKind::Add:
   case AffineExprKind::Mul:
   case AffineExprKind::Constant: {
-<<<<<<< HEAD
-    if (!isDenseDLT(dlt) && setLvlFormat) {
-      assert(isUndefDLT(merger.getLvlType(tid, filterLdx)));
-      // Use a filter loop for sparse affine expression.
-      merger.setLevelAndType(tid, filterLdx, lvl, dlt);
-      ++filterLdx;
-    }
-
-=======
     assert(isDenseDLT(dlt));
->>>>>>> 7ca33737
     if (auto binOp = dyn_cast<AffineBinaryOpExpr>(a)) {
       // We do not set dim level format for affine expression like d0 + d1 on
       // either loop index at d0 or d1.
@@ -243,13 +219,7 @@
          "AffineMap does not have dimension-rank many results");
   unsigned num = 0;
   for (Level l = 0; l < lvlRank; l++) {
-<<<<<<< HEAD
-    // FIXME: `toOrigDim` is deprecated.
-    const Dimension d = toOrigDim(stt.getEncoding(), l);
-    if (!isa<AffineDimExpr>(exprs[d]) && !stt.isDenseLvl(l))
-=======
     if (!isa<AffineDimExpr>(exprs[l]) && !stt.isDenseLvl(l))
->>>>>>> 7ca33737
       num++;
   }
   return num;
@@ -1047,12 +1017,7 @@
     const Level lvlRank = enc.getLvlRank();
     assert(lvlExprs.size() == static_cast<size_t>(lvlRank));
     for (Level l = startLvl; l < lvlRank; l++) {
-<<<<<<< HEAD
-      // FIXME: `toOrigDim` is deprecated.
-      AffineExpr lvlExpr = lvlExprs[toOrigDim(enc, l)];
-=======
       AffineExpr lvlExpr = lvlExprs[l];
->>>>>>> 7ca33737
       if (enc.isDenseLvl(l) && isa<AffineConstantExpr>(lvlExpr))
         env.emitter().genDenseAffineAddress(
             builder, loc, env.makeTensorLevel(tid, l), lvlExpr);
@@ -1371,23 +1336,13 @@
           op, "Loops not yet scheduled, try run --sparse-reinterpret-map "
               "before sparsification.");
     }
-<<<<<<< HEAD
-=======
     // Must have been demapped as well if the generic op is sorted.
     assert(!hasAnyNonIdentityOperandsOrResults(op));
->>>>>>> 7ca33737
 
     // Sets up a code generation environment.
     const unsigned numTensors = op->getNumOperands();
     const unsigned numLoops = op.getNumLoops();
-<<<<<<< HEAD
-    const unsigned numFilterLoops = getNumNonTrivialIdxExpOnSparseLvls(op);
-    // TODO: we should probably always use slice-based codegen whenever
-    // possible, we can even intermix slice-based and filter-loop based codegen.
-    bool idxReducBased = numFilterLoops != 0;
-=======
     bool needIdxRed = getNumNonTrivialIdxExpOnSparseLvls(op) != 0;
->>>>>>> 7ca33737
     // If we have indexing map like (d0) -> (0, d0), there might be more
     // levels then loops because of the constant index, that means we can not
     // use numLoops as the upper bound for ranks of all tensors.
@@ -1400,14 +1355,6 @@
         maxLvlRank = std::max(maxLvlRank, SparseTensorType(rtp).getLvlRank());
       }
     }
-<<<<<<< HEAD
-
-    // A slice based algorithm for affine indices does not need filter loops.
-    CodegenEnv env(op, options, numTensors, numLoops,
-                   /*numFilterLoops=*/idxReducBased ? 0 : numFilterLoops,
-                   maxLvlRank);
-=======
->>>>>>> 7ca33737
 
     CodegenEnv env(op, options, numTensors, numLoops, maxLvlRank);
     // Detects sparse annotations and translates the per-level sparsity
