--- conflicted
+++ resolved
@@ -413,35 +413,9 @@
   SimpleRewriter rewriter(getContext());
   rewriter.setInsertionPoint(target);
   FailureOr<SplitReductionResult> splitResult =
-<<<<<<< HEAD
-      splitReduction(rewriter, target, splitFn);
-  if (failed(splitResult))
-    return getOperation()->emitError("failed to apply");
-  return SmallVector<Operation *>{splitResult->fillOp,
-                                  splitResult->splitLinalgOp,
-                                  splitResult->resultCombiningLinalgOp};
-}
-
-//===----------------------------------------------------------------------===//
-// SplitReductionByScalingOp
-//===----------------------------------------------------------------------===//
-
-FailureOr<SmallVector<Operation *>>
-transform::SplitReductionByScalingOp::applyToOne(LinalgOp target,
-                                                 TransformState &state) {
-  ControlSplitReductionFn splitFn = [&](LinalgOp) {
-    return std::pair<int64_t, unsigned>(getSplitFactor(),
-                                        getInsertSplitDimension());
-  };
-  SimpleRewriter rewriter(getContext());
-  rewriter.setInsertionPoint(target);
-  FailureOr<SplitReductionResult> splitResult =
-      splitReductionByScaling(rewriter, target, splitFn);
-=======
       (getUseScalingAlgorithm())
           ? splitReductionByScaling(rewriter, target, splitFn, getUseAlloc())
           : splitReduction(rewriter, target, splitFn, getUseAlloc());
->>>>>>> 3de04b6d
   if (failed(splitResult))
     return getOperation()->emitError("failed to apply");
   return SmallVector<Operation *>{splitResult->fillOp,
