--- conflicted
+++ resolved
@@ -118,13 +118,8 @@
     operands.push_back(v0);
   if (v1)
     operands.push_back(v1);
-<<<<<<< HEAD
-  }
   auto map = AffineMap::get(numDims, numSymbols, affCombiner(d0, d1));
-=======
-  auto map = AffineMap::get(numDims, numSymbols, affCombiner(d0, d1));
-
->>>>>>> a34309b7
+
   // TODO: createOrFold when available.
   Operation *op =
       makeComposedAffineApply(ScopedContext::getBuilder(),
@@ -152,11 +147,7 @@
   } else if (thisType.isa<VectorType>() || thisType.isa<TensorType>()) {
     auto aggregateType = thisType.cast<ShapedType>();
     if (aggregateType.getElementType().isSignlessInteger())
-<<<<<<< HEAD
-      return createBinaryHandle<IOp>(lhs, rhs);
-=======
       return ValueBuilder<IOp>(lhs, rhs);
->>>>>>> a34309b7
     else if (aggregateType.getElementType().isa<FloatType>())
       return ValueBuilder<FOp>(lhs, rhs);
   }
