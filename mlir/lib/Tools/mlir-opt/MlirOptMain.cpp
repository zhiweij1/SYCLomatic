//===- MlirOptMain.cpp - MLIR Optimizer Driver ----------------------------===//
//
// Part of the LLVM Project, under the Apache License v2.0 with LLVM Exceptions.
// See https://llvm.org/LICENSE.txt for license information.
// SPDX-License-Identifier: Apache-2.0 WITH LLVM-exception
//
//===----------------------------------------------------------------------===//
//
// This is a utility that runs an optimization pass and prints the result back
// out. It is designed to support unit testing.
//
//===----------------------------------------------------------------------===//

#include "mlir/Tools/mlir-opt/MlirOptMain.h"
#include "mlir/Bytecode/BytecodeWriter.h"
#include "mlir/IR/AsmState.h"
#include "mlir/IR/Attributes.h"
#include "mlir/IR/BuiltinOps.h"
#include "mlir/IR/Diagnostics.h"
#include "mlir/IR/Dialect.h"
#include "mlir/IR/Location.h"
#include "mlir/IR/MLIRContext.h"
#include "mlir/Parser/Parser.h"
#include "mlir/Pass/Pass.h"
#include "mlir/Pass/PassManager.h"
#include "mlir/Support/DebugCounter.h"
#include "mlir/Support/FileUtilities.h"
#include "mlir/Support/Timing.h"
#include "mlir/Support/ToolUtilities.h"
#include "mlir/Tools/ParseUtilties.h"
#include "llvm/Support/CommandLine.h"
#include "llvm/Support/FileUtilities.h"
#include "llvm/Support/InitLLVM.h"
#include "llvm/Support/Regex.h"
#include "llvm/Support/SourceMgr.h"
#include "llvm/Support/StringSaver.h"
#include "llvm/Support/ThreadPool.h"
#include "llvm/Support/ToolOutputFile.h"

using namespace mlir;
using namespace llvm;

/// Perform the actions on the input file indicated by the command line flags
/// within the specified context.
///
/// This typically parses the main source file, runs zero or more optimization
/// passes, then prints the output.
///
static LogicalResult performActions(raw_ostream &os, bool verifyDiagnostics,
                                    bool verifyPasses, SourceMgr &sourceMgr,
                                    MLIRContext *context,
                                    PassPipelineFn passManagerSetupFn,
                                    bool emitBytecode, bool implicitModule) {
  DefaultTimingManager tm;
  applyDefaultTimingManagerCLOptions(tm);
  TimingScope timing = tm.getRootScope();

  // Disable multi-threading when parsing the input file. This removes the
  // unnecessary/costly context synchronization when parsing.
  bool wasThreadingEnabled = context->isMultithreadingEnabled();
  context->disableMultithreading();

  // Prepare the parser config, and attach any useful/necessary resource
  // handlers. Unhandled external resources are treated as passthrough, i.e.
  // they are not processed and will be emitted directly to the output
  // untouched.
<<<<<<< HEAD
  FallbackAsmResourceMap fallbackResourceMap;
  ParserConfig config(context, &fallbackResourceMap);
  attachPassReproducerAsmResource(config, pm, wasThreadingEnabled);
=======
  PassReproducerOptions reproOptions;
  FallbackAsmResourceMap fallbackResourceMap;
  ParserConfig config(context, /*verifyAfterParse=*/true, &fallbackResourceMap);
  reproOptions.attachResourceParser(config);
>>>>>>> f788a4d7

  // Parse the input file and reset the context threading state.
  TimingScope parserTiming = timing.nest("Parser");
  OwningOpRef<Operation *> op =
      parseSourceFileForTool(sourceMgr, config, implicitModule);
  context->enableMultithreading(wasThreadingEnabled);
  if (!op)
    return failure();
  parserTiming.stop();

  // Prepare the pass manager, applying command-line and reproducer options.
  PassManager pm(context, OpPassManager::Nesting::Implicit,
                 op.get()->getName().getStringRef());
  pm.enableVerifier(verifyPasses);
  applyPassManagerCLOptions(pm);
  pm.enableTiming(timing);
  if (failed(reproOptions.apply(pm)) || failed(passManagerSetupFn(pm)))
    return failure();

  // Run the pipeline.
  if (failed(pm.run(*op)))
    return failure();

  // Print the output.
  TimingScope outputTiming = timing.nest("Output");
  if (emitBytecode) {
    BytecodeWriterConfig writerConfig(fallbackResourceMap);
<<<<<<< HEAD
    writeBytecodeToFile(module->getOperation(), os, writerConfig);
  } else {
    AsmState asmState(*module, OpPrintingFlags(), /*locationMap=*/nullptr,
                      &fallbackResourceMap);
    module->print(os, asmState);
=======
    writeBytecodeToFile(op.get(), os, writerConfig);
  } else {
    AsmState asmState(op.get(), OpPrintingFlags(), /*locationMap=*/nullptr,
                      &fallbackResourceMap);
    op.get()->print(os, asmState);
>>>>>>> f788a4d7
    os << '\n';
  }
  return success();
}

/// Parses the memory buffer.  If successfully, run a series of passes against
/// it and print the result.
static LogicalResult
processBuffer(raw_ostream &os, std::unique_ptr<MemoryBuffer> ownedBuffer,
              bool verifyDiagnostics, bool verifyPasses,
              bool allowUnregisteredDialects, bool preloadDialectsInContext,
              bool emitBytecode, bool implicitModule,
              PassPipelineFn passManagerSetupFn, DialectRegistry &registry,
              llvm::ThreadPool *threadPool) {
  // Tell sourceMgr about this buffer, which is what the parser will pick up.
  SourceMgr sourceMgr;
  sourceMgr.AddNewSourceBuffer(std::move(ownedBuffer), SMLoc());

  // Create a context just for the current buffer. Disable threading on creation
  // since we'll inject the thread-pool separately.
  MLIRContext context(registry, MLIRContext::Threading::DISABLED);
  if (threadPool)
    context.setThreadPool(*threadPool);

  // Parse the input file.
  if (preloadDialectsInContext)
    context.loadAllAvailableDialects();
  context.allowUnregisteredDialects(allowUnregisteredDialects);
  if (verifyDiagnostics)
    context.printOpOnDiagnostic(false);
  context.getDebugActionManager().registerActionHandler<DebugCounter>();

  // If we are in verify diagnostics mode then we have a lot of work to do,
  // otherwise just perform the actions without worrying about it.
  if (!verifyDiagnostics) {
    SourceMgrDiagnosticHandler sourceMgrHandler(sourceMgr, &context);
    return performActions(os, verifyDiagnostics, verifyPasses, sourceMgr,
                          &context, passManagerSetupFn, emitBytecode,
                          implicitModule);
  }

  SourceMgrDiagnosticVerifierHandler sourceMgrHandler(sourceMgr, &context);

  // Do any processing requested by command line flags.  We don't care whether
  // these actions succeed or fail, we only care what diagnostics they produce
  // and whether they match our expectations.
  (void)performActions(os, verifyDiagnostics, verifyPasses, sourceMgr, &context,
                       passManagerSetupFn, emitBytecode, implicitModule);

  // Verify the diagnostic handler to make sure that each of the diagnostics
  // matched.
  return sourceMgrHandler.verify();
}

LogicalResult mlir::MlirOptMain(raw_ostream &outputStream,
                                std::unique_ptr<MemoryBuffer> buffer,
                                PassPipelineFn passManagerSetupFn,
                                DialectRegistry &registry, bool splitInputFile,
                                bool verifyDiagnostics, bool verifyPasses,
                                bool allowUnregisteredDialects,
                                bool preloadDialectsInContext,
                                bool emitBytecode, bool implicitModule) {
  // The split-input-file mode is a very specific mode that slices the file
  // up into small pieces and checks each independently.
  // We use an explicit threadpool to avoid creating and joining/destroying
  // threads for each of the split.
  ThreadPool *threadPool = nullptr;

  // Create a temporary context for the sake of checking if
  // --mlir-disable-threading was passed on the command line.
  // We use the thread-pool this context is creating, and avoid
  // creating any thread when disabled.
  MLIRContext threadPoolCtx;
  if (threadPoolCtx.isMultithreadingEnabled())
    threadPool = &threadPoolCtx.getThreadPool();

  auto chunkFn = [&](std::unique_ptr<MemoryBuffer> chunkBuffer,
                     raw_ostream &os) {
    return processBuffer(os, std::move(chunkBuffer), verifyDiagnostics,
                         verifyPasses, allowUnregisteredDialects,
                         preloadDialectsInContext, emitBytecode, implicitModule,
                         passManagerSetupFn, registry, threadPool);
  };
  return splitAndProcessBuffer(std::move(buffer), chunkFn, outputStream,
                               splitInputFile, /*insertMarkerInOutput=*/true);
}

LogicalResult mlir::MlirOptMain(raw_ostream &outputStream,
                                std::unique_ptr<MemoryBuffer> buffer,
                                const PassPipelineCLParser &passPipeline,
                                DialectRegistry &registry, bool splitInputFile,
                                bool verifyDiagnostics, bool verifyPasses,
                                bool allowUnregisteredDialects,
                                bool preloadDialectsInContext,
                                bool emitBytecode, bool implicitModule) {
  auto passManagerSetupFn = [&](PassManager &pm) {
    auto errorHandler = [&](const Twine &msg) {
      emitError(UnknownLoc::get(pm.getContext())) << msg;
      return failure();
    };
    return passPipeline.addToPipeline(pm, errorHandler);
  };
  return MlirOptMain(outputStream, std::move(buffer), passManagerSetupFn,
                     registry, splitInputFile, verifyDiagnostics, verifyPasses,
                     allowUnregisteredDialects, preloadDialectsInContext,
                     emitBytecode, implicitModule);
}

LogicalResult mlir::MlirOptMain(int argc, char **argv, llvm::StringRef toolName,
                                DialectRegistry &registry,
                                bool preloadDialectsInContext) {
  static cl::opt<std::string> inputFilename(
      cl::Positional, cl::desc("<input file>"), cl::init("-"));

  static cl::opt<std::string> outputFilename("o", cl::desc("Output filename"),
                                             cl::value_desc("filename"),
                                             cl::init("-"));

  static cl::opt<bool> splitInputFile(
      "split-input-file",
      cl::desc("Split the input file into pieces and process each "
               "chunk independently"),
      cl::init(false));

  static cl::opt<bool> verifyDiagnostics(
      "verify-diagnostics",
      cl::desc("Check that emitted diagnostics match "
               "expected-* lines on the corresponding line"),
      cl::init(false));

  static cl::opt<bool> verifyPasses(
      "verify-each",
      cl::desc("Run the verifier after each transformation pass"),
      cl::init(true));

  static cl::opt<bool> allowUnregisteredDialects(
      "allow-unregistered-dialect",
      cl::desc("Allow operation with no registered dialects"), cl::init(false));

  static cl::opt<bool> showDialects(
      "show-dialects", cl::desc("Print the list of registered dialects"),
      cl::init(false));

  static cl::opt<bool> emitBytecode(
      "emit-bytecode", cl::desc("Emit bytecode when generating output"),
      cl::init(false));

  static cl::opt<bool> noImplicitModule{
      "no-implicit-module",
      cl::desc(
          "Disable implicit addition of a top-level module op during parsing"),
      cl::init(false)};

  InitLLVM y(argc, argv);

  // Register any command line options.
  registerAsmPrinterCLOptions();
  registerMLIRContextCLOptions();
  registerPassManagerCLOptions();
  registerDefaultTimingManagerCLOptions();
  DebugCounter::registerCLOptions();
  PassPipelineCLParser passPipeline("", "Compiler passes to run");

  // Build the list of dialects as a header for the --help message.
  std::string helpHeader = (toolName + "\nAvailable Dialects: ").str();
  {
    llvm::raw_string_ostream os(helpHeader);
    interleaveComma(registry.getDialectNames(), os,
                    [&](auto name) { os << name; });
  }
  // Parse pass names in main to ensure static initialization completed.
  cl::ParseCommandLineOptions(argc, argv, helpHeader);

  if (showDialects) {
    llvm::outs() << "Available Dialects:\n";
    interleave(
        registry.getDialectNames(), llvm::outs(),
        [](auto name) { llvm::outs() << name; }, "\n");
    return success();
  }

  // Set up the input file.
  std::string errorMessage;
  auto file = openInputFile(inputFilename, &errorMessage);
  if (!file) {
    llvm::errs() << errorMessage << "\n";
    return failure();
  }

  auto output = openOutputFile(outputFilename, &errorMessage);
  if (!output) {
    llvm::errs() << errorMessage << "\n";
    return failure();
  }

  if (failed(MlirOptMain(output->os(), std::move(file), passPipeline, registry,
                         splitInputFile, verifyDiagnostics, verifyPasses,
                         allowUnregisteredDialects, preloadDialectsInContext,
                         emitBytecode, /*implicitModule=*/!noImplicitModule)))
    return failure();

  // Keep the output file if the invocation of MlirOptMain was successful.
  output->keep();
  return success();
}<|MERGE_RESOLUTION|>--- conflicted
+++ resolved
@@ -64,16 +64,10 @@
   // handlers. Unhandled external resources are treated as passthrough, i.e.
   // they are not processed and will be emitted directly to the output
   // untouched.
-<<<<<<< HEAD
-  FallbackAsmResourceMap fallbackResourceMap;
-  ParserConfig config(context, &fallbackResourceMap);
-  attachPassReproducerAsmResource(config, pm, wasThreadingEnabled);
-=======
   PassReproducerOptions reproOptions;
   FallbackAsmResourceMap fallbackResourceMap;
   ParserConfig config(context, /*verifyAfterParse=*/true, &fallbackResourceMap);
   reproOptions.attachResourceParser(config);
->>>>>>> f788a4d7
 
   // Parse the input file and reset the context threading state.
   TimingScope parserTiming = timing.nest("Parser");
@@ -101,19 +95,11 @@
   TimingScope outputTiming = timing.nest("Output");
   if (emitBytecode) {
     BytecodeWriterConfig writerConfig(fallbackResourceMap);
-<<<<<<< HEAD
-    writeBytecodeToFile(module->getOperation(), os, writerConfig);
-  } else {
-    AsmState asmState(*module, OpPrintingFlags(), /*locationMap=*/nullptr,
-                      &fallbackResourceMap);
-    module->print(os, asmState);
-=======
     writeBytecodeToFile(op.get(), os, writerConfig);
   } else {
     AsmState asmState(op.get(), OpPrintingFlags(), /*locationMap=*/nullptr,
                       &fallbackResourceMap);
     op.get()->print(os, asmState);
->>>>>>> f788a4d7
     os << '\n';
   }
   return success();
