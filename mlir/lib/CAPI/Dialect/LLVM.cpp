--- conflicted
+++ resolved
@@ -175,15 +175,11 @@
       cast<DIScopeAttr>(unwrap(scope)), cast<DITypeAttr>(unwrap(baseType)),
       DIFlags(flags), sizeInBits, alignInBits,
       llvm::map_to_vector(unwrapList(nElements, elements, elementsStorage),
-<<<<<<< HEAD
-                          [](Attribute a) { return cast<DINodeAttr>(a); })));
-=======
                           [](Attribute a) { return cast<DINodeAttr>(a); }),
       cast<DIExpressionAttr>(unwrap(dataLocation)),
       cast<DIExpressionAttr>(unwrap(rank)),
       cast<DIExpressionAttr>(unwrap(allocated)),
       cast<DIExpressionAttr>(unwrap(associated))));
->>>>>>> 13f6d404
 }
 
 MlirAttribute mlirLLVMDIDerivedTypeAttrGet(
