<<<<<<< HEAD
// RUN: mlir-opt -pass-pipeline="builtin.func(convert-shape-constraints)" <%s | FileCheck %s
=======
// RUN: mlir-opt -pass-pipeline="func.func(convert-shape-constraints)" <%s | FileCheck %s
>>>>>>> 7f962794

// There's not very much useful to check here other than pasting the output.
// CHECK-LABEL:   func @cstr_broadcastable(
// CHECK-SAME:                             %[[LHS:.*]]: tensor<?xindex>,
// CHECK-SAME:                             %[[RHS:.*]]: tensor<?xindex>) -> !shape.witness {
// CHECK:           %[[RET:.*]] = shape.const_witness true
// CHECK:           %[[BROADCAST_IS_VALID:.*]] = shape.is_broadcastable %[[LHS]], %[[RHS]]
// CHECK:           cf.assert %[[BROADCAST_IS_VALID]], "required broadcastable shapes"
// CHECK:           return %[[RET]] : !shape.witness
// CHECK:         }
func @cstr_broadcastable(%arg0: tensor<?xindex>, %arg1: tensor<?xindex>) -> !shape.witness {
  %witness = shape.cstr_broadcastable %arg0, %arg1 : tensor<?xindex>, tensor<?xindex>
  return %witness : !shape.witness
}

// CHECK-LABEL:   func @cstr_eq(
// CHECK-SAME:                             %[[LHS:.*]]: tensor<?xindex>,
// CHECK-SAME:                             %[[RHS:.*]]: tensor<?xindex>) -> !shape.witness {
// CHECK:           %[[RET:.*]] = shape.const_witness true
// CHECK:           %[[EQUAL_IS_VALID:.*]] = shape.shape_eq %[[LHS]], %[[RHS]]
// CHECK:           cf.assert %[[EQUAL_IS_VALID]], "required equal shapes"
// CHECK:           return %[[RET]] : !shape.witness
// CHECK:         }
func @cstr_eq(%arg0: tensor<?xindex>, %arg1: tensor<?xindex>) -> !shape.witness {
  %witness = shape.cstr_eq %arg0, %arg1 : tensor<?xindex>, tensor<?xindex>
  return %witness : !shape.witness
}

// CHECK-LABEL: func @cstr_require
func @cstr_require(%arg0: i1) -> !shape.witness {
  // CHECK: %[[RET:.*]] = shape.const_witness true
  // CHECK: cf.assert %arg0, "msg"
  // CHECK: return %[[RET]]
  %witness = shape.cstr_require %arg0, "msg"
  return %witness : !shape.witness
}<|MERGE_RESOLUTION|>--- conflicted
+++ resolved
@@ -1,8 +1,4 @@
-<<<<<<< HEAD
-// RUN: mlir-opt -pass-pipeline="builtin.func(convert-shape-constraints)" <%s | FileCheck %s
-=======
 // RUN: mlir-opt -pass-pipeline="func.func(convert-shape-constraints)" <%s | FileCheck %s
->>>>>>> 7f962794
 
 // There's not very much useful to check here other than pasting the output.
 // CHECK-LABEL:   func @cstr_broadcastable(
