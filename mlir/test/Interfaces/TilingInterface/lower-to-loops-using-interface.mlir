--- conflicted
+++ resolved
@@ -208,11 +208,7 @@
 // CHECK:     scf.for %[[I:.*]] = %[[C0]] to %[[C16]] step %[[C1]] {
 // CHECK:       scf.for %[[J:.*]] = %[[C0]] to %[[C32]] step %[[C1]] {
 // CHECK:         scf.for %[[K:.*]] = %[[C0]] to %[[C64]] step %[[C1]] {
-<<<<<<< HEAD
-// CHECK:           %[[ELEM:.*]] = memref.load %[[OUT]][%[[J]], %[[K]], %[[I]]]
-=======
 // CHECK:           %[[ELEM:.*]] = memref.load %[[IN]][%[[I]], %[[J]], %[[K]]]
->>>>>>> e7aa6127
 // CHECK:           memref.store %[[ELEM]], %[[OUT]][%[[J]], %[[K]], %[[I]]]
 
 // -----
