--- conflicted
+++ resolved
@@ -204,21 +204,12 @@
 // CHECK-DAG:       %[[VAL_4:.*]] = arith.constant 0 : index
 // CHECK-DAG:       %[[VAL_5:.*]] = arith.constant 1 : index
 // CHECK-DAG:       %[[VAL_6:.*]] = bufferization.to_memref %[[VAL_0]] : memref<8x8xi32>
-<<<<<<< HEAD
-// CHECK-DAG:       %[[VAL_7:.*]] = sparse_tensor.positions %[[VAL_1]] {level = 0 : index} : tensor<3x3xi32, #sparse_tensor.encoding<{{{.*}}}>> to memref<?xindex>
-// CHECK-DAG:       %[[VAL_8:.*]] = sparse_tensor.coordinates %[[VAL_1]] {level = 0 : index} : tensor<3x3xi32, #sparse_tensor.encoding<{{{.*}}}>> to memref<?xindex>
-// CHECK-DAG:       %[[VAL_9:.*]] = sparse_tensor.positions %[[VAL_1]] {level = 1 : index} : tensor<3x3xi32, #sparse_tensor.encoding<{{{.*}}}>> to memref<?xindex>
-// CHECK-DAG:       %[[VAL_10:.*]] = sparse_tensor.coordinates %[[VAL_1]] {level = 1 : index} : tensor<3x3xi32, #sparse_tensor.encoding<{{{.*}}}>> to memref<?xindex>
-// CHECK-DAG:       %[[VAL_11:.*]] = sparse_tensor.values %[[VAL_1]] : tensor<3x3xi32, #sparse_tensor.encoding<{{{.*}}}>> to memref<?xi32>
-// CHECK-DAG:       %[[VAL_12:.*]] = bufferization.to_memref %[[VAL_2]] : memref<6x6xi32>
-=======
 // CHECK-DAG:       %[[VAL_7:.*]] = sparse_tensor.positions %[[VAL_1]] {level = 0 : index} : tensor<3x3xi32, #sparse{{[0-9]*}}> to memref<?xindex>
 // CHECK-DAG:       %[[VAL_8:.*]] = sparse_tensor.coordinates %[[VAL_1]] {level = 0 : index} : tensor<3x3xi32, #sparse{{[0-9]*}}> to memref<?xindex>
 // CHECK-DAG:       %[[VAL_9:.*]] = sparse_tensor.positions %[[VAL_1]] {level = 1 : index} : tensor<3x3xi32, #sparse{{[0-9]*}}> to memref<?xindex>
 // CHECK-DAG:       %[[VAL_10:.*]] = sparse_tensor.coordinates %[[VAL_1]] {level = 1 : index} : tensor<3x3xi32, #sparse{{[0-9]*}}> to memref<?xindex>
 // CHECK-DAG:       %[[VAL_11:.*]] = sparse_tensor.values %[[VAL_1]] : tensor<3x3xi32, #sparse{{[0-9]*}}> to memref<?xi32>
 // CHECK:           %[[VAL_12:.*]] = bufferization.to_memref %[[VAL_2]] : memref<6x6xi32>
->>>>>>> 7ca33737
 // CHECK:           scf.for %[[VAL_13:.*]] = %[[VAL_4]] to %[[VAL_3]] step %[[VAL_5]] {
 // CHECK:             scf.for %[[VAL_14:.*]] = %[[VAL_4]] to %[[VAL_3]] step %[[VAL_5]] {
 // CHECK:               %[[VAL_15:.*]] = memref.load %[[VAL_12]]{{\[}}%[[VAL_13]], %[[VAL_14]]] : memref<6x6xi32>
