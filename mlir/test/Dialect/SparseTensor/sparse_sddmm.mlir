// RUN: mlir-opt %s  --tensor-copy-insertion --sparsification --cse | FileCheck %s

#SM = #sparse_tensor.encoding<{ dimLevelType = [ "compressed", "compressed" ] }>

#trait_matmul = {
  indexing_maps = [
    affine_map<(d0, d1, d2) -> (d1, d0)>,
    affine_map<(d0, d1, d2) -> (d0, d2)>,
    affine_map<(d0, d1, d2) -> (d1, d2)>
  ],
  iterator_types = ["reduction", "parallel", "parallel"]
}

#trait_scale = {
  indexing_maps = [
    affine_map<(d0, d1) -> (d0, d1)>,
    affine_map<(d0, d1) -> (d0, d1)>,
    affine_map<(d0, d1) -> (d0, d1)>
  ],
  iterator_types = ["parallel", "parallel"]
}

// CHECK-LABEL: func.func @fold_yield_arg_zero() -> tensor<1024x1024xf64> {
// CHECK:         %[[VAL_0:.*]] = arith.constant dense<0.000000e+00> : tensor<1024x1024xf64>
// CHECK:         %[[VAL_1:.*]] = bufferization.alloc_tensor() copy(%[[VAL_0]]) {bufferization.escape = [false], memory_space = 0 : ui64} : tensor<1024x1024xf64>
// CHECK:         return %[[VAL_1]] : tensor<1024x1024xf64>
// CHECK:       }
func.func @fold_yield_arg_zero() -> tensor<1024x1024xf64> {
  %cst = arith.constant 0.000000e+00 : f64
  %0 = tensor.empty() : tensor<1024x1024xf64>
  %1 = linalg.generic {indexing_maps = [affine_map<(d0, d1) -> ()>,
                                        affine_map<(d0, d1) -> (d0, d1)>],
                                        iterator_types = ["parallel", "parallel"]}
                                        ins(%cst : f64)
                                        outs(%0 : tensor<1024x1024xf64>) {
    ^bb0(%a: f64, %x: f64):
      linalg.yield %a : f64
    } -> tensor<1024x1024xf64>
  return %1 : tensor<1024x1024xf64>
}

// CHECK-LABEL: func.func @fold_yield_direct_zero() -> tensor<32xf64> {
// CHECK:         %[[VAL_0:.*]] = arith.constant dense<0.000000e+00> : tensor<32xf64>
// CHECK:         %[[VAL_1:.*]] = bufferization.alloc_tensor() copy(%[[VAL_0]]) {bufferization.escape = [false], memory_space = 0 : ui64} : tensor<32xf64>
// CHECK:         return %[[VAL_1]] : tensor<32xf64>
// CHECK:       }
func.func @fold_yield_direct_zero() -> tensor<32xf64> {
  %cst = arith.constant 0.000000e+00 : f64
  %0 = tensor.empty() : tensor<32xf64>
  %1 = linalg.generic {indexing_maps = [affine_map<(d0) -> (d0)>],
                                        iterator_types = ["parallel"]}
                                        outs(%0 : tensor<32xf64>) {
    ^bb0(%x: f64):
      linalg.yield %cst : f64
    } -> tensor<32xf64>
  return %1 : tensor<32xf64>
}

// CHECK-LABEL: func.func @sampled_dd_unfused(
// CHECK-SAME:    %[[VAL_0:.*]]: tensor<8x8xf64, #sparse_tensor.encoding<{{.*}}>>,
// CHECK-SAME:    %[[VAL_1:.*]]: tensor<8x8xf64>,
// CHECK-SAME:    %[[VAL_2:.*]]: tensor<8x8xf64>) -> tensor<8x8xf64> {
// CHECK-DAG:     %[[VAL_3:.*]] = arith.constant 8 : index
// CHECK-DAG:     %[[VAL_4:.*]] = arith.constant 0 : index
// CHECK-DAG:     %[[VAL_5:.*]] = arith.constant 1 : index
// CHECK-DAG:     %[[VAL_6:.*]] = arith.constant dense<0.000000e+00> : tensor<8x8xf64>
// CHECK:         %[[VAL_7:.*]] = bufferization.alloc_tensor() copy(%[[VAL_6]]) {bufferization.escape = [false]} : tensor<8x8xf64>
// CHECK:         %[[VAL_8:.*]] = bufferization.alloc_tensor() copy(%[[VAL_6]]) {bufferization.escape = [false], memory_space = 0 : ui64} : tensor<8x8xf64>
// CHECK:         %[[VAL_9:.*]] = bufferization.to_memref %[[VAL_1]] : memref<8x8xf64>
// CHECK:         %[[VAL_10:.*]] = bufferization.to_memref %[[VAL_2]] : memref<8x8xf64>
// CHECK:         %[[VAL_11:.*]] = sparse_tensor.pointers %[[VAL_0]] {dimension = 0 : index} : tensor<8x8xf64, #sparse_tensor.encoding<{{.*}}>> to memref<?xindex>
// CHECK:         %[[VAL_12:.*]] = sparse_tensor.indices %[[VAL_0]] {dimension = 0 : index} : tensor<8x8xf64, #sparse_tensor.encoding<{{.*}}>> to memref<?xindex>
// CHECK:         %[[VAL_13:.*]] = sparse_tensor.pointers %[[VAL_0]] {dimension = 1 : index} : tensor<8x8xf64, #sparse_tensor.encoding<{{.*}}>> to memref<?xindex>
// CHECK:         %[[VAL_14:.*]] = sparse_tensor.indices %[[VAL_0]] {dimension = 1 : index} : tensor<8x8xf64, #sparse_tensor.encoding<{{.*}}>> to memref<?xindex>
// CHECK:         %[[VAL_15:.*]] = sparse_tensor.values %[[VAL_0]] : tensor<8x8xf64, #sparse_tensor.encoding<{{.*}}>> to memref<?xf64>
// CHECK:         %[[VAL_16:.*]] = bufferization.to_memref %[[VAL_8]] : memref<8x8xf64>
// CHECK:         %[[VAL_17:.*]] = memref.load %[[VAL_11]]{{\[}}%[[VAL_4]]] : memref<?xindex>
// CHECK:         %[[VAL_18:.*]] = memref.load %[[VAL_11]]{{\[}}%[[VAL_5]]] : memref<?xindex>
// CHECK:         scf.for %[[VAL_19:.*]] = %[[VAL_17]] to %[[VAL_18]] step %[[VAL_5]] {
// CHECK:           %[[VAL_20:.*]] = memref.load %[[VAL_12]]{{\[}}%[[VAL_19]]] : memref<?xindex>
// CHECK:           %[[VAL_21:.*]] = memref.load %[[VAL_13]]{{\[}}%[[VAL_19]]] : memref<?xindex>
// CHECK:           %[[VAL_22:.*]] = arith.addi %[[VAL_19]], %[[VAL_5]] : index
// CHECK:           %[[VAL_23:.*]] = memref.load %[[VAL_13]]{{\[}}%[[VAL_22]]] : memref<?xindex>
// CHECK:           scf.for %[[VAL_24:.*]] = %[[VAL_21]] to %[[VAL_23]] step %[[VAL_5]] {
// CHECK:             %[[VAL_25:.*]] = memref.load %[[VAL_14]]{{\[}}%[[VAL_24]]] : memref<?xindex>
// CHECK:             %[[VAL_26:.*]] = memref.load %[[VAL_16]]{{\[}}%[[VAL_20]], %[[VAL_25]]] : memref<8x8xf64>
// CHECK:             %[[VAL_27:.*]] = memref.load %[[VAL_15]]{{\[}}%[[VAL_24]]] : memref<?xf64>
// CHECK:             %[[VAL_28:.*]] = scf.for %[[VAL_29:.*]] = %[[VAL_4]] to %[[VAL_3]] step %[[VAL_5]] iter_args(%[[VAL_30:.*]] = %[[VAL_26]]) -> (f64) {
// CHECK:               %[[VAL_31:.*]] = memref.load %[[VAL_9]]{{\[}}%[[VAL_20]], %[[VAL_29]]] : memref<8x8xf64>
// CHECK:               %[[VAL_32:.*]] = memref.load %[[VAL_10]]{{\[}}%[[VAL_29]], %[[VAL_25]]] : memref<8x8xf64>
// CHECK:               %[[VAL_33:.*]] = arith.mulf %[[VAL_31]], %[[VAL_32]] : f64
// CHECK:               %[[VAL_34:.*]] = arith.mulf %[[VAL_33]], %[[VAL_27]] : f64
// CHECK:               %[[VAL_35:.*]] = arith.addf %[[VAL_30]], %[[VAL_34]] : f64
// CHECK:               scf.yield %[[VAL_35]] : f64
// CHECK:             }
// CHECK:             memref.store %[[VAL_24:.*]], %[[VAL_16]]{{\[}}%[[VAL_20]], %[[VAL_25]]] : memref<8x8xf64>
// CHECK:           }
// CHECK:         }
// CHECK:         %[[VAL_37:.*]] = bufferization.to_tensor %[[VAL_16]] : memref<8x8xf64>
// CHECK:         return %[[VAL_37]] : tensor<8x8xf64>
// CHECK:       }
func.func @sampled_dd_unfused(%args: tensor<8x8xf64, #SM>,
                              %arga: tensor<8x8xf64>,
                              %argb: tensor<8x8xf64>) -> tensor<8x8xf64> {
  // Perform dense-dense matrix matrix multiplication.
  %1 = arith.constant dense<0.0> : tensor<8x8xf64>
  %2 = linalg.generic #trait_matmul
    ins(%arga, %argb : tensor<8x8xf64>, tensor<8x8xf64>)
    outs(%1 : tensor<8x8xf64>) {
      ^bb0(%a: f64, %b: f64, %x: f64):
        %p = arith.mulf %a, %b : f64
        %q = arith.addf %x, %p : f64
        linalg.yield %q : f64
  } -> tensor<8x8xf64>
  // Sample the result with elements-wise multiplication with sparse matrix.
  %3 = linalg.generic #trait_scale
    ins(%2, %args : tensor<8x8xf64>, tensor<8x8xf64, #SM>)
    outs(%1 : tensor<8x8xf64>) {
      ^bb0(%t: f64, %s: f64, %x: f64):
        %r = arith.mulf %t, %s : f64
        linalg.yield %r : f64
  } -> tensor<8x8xf64>
  return %3 : tensor<8x8xf64>
}

<<<<<<< HEAD

// CHECK-LABEL:  func @sparse_sampled_dd_unfused(
// CHECK-SAME:   %[[TMP_arg0:.*]]: tensor<8x8xf64, #sparse_tensor.encoding
// CHECK-SAME:   %[[TMP_arg1:.*]]: tensor<8x8xf64>,
// CHECK-SAME:   %[[TMP_arg2:.*]]: tensor<8x8xf64>)
// CHECK-DAG:    %[[TMP_c8:.*]] = arith.constant 8 : index
// CHECK-DAG:    %[[TMP_c2:.*]] = arith.constant 2 : index
// CHECK-DAG:    %[[TMP_c0:.*]] = arith.constant 0 : index
// CHECK-DAG:    %[[TMP_c1:.*]] = arith.constant 1 : index
// CHECK-DAG:    %[[TMP_false:.*]] = arith.constant false
// CHECK-DAG:    %[[TMP_true:.*]] = arith.constant true
// CHECK-DAG:    %[[TMP_cst:.*]] = arith.constant dense<0.000000e+00> : tensor<8x8xf64>
// CHECK:        %[[TMP_0:.*]] = bufferization.alloc_tensor() copy(%[[TMP_cst]]) {bufferization.escape = [false]}
// CHECK:        %[[TMP_1:.*]] = bufferization.alloc_tensor() {bufferization.escape = [false]}
// CHECK:        %[[TMP_2:.*]] = bufferization.to_memref %[[TMP_arg1]] : memref<8x8xf64>
// CHECK:        %[[TMP_3:.*]] = bufferization.to_memref %[[TMP_arg2]] : memref<8x8xf64>
// CHECK:        %[[TMP_4:.*]] = sparse_tensor.pointers %[[TMP_arg0]] {dimension = 0 : index}
// CHECK:        %[[TMP_5:.*]] = sparse_tensor.indices %[[TMP_arg0]] {dimension = 0 : index}
// CHECK:        %[[TMP_6:.*]] = sparse_tensor.pointers %[[TMP_arg0]] {dimension = 1 : index}
// CHECK:        %[[TMP_7:.*]] = sparse_tensor.indices %[[TMP_arg0]] {dimension = 1 : index}
// CHECK:        %[[TMP_8:.*]] = sparse_tensor.values %[[TMP_arg0]]
// CHECK:        %[[TMP_9:.*]] = memref.alloca(%[[TMP_c2]]) : memref<?xindex>
// CHECK:        %[[TMP_10:.*]] = memref.load %[[TMP_4]][%[[TMP_c0]]] : memref<?xindex>
// CHECK:        %[[TMP_11:.*]] = memref.load %[[TMP_4]][%[[TMP_c1]]] : memref<?xindex>
// CHECK:        scf.for %[[TMP_arg3:.*]] = %[[TMP_10]] to %[[TMP_11]] step %[[TMP_c1]] {
// CHECK:          %[[TMP_13:.*]] = memref.load %[[TMP_5]][%[[TMP_arg3]]] : memref<?xindex>
// CHECK:          memref.store %[[TMP_13]], %[[TMP_9]][%[[TMP_c0]]] : memref<?xindex>
// CHECK:          %[[TMP_values:.*]], %[[TMP_filled:.*]], %[[TMP_added:.*]], %[[TMP_count:.*]] = sparse_tensor.expand %[[TMP_1]]
// CHECK:          %[[TMP_14:.*]] = scf.for %[[TMP_arg4:.*]] = %[[TMP_c0]] to %[[TMP_c8]] step %[[TMP_c1]] iter_args(%[[TMP_arg5:.*]] = %[[TMP_count]]) -> (index) {
// CHECK:            %[[TMP_15:.*]] = memref.load %[[TMP_2]][%[[TMP_13]], %[[TMP_arg4]]] : memref<8x8xf64>
// CHECK:            %[[TMP_16:.*]] = memref.load %[[TMP_6]][%[[TMP_arg3]]] : memref<?xindex>
// CHECK:            %[[TMP_17:.*]] = arith.addi %[[TMP_arg3]], %[[TMP_c1]] : index
// CHECK:            %[[TMP_18:.*]] = memref.load %[[TMP_6]][%[[TMP_17]]] : memref<?xindex>
// CHECK:            %[[TMP_19:.*]] = scf.for %[[TMP_arg6:.*]] = %[[TMP_16]] to %[[TMP_18]] step %[[TMP_c1]] iter_args(%[[TMP_arg7:.*]] = %[[TMP_arg5]]) -> (index) {
// CHECK:              %[[TMP_20:.*]] = memref.load %[[TMP_7]][%[[TMP_arg6]]] : memref<?xindex>
// CHECK:              %[[TMP_21:.*]] = memref.load %[[TMP_values]][%[[TMP_20]]] : memref<?xf64>
// CHECK:              %[[TMP_22:.*]] = memref.load %[[TMP_3]][%[[TMP_arg4]], %[[TMP_20]]] : memref<8x8xf64>
// CHECK:              %[[TMP_23:.*]] = arith.mulf %[[TMP_15]], %[[TMP_22]] : f64
// CHECK:              %[[TMP_24:.*]] = memref.load %[[TMP_8]][%[[TMP_arg6]]] : memref<?xf64>
// CHECK:              %[[TMP_25:.*]] = arith.mulf %[[TMP_23]], %[[TMP_24]] : f64
// CHECK:              %[[TMP_26:.*]] = arith.addf %[[TMP_21]], %[[TMP_25]] : f64
// CHECK:              %[[TMP_27:.*]] = memref.load %[[TMP_filled]][%[[TMP_20]]] : memref<?xi1>
// CHECK:              %[[TMP_28:.*]] = arith.cmpi eq, %[[TMP_27]], %[[TMP_false]] : i1
// CHECK:              %[[TMP_29:.*]] = scf.if %[[TMP_28]] -> (index) {
// CHECK:                memref.store %[[TMP_true]], %[[TMP_filled]][%[[TMP_20]]] : memref<?xi1>
// CHECK:                memref.store %[[TMP_20]], %[[TMP_added]][%[[TMP_arg7]]] : memref<?xindex>
// CHECK:                %[[TMP_30:.*]] = arith.addi %[[TMP_arg7]], %[[TMP_c1]] : index
// CHECK:                scf.yield %[[TMP_30]] : index
// CHECK:              } else {
// CHECK:                scf.yield %[[TMP_arg7]] : index
// CHECK:              }
// CHECK:              memref.store %[[TMP_26]], %[[TMP_values]][%[[TMP_20]]] : memref<?xf64>
// CHECK:              scf.yield %[[TMP_29]] : index
// CHECK:            }
// CHECK:            scf.yield %[[TMP_19]] : index
// CHECK:          }
// CHECK:          sparse_tensor.compress %[[TMP_1]], %[[TMP_9]], %[[TMP_values]], %[[TMP_filled]], %[[TMP_added]], %[[TMP_14]]
// CHECK:        }
// CHECK:        %[[TMP_12:.*]] = sparse_tensor.load %[[TMP_1]] hasInserts 
// CHECK:        return %[[TMP_12]] : tensor<8x8xf64, #sparse_tensor.encoding
=======
// CHECK-LABEL:   func.func @sparse_sampled_dd_unfused(
// CHECK-SAME:      %[[VAL_0:.*]]: tensor<8x8xf64, #sparse_tensor.encoding<{ dimLevelType = [ "compressed", "compressed" ] }>>,
// CHECK-SAME:      %[[VAL_1:.*]]: tensor<8x8xf64>,
// CHECK-SAME:      %[[VAL_2:.*]]: tensor<8x8xf64>) -> tensor<8x8xf64, #sparse_tensor.encoding<{ dimLevelType = [ "compressed", "compressed" ] }>> {
// CHECK-DAG:       %[[VAL_3:.*]] = arith.constant 8 : index
// CHECK-DAG:       %[[VAL_4:.*]] = arith.constant 0 : index
// CHECK-DAG:       %[[VAL_5:.*]] = arith.constant 1 : index
// CHECK-DAG:       %[[VAL_6:.*]] = arith.constant false
// CHECK-DAG:       %[[VAL_7:.*]] = arith.constant true
// CHECK-DAG:       %[[VAL_8:.*]] = arith.constant dense<0.000000e+00> : tensor<8x8xf64>
// CHECK:           %[[VAL_9:.*]] = bufferization.alloc_tensor() copy(%[[VAL_8]]) {bufferization.escape = [false]} : tensor<8x8xf64>
// CHECK:           %[[VAL_10:.*]] = bufferization.alloc_tensor() {bufferization.escape = [false]} : tensor<8x8xf64, #sparse_tensor.encoding<{ dimLevelType = [ "compressed", "compressed" ] }>>
// CHECK:           %[[VAL_11:.*]] = bufferization.to_memref %[[VAL_1]] : memref<8x8xf64>
// CHECK:           %[[VAL_12:.*]] = bufferization.to_memref %[[VAL_2]] : memref<8x8xf64>
// CHECK:           %[[VAL_13:.*]] = sparse_tensor.pointers %[[VAL_0]] {dimension = 0 : index} : tensor<8x8xf64, #sparse_tensor.encoding<{ dimLevelType = [ "compressed", "compressed" ] }>> to memref<?xindex>
// CHECK:           %[[VAL_14:.*]] = sparse_tensor.indices %[[VAL_0]] {dimension = 0 : index} : tensor<8x8xf64, #sparse_tensor.encoding<{ dimLevelType = [ "compressed", "compressed" ] }>> to memref<?xindex>
// CHECK:           %[[VAL_15:.*]] = sparse_tensor.pointers %[[VAL_0]] {dimension = 1 : index} : tensor<8x8xf64, #sparse_tensor.encoding<{ dimLevelType = [ "compressed", "compressed" ] }>> to memref<?xindex>
// CHECK:           %[[VAL_16:.*]] = sparse_tensor.indices %[[VAL_0]] {dimension = 1 : index} : tensor<8x8xf64, #sparse_tensor.encoding<{ dimLevelType = [ "compressed", "compressed" ] }>> to memref<?xindex>
// CHECK:           %[[VAL_17:.*]] = sparse_tensor.values %[[VAL_0]] : tensor<8x8xf64, #sparse_tensor.encoding<{ dimLevelType = [ "compressed", "compressed" ] }>> to memref<?xf64>
// CHECK:           %[[VAL_18:.*]] = memref.load %[[VAL_13]]{{\[}}%[[VAL_4]]] : memref<?xindex>
// CHECK:           %[[VAL_19:.*]] = memref.load %[[VAL_13]]{{\[}}%[[VAL_5]]] : memref<?xindex>
// CHECK:           scf.for %[[VAL_20:.*]] = %[[VAL_18]] to %[[VAL_19]] step %[[VAL_5]] {
// CHECK:             %[[VAL_21:.*]] = memref.load %[[VAL_14]]{{\[}}%[[VAL_20]]] : memref<?xindex>
// CHECK:             %[[VAL_22:.*]], %[[VAL_23:.*]], %[[VAL_24:.*]], %[[VAL_25:.*]] = sparse_tensor.expand %[[VAL_10]] : tensor<8x8xf64, #sparse_tensor.encoding<{ dimLevelType = [ "compressed", "compressed" ] }>> to memref<?xf64>, memref<?xi1>, memref<?xindex>
// CHECK:             %[[VAL_26:.*]] = scf.for %[[VAL_27:.*]] = %[[VAL_4]] to %[[VAL_3]] step %[[VAL_5]] iter_args(%[[VAL_28:.*]] = %[[VAL_25]]) -> (index) {
// CHECK:               %[[VAL_29:.*]] = memref.load %[[VAL_11]]{{\[}}%[[VAL_21]], %[[VAL_27]]] : memref<8x8xf64>
// CHECK:               %[[VAL_30:.*]] = memref.load %[[VAL_15]]{{\[}}%[[VAL_20]]] : memref<?xindex>
// CHECK:               %[[VAL_31:.*]] = arith.addi %[[VAL_20]], %[[VAL_5]] : index
// CHECK:               %[[VAL_32:.*]] = memref.load %[[VAL_15]]{{\[}}%[[VAL_31]]] : memref<?xindex>
// CHECK:               %[[VAL_33:.*]] = scf.for %[[VAL_34:.*]] = %[[VAL_30]] to %[[VAL_32]] step %[[VAL_5]] iter_args(%[[VAL_35:.*]] = %[[VAL_28]]) -> (index) {
// CHECK:                 %[[VAL_36:.*]] = memref.load %[[VAL_16]]{{\[}}%[[VAL_34]]] : memref<?xindex>
// CHECK:                 %[[VAL_37:.*]] = memref.load %[[VAL_22]]{{\[}}%[[VAL_36]]] : memref<?xf64>
// CHECK:                 %[[VAL_38:.*]] = memref.load %[[VAL_12]]{{\[}}%[[VAL_27]], %[[VAL_36]]] : memref<8x8xf64>
// CHECK:                 %[[VAL_39:.*]] = arith.mulf %[[VAL_29]], %[[VAL_38]] : f64
// CHECK:                 %[[VAL_40:.*]] = memref.load %[[VAL_17]]{{\[}}%[[VAL_34]]] : memref<?xf64>
// CHECK:                 %[[VAL_41:.*]] = arith.mulf %[[VAL_39]], %[[VAL_40]] : f64
// CHECK:                 %[[VAL_42:.*]] = arith.addf %[[VAL_37]], %[[VAL_41]] : f64
// CHECK:                 %[[VAL_43:.*]] = memref.load %[[VAL_23]]{{\[}}%[[VAL_36]]] : memref<?xi1>
// CHECK:                 %[[VAL_44:.*]] = arith.cmpi eq, %[[VAL_43]], %[[VAL_6]] : i1
// CHECK:                 %[[VAL_45:.*]] = scf.if %[[VAL_44]] -> (index) {
// CHECK:                   memref.store %[[VAL_7]], %[[VAL_23]]{{\[}}%[[VAL_36]]] : memref<?xi1>
// CHECK:                   memref.store %[[VAL_36]], %[[VAL_24]]{{\[}}%[[VAL_35]]] : memref<?xindex>
// CHECK:                   %[[VAL_46:.*]] = arith.addi %[[VAL_35]], %[[VAL_5]] : index
// CHECK:                   scf.yield %[[VAL_46]] : index
// CHECK:                 } else {
// CHECK:                   scf.yield %[[VAL_35]] : index
// CHECK:                 }
// CHECK:                 memref.store %[[VAL_42]], %[[VAL_22]]{{\[}}%[[VAL_36]]] : memref<?xf64>
// CHECK:                 scf.yield %[[VAL_47:.*]] : index
// CHECK:               }
// CHECK:               scf.yield %[[VAL_48:.*]] : index
// CHECK:             }
// CHECK:             sparse_tensor.compress %[[VAL_22]], %[[VAL_23]], %[[VAL_24]], %[[VAL_49:.*]] into %[[VAL_10]]{{\[}}%[[VAL_21]]] : memref<?xf64>, memref<?xi1>, memref<?xindex>, tensor<8x8xf64, #sparse_tensor.encoding<{ dimLevelType = [ "compressed", "compressed" ] }>>
// CHECK:           }
// CHECK:           %[[VAL_50:.*]] = sparse_tensor.load %[[VAL_10]] hasInserts : tensor<8x8xf64, #sparse_tensor.encoding<{ dimLevelType = [ "compressed", "compressed" ] }>>
// CHECK:           return %[[VAL_50]] : tensor<8x8xf64, #sparse_tensor.encoding<{ dimLevelType = [ "compressed", "compressed" ] }>>
// CHECK:         }
>>>>>>> f788a4d7
func.func @sparse_sampled_dd_unfused(%args: tensor<8x8xf64, #SM>,
                                     %arga: tensor<8x8xf64>,
                                     %argb: tensor<8x8xf64>) -> tensor<8x8xf64, #SM> {
  // Perform dense-dense matrix matrix multiplication.
  %1 = arith.constant dense<0.0> : tensor<8x8xf64>
  %2 = linalg.generic #trait_matmul
    ins(%arga, %argb : tensor<8x8xf64>, tensor<8x8xf64>)
    outs(%1 : tensor<8x8xf64>) {
      ^bb0(%a: f64, %b: f64, %x: f64):
        %p = arith.mulf %a, %b : f64
        %q = arith.addf %x, %p : f64
        linalg.yield %q : f64
  } -> tensor<8x8xf64>
  // Sample the result with elements-wise multiplication with sparse matrix.
  %3 = bufferization.alloc_tensor() : tensor<8x8xf64, #SM>
  %4 = linalg.generic #trait_scale
    ins(%2, %args : tensor<8x8xf64>, tensor<8x8xf64, #SM>)
    outs(%3 : tensor<8x8xf64, #SM>) {
      ^bb0(%t: f64, %s: f64, %x: f64):
        %r = arith.mulf %t, %s : f64
        linalg.yield %r : f64
  } -> tensor<8x8xf64, #SM>
  return %4 : tensor<8x8xf64, #SM>
}<|MERGE_RESOLUTION|>--- conflicted
+++ resolved
@@ -123,68 +123,6 @@
   return %3 : tensor<8x8xf64>
 }
 
-<<<<<<< HEAD
-
-// CHECK-LABEL:  func @sparse_sampled_dd_unfused(
-// CHECK-SAME:   %[[TMP_arg0:.*]]: tensor<8x8xf64, #sparse_tensor.encoding
-// CHECK-SAME:   %[[TMP_arg1:.*]]: tensor<8x8xf64>,
-// CHECK-SAME:   %[[TMP_arg2:.*]]: tensor<8x8xf64>)
-// CHECK-DAG:    %[[TMP_c8:.*]] = arith.constant 8 : index
-// CHECK-DAG:    %[[TMP_c2:.*]] = arith.constant 2 : index
-// CHECK-DAG:    %[[TMP_c0:.*]] = arith.constant 0 : index
-// CHECK-DAG:    %[[TMP_c1:.*]] = arith.constant 1 : index
-// CHECK-DAG:    %[[TMP_false:.*]] = arith.constant false
-// CHECK-DAG:    %[[TMP_true:.*]] = arith.constant true
-// CHECK-DAG:    %[[TMP_cst:.*]] = arith.constant dense<0.000000e+00> : tensor<8x8xf64>
-// CHECK:        %[[TMP_0:.*]] = bufferization.alloc_tensor() copy(%[[TMP_cst]]) {bufferization.escape = [false]}
-// CHECK:        %[[TMP_1:.*]] = bufferization.alloc_tensor() {bufferization.escape = [false]}
-// CHECK:        %[[TMP_2:.*]] = bufferization.to_memref %[[TMP_arg1]] : memref<8x8xf64>
-// CHECK:        %[[TMP_3:.*]] = bufferization.to_memref %[[TMP_arg2]] : memref<8x8xf64>
-// CHECK:        %[[TMP_4:.*]] = sparse_tensor.pointers %[[TMP_arg0]] {dimension = 0 : index}
-// CHECK:        %[[TMP_5:.*]] = sparse_tensor.indices %[[TMP_arg0]] {dimension = 0 : index}
-// CHECK:        %[[TMP_6:.*]] = sparse_tensor.pointers %[[TMP_arg0]] {dimension = 1 : index}
-// CHECK:        %[[TMP_7:.*]] = sparse_tensor.indices %[[TMP_arg0]] {dimension = 1 : index}
-// CHECK:        %[[TMP_8:.*]] = sparse_tensor.values %[[TMP_arg0]]
-// CHECK:        %[[TMP_9:.*]] = memref.alloca(%[[TMP_c2]]) : memref<?xindex>
-// CHECK:        %[[TMP_10:.*]] = memref.load %[[TMP_4]][%[[TMP_c0]]] : memref<?xindex>
-// CHECK:        %[[TMP_11:.*]] = memref.load %[[TMP_4]][%[[TMP_c1]]] : memref<?xindex>
-// CHECK:        scf.for %[[TMP_arg3:.*]] = %[[TMP_10]] to %[[TMP_11]] step %[[TMP_c1]] {
-// CHECK:          %[[TMP_13:.*]] = memref.load %[[TMP_5]][%[[TMP_arg3]]] : memref<?xindex>
-// CHECK:          memref.store %[[TMP_13]], %[[TMP_9]][%[[TMP_c0]]] : memref<?xindex>
-// CHECK:          %[[TMP_values:.*]], %[[TMP_filled:.*]], %[[TMP_added:.*]], %[[TMP_count:.*]] = sparse_tensor.expand %[[TMP_1]]
-// CHECK:          %[[TMP_14:.*]] = scf.for %[[TMP_arg4:.*]] = %[[TMP_c0]] to %[[TMP_c8]] step %[[TMP_c1]] iter_args(%[[TMP_arg5:.*]] = %[[TMP_count]]) -> (index) {
-// CHECK:            %[[TMP_15:.*]] = memref.load %[[TMP_2]][%[[TMP_13]], %[[TMP_arg4]]] : memref<8x8xf64>
-// CHECK:            %[[TMP_16:.*]] = memref.load %[[TMP_6]][%[[TMP_arg3]]] : memref<?xindex>
-// CHECK:            %[[TMP_17:.*]] = arith.addi %[[TMP_arg3]], %[[TMP_c1]] : index
-// CHECK:            %[[TMP_18:.*]] = memref.load %[[TMP_6]][%[[TMP_17]]] : memref<?xindex>
-// CHECK:            %[[TMP_19:.*]] = scf.for %[[TMP_arg6:.*]] = %[[TMP_16]] to %[[TMP_18]] step %[[TMP_c1]] iter_args(%[[TMP_arg7:.*]] = %[[TMP_arg5]]) -> (index) {
-// CHECK:              %[[TMP_20:.*]] = memref.load %[[TMP_7]][%[[TMP_arg6]]] : memref<?xindex>
-// CHECK:              %[[TMP_21:.*]] = memref.load %[[TMP_values]][%[[TMP_20]]] : memref<?xf64>
-// CHECK:              %[[TMP_22:.*]] = memref.load %[[TMP_3]][%[[TMP_arg4]], %[[TMP_20]]] : memref<8x8xf64>
-// CHECK:              %[[TMP_23:.*]] = arith.mulf %[[TMP_15]], %[[TMP_22]] : f64
-// CHECK:              %[[TMP_24:.*]] = memref.load %[[TMP_8]][%[[TMP_arg6]]] : memref<?xf64>
-// CHECK:              %[[TMP_25:.*]] = arith.mulf %[[TMP_23]], %[[TMP_24]] : f64
-// CHECK:              %[[TMP_26:.*]] = arith.addf %[[TMP_21]], %[[TMP_25]] : f64
-// CHECK:              %[[TMP_27:.*]] = memref.load %[[TMP_filled]][%[[TMP_20]]] : memref<?xi1>
-// CHECK:              %[[TMP_28:.*]] = arith.cmpi eq, %[[TMP_27]], %[[TMP_false]] : i1
-// CHECK:              %[[TMP_29:.*]] = scf.if %[[TMP_28]] -> (index) {
-// CHECK:                memref.store %[[TMP_true]], %[[TMP_filled]][%[[TMP_20]]] : memref<?xi1>
-// CHECK:                memref.store %[[TMP_20]], %[[TMP_added]][%[[TMP_arg7]]] : memref<?xindex>
-// CHECK:                %[[TMP_30:.*]] = arith.addi %[[TMP_arg7]], %[[TMP_c1]] : index
-// CHECK:                scf.yield %[[TMP_30]] : index
-// CHECK:              } else {
-// CHECK:                scf.yield %[[TMP_arg7]] : index
-// CHECK:              }
-// CHECK:              memref.store %[[TMP_26]], %[[TMP_values]][%[[TMP_20]]] : memref<?xf64>
-// CHECK:              scf.yield %[[TMP_29]] : index
-// CHECK:            }
-// CHECK:            scf.yield %[[TMP_19]] : index
-// CHECK:          }
-// CHECK:          sparse_tensor.compress %[[TMP_1]], %[[TMP_9]], %[[TMP_values]], %[[TMP_filled]], %[[TMP_added]], %[[TMP_14]]
-// CHECK:        }
-// CHECK:        %[[TMP_12:.*]] = sparse_tensor.load %[[TMP_1]] hasInserts 
-// CHECK:        return %[[TMP_12]] : tensor<8x8xf64, #sparse_tensor.encoding
-=======
 // CHECK-LABEL:   func.func @sparse_sampled_dd_unfused(
 // CHECK-SAME:      %[[VAL_0:.*]]: tensor<8x8xf64, #sparse_tensor.encoding<{ dimLevelType = [ "compressed", "compressed" ] }>>,
 // CHECK-SAME:      %[[VAL_1:.*]]: tensor<8x8xf64>,
@@ -242,7 +180,6 @@
 // CHECK:           %[[VAL_50:.*]] = sparse_tensor.load %[[VAL_10]] hasInserts : tensor<8x8xf64, #sparse_tensor.encoding<{ dimLevelType = [ "compressed", "compressed" ] }>>
 // CHECK:           return %[[VAL_50]] : tensor<8x8xf64, #sparse_tensor.encoding<{ dimLevelType = [ "compressed", "compressed" ] }>>
 // CHECK:         }
->>>>>>> f788a4d7
 func.func @sparse_sampled_dd_unfused(%args: tensor<8x8xf64, #SM>,
                                      %arga: tensor<8x8xf64>,
                                      %argb: tensor<8x8xf64>) -> tensor<8x8xf64, #SM> {
