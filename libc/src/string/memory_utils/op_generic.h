--- conflicted
+++ resolved
@@ -44,28 +44,12 @@
 using uint8x64_t = uint8_t __attribute__((__vector_size__(64)));
 } // namespace __llvm_libc
 
-<<<<<<< HEAD
-// Compiler types using the vector attributes.
-using uint8x1_t = uint8_t __attribute__((__vector_size__(1)));
-using uint8x2_t = uint8_t __attribute__((__vector_size__(2)));
-using uint8x4_t = uint8_t __attribute__((__vector_size__(4)));
-using uint8x8_t = uint8_t __attribute__((__vector_size__(8)));
-using uint8x16_t = uint8_t __attribute__((__vector_size__(16)));
-using uint8x32_t = uint8_t __attribute__((__vector_size__(32)));
-using uint8x64_t = uint8_t __attribute__((__vector_size__(64)));
-
-=======
 namespace __llvm_libc::generic {
->>>>>>> 16592a3e
 // We accept three types of values as elements for generic operations:
 // - scalar : unsigned integral types
 // - vector : compiler types using the vector attributes
 // - array  : a cpp::array<T, N> where T is itself either a scalar or a vector.
 // The following traits help discriminate between these cases.
-<<<<<<< HEAD
-
-=======
->>>>>>> 16592a3e
 template <typename T>
 constexpr bool is_scalar_v = cpp::is_integral_v<T> && cpp::is_unsigned_v<T>;
 
@@ -125,29 +109,10 @@
     T Out;
     // This for loop is optimized out for vector types.
     for (size_t i = 0; i < sizeof(T); ++i)
-<<<<<<< HEAD
-      Out[i] = static_cast<uint8_t>(value);
-    return Out;
-  }
-}
-
-template <typename T> void set(Ptr dst, uint8_t value) {
-  static_assert(is_element_type_v<T>);
-  if constexpr (is_scalar_v<T> || is_vector_v<T>) {
-    store<T>(dst, splat<T>(value));
-  } else if constexpr (is_array_v<T>) {
-    using value_type = typename T::value_type;
-    const value_type Splat = splat<value_type>(value);
-    for (size_t I = 0; I < array_size_v<T>; ++I)
-      store<value_type>(dst + (I * sizeof(value_type)), Splat);
-  }
-}
-=======
       Out[i] = value;
     return Out;
   }
 }
->>>>>>> 16592a3e
 
 static_assert((UINTPTR_MAX == 4294967295U) ||
                   (UINTPTR_MAX == 18446744073709551615UL),
@@ -172,13 +137,7 @@
 }
 
 template <size_t Size, typename... Ts> struct Largest;
-<<<<<<< HEAD
-template <size_t Size> struct Largest<Size> {
-  using type = uint8_t;
-};
-=======
 template <size_t Size> struct Largest<Size> : cpp::type_identity<uint8_t> {};
->>>>>>> 16592a3e
 template <size_t Size, typename T, typename... Ts>
 struct Largest<Size, T, Ts...> {
   using next = Largest<Size, Ts...>;
@@ -206,14 +165,11 @@
   using TypeFor = typename details::Largest<Size, First, Ts...>::type;
 };
 
-<<<<<<< HEAD
-=======
 // Returns the sum of the sizeof of all the TS types.
 template <typename... TS> static constexpr size_t sum_sizeof() {
   return (... + sizeof(TS));
 }
 
->>>>>>> 16592a3e
 // Map from sizes to structures offering static load, store and splat methods.
 // Note: On platforms lacking vector support, we use the ArrayType below and
 // decompose the operation in smaller pieces.
@@ -261,18 +217,6 @@
   static constexpr size_t SIZE = sum_sizeof<T, TS...>();
 
   LIBC_INLINE static void block(Ptr dst, uint8_t value) {
-<<<<<<< HEAD
-    if constexpr (Size == 3) {
-      Memset<1, MaxSize>::block(dst + 2, value);
-      Memset<2, MaxSize>::block(dst, value);
-    } else {
-      using T = details::getTypeFor<Size, MaxSize>;
-      if constexpr (details::is_void_v<T>) {
-        deferred_static_assert("Unimplemented Size");
-      } else {
-        set<T>(dst, value);
-      }
-=======
     static_assert(is_element_type_v<T>);
     if constexpr (is_scalar_v<T> || is_vector_v<T>) {
       store<T>(dst, splat<T>(value));
@@ -281,7 +225,6 @@
       const auto Splat = splat<value_type>(value);
       for (size_t I = 0; I < array_size_v<T>; ++I)
         store<value_type>(dst + (I * sizeof(value_type)), Splat);
->>>>>>> 16592a3e
     }
     if constexpr (sizeof...(TS))
       Memset<TS...>::block(dst + sizeof(T), value);
@@ -311,34 +254,6 @@
 // Memmove
 ///////////////////////////////////////////////////////////////////////////////
 
-<<<<<<< HEAD
-template <size_t Size, size_t MaxSize> struct Memmove {
-  static_assert(is_power2(MaxSize));
-  using T = details::getTypeFor<Size, MaxSize>;
-  static constexpr size_t SIZE = Size;
-
-  LIBC_INLINE static void block(Ptr dst, CPtr src) {
-    if constexpr (details::is_void_v<T>) {
-      deferred_static_assert("Unimplemented Size");
-    } else {
-      store<T>(dst, load<T>(src));
-    }
-  }
-
-  LIBC_INLINE static void head_tail(Ptr dst, CPtr src, size_t count) {
-    const size_t offset = count - Size;
-    if constexpr (details::is_void_v<T>) {
-      deferred_static_assert("Unimplemented Size");
-    } else {
-      // The load and store operations can be performed in any order as long as
-      // they are not interleaved. More investigations are needed to determine
-      // the best order.
-      const auto head = load<T>(src);
-      const auto tail = load<T>(src + offset);
-      store<T>(dst, head);
-      store<T>(dst + offset, tail);
-    }
-=======
 template <typename T> struct Memmove {
   static constexpr size_t SIZE = sum_sizeof<T>();
 
@@ -355,7 +270,6 @@
     const auto tail = load<T>(src + offset);
     store<T>(dst, head);
     store<T>(dst + offset, tail);
->>>>>>> 16592a3e
   }
 
   // Align forward suitable when dst < src. The alignment is performed with
@@ -381,13 +295,8 @@
     Ptr prev_dst = dst;
     CPtr prev_src = src;
     size_t prev_count = count;
-<<<<<<< HEAD
-    align_to_next_boundary<Size, AlignOn>(dst, src, count);
-    adjust(Size, dst, src, count);
-=======
     align_to_next_boundary<SIZE, AlignOn>(dst, src, count);
     adjust(SIZE, dst, src, count);
->>>>>>> 16592a3e
     head_tail(prev_dst, prev_src, prev_count - count);
   }
 
@@ -414,15 +323,9 @@
     Ptr headtail_dst = dst + count;
     CPtr headtail_src = src + count;
     size_t headtail_size = 0;
-<<<<<<< HEAD
-    align_to_next_boundary<Size, AlignOn>(headtail_dst, headtail_src,
-                                          headtail_size);
-    adjust(-2 * Size, headtail_dst, headtail_src, headtail_size);
-=======
     align_to_next_boundary<SIZE, AlignOn>(headtail_dst, headtail_src,
                                           headtail_size);
     adjust(-2 * SIZE, headtail_dst, headtail_src, headtail_size);
->>>>>>> 16592a3e
     head_tail(headtail_dst, headtail_src, headtail_size);
     count -= headtail_size;
   }
@@ -443,25 +346,15 @@
   // [_______________________SSSSSSSS_____]
   LIBC_INLINE static void loop_and_tail_forward(Ptr dst, CPtr src,
                                                 size_t count) {
-<<<<<<< HEAD
-    static_assert(Size > 1, "a loop of size 1 does not need tail");
-    const size_t tail_offset = count - Size;
-=======
     static_assert(SIZE > 1, "a loop of size 1 does not need tail");
     const size_t tail_offset = count - SIZE;
->>>>>>> 16592a3e
     const auto tail_value = load<T>(src + tail_offset);
     size_t offset = 0;
     LIBC_LOOP_NOUNROLL
     do {
       block(dst + offset, src + offset);
-<<<<<<< HEAD
-      offset += Size;
-    } while (offset < count - Size);
-=======
       offset += SIZE;
     } while (offset < count - SIZE);
->>>>>>> 16592a3e
     store<T>(dst + tail_offset, tail_value);
   }
 
@@ -481,15 +374,6 @@
   // [_____SSSSSSSS_______________________]
   LIBC_INLINE static void loop_and_tail_backward(Ptr dst, CPtr src,
                                                  size_t count) {
-<<<<<<< HEAD
-    static_assert(Size > 1, "a loop of size 1 does not need tail");
-    const auto head_value = load<T>(src);
-    ptrdiff_t offset = count - Size;
-    LIBC_LOOP_NOUNROLL
-    do {
-      block(dst + offset, src + offset);
-      offset -= Size;
-=======
     static_assert(SIZE > 1, "a loop of size 1 does not need tail");
     const auto head_value = load<T>(src);
     ptrdiff_t offset = count - SIZE;
@@ -497,7 +381,6 @@
     do {
       block(dst + offset, src + offset);
       offset -= SIZE;
->>>>>>> 16592a3e
     } while (offset >= 0);
     store<T>(dst, head_value);
   }
