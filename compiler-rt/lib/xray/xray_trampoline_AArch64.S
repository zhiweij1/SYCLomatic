#include "../builtins/assembly.h"

    .text
    /* The variable containing the handler function pointer */
    .global _ZN6__xray19XRayPatchedFunctionE
    /* Word-aligned function entry point */
    .p2align 2
    /* Let C/C++ see the symbol */
    .global __xray_FunctionEntry
    .hidden __xray_FunctionEntry
    .type __xray_FunctionEntry, %function
    /* In C++ it is void extern "C" __xray_FunctionEntry(uint32_t FuncId) with
         FuncId passed in W0 register. */
__xray_FunctionEntry:
    /* Move the return address beyond the end of sled data. The 12 bytes of
         data are inserted in the code of the runtime patch, between the call
         instruction and the instruction returned into. The data contains 32
         bits of instrumented function ID and 64 bits of the address of
         the current trampoline. */
    ADD X30, X30, #12
    /* Push the registers which may be modified by the handler function */
    STP X1, X2, [SP, #-16]!
    STP X3, X4, [SP, #-16]!
    STP X5, X6, [SP, #-16]!
    STP X7, X30, [SP, #-16]!
    STP Q0, Q1, [SP, #-32]!
    STP Q2, Q3, [SP, #-32]!
    STP Q4, Q5, [SP, #-32]!
    STP Q6, Q7, [SP, #-32]!
<<<<<<< HEAD
=======
    /* X8 is the indirect result register and needs to be preserved for the body
     of the function to use */
    STP X8, X0, [SP, #-16]!

>>>>>>> 918d599f
    /* Load the page address of _ZN6__xray19XRayPatchedFunctionE into X1 */
    ADRP X1, _ZN6__xray19XRayPatchedFunctionE
    /* Load the handler function pointer into X2 */
    LDR X2, [X1, #:lo12:_ZN6__xray19XRayPatchedFunctionE]
    /* Handler address is nullptr if handler is not set */
    CMP X2, #0
    BEQ FunctionEntry_restore
    /* Function ID is already in W0 (the first parameter).
         X1=0 means that we are tracing an entry event */
    MOV X1, #0
    /* Call the handler with 2 parameters in W0 and X1 */
    BLR X2
FunctionEntry_restore:
    /* Pop the saved registers */
    LDP X8, X0, [SP], #16
    LDP Q6, Q7, [SP], #32
    LDP Q4, Q5, [SP], #32
    LDP Q2, Q3, [SP], #32
    LDP Q0, Q1, [SP], #32
    LDP X7, X30, [SP], #16
    LDP X5, X6, [SP], #16
    LDP X3, X4, [SP], #16
    LDP X1, X2, [SP], #16
    RET

    /* Word-aligned function entry point */
    .p2align 2
    /* Let C/C++ see the symbol */
    .global __xray_FunctionExit
    .hidden __xray_FunctionExit
    .type __xray_FunctionExit, %function
    /* In C++ it is void extern "C" __xray_FunctionExit(uint32_t FuncId) with
         FuncId passed in W0 register. */
__xray_FunctionExit:
    /* Move the return address beyond the end of sled data. The 12 bytes of
         data are inserted in the code of the runtime patch, between the call
         instruction and the instruction returned into. The data contains 32
         bits of instrumented function ID and 64 bits of the address of
         the current trampoline. */
    ADD X30, X30, #12
    /* Push the registers which may be modified by the handler function */
    STP X1, X2, [SP, #-16]!
    STP X3, X4, [SP, #-16]!
    STP X5, X6, [SP, #-16]!
    STP X7, X30, [SP, #-16]!
<<<<<<< HEAD
    STR Q0, [SP, #-16]!
=======
    STP Q0, Q1, [SP, #-32]!
    STP Q2, Q3, [SP, #-32]!
    STP Q4, Q5, [SP, #-32]!
    STP Q6, Q7, [SP, #-32]!
    /* X8 is the indirect result register and needs to be preserved for the body
     of the function to use */
    STP X8, X0, [SP, #-16]!

>>>>>>> 918d599f
    /* Load the page address of _ZN6__xray19XRayPatchedFunctionE into X1 */
    ADRP X1, _ZN6__xray19XRayPatchedFunctionE
    /* Load the handler function pointer into X2 */
    LDR X2, [X1, #:lo12:_ZN6__xray19XRayPatchedFunctionE]
    /* Handler address is nullptr if handler is not set */
    CMP X2, #0
    BEQ FunctionExit_restore
    /* Function ID is already in W0 (the first parameter).
         X1=1 means that we are tracing an exit event */
    MOV X1, #1
    /* Call the handler with 2 parameters in W0 and X1 */
    BLR X2
FunctionExit_restore:
    LDP X8, X0, [SP], #16
    LDP Q6, Q7, [SP], #32
    LDP Q4, Q5, [SP], #32
    LDP Q2, Q3, [SP], #32
    LDP Q0, Q1, [SP], #32
    LDP X7, X30, [SP], #16
    LDP X5, X6, [SP], #16
    LDP X3, X4, [SP], #16
    LDP X1, X2, [SP], #16
    RET

    /* Word-aligned function entry point */
    .p2align 2
    /* Let C/C++ see the symbol */
    .global __xray_FunctionTailExit
    .hidden __xray_FunctionTailExit
    .type __xray_FunctionTailExit, %function
    /* In C++ it is void extern "C" __xray_FunctionTailExit(uint32_t FuncId)
         with FuncId passed in W0 register. */
__xray_FunctionTailExit:
    /* Move the return address beyond the end of sled data. The 12 bytes of
         data are inserted in the code of the runtime patch, between the call
         instruction and the instruction returned into. The data contains 32
         bits of instrumented function ID and 64 bits of the address of
         the current trampoline. */
    ADD X30, X30, #12
    /* Push the registers which may be modified by the handler function */
    STP X1, X2, [SP, #-16]!
    STP X3, X4, [SP, #-16]!
    STP X5, X6, [SP, #-16]!
    STP X7, X30, [SP, #-16]!
    /* Push the parameters of the tail called function */
    STP Q0, Q1, [SP, #-32]!
    STP Q2, Q3, [SP, #-32]!
    STP Q4, Q5, [SP, #-32]!
    STP Q6, Q7, [SP, #-32]!
    /* Load the page address of _ZN6__xray19XRayPatchedFunctionE into X1 */
    ADRP X1, _ZN6__xray19XRayPatchedFunctionE
    /* Load the handler function pointer into X2 */
    LDR X2, [X1, #:lo12:_ZN6__xray19XRayPatchedFunctionE]
    /* Handler address is nullptr if handler is not set */
    CMP X2, #0
    BEQ FunctionTailExit_restore
    /* Function ID is already in W0 (the first parameter).
         X1=2 means that we are tracing a tail exit event, but before the
         logging part of XRay is ready, we pretend that here a normal function
         exit happens, so we give the handler code 1 */
    MOV X1, #1
    /* Call the handler with 2 parameters in W0 and X1 */
    BLR X2
FunctionTailExit_restore:
    /* Pop the parameters of the tail called function */
    LDP Q6, Q7, [SP], #32
    LDP Q4, Q5, [SP], #32
    LDP Q2, Q3, [SP], #32
    LDP Q0, Q1, [SP], #32
    /* Pop the registers which may be modified by the handler function */
    LDP X7, X30, [SP], #16
    LDP X5, X6, [SP], #16
    LDP X3, X4, [SP], #16
    LDP X1, X2, [SP], #16
    RET

NO_EXEC_STACK_DIRECTIVE<|MERGE_RESOLUTION|>--- conflicted
+++ resolved
@@ -27,13 +27,10 @@
     STP Q2, Q3, [SP, #-32]!
     STP Q4, Q5, [SP, #-32]!
     STP Q6, Q7, [SP, #-32]!
-<<<<<<< HEAD
-=======
     /* X8 is the indirect result register and needs to be preserved for the body
      of the function to use */
     STP X8, X0, [SP, #-16]!
 
->>>>>>> 918d599f
     /* Load the page address of _ZN6__xray19XRayPatchedFunctionE into X1 */
     ADRP X1, _ZN6__xray19XRayPatchedFunctionE
     /* Load the handler function pointer into X2 */
@@ -79,9 +76,6 @@
     STP X3, X4, [SP, #-16]!
     STP X5, X6, [SP, #-16]!
     STP X7, X30, [SP, #-16]!
-<<<<<<< HEAD
-    STR Q0, [SP, #-16]!
-=======
     STP Q0, Q1, [SP, #-32]!
     STP Q2, Q3, [SP, #-32]!
     STP Q4, Q5, [SP, #-32]!
@@ -90,7 +84,6 @@
      of the function to use */
     STP X8, X0, [SP, #-16]!
 
->>>>>>> 918d599f
     /* Load the page address of _ZN6__xray19XRayPatchedFunctionE into X1 */
     ADRP X1, _ZN6__xray19XRayPatchedFunctionE
     /* Load the handler function pointer into X2 */
