--- conflicted
+++ resolved
@@ -235,14 +235,6 @@
 void ProcessGlobalRegions(Frontier *frontier);
 void ProcessPlatformSpecificAllocations(Frontier *frontier);
 
-<<<<<<< HEAD
-struct Region {
-  uptr begin;
-  uptr end;
-};
-
-=======
->>>>>>> cd92bbcb
 // LockStuffAndStopTheWorld can start to use Scan* calls to collect into
 // this Frontier vector before the StopTheWorldCallback actually runs.
 // This is used when the OS has a unified callback API for suspending
@@ -255,11 +247,8 @@
   bool success = false;
 };
 
-<<<<<<< HEAD
-=======
 using Region = Range;
 
->>>>>>> cd92bbcb
 bool HasRootRegions();
 void ScanRootRegions(Frontier *frontier,
                      const InternalMmapVectorNoCtor<Region> &region);
