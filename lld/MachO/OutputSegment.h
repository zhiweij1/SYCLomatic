--- conflicted
+++ resolved
@@ -21,9 +21,6 @@
 constexpr const char dataDirty[] = "__DATA_DIRTY";
 constexpr const char data[] = "__DATA";
 constexpr const char dwarf[] = "__DWARF";
-<<<<<<< HEAD
-constexpr const char llvm[] = "__LLVM";
-=======
 constexpr const char import[] = "__IMPORT";
 constexpr const char ld[] = "__LD"; // output only with -r
 constexpr const char linkEdit[] = "__LINKEDIT";
@@ -31,7 +28,6 @@
 constexpr const char pageZero[] = "__PAGEZERO";
 constexpr const char textExec[] = "__TEXT_EXEC";
 constexpr const char text[] = "__TEXT";
->>>>>>> 11299179
 
 } // namespace segment_names
 
