--- conflicted
+++ resolved
@@ -1807,14 +1807,6 @@
     for (InputSection *is : sections)
       is->trim();
   }
-<<<<<<< HEAD
-}
-
-static void finalizeSynthetic(SyntheticSection *sec) {
-  if (sec && sec->isNeeded() && sec->getParent())
-    sec->finalizeContents();
-=======
->>>>>>> a34309b7
 }
 
 // In order to allow users to manipulate linker-synthesized sections,
