--- conflicted
+++ resolved
@@ -238,10 +238,7 @@
   std::vector<InputChunk *> newSections;
 
   for (InputChunk *s : inputSections) {
-<<<<<<< HEAD
-=======
     s->outputSec = this;
->>>>>>> 21f3f750
     MergeInputChunk *ms = dyn_cast<MergeInputChunk>(s);
     if (!ms) {
       newSections.push_back(s);
@@ -252,10 +249,7 @@
       mergedSection =
           make<SyntheticMergedChunk>(name, 0, WASM_SEG_FLAG_STRINGS);
       newSections.push_back(mergedSection);
-<<<<<<< HEAD
-=======
       mergedSection->outputSec = this;
->>>>>>> 21f3f750
     }
     mergedSection->addMergeChunk(ms);
   }
