// RUN: %libomptarget-compile-run-and-check-generic
// XFAIL: nvptx64-nvidia-cuda
// XFAIL: nvptx64-nvidia-cuda-oldDriver
// XFAIL: nvptx64-nvidia-cuda-LTO

// Fails on amdgpu with error: GPU Memory Error
<<<<<<< HEAD
// XFAIL: amdgcn-amd-amdhsa
// XFAIL: amdgcn-amd-amdhsa-oldDriver
// XFAIL: amdgcn-amd-amdhsa-LTO
=======
// UNSUPPORTED: amdgcn-amd-amdhsa
// UNSUPPORTED: amdgcn-amd-amdhsa-LTO
>>>>>>> 52556c3c

#include <stdio.h>
#include <omp.h>

// ---------------------------------------------------------------------------
// Various definitions copied from OpenMP RTL

extern void __tgt_register_requires(int64_t);

// End of definitions copied from OpenMP RTL.
// ---------------------------------------------------------------------------

#pragma omp requires unified_shared_memory

#define N 1024

void init(int A[], int B[], int C[]) {
  for (int i = 0; i < N; ++i) {
    A[i] = 0;
    B[i] = 1;
    C[i] = i;
  }
}

int main(int argc, char *argv[]) {
  const int device = omp_get_default_device();

  // Manual registration of requires flags for Clang versions
  // that do not support requires.
  __tgt_register_requires(8);

  // CHECK: Initial device: [[INITIAL_DEVICE:[0-9]+]]
  printf("Initial device: %d\n", omp_get_initial_device());
  // CHECK: Num devices: [[INITIAL_DEVICE]]
  printf("Num devices: %d\n", omp_get_num_devices());

  //
  // Target alloc & target memcpy
  //
  int A[N], B[N], C[N];

  // Init
  init(A, B, C);

  int *pA, *pB, *pC;

  // map ptrs
  pA = &A[0];
  pB = &B[0];
  pC = &C[0];

  int *d_A = (int *)omp_target_alloc(N * sizeof(int), device);
  int *d_B = (int *)omp_target_alloc(N * sizeof(int), device);
  int *d_C = (int *)omp_target_alloc(N * sizeof(int), device);

  // CHECK: omp_target_alloc succeeded
  printf("omp_target_alloc %s\n", d_A && d_B && d_C ? "succeeded" : "failed");

  omp_target_memcpy(d_B, pB, N * sizeof(int), 0, 0, device,
                    omp_get_initial_device());
  omp_target_memcpy(d_C, pC, N * sizeof(int), 0, 0, device,
                    omp_get_initial_device());

#pragma omp target is_device_ptr(d_A, d_B, d_C) device(device)
  {
#pragma omp parallel for schedule(static, 1)
    for (int i = 0; i < N; i++) {
      d_A[i] = d_B[i] + d_C[i] + 1;
    }
  }

  omp_target_memcpy(pA, d_A, N * sizeof(int), 0, 0, omp_get_initial_device(),
                    device);

  // CHECK: Test omp_target_memcpy: Succeeded
  int fail = 0;
  for (int i = 0; i < N; ++i) {
    if (A[i] != i + 2)
      fail++;
  }
  if (fail) {
    printf("Test omp_target_memcpy: Failed\n");
  } else {
    printf("Test omp_target_memcpy: Succeeded\n");
  }

  //
  // target_is_present and target_associate/disassociate_ptr
  //
  init(A, B, C);

  // CHECK: B is not present, associating it...
  // CHECK: omp_target_associate_ptr B succeeded
  if (!omp_target_is_present(B, device)) {
    printf("B is not present, associating it...\n");
    int rc = omp_target_associate_ptr(B, d_B, N * sizeof(int), 0, device);
    printf("omp_target_associate_ptr B %s\n", !rc ? "succeeded" : "failed");
  }

  // CHECK: C is not present, associating it...
  // CHECK: omp_target_associate_ptr C succeeded
  if (!omp_target_is_present(C, device)) {
    printf("C is not present, associating it...\n");
    int rc = omp_target_associate_ptr(C, d_C, N * sizeof(int), 0, device);
    printf("omp_target_associate_ptr C %s\n", !rc ? "succeeded" : "failed");
  }

// CHECK: Inside target data: A is not present
// CHECK: Inside target data: B is present
// CHECK: Inside target data: C is present
#pragma omp target data map(from : B, C) device(device)
  {
    printf("Inside target data: A is%s present\n",
           omp_target_is_present(A, device) ? "" : " not");
    printf("Inside target data: B is%s present\n",
           omp_target_is_present(B, device) ? "" : " not");
    printf("Inside target data: C is%s present\n",
           omp_target_is_present(C, device) ? "" : " not");

#pragma omp target map(from : A) device(device)
    {
#pragma omp parallel for schedule(static, 1)
      for (int i = 0; i < N; i++)
        A[i] = B[i] + C[i] + 1;
    }
  }

  // CHECK: B is present, disassociating it...
  // CHECK: omp_target_disassociate_ptr B succeeded
  // CHECK: C is present, disassociating it...
  // CHECK: omp_target_disassociate_ptr C succeeded
  if (omp_target_is_present(B, device)) {
    printf("B is present, disassociating it...\n");
    int rc = omp_target_disassociate_ptr(B, device);
    printf("omp_target_disassociate_ptr B %s\n", !rc ? "succeeded" : "failed");
  }
  if (omp_target_is_present(C, device)) {
    printf("C is present, disassociating it...\n");
    int rc = omp_target_disassociate_ptr(C, device);
    printf("omp_target_disassociate_ptr C %s\n", !rc ? "succeeded" : "failed");
  }

  // CHECK: Test omp_target_associate_ptr: Succeeded
  fail = 0;
  for (int i = 0; i < N; ++i) {
    if (A[i] != i + 2)
      fail++;
  }
  if (fail) {
    printf("Test omp_target_associate_ptr: Failed\n");
  } else {
    printf("Test omp_target_associate_ptr: Succeeded\n");
  }

  omp_target_free(d_A, device);
  omp_target_free(d_B, device);
  omp_target_free(d_C, device);

  printf("Done!\n");

  return 0;
}<|MERGE_RESOLUTION|>--- conflicted
+++ resolved
@@ -4,14 +4,9 @@
 // XFAIL: nvptx64-nvidia-cuda-LTO
 
 // Fails on amdgpu with error: GPU Memory Error
-<<<<<<< HEAD
-// XFAIL: amdgcn-amd-amdhsa
-// XFAIL: amdgcn-amd-amdhsa-oldDriver
-// XFAIL: amdgcn-amd-amdhsa-LTO
-=======
 // UNSUPPORTED: amdgcn-amd-amdhsa
+// UNSUPPORTED: amdgcn-amd-amdhsa-oldDriver
 // UNSUPPORTED: amdgcn-amd-amdhsa-LTO
->>>>>>> 52556c3c
 
 #include <stdio.h>
 #include <omp.h>
