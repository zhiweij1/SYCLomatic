--- conflicted
+++ resolved
@@ -27,36 +27,13 @@
 using llvm::APInt;
 using llvm::APSInt;
 
-<<<<<<< HEAD
-Scalar::Category Scalar::GetCategory(Scalar::Type type) {
-  switch (type) {
-  case Scalar::e_void:
-    return Category::Void;
-  case Scalar::e_float:
-    return Category::Float;
-  case Scalar::e_int:
-    return Category::Integral;
-  }
-  llvm_unreachable("Unhandled type!");
-}
-
 Scalar::PromotionKey Scalar::GetPromoKey() const {
-  Category cat = GetCategory(m_type);
-  switch (cat) {
-  case Category::Void:
-    return PromotionKey{cat, 0, false};
-  case Category::Integral:
-    return PromotionKey{cat, m_integer.getBitWidth(), m_integer.isUnsigned()};
-  case Category::Float:
-=======
-Scalar::PromotionKey Scalar::GetPromoKey() const {
   switch (m_type) {
   case e_void:
     return PromotionKey{e_void, 0, false};
   case e_int:
     return PromotionKey{e_int, m_integer.getBitWidth(), m_integer.isUnsigned()};
   case e_float:
->>>>>>> b1169bdb
     return GetFloatPromoKey(m_float.getSemantics());
   }
   llvm_unreachable("Unhandled category!");
@@ -68,11 +45,7 @@
       &APFloat::x87DoubleExtended()};
   for (const auto &entry : llvm::enumerate(order)) {
     if (entry.value() == &sem)
-<<<<<<< HEAD
-      return PromotionKey{Category::Float, entry.index(), false};
-=======
       return PromotionKey{e_float, entry.index(), false};
->>>>>>> b1169bdb
   }
   llvm_unreachable("Unsupported semantics!");
 }
@@ -84,11 +57,7 @@
     switch (b.GetType()) {
     case e_void:
       break;
-<<<<<<< HEAD
-    case Category::Integral:
-=======
     case e_int:
->>>>>>> b1169bdb
       a.IntegralPromote(b.m_integer.getBitWidth(), b.m_integer.isSigned());
       break;
     case e_float:
@@ -190,11 +159,7 @@
   switch (m_type) {
   case e_void:
     break;
-<<<<<<< HEAD
-  case Category::Integral:
-=======
-  case e_int:
->>>>>>> b1169bdb
+  case e_int:
     s->PutCString(m_integer.toString(10));
     break;
   case e_float:
@@ -318,27 +283,16 @@
 }
 
 template <typename T> T Scalar::GetAs(T fail_value) const {
-<<<<<<< HEAD
-  switch (GetCategory(m_type)) {
-  case Category::Void:
-    break;
-  case Category::Integral: {
-=======
   switch (m_type) {
   case e_void:
     break;
   case e_int: {
->>>>>>> b1169bdb
     APSInt ext = m_integer.extOrTrunc(sizeof(T) * 8);
     if (ext.isSigned())
       return ext.getSExtValue();
     return ext.getZExtValue();
   }
-<<<<<<< HEAD
-  case Category::Float:
-=======
-  case e_float:
->>>>>>> b1169bdb
+  case e_float:
     return ToAPInt(m_float, sizeof(T) * 8, std::is_unsigned<T>::value)
         .getSExtValue();
   }
@@ -409,11 +363,7 @@
   switch (m_type) {
   case e_void:
     break;
-<<<<<<< HEAD
-  case Category::Integral:
-=======
-  case e_int:
->>>>>>> b1169bdb
+  case e_int:
     if (m_integer.isSigned())
       return llvm::APIntOps::RoundSignedAPIntToFloat(m_integer);
     return llvm::APIntOps::RoundAPIntToFloat(m_integer);
@@ -433,11 +383,7 @@
   switch (m_type) {
   case e_void:
     break;
-<<<<<<< HEAD
-  case Category::Integral:
-=======
-  case e_int:
->>>>>>> b1169bdb
+  case e_int:
     if (m_integer.isSigned())
       return llvm::APIntOps::RoundSignedAPIntToDouble(m_integer);
     return llvm::APIntOps::RoundAPIntToDouble(m_integer);
@@ -477,12 +423,7 @@
 }
 
 Scalar &Scalar::operator<<=(const Scalar &rhs) {
-<<<<<<< HEAD
-  if (GetCategory(m_type) == Category::Integral &&
-      GetCategory(rhs.m_type) == Category::Integral)
-=======
   if (m_type == e_int && rhs.m_type == e_int)
->>>>>>> b1169bdb
     static_cast<APInt &>(m_integer) <<= rhs.m_integer;
   else
     m_type = e_void;
@@ -598,11 +539,7 @@
     switch (result.m_type) {
     case Scalar::e_void:
       break;
-<<<<<<< HEAD
-    case Scalar::Category::Integral:
-=======
     case Scalar::e_int:
->>>>>>> b1169bdb
       result.m_integer = lhs.m_integer / rhs.m_integer;
       return result;
     case Scalar::e_float:
@@ -658,12 +595,7 @@
 const Scalar lldb_private::operator%(Scalar lhs, Scalar rhs) {
   Scalar result;
   if ((result.m_type = Scalar::PromoteToMaxType(lhs, rhs)) != Scalar::e_void) {
-<<<<<<< HEAD
-    if (!rhs.IsZero() &&
-        Scalar::GetCategory(result.m_type) == Scalar::Category::Integral) {
-=======
     if (!rhs.IsZero() && result.m_type == Scalar::e_int) {
->>>>>>> b1169bdb
       result.m_integer = lhs.m_integer % rhs.m_integer;
       return result;
     }
