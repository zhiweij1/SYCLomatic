--- conflicted
+++ resolved
@@ -203,24 +203,14 @@
   case 1:
     // Assume a pre llvm r300140 __compressed_pair implementation:
     num_elements_sp = p2_sp->GetChildMemberWithName("__first_", true);
-<<<<<<< HEAD
-    next_path.append({ConstString("__p1_"), ConstString("__first_"),
-                      ConstString("__next_")});
-=======
     next_path.append({"__p1_", "__first_", "__next_"});
->>>>>>> cd92bbcb
     break;
   case 2: {
     // Assume a post llvm r300140 __compressed_pair implementation:
     ValueObjectSP first_elem_parent = p2_sp->GetChildAtIndex(0, true);
     num_elements_sp =
         first_elem_parent->GetChildMemberWithName("__value_", true);
-<<<<<<< HEAD
-    next_path.append({ConstString("__p1_"), ConstString("__value_"),
-                      ConstString("__next_")});
-=======
     next_path.append({"__p1_", "__value_", "__next_"});
->>>>>>> cd92bbcb
     break;
   }
   default:
