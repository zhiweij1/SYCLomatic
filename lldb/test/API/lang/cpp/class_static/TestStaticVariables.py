--- conflicted
+++ resolved
@@ -105,8 +105,6 @@
                 "(x = 33, y = 44)",
             ],
         )
-<<<<<<< HEAD
-=======
 
     def build_value_check(self, var_name, values):
         children_1 = [ValueCheck(name = "x", value = values[0], type = "int"),
@@ -121,7 +119,6 @@
                                  children = [elem_0, elem_1])
 
         return value_check
->>>>>>> cd92bbcb
 
     @expectedFailureAll(
         compiler=["gcc"], bugnumber="Compiler emits incomplete debug info"
@@ -131,11 +128,7 @@
     )
     @expectedFailureAll(oslist=["windows"], bugnumber="llvm.org/pr24764")
     @add_test_categories(["pyapi"])
-<<<<<<< HEAD
-    def test_with_python_api(self):
-=======
     def test_with_python_FindValue(self):
->>>>>>> cd92bbcb
         """Test Python APIs on file and class static variables."""
         self.build()
         exe = self.getBuildArtifact("a.out")
@@ -171,21 +164,6 @@
         for val in valList: 
             self.DebugSBValue(val)
             name = val.GetName()
-<<<<<<< HEAD
-            self.assertIn(name, ["g_points", "A::g_points"])
-            if name == "g_points":
-                self.assertEqual(val.GetValueType(), lldb.eValueTypeVariableStatic)
-                self.assertEqual(val.GetNumChildren(), 2)
-            elif name == "A::g_points":
-                self.assertEqual(val.GetValueType(), lldb.eValueTypeVariableGlobal)
-                self.assertEqual(val.GetNumChildren(), 2)
-                child1 = val.GetChildAtIndex(1)
-                self.DebugSBValue(child1)
-                child1_x = child1.GetChildAtIndex(0)
-                self.DebugSBValue(child1_x)
-                self.assertEqual(child1_x.GetTypeName(), "int")
-                self.assertEqual(child1_x.GetValue(), "11")
-=======
             self.assertIn(name, ["g_points", "A::g_points", "AA::g_points"])
 
             if name == "A::g_points":
@@ -197,16 +175,11 @@
             if name == "AA::g_points":
                 self.assertEqual(val.GetValueType(), lldb.eValueTypeVariableGlobal)
                 value_check_AA.check_value(self, val, "Got AA::g_points right")
->>>>>>> cd92bbcb
 
         # SBFrame.FindValue() should also work.
         val = frame.FindValue("A::g_points", lldb.eValueTypeVariableGlobal)
         self.DebugSBValue(val)
-<<<<<<< HEAD
-        self.assertEqual(val.GetName(), "A::g_points")
-=======
         value_check_A.check_value(self, val, "FindValue also works")
->>>>>>> cd92bbcb
 
         # Also exercise the "parameter" and "local" scopes while we are at it.
         val = frame.FindValue("argc", lldb.eValueTypeVariableArgument)
@@ -219,9 +192,6 @@
 
         val = frame.FindValue("hello_world", lldb.eValueTypeVariableLocal)
         self.DebugSBValue(val)
-<<<<<<< HEAD
-        self.assertEqual(val.GetName(), "hello_world")
-=======
         self.assertEqual(val.GetName(), "hello_world")
 
     # This test tests behavior that's been broken for a very long time..
@@ -295,5 +265,4 @@
         # between file statics and globals:
         val_list = target.FindGlobalVariables("g_points", 10, lldb.eMatchTypeNormal)
         self.assertEqual(val_list.GetSize(), 3, "Found all three g_points")
-        
->>>>>>> cd92bbcb
+        