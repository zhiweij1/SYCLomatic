--- conflicted
+++ resolved
@@ -3,34 +3,6 @@
 from lldbsuite.test.decorators import *
 from lldbsuite.test.lldbtest import *
 
-<<<<<<< HEAD
-class TestGdbRemoteFork(gdbremote_testcase.GdbRemoteTestCaseBase):
-
-    fork_regex = ("[$]T05thread:p([0-9a-f]+)[.]([0-9a-f]+);.*"
-                  "{}:p([0-9a-f]+)[.]([0-9a-f]+).*")
-    fork_capture = {1: "parent_pid", 2: "parent_tid",
-                    3: "child_pid", 4: "child_tid"}
-    procinfo_regex = "[$]pid:([0-9a-f]+);.*"
-
-    @add_test_categories(["fork"])
-    def test_fork_multithreaded(self):
-        self.build()
-        self.prep_debug_monitor_and_inferior(inferior_args=["thread:new"]*2 + ["fork"])
-        self.add_qSupported_packets(["multiprocess+", "fork-events+"])
-        ret = self.expect_gdbremote_sequence()
-        self.assertIn("fork-events+", ret["qSupported_response"])
-        self.reset_test_sequence()
-
-        # continue and expect fork
-        self.test_sequence.add_log_lines([
-            "read packet: $c#00",
-            {"direction": "send", "regex": self.fork_regex.format("fork"),
-             "capture": self.fork_capture},
-        ], True)
-        ret = self.expect_gdbremote_sequence()
-        child_pid = ret["child_pid"]
-        self.reset_test_sequence()
-=======
 from fork_testbase import GdbRemoteForkTestBase
 
 
@@ -43,7 +15,6 @@
     @add_test_categories(["fork"])
     def test_fork_multithreaded(self):
         _, _, child_pid, _ = self.start_fork_test(["thread:new"]*2 + ["fork"])
->>>>>>> 3de04b6d
 
         # detach the forked child
         self.test_sequence.add_log_lines([
@@ -53,48 +24,6 @@
         ], True)
         self.expect_gdbremote_sequence()
 
-<<<<<<< HEAD
-    def fork_and_detach_test(self, variant):
-        self.build()
-        self.prep_debug_monitor_and_inferior(inferior_args=[variant])
-        self.add_qSupported_packets(["multiprocess+",
-                                     "{}-events+".format(variant)])
-        ret = self.expect_gdbremote_sequence()
-        self.assertIn("{}-events+".format(variant), ret["qSupported_response"])
-        self.reset_test_sequence()
-
-        # continue and expect fork
-        self.test_sequence.add_log_lines([
-            "read packet: $c#00",
-            {"direction": "send", "regex": self.fork_regex.format(variant),
-             "capture": self.fork_capture},
-        ], True)
-        ret = self.expect_gdbremote_sequence()
-        parent_pid = ret["parent_pid"]
-        parent_tid = ret["parent_tid"]
-        child_pid = ret["child_pid"]
-        child_tid = ret["child_tid"]
-        self.reset_test_sequence()
-
-        # detach the forked child
-        self.test_sequence.add_log_lines([
-            "read packet: $D;{}#00".format(child_pid),
-            "send packet: $OK#00",
-            # verify that the current process is correct
-            "read packet: $qC#00",
-            "send packet: $QC{}#00".format(parent_tid),
-            # verify that the correct processes are detached/available
-            "read packet: $Hgp{}.{}#00".format(child_pid, child_tid),
-            "send packet: $Eff#00",
-            "read packet: $Hgp{}.{}#00".format(parent_pid, parent_tid),
-            "send packet: $OK#00",
-        ], True)
-        self.expect_gdbremote_sequence()
-        self.reset_test_sequence()
-        return parent_pid, parent_tid
-
-=======
->>>>>>> 3de04b6d
     @add_test_categories(["fork"])
     def test_fork(self):
         parent_pid, _ = self.fork_and_detach_test("fork")
@@ -114,61 +43,11 @@
         self.test_sequence.add_log_lines([
             "read packet: $c#00",
             {"direction": "send",
-<<<<<<< HEAD
-             "regex": r"[$]T05thread:p{}[.]{}.*vforkdone.*".format(parent_pid,
-                                                                   parent_tid),
-             },
-            "read packet: $c#00",
-            "send packet: $W00;process:{}#00".format(parent_pid),
-        ], True)
-        self.expect_gdbremote_sequence()
-
-    def fork_and_follow_test(self, variant):
-        self.build()
-        self.prep_debug_monitor_and_inferior(inferior_args=[variant])
-        self.add_qSupported_packets(["multiprocess+",
-                                     "{}-events+".format(variant)])
-        ret = self.expect_gdbremote_sequence()
-        self.assertIn("{}-events+".format(variant), ret["qSupported_response"])
-        self.reset_test_sequence()
-
-        # continue and expect fork
-        self.test_sequence.add_log_lines([
-            "read packet: $c#00",
-            {"direction": "send", "regex": self.fork_regex.format(variant),
-             "capture": self.fork_capture},
-        ], True)
-        ret = self.expect_gdbremote_sequence()
-        parent_pid = ret["parent_pid"]
-        parent_tid = ret["parent_tid"]
-        child_pid = ret["child_pid"]
-        child_tid = ret["child_tid"]
-        self.reset_test_sequence()
-
-        # switch to the forked child
-        self.test_sequence.add_log_lines([
-            "read packet: $Hgp{}.{}#00".format(child_pid, child_tid),
-            "send packet: $OK#00",
-            "read packet: $Hcp{}.{}#00".format(child_pid, child_tid),
-            "send packet: $OK#00",
-            # detach the parent
-            "read packet: $D;{}#00".format(parent_pid),
-            "send packet: $OK#00",
-            # verify that the correct processes are detached/available
-            "read packet: $Hgp{}.{}#00".format(parent_pid, parent_tid),
-            "send packet: $Eff#00",
-            "read packet: $Hgp{}.{}#00".format(child_pid, child_tid),
-            "send packet: $OK#00",
-            # then resume the child
-            "read packet: $c#00",
-            "send packet: $W00;process:{}#00".format(child_pid),
-=======
              "regex": r"[$]T[0-9a-fA-F]{{2}}thread:p{}[.]{}.*vforkdone.*"
                       .format(parent_pid, parent_tid),
              },
             "read packet: $c#00",
             "send packet: $W00;process:{}#00".format(parent_pid),
->>>>>>> 3de04b6d
         ], True)
         self.expect_gdbremote_sequence()
 
@@ -191,12 +70,6 @@
 
         # get process pid
         self.test_sequence.add_log_lines([
-<<<<<<< HEAD
-            "read packet: $qProcessInfo#00",
-            {"direction": "send", "regex": self.procinfo_regex,
-             "capture": {1: "pid"}},
-=======
->>>>>>> 3de04b6d
             "read packet: $qC#00",
             {"direction": "send", "regex": "[$]QCp([0-9a-f]+).([0-9a-f]+)#.*",
              "capture": {1: "pid", 2: "tid"}},
@@ -235,13 +108,8 @@
 
         # get process pid
         self.test_sequence.add_log_lines([
-<<<<<<< HEAD
-            "read packet: $qProcessInfo#00",
-            {"direction": "send", "regex": self.procinfo_regex,
-=======
             "read packet: $qC#00",
             {"direction": "send", "regex": "[$]QCp([0-9a-f]+).[0-9a-f]+#.*",
->>>>>>> 3de04b6d
              "capture": {1: "pid"}},
         ], True)
         ret = self.expect_gdbremote_sequence()
@@ -259,10 +127,6 @@
 
     @add_test_categories(["fork"])
     def test_detach_all(self):
-<<<<<<< HEAD
-        self.build()
-        self.prep_debug_monitor_and_inferior(inferior_args=["fork"])
-=======
         self.detach_all_test()
 
     @add_test_categories(["fork"])
@@ -428,7 +292,6 @@
                            "print-message:",
                            "stop",
                            ])
->>>>>>> 3de04b6d
         self.add_qSupported_packets(["multiprocess+",
                                      "fork-events+"])
         ret = self.expect_gdbremote_sequence()
@@ -438,33 +301,6 @@
         # continue and expect fork
         self.test_sequence.add_log_lines([
             "read packet: $c#00",
-<<<<<<< HEAD
-            {"direction": "send", "regex": self.fork_regex.format("fork"),
-             "capture": self.fork_capture},
-        ], True)
-        ret = self.expect_gdbremote_sequence()
-        parent_pid = ret["parent_pid"]
-        parent_tid = ret["parent_tid"]
-        child_pid = ret["child_pid"]
-        child_tid = ret["child_tid"]
-        self.reset_test_sequence()
-
-        self.test_sequence.add_log_lines([
-            # double-check our PIDs
-            "read packet: $Hgp{}.{}#00".format(parent_pid, parent_tid),
-            "send packet: $OK#00",
-            "read packet: $Hgp{}.{}#00".format(child_pid, child_tid),
-            "send packet: $OK#00",
-            # detach all processes
-            "read packet: $D#00",
-            "send packet: $OK#00",
-            # verify that both PIDs are invalid now
-            "read packet: $Hgp{}.{}#00".format(parent_pid, parent_tid),
-            "send packet: $Eff#00",
-            "read packet: $Hgp{}.{}#00".format(child_pid, child_tid),
-            "send packet: $Eff#00",
-        ], True)
-=======
             {"type": "output_match",
              "regex": self.maybe_strict_output_regex(r"data address: 0x([0-9a-fA-F]+)\r\n"),
              "capture": {1: "addr"}},
@@ -714,5 +550,4 @@
                 ["read packet: $Tp{:x}.{:x}#00".format(pid, tid),
                  "send packet: ${}#00".format(expected),
                  ], True)
->>>>>>> 3de04b6d
         self.expect_gdbremote_sequence()