# This file is licensed under the Apache License v2.0 with LLVM Exceptions.
# See https://llvm.org/LICENSE.txt for license information.
# SPDX-License-Identifier: Apache-2.0 WITH LLVM-exception
"""BUILD extensions for MLIR table generation."""

load("@bazel_skylib//lib:paths.bzl", "paths")

TdInfo = provider(
    "Holds TableGen files and the dependencies and include paths necessary to" +
    " build them.",
    fields = {
        "transitive_sources": "td files transitively used by this rule.",
        "transitive_includes": (
            "include arguments to add to the final TableGen invocation. These" +
            " are the absolute directory paths that will be added with '-I'."
        ),
    },
)

# For now we allow anything that provides DefaultInfo to just forward its files.
# In particular, this allows filegroups to be used. This is mostly to ease
# transition. In the future, the TdInfo provider will be required.
# TODO(gcmn): Switch to enforcing TdInfo provider.
def _get_dep_transitive_srcs(dep):
    """Extract TdInfo.transitive_sources, falling back to DefaultInfo.files."""
    if TdInfo in dep:
        return dep[TdInfo].transitive_sources
    return dep[DefaultInfo].files

def _get_dep_transitive_includes(dep):
    """Extract TdInfo.transitive_includes, falling back to an empty depset()."""
    if TdInfo in dep:
        return dep[TdInfo].transitive_includes
    return depset()

def _get_transitive_srcs(srcs, deps):
    """Obtain the source files for a target and its transitive dependencies.

    Args:
      srcs: a list of source files
      deps: a list of targets that are direct dependencies
    Returns:
      a collection of the transitive sources
    """
    return depset(
        direct = srcs,
        transitive = [_get_dep_transitive_srcs(dep) for dep in deps],
    )

def _get_transitive_includes(includes, deps):
    """Obtain the includes paths for a target and its transitive dependencies.

    Args:
      includes: a list of include paths
      deps: a list of targets that are direct dependencies
    Returns:
      a collection of the transitive include paths
    """
    return depset(
        direct = includes,
        transitive = [_get_dep_transitive_includes(dep) for dep in deps],
    )

def _prefix_roots(ctx, includes):
    """Map the given includes to be relative to all root directories.

    This will expand them to be relative to all the root directories available
    in the execution environment for ctx.run (bin and genfiles in addition to
    the normal source root)
    """
    prefixed_includes = []
    for include in includes:
        prefixed_includes.append(include)
        prefixed_includes.append(paths.join(ctx.genfiles_dir.path, include))
        prefixed_includes.append(paths.join(ctx.bin_dir.path, include))
    return prefixed_includes

def _resolve_includes(ctx, includes):
    """Resolves include paths to paths relative to the execution root.

    Relative paths are interpreted as relative to the current label's package.
    Absolute paths are interpreted as relative to the current label's workspace
    root."""
    package = ctx.label.package
    workspace_root = ctx.label.workspace_root
    workspace_root = workspace_root if workspace_root else "."
    resolved_includes = []
    for include in includes:
        if paths.is_absolute(include):
            include = include.lstrip("/")
        else:
            include = paths.join(package, include)
        include = paths.join(workspace_root, include)
        resolved_includes.extend(_prefix_roots(ctx, [include]))
    return resolved_includes

def _td_library_impl(ctx):
    trans_srcs = _get_transitive_srcs(ctx.files.srcs, ctx.attr.deps)
    trans_includes = _get_transitive_includes(
        _resolve_includes(ctx, ctx.attr.includes),
        ctx.attr.deps,
    )
    return [
        DefaultInfo(files = trans_srcs),
        TdInfo(
            transitive_sources = trans_srcs,
            transitive_includes = trans_includes,
        ),
    ]

td_library = rule(
    _td_library_impl,
    attrs = {
        "srcs": attr.label_list(allow_files = True),
        "includes": attr.string_list(
            doc = "Include paths to be added to the final TableGen tool" +
                  " invocation. Relative paths are interpreted as relative to" +
                  " the current label's package. Absolute paths are" +
                  " interpreted as relative to the current label's workspace",
        ),
        # TODO(gcmn): limit to TdInfo providers.
        "deps": attr.label_list(
            doc = "Dependencies providing TableGen source files and include" +
                  " paths.",
        ),
    },
)

def _gentbl_rule_impl(ctx):
    td_file = ctx.file.td_file

    trans_srcs = _get_transitive_srcs(
        ctx.files.td_srcs + [td_file],
        ctx.attr.deps,
    )

    # Note that we have two types of includes here. The deprecated ones expanded
    # only by "_prefix_roots" are already relative to the execution root, i.e.
    # may contain an `external/<workspace_name>` prefix if the current workspace
    # is not the main workspace (where workspace_name is something configured
    # per-project and therefore generally not known). Note that dirname also
    # already includes this prefix. The new style of includes have it prepended
    # automatically by `_resolve_includes` to avoid BUILD files having to depend
    # on project specific configurations and Bazel implementation details.
    trans_includes = _get_transitive_includes(
        _resolve_includes(ctx, ctx.attr.includes + ["/"]) +
        _prefix_roots(ctx, ctx.attr.td_includes + [td_file.dirname]),
        ctx.attr.deps,
    )

    args = ctx.actions.args()
    args.add_all(ctx.attr.opts)
    args.add(td_file)
    args.add_all(trans_includes, before_each = "-I")

    args.add("-o", ctx.outputs.out.path)

    ctx.actions.run(
        outputs = [ctx.outputs.out],
        inputs = trans_srcs,
        executable = ctx.executable.tblgen,
        arguments = [args],
        mnemonic = "TdGenerate",
    )

    return [DefaultInfo()]

gentbl_rule = rule(
    _gentbl_rule_impl,
    doc = "Generates tabular code from a table definition file.",
    # Match genrule behavior
    output_to_genfiles = True,
    attrs = {
        "tblgen": attr.label(
            doc = "The TableGen executable with which to generate `out`.",
            executable = True,
            cfg = "exec",
        ),
        "td_file": attr.label(
            doc = "The TableGen file to run through `tblgen`.",
            allow_single_file = True,
            mandatory = True,
        ),
        "td_srcs": attr.label_list(
            doc = "Additional TableGen files included by `td_file`. It is not" +
                  " necessary to list td_file here (though not an error).",
            allow_files = True,
        ),
        # TODO(gcmn): limit to TdInfo providers.
        "deps": attr.label_list(
            doc = "Dependencies providing TableGen source files and include" +
                  " paths.",
        ),
        "out": attr.output(
            doc = "The output file for the TableGen invocation.",
            mandatory = True,
        ),
        "opts": attr.string_list(
            doc = "Additional command line options to add to the TableGen" +
                  " invocation. For include arguments, prefer to use" +
                  " `includes`.",
        ),
        "includes": attr.string_list(
            doc = "Include paths to be added to the final TableGen tool" +
                  " invocation. Relative paths are interpreted as relative to" +
                  " the current label's package. Absolute paths are" +
                  " interpreted as relative to the current label's workspace." +
                  " Includes are applied from all roots available in the" +
                  " execution environment (source, genfiles, and bin" +
                  " directories). The execution roots themselves and the " +
                  " directory of td_file are always added.",
        ),
        "td_includes": attr.string_list(
            doc = "Include paths to add to the TableGen invocation. Paths are" +
                  " interpreted as relative to the current label's workspace" +
                  " root and applied from all roots available in the" +
                  " execution environment (source, genfiles, and bin" +
                  " directories). Deprecated. Use `includes` instead.",
        ),
    },
)

# TODO(gcmn): Figure out how to reduce duplication with _gentbl_rule_impl
def _gentbl_test_impl(ctx):
    td_file = ctx.file.td_file

    trans_srcs = _get_transitive_srcs(
        ctx.files.td_srcs + [td_file],
        ctx.attr.deps,
    )

    # Note that we have two types of includes here. The deprecated ones expanded
    # only by "_prefix_roots" are already relative to the execution root, i.e.
    # may contain an `external/<workspace_name>` prefix if the current workspace
    # is not the main workspace (where workspace_name is something configured
    # per-project and therefore generally not known). Note that dirname also
    # already includes this prefix. The new style of includes have it prepended
    # automatically by `_resolve_includes` to avoid BUILD files having to depend
    # on project specific configurations and Bazel implementation details.
    trans_includes = _get_transitive_includes(
        _resolve_includes(ctx, ctx.attr.includes + ["/"]) +
        _prefix_roots(ctx, ctx.attr.td_includes + [td_file.dirname]),
        ctx.attr.deps,
    )

    test_args = [ctx.executable.tblgen.short_path]
    test_args.extend(ctx.attr.opts)
    test_args.append(td_file.path)
    test_args.extend(["-I " + include for include in trans_includes.to_list()])

    test_args.extend(["-o", "/dev/null"])

    ctx.actions.write(
        ctx.outputs.executable,
        content = " ".join(test_args),
        is_executable = True,
    )

    return [
        coverage_common.instrumented_files_info(
            ctx,
            source_attributes = ["td_file", "td_srcs"],
            dependency_attributes = ["tblgen", "deps"],
        ),
        DefaultInfo(
            runfiles = ctx.runfiles(
                [ctx.executable.tblgen],
                transitive_files = trans_srcs,
            ),
        ),
    ]

gentbl_test = rule(
    _gentbl_test_impl,
    test = True,
    doc = "A shell test that tests the given TablegGen invocation. Note" +
          " that unlike gentbl_rule, this builds and invokes `tblgen` in the" +
          " target configuration. Takes all the same arguments as gentbl_rule" +
          " except for `out` (as it does not generate any output)",
    attrs = {
        "tblgen": attr.label(
            doc = "The TableGen executable run in the shell command. Note" +
                  " that this is built in the target configuration.",
            executable = True,
            cfg = "target",
        ),
        "td_file": attr.label(
            doc = "See gentbl_rule.td_file",
            allow_single_file = True,
            mandatory = True,
        ),
        "td_srcs": attr.label_list(
            doc = "See gentbl_rule.td_srcs",
            allow_files = True,
        ),
        "deps": attr.label_list(doc = "See gentbl_rule.deps"),
        "opts": attr.string_list(doc = "See gentbl_rule.opts"),
        "includes": attr.string_list(doc = "See gentbl_rule.includes"),
        "td_includes": attr.string_list(doc = "See gentbl_rule.td_includes"),
    },
)

def gentbl_filegroup(
        name,
        tblgen,
        td_file,
        tbl_outs,
        td_srcs = [],
        td_includes = [],
        includes = [],
        deps = [],
        test = False,
        skip_opts = [],
        **kwargs):
    """Create multiple TableGen generated files using the same tool and input.

    All generated outputs are bundled in a file group with the given name.

    Args:
      name: The name of the generated filegroup rule for use in dependencies.
      tblgen: The binary used to produce the output.
      td_file: The primary table definitions file.
      tbl_outs: A list of tuples ([opts], out), where each 'opts' is a list of
        options passed to tblgen, each option being a string, and 'out' is the
        corresponding output file produced.
      td_srcs: See gentbl_rule.td_srcs
      includes: See gentbl_rule.includes
      td_includes: See gentbl_rule.td_includes
      deps: See gentbl_rule.deps
      test: Whether to create a shell test that invokes the tool too.
      skip_opts: Files generated using these opts in tbl_outs will be excluded
        from the generated filegroup.
      **kwargs: Extra keyword arguments to pass to all generated rules.
    """

<<<<<<< HEAD
    llvm_project_execroot_path = Label(
        "//mlir:tblgen.bzl",
        relative_to_caller_repository = False,
    ).workspace_root
=======
    llvm_project_execroot_path = Label("//mlir:tblgen.bzl").workspace_root
>>>>>>> 8c82cf7b

    # TODO(gcmn): Update callers to td_library and explicit includes and drop
    # this hardcoded include.
    hardcoded_includes = [
        paths.join(llvm_project_execroot_path, "mlir/include"),
    ]

    for (opts, out) in tbl_outs:
        first_opt = opts[0] if opts else ""
        rule_suffix = "_{}_{}".format(
            first_opt.replace("-", "_").replace("=", "_"),
            str(hash(" ".join(opts))),
        )
        gentbl_name = "%s_%s_genrule" % (name, rule_suffix)
        gentbl_rule(
            name = gentbl_name,
            td_file = td_file,
            tblgen = tblgen,
            opts = opts,
            td_srcs = td_srcs,
            deps = deps,
            includes = includes,
            td_includes = td_includes + hardcoded_includes,
            out = out,
            **kwargs
        )

        if test:
            # Also run the generator in the target configuration as a test. This
            # means it gets run with asserts and sanitizers and such when they
            # are enabled and is counted in coverage.
            gentbl_test(
                name = "%s_test" % (gentbl_name,),
                td_file = td_file,
                tblgen = tblgen,
                opts = opts,
                td_srcs = td_srcs,
                deps = deps,
                includes = includes,
                td_includes = td_includes + hardcoded_includes,
                # Shell files not executable on Windows.
                # TODO(gcmn): Support windows.
                tags = ["no_windows"],
                **kwargs
            )

    included_srcs = [f for (opts, f) in tbl_outs if not any([skip_opt in opts for skip_opt in skip_opts])]
    native.filegroup(
        name = name,
        srcs = included_srcs,
        **kwargs
    )

def gentbl_cc_library(
        name,
        tblgen,
        td_file,
        tbl_outs,
        td_srcs = [],
        td_includes = [],
        includes = [],
        deps = [],
        strip_include_prefix = None,
        test = False,
        **kwargs):
    """Create multiple TableGen generated files using the same tool and input.

    All generated outputs are bundled in a cc_library rule.

    Args:
      name: The name of the generated cc_library rule for use in dependencies.
      tblgen: The binary used to produce the output.
      td_file: The primary table definitions file.
      tbl_outs: A list of tuples ([opts], out), where each 'opts' is a list of
        options passed to tblgen, each option being a string, and 'out' is the
        corresponding output file produced.
      td_srcs: See gentbl_rule.td_srcs
      includes: See gentbl_rule.includes
      td_includes: See gentbl_rule.td_includes
      deps: See gentbl_rule.deps
      strip_include_prefix: attribute to pass through to cc_library.
      test: whether to create a shell test that invokes the tool too.
      **kwargs: Extra keyword arguments to pass to all generated rules.
    """

    filegroup_name = name + "_filegroup"
    gentbl_filegroup(
        name = filegroup_name,
        tblgen = tblgen,
        td_file = td_file,
        tbl_outs = tbl_outs,
        td_srcs = td_srcs,
        td_includes = td_includes,
        includes = includes,
        deps = deps,
        test = test,
        skip_opts = ["-gen-op-doc"],
        **kwargs
    )
    native.cc_library(
        name = name,
        # strip_include_prefix does not apply to textual_hdrs.
        # https://github.com/bazelbuild/bazel/issues/12424
        hdrs = [":" + filegroup_name] if strip_include_prefix else [],
        strip_include_prefix = strip_include_prefix,
        textual_hdrs = [":" + filegroup_name],
        **kwargs
    )<|MERGE_RESOLUTION|>--- conflicted
+++ resolved
@@ -333,14 +333,7 @@
       **kwargs: Extra keyword arguments to pass to all generated rules.
     """
 
-<<<<<<< HEAD
-    llvm_project_execroot_path = Label(
-        "//mlir:tblgen.bzl",
-        relative_to_caller_repository = False,
-    ).workspace_root
-=======
     llvm_project_execroot_path = Label("//mlir:tblgen.bzl").workspace_root
->>>>>>> 8c82cf7b
 
     # TODO(gcmn): Update callers to td_library and explicit includes and drop
     # this hardcoded include.
