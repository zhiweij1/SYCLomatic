# This file is licensed under the Apache License v2.0 with LLVM Exceptions.
# See https://llvm.org/LICENSE.txt for license information.
# SPDX-License-Identifier: Apache-2.0 WITH LLVM-exception

load("@bazel_skylib//rules:expand_template.bzl", "expand_template")
load("//mlir:tblgen.bzl", "gentbl_cc_library", "td_library")
load("//llvm:lit_test.bzl", "package_path")

package(
    default_visibility = ["//visibility:public"],
    features = ["layering_check"],
)

licenses(["notice"])

expand_template(
    name = "lit_site_cfg_py",
    testonly = True,
    out = "lit.site.cfg.py",
    substitutions = {
        "@LIT_SITE_CFG_IN_HEADER@": "# Autogenerated, do not edit.",
        "@LLVM_TOOLS_DIR@": package_path("//llvm:BUILD"),
        "@ENABLE_SHARED@": "1",
        "@ENABLE_ASSERTIONS@": "1",
        "@MLIR_SOURCE_DIR@": package_path("//mlir:BUILD"),
        "@MLIR_TOOLS_DIR@": package_path("//mlir:BUILD"),
        "\"@MLIR_BINARY_DIR@\"": "os.environ[\"TEST_UNDECLARED_OUTPUTS_DIR\"]",
        # All disabled, but required to substituted because they are not in quotes.
        "@LLVM_BUILD_EXAMPLES@": "0",
        "@MLIR_ENABLE_CUDA_CONVERSIONS@": "0",
        "@MLIR_ENABLE_CUDA_RUNNER@": "0",
        "@MLIR_ENABLE_ROCM_CONVERSIONS@": "0",
        "@MLIR_ENABLE_ROCM_RUNNER@": "0",
        "@MLIR_ENABLE_SPIRV_CPU_RUNNER@": "0",
        "@MLIR_ENABLE_VULKAN_RUNNER@": "0",
        "@MLIR_ENABLE_BINDINGS_PYTHON@": "0",
        "@MLIR_RUN_AMX_TESTS@": "0",
        "@MLIR_RUN_X86VECTOR_TESTS@": "0",
        "@MLIR_RUN_CUDA_TENSOR_CORE_TESTS@": "0",
        "@MLIR_INCLUDE_INTEGRATION_TESTS@": "0",
    },
    template = "lit.site.cfg.py.in",
)

# Common data used by most lit tests.
filegroup(
    name = "lit_data",
    testonly = True,
    data = [
        "lit.cfg.py",
        "lit.site.cfg.py",
        "//llvm:FileCheck",
        "//llvm:count",
        "//llvm:not",
    ],
)

cc_library(
    name = "IRProducingAPITest",
    hdrs = ["APITest.h"],
    includes = ["."],
)

cc_library(
    name = "TestAnalysis",
    srcs = glob(
        [
            "lib/Analysis/*.cpp",
            "lib/Analysis/DataFlow/*.cpp",
        ],
    ),
    includes = ["lib/Dialect/Test"],
    deps = [
        ":TestDialect",
        "//llvm:Support",
        "//mlir:AffineAnalysis",
        "//mlir:AffineDialect",
        "//mlir:Analysis",
        "//mlir:FuncDialect",
        "//mlir:IR",
        "//mlir:MemRefDialect",
        "//mlir:Pass",
        "//mlir:Support",
    ],
)

td_library(
    name = "TestOpTdFiles",
    srcs = glob(["lib/Dialect/Test/*.td"]),
    deps = [
        "//mlir:BuiltinDialectTdFiles",
        "//mlir:CallInterfacesTdFiles",
        "//mlir:ControlFlowInterfacesTdFiles",
        "//mlir:CopyOpInterfaceTdFiles",
        "//mlir:DLTIDialectTdFiles",
        "//mlir:DataLayoutInterfacesTdFiles",
        "//mlir:InferIntRangeInterfaceTdFiles",
        "//mlir:InferTypeOpInterfaceTdFiles",
        "//mlir:LinalgStructuredOpsTdFiles",
        "//mlir:OpBaseTdFiles",
        "//mlir:SideEffectInterfacesTdFiles",
    ],
)

gentbl_cc_library(
    name = "TestOpsIncGen",
    strip_include_prefix = "lib/Dialect/Test",
    tbl_outs = [
        (
            ["-gen-op-decls"],
            "lib/Dialect/Test/TestOps.h.inc",
        ),
        (
            ["-gen-op-defs"],
            "lib/Dialect/Test/TestOps.cpp.inc",
        ),
        (
            [
                "-gen-dialect-decls",
                "-dialect=test",
            ],
            "lib/Dialect/Test/TestOpsDialect.h.inc",
        ),
        (
            [
                "-gen-dialect-defs",
                "-dialect=test",
            ],
            "lib/Dialect/Test/TestOpsDialect.cpp.inc",
        ),
        (
            ["-gen-enum-decls"],
            "lib/Dialect/Test/TestOpEnums.h.inc",
        ),
        (
            ["-gen-enum-defs"],
            "lib/Dialect/Test/TestOpEnums.cpp.inc",
        ),
        (
            ["-gen-rewriters"],
            "lib/Dialect/Test/TestPatterns.inc",
        ),
    ],
    tblgen = "//mlir:mlir-tblgen",
    td_file = "lib/Dialect/Test/TestOps.td",
    test = True,
    deps = [
        ":TestOpTdFiles",
    ],
)

gentbl_cc_library(
    name = "TestInterfacesIncGen",
    strip_include_prefix = "lib/Dialect/Test",
    tbl_outs = [
        (
            ["-gen-attr-interface-decls"],
            "lib/Dialect/Test/TestAttrInterfaces.h.inc",
        ),
        (
            ["-gen-attr-interface-defs"],
            "lib/Dialect/Test/TestAttrInterfaces.cpp.inc",
        ),
        (
            ["-gen-type-interface-decls"],
            "lib/Dialect/Test/TestTypeInterfaces.h.inc",
        ),
        (
            ["-gen-type-interface-defs"],
            "lib/Dialect/Test/TestTypeInterfaces.cpp.inc",
        ),
        (
            ["-gen-op-interface-decls"],
            "lib/Dialect/Test/TestOpInterfaces.h.inc",
        ),
        (
            ["-gen-op-interface-defs"],
            "lib/Dialect/Test/TestOpInterfaces.cpp.inc",
        ),
    ],
    tblgen = "//mlir:mlir-tblgen",
    td_file = "lib/Dialect/Test/TestInterfaces.td",
    test = True,
    deps = [
        "//mlir:OpBaseTdFiles",
        "//mlir:SideEffectInterfacesTdFiles",
    ],
)

gentbl_cc_library(
    name = "TestAttrDefsIncGen",
    strip_include_prefix = "lib/Dialect/Test",
    tbl_outs = [
        (
            ["-gen-attrdef-decls"],
            "lib/Dialect/Test/TestAttrDefs.h.inc",
        ),
        (
            ["-gen-attrdef-defs"],
            "lib/Dialect/Test/TestAttrDefs.cpp.inc",
        ),
    ],
    tblgen = "//mlir:mlir-tblgen",
    td_file = "lib/Dialect/Test/TestOps.td",
    test = True,
    deps = [
        ":TestOpTdFiles",
    ],
)

gentbl_cc_library(
    name = "TestTypeDefsIncGen",
    strip_include_prefix = "lib/Dialect/Test",
    tbl_outs = [
        (
            [
                "-gen-typedef-decls",
                "--typedefs-dialect=test",
            ],
            "lib/Dialect/Test/TestTypeDefs.h.inc",
        ),
        (
            [
                "-gen-typedef-defs",
                "--typedefs-dialect=test",
            ],
            "lib/Dialect/Test/TestTypeDefs.cpp.inc",
        ),
    ],
    tblgen = "//mlir:mlir-tblgen",
    td_file = "lib/Dialect/Test/TestTypeDefs.td",
    test = True,
    deps = [
        ":TestOpTdFiles",
        "//mlir:BuiltinDialectTdFiles",
    ],
)

cc_library(
    name = "TestTestDynDialect",
    srcs = glob([
        "lib/Dialect/TestDyn/*.cpp",
    ]),
    deps = [
        "//mlir:IR",
    ],
)

td_library(
    name = "TransformDialectTdFiles",
    srcs = glob(["lib/Dialect/Transform/*.td"]),
    deps = [
        "//mlir:OpBaseTdFiles",
    ],
)

gentbl_cc_library(
    name = "TestTransformDialectExtensionIncGen",
    strip_include_prefix = "lib/Dialect/Transform",
    tbl_outs = [
        (
            ["-gen-op-decls"],
            "lib/Dialect/Transform/TestTransformDialectExtension.h.inc",
        ),
        (
            ["-gen-op-defs"],
            "lib/Dialect/Transform/TestTransformDialectExtension.cpp.inc",
        ),
    ],
    tblgen = "//mlir:mlir-tblgen",
    td_file = "lib/Dialect/Transform/TestTransformDialectExtension.td",
    test = True,
    deps = [
        ":TransformDialectTdFiles",
        "//mlir:PDLDialectTdFiles",
        "//mlir:TransformDialectTdFiles",
    ],
)

cc_library(
    name = "TestTransformDialect",
    srcs = glob(["lib/Dialect/Transform/*.cpp"]),
    hdrs = glob(["lib/Dialect/Transform/*.h"]),
    includes = ["lib/Dialect/Transform"],
    deps = [
        ":TestTransformDialectExtensionIncGen",
        "//mlir:IR",
        "//mlir:PDLDialect",
        "//mlir:Pass",
        "//mlir:TransformDialect",
    ],
)

cc_library(
    name = "TestDialect",
    srcs = glob(["lib/Dialect/Test/*.cpp"]),
    hdrs = glob(["lib/Dialect/Test/*.h"]),
    includes = [
        "lib/Dialect/Test",
    ],
    deps = [
        ":TestAttrDefsIncGen",
        ":TestInterfacesIncGen",
        ":TestOpsIncGen",
        ":TestTypeDefsIncGen",
        "//llvm:Support",
        "//mlir:ArithDialect",
        "//mlir:ControlFlowInterfaces",
        "//mlir:CopyOpInterface",
        "//mlir:DLTIDialect",
        "//mlir:DataLayoutInterfaces",
        "//mlir:DerivedAttributeOpInterface",
        "//mlir:Dialect",
        "//mlir:FuncDialect",
        "//mlir:FuncTransforms",
        "//mlir:IR",
        "//mlir:InferIntRangeInterface",
        "//mlir:InferTypeOpInterface",
        "//mlir:LLVMDialect",
        "//mlir:LinalgDialect",
        "//mlir:LoopLikeInterface",
        "//mlir:Pass",
        "//mlir:Reducer",
        "//mlir:SideEffectInterfaces",
        "//mlir:Support",
        "//mlir:TensorDialect",
        "//mlir:TransformUtils",
        "//mlir:Transforms",
        "//mlir:ViewLikeInterface",
    ],
)

cc_library(
    name = "TestIR",
    srcs = glob(["lib/IR/*.cpp"]),
    deps = [
        ":TestDialect",
        "//llvm:Support",
        "//mlir:Analysis",
        "//mlir:ArithDialect",
        "//mlir:FuncDialect",
        "//mlir:IR",
        "//mlir:LinalgDialect",
        "//mlir:Pass",
        "//mlir:Support",
    ],
)

cc_library(
    name = "TestTilingInterface",
    srcs = glob(["lib/Interfaces/TilingInterface/*.cpp"]),
    includes = ["lib/Dialect/Test"],
    deps = [
        "//llvm:Support",
        "//mlir:AffineDialect",
        "//mlir:ArithDialect",
        "//mlir:FuncDialect",
        "//mlir:IR",
        "//mlir:LinalgDialect",
        "//mlir:LinalgTransforms",
        "//mlir:MemRefDialect",
        "//mlir:Pass",
        "//mlir:SCFDialect",
        "//mlir:SCFTransforms",
        "//mlir:TensorDialect",
        "//mlir:TensorTilingInterfaceImpl",
        "//mlir:TilingInterface",
        "//mlir:Transforms",
    ],
)

cc_library(
    name = "TestPass",
    srcs = glob(["lib/Pass/*.cpp"]),
    deps = [
        ":TestDialect",
        "//llvm:Support",
        "//mlir:FuncDialect",
        "//mlir:IR",
        "//mlir:Pass",
        "//mlir:Support",
    ],
)

cc_library(
    name = "TestRewrite",
    srcs = [
        "lib/Rewrite/TestPDLByteCode.cpp",
    ],
    deps = [
        "//mlir:IR",
        "//mlir:PDLInterpDialect",
        "//mlir:Pass",
        "//mlir:Support",
        "//mlir:TransformUtils",
    ],
)

cc_library(
    name = "TestReducer",
    srcs = [
        "lib/Reducer/MLIRTestReducer.cpp",
    ],
    deps = [
        "//mlir:IR",
        "//mlir:Pass",
        "//mlir:Support",
    ],
)

cc_library(
    name = "TestTransforms",
    srcs = glob(["lib/Transforms/*.cpp"]),
    defines = ["MLIR_CUDA_CONVERSIONS_ENABLED"],
    includes = ["lib/Dialect/Test"],
    deps = [
        ":TestDialect",
        "//llvm:Support",
        "//mlir:AffineAnalysis",
        "//mlir:AffineDialect",
        "//mlir:Analysis",
        "//mlir:ArithDialect",
        "//mlir:FuncDialect",
        "//mlir:IR",
        "//mlir:MathDialect",
        "//mlir:Pass",
        "//mlir:SCFDialect",
        "//mlir:SPIRVDialect",
        "//mlir:Support",
        "//mlir:TransformUtils",
    ],
)

cc_library(
    name = "TestFuncToLLVM",
    srcs = glob(["lib/Conversion/FuncToLLVM/*.cpp"]),
    defines = ["MLIR_CUDA_CONVERSIONS_ENABLED"],
    includes = ["lib/Dialect/Test"],
    deps = [
        ":TestDialect",
        "//mlir:FuncDialect",
        "//mlir:FuncToLLVM",
        "//mlir:LLVMCommonConversion",
        "//mlir:LLVMDialect",
        "//mlir:Pass",
    ],
)

cc_library(
    name = "TestAffine",
    srcs = glob([
        "lib/Dialect/Affine/*.cpp",
    ]),
    deps = [
        "//llvm:Support",
        "//mlir:AffineAnalysis",
        "//mlir:AffineDialect",
        "//mlir:AffineTransforms",
        "//mlir:AffineUtils",
        "//mlir:Analysis",
        "//mlir:FuncDialect",
        "//mlir:IR",
        "//mlir:MemRefDialect",
        "//mlir:Pass",
        "//mlir:SCFDialect",
        "//mlir:Support",
        "//mlir:Transforms",
        "//mlir:VectorDialect",
        "//mlir:VectorUtils",
    ],
)

cc_library(
    name = "TestDLTI",
    srcs = glob(["lib/Dialect/DLTI/*.cpp"]),
    defines = ["MLIR_CUDA_CONVERSIONS_ENABLED"],
    includes = ["lib/Dialect/Test"],
    deps = [
        ":TestDialect",
        "//mlir:Analysis",
        "//mlir:DLTIDialect",
        "//mlir:IR",
        "//mlir:Pass",
    ],
)

cc_library(
    name = "TestGPU",
    srcs = glob(["lib/Dialect/GPU/*.cpp"]),
    defines = ["MLIR_CUDA_CONVERSIONS_ENABLED"],
    includes = ["lib/Dialect/Test"],
    deps = [
        "//llvm:NVPTXCodeGen",
        "//llvm:Support",
        "//mlir:AffineDialect",
        "//mlir:ArithDialect",
        "//mlir:FuncDialect",
        "//mlir:GPUDialect",
        "//mlir:GPUTransforms",
        "//mlir:IR",
        "//mlir:MemRefDialect",
        "//mlir:NVVMToLLVMIRTranslation",
        "//mlir:Pass",
        "//mlir:ROCDLToLLVMIRTranslation",
        "//mlir:SCFDialect",
        "//mlir:SPIRVDialect",
        "//mlir:ToLLVMIRTranslation",
        "//mlir:TransformUtils",
    ],
)

cc_library(
    name = "TestLinalg",
    srcs = glob(["lib/Dialect/Linalg/*.cpp"]),
    defines = ["MLIR_CUDA_CONVERSIONS_ENABLED"],
    includes = ["lib/Dialect/Test"],
    deps = [
        "//llvm:Support",
        "//mlir:AffineDialect",
        "//mlir:ArithDialect",
        "//mlir:ArithTransforms",
        "//mlir:BufferizationDialect",
        "//mlir:BufferizationTransforms",
        "//mlir:FuncDialect",
        "//mlir:FuncTransforms",
        "//mlir:GPUDialect",
        "//mlir:IR",
        "//mlir:LinalgAnalysis",
        "//mlir:LinalgDialect",
        "//mlir:LinalgTransforms",
        "//mlir:LinalgUtils",
        "//mlir:MemRefDialect",
        "//mlir:Parser",
        "//mlir:Pass",
        "//mlir:SCFDialect",
        "//mlir:SCFTransforms",
        "//mlir:TensorDialect",
        "//mlir:TensorTransforms",
        "//mlir:TransformUtils",
        "//mlir:Transforms",
        "//mlir:VectorDialect",
        "//mlir:VectorToSCF",
        "//mlir:VectorTransforms",
    ],
)

cc_library(
    name = "TestMath",
    srcs = glob(["lib/Dialect/Math/*.cpp"]),
    defines = ["MLIR_CUDA_CONVERSIONS_ENABLED"],
    includes = ["lib/Dialect/Test"],
    deps = [
        "//mlir:ArithDialect",
        "//mlir:MathDialect",
        "//mlir:MathTransforms",
        "//mlir:Pass",
        "//mlir:SCFDialect",
        "//mlir:TransformUtils",
        "//mlir:VectorDialect",
        "//mlir:X86VectorDialect",
    ],
)

cc_library(
    name = "TestMemRef",
    srcs = glob(["lib/Dialect/MemRef/*.cpp"]),
    defines = ["MLIR_CUDA_CONVERSIONS_ENABLED"],
    includes = ["lib/Dialect/Test"],
    deps = [
        ":TestDialect",
        "//mlir:AffineDialect",
        "//mlir:MemRefDialect",
        "//mlir:MemRefTransforms",
        "//mlir:Pass",
        "//mlir:Transforms",
    ],
)

cc_library(
    name = "TestNVGPU",
    srcs = glob(["lib/Dialect/NVGPU/*.cpp"]),
    defines = ["MLIR_CUDA_CONVERSIONS_ENABLED"],
    includes = ["lib/Dialect/Test"],
    deps = [
        "//mlir:AffineDialect",
        "//mlir:Analysis",
        "//mlir:FuncDialect",
        "//mlir:GPUDialect",
        "//mlir:IR",
        "//mlir:LLVMDialect",
        "//mlir:LinalgDialect",
        "//mlir:LinalgTransforms",
        "//mlir:MemRefDialect",
        "//mlir:NVGPUDialect",
        "//mlir:NVGPUTransforms",
        "//mlir:Pass",
        "//mlir:SCFDialect",
        "//mlir:Support",
        "//mlir:TransformUtils",
    ],
)

cc_library(
    name = "TestSCF",
    srcs = glob(["lib/Dialect/SCF/*.cpp"]),
    defines = ["MLIR_CUDA_CONVERSIONS_ENABLED"],
    includes = ["lib/Dialect/Test"],
    deps = [
        "//llvm:Support",
        "//mlir:ArithDialect",
        "//mlir:FuncDialect",
        "//mlir:IR",
        "//mlir:MathDialect",
        "//mlir:MemRefDialect",
        "//mlir:Pass",
        "//mlir:SCFDialect",
        "//mlir:SCFTransforms",
        "//mlir:SCFUtils",
        "//mlir:TransformUtils",
    ],
)

cc_library(
<<<<<<< HEAD
    name = "TestArithmetic",
    srcs = glob(["lib/Dialect/Arithmetic/*.cpp"]),
    defines = ["MLIR_CUDA_CONVERSIONS_ENABLED"],
    includes = ["lib/Dialect/Test"],
    deps = [
        "//mlir:ArithmeticDialect",
        "//mlir:ArithmeticTransforms",
=======
    name = "TestArith",
    srcs = glob(["lib/Dialect/Arith/*.cpp"]),
    defines = ["MLIR_CUDA_CONVERSIONS_ENABLED"],
    includes = ["lib/Dialect/Test"],
    deps = [
        "//mlir:ArithDialect",
        "//mlir:ArithTransforms",
>>>>>>> f788a4d7
        "//mlir:FuncDialect",
        "//mlir:LLVMDialect",
        "//mlir:MathDialect",
        "//mlir:Pass",
        "//mlir:Transforms",
        "//mlir:VectorDialect",
    ],
)

cc_library(
    name = "TestShapeDialect",
    srcs = [
        "lib/Dialect/Shape/TestShapeFunctions.cpp",
        "lib/Dialect/Shape/TestShapeMappingAnalysis.cpp",
    ],
    deps = [
        "//llvm:Support",
        "//mlir:FuncDialect",
        "//mlir:IR",
        "//mlir:InferTypeOpInterface",
        "//mlir:Pass",
        "//mlir:ShapeDialect",
        "//mlir:ShapeTransforms",
    ],
)

cc_library(
    name = "TestSPIRV",
    srcs = glob([
        "lib/Dialect/SPIRV/*.cpp",
    ]),
    deps = [
        "//mlir:FuncDialect",
        "//mlir:GPUDialect",
        "//mlir:IR",
        "//mlir:Pass",
        "//mlir:SPIRVConversion",
        "//mlir:SPIRVDialect",
        "//mlir:SPIRVModuleCombiner",
        "//mlir:Transforms",
    ],
)

cc_library(
    name = "TestFunc",
    srcs = glob(["lib/Dialect/Func/*.cpp"]),
    defines = ["MLIR_CUDA_CONVERSIONS_ENABLED"],
    includes = ["lib/Dialect/Test"],
    deps = [
        ":TestDialect",
        "//mlir:AffineDialect",
        "//mlir:FuncDialect",
        "//mlir:FuncTransforms",
        "//mlir:IR",
        "//mlir:Pass",
        "//mlir:TransformUtils",
    ],
)

cc_library(
    name = "TestTensor",
    srcs = glob(["lib/Dialect/Tensor/*.cpp"]),
    defines = ["MLIR_CUDA_CONVERSIONS_ENABLED"],
    includes = ["lib/Dialect/Test"],
    deps = [
<<<<<<< HEAD
        "//mlir:ArithmeticDialect",
=======
        "//mlir:ArithDialect",
>>>>>>> f788a4d7
        "//mlir:LinalgDialect",
        "//mlir:Pass",
        "//mlir:SCFDialect",
        "//mlir:TensorDialect",
        "//mlir:TensorTransforms",
        "//mlir:Transforms",
    ],
)

cc_library(
    name = "TestVector",
    srcs = glob(["lib/Dialect/Vector/*.cpp"]),
    defines = ["MLIR_CUDA_CONVERSIONS_ENABLED"],
    includes = ["lib/Dialect/Test"],
    deps = [
        "//mlir:AffineDialect",
        "//mlir:Analysis",
        "//mlir:FuncDialect",
        "//mlir:GPUDialect",
        "//mlir:LLVMDialect",
        "//mlir:LinalgDialect",
        "//mlir:LinalgTransforms",
        "//mlir:MemRefDialect",
        "//mlir:Pass",
        "//mlir:SCFDialect",
        "//mlir:Support",
        "//mlir:TransformUtils",
        "//mlir:VectorDialect",
        "//mlir:VectorToSCF",
        "//mlir:VectorTransforms",
        "//mlir:X86VectorDialect",
    ],
)

cc_library(
    name = "TestTypeDialect",
    srcs = glob([
        "lib/Dialect/LLVMIR/*.cpp",
    ]),
    deps = [
        ":TestDialect",
        "//mlir:IR",
        "//mlir:LLVMDialect",
    ],
)

cc_library(
    name = "TestTosaDialect",
    srcs = glob([
        "lib/Dialect/Tosa/*.cpp",
    ]),
    deps = [
        "//mlir:FuncDialect",
        "//mlir:IR",
        "//mlir:Pass",
        "//mlir:TensorDialect",
        "//mlir:TosaDialect",
        "//mlir:Transforms",
    ],
)

gentbl_cc_library(
    name = "TestPDLLPatternsIncGen",
    includes = ["lib/Dialect/Test"],
    strip_include_prefix = "lib",
    tbl_outs = [
        (
            ["-x=cpp"],
            "lib/Tools/PDLL/TestPDLLPatterns.h.inc",
        ),
    ],
    tblgen = "//mlir:mlir-pdll",
    td_file = "lib/Tools/PDLL/TestPDLL.pdll",
    deps = [
        ":TestDialect",
        ":TestOpTdFiles",
    ],
)

cc_library(
    name = "TestPDLL",
    srcs = ["lib/Tools/PDLL/TestPDLL.cpp"],
    includes = ["lib/Tools/PDLL"],
    deps = [
        ":TestDialect",
        ":TestPDLLPatternsIncGen",
        "//mlir:IR",
        "//mlir:PDLDialect",
        "//mlir:PDLInterpDialect",
        "//mlir:Parser",
        "//mlir:Pass",
        "//mlir:Support",
        "//mlir:TransformUtils",
    ],
)<|MERGE_RESOLUTION|>--- conflicted
+++ resolved
@@ -621,15 +621,6 @@
 )
 
 cc_library(
-<<<<<<< HEAD
-    name = "TestArithmetic",
-    srcs = glob(["lib/Dialect/Arithmetic/*.cpp"]),
-    defines = ["MLIR_CUDA_CONVERSIONS_ENABLED"],
-    includes = ["lib/Dialect/Test"],
-    deps = [
-        "//mlir:ArithmeticDialect",
-        "//mlir:ArithmeticTransforms",
-=======
     name = "TestArith",
     srcs = glob(["lib/Dialect/Arith/*.cpp"]),
     defines = ["MLIR_CUDA_CONVERSIONS_ENABLED"],
@@ -637,7 +628,6 @@
     deps = [
         "//mlir:ArithDialect",
         "//mlir:ArithTransforms",
->>>>>>> f788a4d7
         "//mlir:FuncDialect",
         "//mlir:LLVMDialect",
         "//mlir:MathDialect",
@@ -703,11 +693,7 @@
     defines = ["MLIR_CUDA_CONVERSIONS_ENABLED"],
     includes = ["lib/Dialect/Test"],
     deps = [
-<<<<<<< HEAD
-        "//mlir:ArithmeticDialect",
-=======
-        "//mlir:ArithDialect",
->>>>>>> f788a4d7
+        "//mlir:ArithDialect",
         "//mlir:LinalgDialect",
         "//mlir:Pass",
         "//mlir:SCFDialect",
