--- conflicted
+++ resolved
@@ -63,11 +63,8 @@
   GenClangCommentCommandInfo,
   GenClangCommentCommandList,
   GenClangOpenCLBuiltins,
-<<<<<<< HEAD
+  GenClangOpenCLBuiltinTests,
   GenClangSPIRVBuiltins,
-=======
-  GenClangOpenCLBuiltinTests,
->>>>>>> 8866793b
   GenArmNeon,
   GenArmFP16,
   GenArmBF16,
@@ -199,13 +196,10 @@
                    "documentation comments"),
         clEnumValN(GenClangOpenCLBuiltins, "gen-clang-opencl-builtins",
                    "Generate OpenCL builtin declaration handlers"),
-<<<<<<< HEAD
+        clEnumValN(GenClangOpenCLBuiltinTests, "gen-clang-opencl-builtin-tests",
+                   "Generate OpenCL builtin declaration tests"),
         clEnumValN(GenClangSPIRVBuiltins, "gen-clang-spirv-builtins",
                    "Generate SPIR-V builtin declaration handlers"),
-=======
-        clEnumValN(GenClangOpenCLBuiltinTests, "gen-clang-opencl-builtin-tests",
-                   "Generate OpenCL builtin declaration tests"),
->>>>>>> 8866793b
         clEnumValN(GenArmNeon, "gen-arm-neon", "Generate arm_neon.h for clang"),
         clEnumValN(GenArmFP16, "gen-arm-fp16", "Generate arm_fp16.h for clang"),
         clEnumValN(GenArmBF16, "gen-arm-bf16", "Generate arm_bf16.h for clang"),
@@ -383,13 +377,11 @@
   case GenClangOpenCLBuiltins:
     EmitClangOpenCLBuiltins(Records, OS);
     break;
-<<<<<<< HEAD
+  case GenClangOpenCLBuiltinTests:
+    EmitClangOpenCLBuiltinTests(Records, OS);
+    break;
   case GenClangSPIRVBuiltins:
     EmitClangSPIRVBuiltins(Records, OS);
-=======
-  case GenClangOpenCLBuiltinTests:
-    EmitClangOpenCLBuiltinTests(Records, OS);
->>>>>>> 8866793b
     break;
   case GenClangSyntaxNodeList:
     EmitClangSyntaxNodeList(Records, OS);
