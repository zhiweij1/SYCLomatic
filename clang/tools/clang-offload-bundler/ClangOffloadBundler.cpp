--- conflicted
+++ resolved
@@ -70,11 +70,7 @@
                    cl::desc("[<input file>,...]"),
                    cl::cat(ClangOffloadBundlerCategory));
 static cl::list<std::string>
-<<<<<<< HEAD
-    OutputFileNames("outputs", cl::CommaSeparated, cl::ZeroOrMore,
-=======
     OutputFileNames("outputs", cl::CommaSeparated,
->>>>>>> 90bf3ece
                     cl::desc("[<output file>,...]"),
                     cl::cat(ClangOffloadBundlerCategory));
 static cl::list<std::string>
@@ -110,16 +106,14 @@
              cl::desc("Unbundle bundled file into several output files.\n"),
              cl::init(false), cl::cat(ClangOffloadBundlerCategory));
 
-<<<<<<< HEAD
 static cl::opt<bool> CheckSection("check-section",
                                   cl::desc("Check if the section exists.\n"),
                                   cl::init(false),
                                   cl::cat(ClangOffloadBundlerCategory));
-=======
+
 static cl::opt<bool>
     ListBundleIDs("list", cl::desc("List bundle IDs in the bundled file.\n"),
                   cl::init(false), cl::cat(ClangOffloadBundlerCategory));
->>>>>>> 90bf3ece
 
 static cl::opt<bool> PrintExternalCommands(
     "###",
@@ -216,16 +210,11 @@
   /// Write the bundle from \a Input into \a OS.
   virtual Error WriteBundle(raw_fd_ostream &OS, MemoryBuffer &Input) = 0;
 
-<<<<<<< HEAD
   /// Sets a base name for temporary filename generation.
   void SetTempFileNameBase(StringRef Base) {
     TempFileNameBase = std::string(Base);
   }
 
-protected:
-  /// Serves as a base name for temporary filename generation.
-  std::string TempFileNameBase;
-=======
   /// List bundle IDs in \a Input.
   virtual Error listBundleIDs(MemoryBuffer &Input) {
     if (Error Err = ReadHeader(Input))
@@ -263,11 +252,13 @@
   }
 
 protected:
+  /// Serves as a base name for temporary filename generation.
+  std::string TempFileNameBase;
+
   virtual Error listBundleIDsCallback(MemoryBuffer &Input,
                                       const BundleInfo &Info) {
     return Error::success();
   }
->>>>>>> 90bf3ece
 };
 
 /// Handler for binary files. The bundled file will have the following format
@@ -1537,7 +1528,40 @@
     }
   };
 
-<<<<<<< HEAD
+  if (ListBundleIDs) {
+    if (Unbundle) {
+      reportError(
+          createStringError(errc::invalid_argument,
+                            "-unbundle and -list cannot be used together"));
+    }
+    if (InputFileNames.size() != 1) {
+      reportError(createStringError(errc::invalid_argument,
+                                    "only one input file supported for -list"));
+    }
+    if (OutputFileNames.size()) {
+      reportError(createStringError(errc::invalid_argument,
+                                    "-outputs option is invalid for -list"));
+    }
+    if (TargetNames.size()) {
+      reportError(createStringError(errc::invalid_argument,
+                                    "-targets option is invalid for -list"));
+    }
+
+    doWork([]() { return ListBundleIDsInFile(InputFileNames.front()); });
+    return 0;
+  }
+
+  if (OutputFileNames.getNumOccurrences() == 0) {
+    reportError(createStringError(
+        errc::invalid_argument,
+        "for the --outputs option: must be specified at least once!"));
+  }
+  if (TargetNames.getNumOccurrences() == 0) {
+    reportError(createStringError(
+        errc::invalid_argument,
+        "for the --targets option: must be specified at least once!"));
+  }
+
   if (Unbundle && CheckSection) {
     reportError(createStringError(
         errc::invalid_argument,
@@ -1545,66 +1569,25 @@
     return 1;
   }
 
-  bool Error = false;
-
   // -check-section
   if (CheckSection) {
     if (InputFileNames.size() != 1) {
-      Error = true;
       reportError(
           createStringError(errc::invalid_argument,
                             "only one input file supported in checking mode"));
     }
     if (TargetNames.size() != 1) {
-      Error = true;
       reportError(
           createStringError(errc::invalid_argument,
                             "only one target supported in checking mode"));
     }
     if (OutputFileNames.size() != 0) {
-      Error = true;
       reportError(createStringError(
           errc::invalid_argument, "no output file supported in checking mode"));
     }
   }
   // -unbundle
   else if (Unbundle) {
-=======
-  if (ListBundleIDs) {
-    if (Unbundle) {
-      reportError(
-          createStringError(errc::invalid_argument,
-                            "-unbundle and -list cannot be used together"));
-    }
-    if (InputFileNames.size() != 1) {
-      reportError(createStringError(errc::invalid_argument,
-                                    "only one input file supported for -list"));
-    }
-    if (OutputFileNames.size()) {
-      reportError(createStringError(errc::invalid_argument,
-                                    "-outputs option is invalid for -list"));
-    }
-    if (TargetNames.size()) {
-      reportError(createStringError(errc::invalid_argument,
-                                    "-targets option is invalid for -list"));
-    }
-
-    doWork([]() { return ListBundleIDsInFile(InputFileNames.front()); });
-    return 0;
-  }
-
-  if (OutputFileNames.getNumOccurrences() == 0) {
-    reportError(createStringError(
-        errc::invalid_argument,
-        "for the --outputs option: must be specified at least once!"));
-  }
-  if (TargetNames.getNumOccurrences() == 0) {
-    reportError(createStringError(
-        errc::invalid_argument,
-        "for the --targets option: must be specified at least once!"));
-  }
-  if (Unbundle) {
->>>>>>> 90bf3ece
     if (InputFileNames.size() != 1) {
       reportError(createStringError(
           errc::invalid_argument,
@@ -1619,16 +1602,9 @@
   // no explicit option: bundle
   else {
     if (OutputFileNames.size() != 1) {
-<<<<<<< HEAD
-      Error = true;
-      reportError(
-          createStringError(errc::invalid_argument,
-                            "only one output file supported in bundling mode"));
-=======
       reportError(createStringError(
           errc::invalid_argument,
           "only one output file supported in bundling mode"));
->>>>>>> 90bf3ece
     }
     if (InputFileNames.size() != TargetNames.size()) {
       reportError(createStringError(
@@ -1688,42 +1664,12 @@
 
   // Host triple is not really needed for unbundling operation, so do not
   // treat missing host triple as error if we do unbundling.
-<<<<<<< HEAD
-  if (!CheckSection &&
-      ((Unbundle && HostTargetNum > 1) || (!Unbundle && HostTargetNum != 1))) {
-    Error = true;
-=======
   if ((Unbundle && HostTargetNum > 1) || (!Unbundle && HostTargetNum != 1)) {
->>>>>>> 90bf3ece
     reportError(createStringError(errc::invalid_argument,
                                   "expecting exactly one host target but got " +
                                       Twine(HostTargetNum)));
   }
 
-<<<<<<< HEAD
-  if (Error)
-    return 1;
-
-  // Save the current executable directory as it will be useful to find other
-  // tools.
-  BundlerExecutable = argv[0];
-  if (!llvm::sys::fs::exists(BundlerExecutable))
-    BundlerExecutable = sys::fs::getMainExecutable(argv[0], &BundlerExecutable);
-
-  if (CheckSection) {
-    Expected<bool> Res = CheckBundledSection();
-    if (!Res) {
-      reportError(Res.takeError());
-      return 1;
-    }
-    return !*Res;
-  }
-  if (llvm::Error Err = Unbundle ? UnbundleFiles() : BundleFiles()) {
-    reportError(std::move(Err));
-    return 1;
-  }
-=======
   doWork([]() { return Unbundle ? UnbundleFiles() : BundleFiles(); });
->>>>>>> 90bf3ece
   return 0;
 }