--- conflicted
+++ resolved
@@ -6,11 +6,7 @@
 // RUN: %clang_cc1 -triple x86_64 -S -fbasic-block-sections=all -o - < %s | FileCheck %s --check-prefix=BB_WORLD --check-prefix=BB_ALL
 // RUN: %clang_cc1 -triple x86_64 -S -fbasic-block-sections=list=%S/Inputs/basic-block-sections.funcnames -o - < %s | FileCheck %s --check-prefix=BB_WORLD --check-prefix=BB_LIST
 // RUN: %clang_cc1 -triple x86_64 -S -fbasic-block-sections=all -funique-basic-block-section-names -o - < %s | FileCheck %s --check-prefix=UNIQUE
-<<<<<<< HEAD
-// RUN: not %clang_cc1 -fbasic-block-sections=list= -emit-obj %s 2>&1 | FileCheck %s --check-prefix=ERROR
-=======
 // RUN: not %clang_cc1 -fbasic-block-sections=list= -emit-llvm -o - %s 2>&1 | FileCheck %s --check-prefix=ERROR
->>>>>>> a4eefe45
 
 int world(int a) {
   if (a > 10)
