--- conflicted
+++ resolved
@@ -27,13 +27,8 @@
 // BUNDLECOMPATIBILITY: Compatible: Exact match:        [CodeObject: openmp-amdgcn-amd-amdhsa--gfx908]  :       [Target: openmp-amdgcn-amd-amdhsa-gfx908]
 
 // RUN: clang-offload-bundler -unbundle -type=a -targets=hip-amdgcn-amd-amdhsa--gfx906,hipv4-amdgcn-amd-amdhsa-gfx908 -input=%t.input-archive.a -output=%t-hip-archive-gfx906-simple.a -output=%t-hipv4-archive-gfx908-simple.a -hip-openmp-compatible -debug-only=CodeObjectCompatibility 2>&1 | FileCheck %s -check-prefix=HIPOpenMPCOMPATIBILITY
-<<<<<<< HEAD
-// HIPOpenMPCOMPATIBILITY: Compatible: Target IDs are compatible        [CodeObject: openmp-amdgcn-amd-amdhsa--gfx906]  :       [Target: hip-amdgcn-amd-amdhsa--gfx906]
-// HIPOpenMPCOMPATIBILITY: Compatible: Target IDs are compatible        [CodeObject: openmp-amdgcn-amd-amdhsa--gfx908]  :       [Target: hipv4-amdgcn-amd-amdhsa--gfx908]
-=======
 // HIPOpenMPCOMPATIBILITY: Compatible: Target IDs are compatible        [CodeObject: openmp-amdgcn-amd-amdhsa-gfx906]  :       [Target: hip-amdgcn-amd-amdhsa--gfx906]
 // HIPOpenMPCOMPATIBILITY: Compatible: Target IDs are compatible        [CodeObject: openmp-amdgcn-amd-amdhsa--gfx908]  :       [Target: hipv4-amdgcn-amd-amdhsa-gfx908]
->>>>>>> caaad39e
 
 // Some code so that we can create a binary out of this file.
 int A = 0;
