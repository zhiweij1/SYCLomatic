--- conflicted
+++ resolved
@@ -156,24 +156,6 @@
 
 /// ###########################################################################
 
-<<<<<<< HEAD
-/// Check that the warning is thrown when the libomptarget bitcode library is not found.
-/// Libomptarget requires sm_52 or newer so an sm_52 bitcode library should never exist.
-// RUN:   not %clang -### -fopenmp=libomp -fopenmp-targets=nvptx64-nvidia-cuda \
-// RUN:   -Xopenmp-target -march=sm_52 --cuda-path=%S/Inputs/CUDA_102/usr/local/cuda \
-// RUN:   -fopenmp-relocatable-target -save-temps %s 2>&1 \
-// RUN:   | FileCheck -check-prefix=CHK-BCLIB-WARN %s
-
-// CHK-BCLIB-WARN: no library 'libomptarget-nvptx-sm_52.bc' found in the default clang lib directory or in LIBRARY_PATH; use '--libomptarget-nvptx-bc-path' to specify nvptx bitcode library
-
-/// ###########################################################################
-
-/// Check -Xopenmp-target triggers error when an option requiring arguments is passed to it.
-// RUN:  not %clang -### -fopenmp=libomp -fopenmp-targets=powerpc64le-ibm-linux-gnu -Xopenmp-target -Xopenmp-target -mcpu=pwr8 %s 2>&1 \
-// RUN:   | FileCheck -check-prefix=CHK-FOPENMP-TARGET-NESTED-ERROR %s
-
-=======
->>>>>>> b92c3fe0
 /// Check that the error is thrown when the libomptarget bitcode library does not exist.
 // RUN:   not %clang -### -fopenmp=libomp -fopenmp-targets=nvptx64-nvidia-cuda \
 // RUN:   -Xopenmp-target -march=sm_52 --cuda-path=%S/Inputs/CUDA_102/usr/local/cuda \
