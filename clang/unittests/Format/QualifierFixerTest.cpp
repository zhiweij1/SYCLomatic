--- conflicted
+++ resolved
@@ -357,12 +357,9 @@
   verifyFormat("void f(std::integral auto const &x);",
                "void f(const std::integral auto &x);", Style);
 
-<<<<<<< HEAD
-=======
   verifyFormat("auto lambda = [] { int const i = 0; };",
                "auto lambda = [] { const int i = 0; };", Style);
 
->>>>>>> 7ca33737
   verifyFormat("Foo<Foo<int> const> P;\n#if 0\n#else\n#endif",
                "Foo<const Foo<int>> P;\n#if 0\n#else\n#endif", Style);
 
@@ -669,12 +666,9 @@
   verifyFormat("void f(const std::integral auto &x);",
                "void f(std::integral auto const &x);", Style);
 
-<<<<<<< HEAD
-=======
   verifyFormat("auto lambda = [] { const int i = 0; };",
                "auto lambda = [] { int const i = 0; };", Style);
 
->>>>>>> 7ca33737
   verifyFormat("Foo<const Foo<int>> P;\n#if 0\n#else\n#endif",
                "Foo<Foo<int> const> P;\n#if 0\n#else\n#endif", Style);
 
