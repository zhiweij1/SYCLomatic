//===--- Options.td - Options for clang -----------------------------------===//
//
// Part of the LLVM Project, under the Apache License v2.0 with LLVM Exceptions.
// See https://llvm.org/LICENSE.txt for license information.
// SPDX-License-Identifier: Apache-2.0 WITH LLVM-exception
//
//===----------------------------------------------------------------------===//
//
//  This file defines the options accepted by clang.
//
//===----------------------------------------------------------------------===//

// Include the common option parsing interfaces.
include "llvm/Option/OptParser.td"

/////////
// Flags

// The option is a "driver"-only option, and should not be forwarded to other
// tools via `-Xarch` options.
def NoXarchOption : OptionFlag;

// LinkerInput - The option is a linker input.
def LinkerInput : OptionFlag;

// NoArgumentUnused - Don't report argument unused warnings for this option; this
// is useful for options like -static or -dynamic which a user may always end up
// passing, even if the platform defaults to (or only supports) that option.
def NoArgumentUnused : OptionFlag;

// Unsupported - The option is unsupported, and the driver will reject command
// lines that use it.
def Unsupported : OptionFlag;

// Ignored - The option is unsupported, and the driver will silently ignore it.
def Ignored : OptionFlag;

// CoreOption - This is considered a "core" Clang option, available in both
// clang and clang-cl modes.
def CoreOption : OptionFlag;

// CLOption - This is a cl.exe compatibility option. Options with this flag
// are made available when the driver is running in CL compatibility mode.
def CLOption : OptionFlag;

// CC1Option - This option should be accepted by clang -cc1.
def CC1Option : OptionFlag;

// CC1AsOption - This option should be accepted by clang -cc1as.
def CC1AsOption : OptionFlag;

// DXCOption - This is a dxc.exe compatibility option. Options with this flag
// are made available when the driver is running in DXC compatibility mode.
def DXCOption : OptionFlag;

// CLDXCOption - This is a cl.exe/dxc.exe compatibility option. Options with this flag
// are made available when the driver is running in CL/DXC compatibility mode.
def CLDXCOption : OptionFlag;

// NoDriverOption - This option should not be accepted by the driver.
def NoDriverOption : OptionFlag;

// If an option affects linking, but has a primary group (so Link_Group cannot
// be used), add this flag.
def LinkOption : OptionFlag;

// FlangOption - This is considered a "core" Flang option, available in
// flang mode.
def FlangOption : OptionFlag;

// FlangOnlyOption - This option should only be used by Flang (i.e. it is not
// available for Clang)
def FlangOnlyOption : OptionFlag;

// FC1Option - This option should be accepted by flang -fc1.
def FC1Option : OptionFlag;

// Deprecated - The option is deprecated, but still supported.  A
// diagnostic is emitted about the potential for the option to be removed
// in an upcoming release.
def Deprecated : OptionFlag;

// A short name to show in documentation. The name will be interpreted as rST.
class DocName<string name> { string DocName = name; }

// A brief description to show in documentation, interpreted as rST.
class DocBrief<code descr> { code DocBrief = descr; }

// Indicates that this group should be flattened into its parent when generating
// documentation.
class DocFlatten { bit DocFlatten = 1; }

// Indicates that this warning is ignored, but accepted with a warning for
// GCC compatibility.
class IgnoredGCCCompat : Flags<[HelpHidden]> {}

/////////
// Groups

def Action_Group : OptionGroup<"<action group>">, DocName<"Actions">,
                   DocBrief<[{The action to perform on the input.}]>;

// Meta-group for options which are only used for compilation,
// and not linking etc.
def CompileOnly_Group : OptionGroup<"<CompileOnly group>">,
                        DocName<"Compilation flags">, DocBrief<[{
Flags controlling the behavior of Clang during compilation. These flags have
no effect during actions that do not perform compilation.}]>;

def Preprocessor_Group : OptionGroup<"<Preprocessor group>">,
                         Group<CompileOnly_Group>,
                         DocName<"Preprocessor flags">, DocBrief<[{
Flags controlling the behavior of the Clang preprocessor.}]>;

def IncludePath_Group : OptionGroup<"<I/i group>">, Group<Preprocessor_Group>,
                        DocName<"Include path management">,
                        DocBrief<[{
Flags controlling how ``#include``\s are resolved to files.}]>;

def I_Group : OptionGroup<"<I group>">, Group<IncludePath_Group>, DocFlatten;
def i_Group : OptionGroup<"<i group>">, Group<IncludePath_Group>, DocFlatten;
def clang_i_Group : OptionGroup<"<clang i group>">, Group<i_Group>, DocFlatten;

def M_Group : OptionGroup<"<M group>">, Group<Preprocessor_Group>,
              DocName<"Dependency file generation">, DocBrief<[{
Flags controlling generation of a dependency file for ``make``-like build
systems.}]>;

def d_Group : OptionGroup<"<d group>">, Group<Preprocessor_Group>,
              DocName<"Dumping preprocessor state">, DocBrief<[{
Flags allowing the state of the preprocessor to be dumped in various ways.}]>;

def Diag_Group : OptionGroup<"<W/R group>">, Group<CompileOnly_Group>,
                 DocName<"Diagnostic flags">, DocBrief<[{
Flags controlling which warnings, errors, and remarks Clang will generate.
See the :doc:`full list of warning and remark flags <DiagnosticsReference>`.}]>;

def R_Group : OptionGroup<"<R group>">, Group<Diag_Group>, DocFlatten;
def R_value_Group : OptionGroup<"<R (with value) group>">, Group<R_Group>,
                    DocFlatten;
def W_Group : OptionGroup<"<W group>">, Group<Diag_Group>, DocFlatten;
def W_value_Group : OptionGroup<"<W (with value) group>">, Group<W_Group>,
                    DocFlatten;

def f_Group : OptionGroup<"<f group>">, Group<CompileOnly_Group>,
              DocName<"Target-independent compilation options">;

def f_clang_Group : OptionGroup<"<f (clang-only) group>">,
                    Group<CompileOnly_Group>, DocFlatten;
def pedantic_Group : OptionGroup<"<pedantic group>">, Group<f_Group>,
                     DocFlatten;
def opencl_Group : OptionGroup<"<opencl group>">, Group<f_Group>,
                   DocName<"OpenCL flags">;

def sycl_Group : OptionGroup<"<SYCL group>">, Group<f_Group>,
                 DocName<"SYCL flags">;

def m_Group : OptionGroup<"<m group>">, Group<CompileOnly_Group>,
              DocName<"Target-dependent compilation options">;

// Feature groups - these take command line options that correspond directly to
// target specific features and can be translated directly from command line
// options.
def m_aarch64_Features_Group : OptionGroup<"<aarch64 features group>">,
                               Group<m_Group>, DocName<"AARCH64">;
def m_amdgpu_Features_Group : OptionGroup<"<amdgpu features group>">,
                              Group<m_Group>, DocName<"AMDGPU">;
def m_arm_Features_Group : OptionGroup<"<arm features group>">,
                           Group<m_Group>, DocName<"ARM">;
def m_hexagon_Features_Group : OptionGroup<"<hexagon features group>">,
                               Group<m_Group>, DocName<"Hexagon">;
// The features added by this group will not be added to target features.
// These are explicitly handled.
def m_hexagon_Features_HVX_Group : OptionGroup<"<hexagon features group>">,
                                   Group<m_Group>, DocName<"Hexagon">;
def m_m68k_Features_Group: OptionGroup<"<m68k features group>">,
                           Group<m_Group>, DocName<"M68k">;
def m_mips_Features_Group : OptionGroup<"<mips features group>">,
                            Group<m_Group>, DocName<"MIPS">;
def m_ppc_Features_Group : OptionGroup<"<ppc features group>">,
                           Group<m_Group>, DocName<"PowerPC">;
def m_wasm_Features_Group : OptionGroup<"<wasm features group>">,
                            Group<m_Group>, DocName<"WebAssembly">;
// The features added by this group will not be added to target features.
// These are explicitly handled.
def m_wasm_Features_Driver_Group : OptionGroup<"<wasm driver features group>">,
                                   Group<m_Group>, DocName<"WebAssembly Driver">;
def m_x86_Features_Group : OptionGroup<"<x86 features group>">,
                           Group<m_Group>, Flags<[CoreOption]>, DocName<"X86">;
def m_riscv_Features_Group : OptionGroup<"<riscv features group>">,
                             Group<m_Group>, DocName<"RISCV">;

def m_libc_Group : OptionGroup<"<m libc group>">, Group<m_mips_Features_Group>,
                   Flags<[HelpHidden]>;

def O_Group : OptionGroup<"<O group>">, Group<CompileOnly_Group>,
              DocName<"Optimization level">, DocBrief<[{
Flags controlling how much optimization should be performed.}]>;

def DebugInfo_Group : OptionGroup<"<g group>">, Group<CompileOnly_Group>,
                      DocName<"Debug information generation">, DocBrief<[{
Flags controlling how much and what kind of debug information should be
generated.}]>;

def g_Group : OptionGroup<"<g group>">, Group<DebugInfo_Group>,
              DocName<"Kind and level of debug information">;
def gN_Group : OptionGroup<"<gN group>">, Group<g_Group>,
               DocName<"Debug level">;
def ggdbN_Group : OptionGroup<"<ggdbN group>">, Group<gN_Group>, DocFlatten;
def gTune_Group : OptionGroup<"<gTune group>">, Group<g_Group>,
                  DocName<"Debugger to tune debug information for">;
def g_flags_Group : OptionGroup<"<g flags group>">, Group<DebugInfo_Group>,
                    DocName<"Debug information flags">;

def StaticAnalyzer_Group : OptionGroup<"<Static analyzer group>">,
                           DocName<"Static analyzer flags">, DocBrief<[{
Flags controlling the behavior of the Clang Static Analyzer.}]>;

// gfortran options that we recognize in the driver and pass along when
// invoking GCC to compile Fortran code.
def gfortran_Group : OptionGroup<"<gfortran group>">,
                     DocName<"Fortran compilation flags">, DocBrief<[{
Flags that will be passed onto the ``gfortran`` compiler when Clang is given
a Fortran input.}]>;

def Link_Group : OptionGroup<"<T/e/s/t/u group>">, DocName<"Linker flags">,
                 DocBrief<[{Flags that are passed on to the linker}]>;
def T_Group : OptionGroup<"<T group>">, Group<Link_Group>, DocFlatten;
def u_Group : OptionGroup<"<u group>">, Group<Link_Group>, DocFlatten;

def reserved_lib_Group : OptionGroup<"<reserved libs group>">,
                         Flags<[Unsupported]>;

def offload_lib_Group : OptionGroup<"<offload libs group>">;

// Temporary groups for clang options which we know we don't support,
// but don't want to verbosely warn the user about.
def clang_ignored_f_Group : OptionGroup<"<clang ignored f group>">,
  Group<f_Group>, Flags<[Ignored]>;
def clang_ignored_m_Group : OptionGroup<"<clang ignored m group>">,
  Group<m_Group>, Flags<[Ignored]>;

// Group for clang options in the process of deprecation.
// Please include the version that deprecated the flag as comment to allow
// easier garbage collection.
def clang_ignored_legacy_options_Group : OptionGroup<"<clang legacy flags>">,
  Group<f_Group>, Flags<[Ignored]>;

// Retired with clang-5.0
def : Flag<["-"], "fslp-vectorize-aggressive">, Group<clang_ignored_legacy_options_Group>;
def : Flag<["-"], "fno-slp-vectorize-aggressive">, Group<clang_ignored_legacy_options_Group>;

// Retired with clang-10.0. Previously controlled X86 MPX ISA.
def mmpx : Flag<["-"], "mmpx">, Group<clang_ignored_legacy_options_Group>;
def mno_mpx : Flag<["-"], "mno-mpx">, Group<clang_ignored_legacy_options_Group>;

// Group that ignores all gcc optimizations that won't be implemented
def clang_ignored_gcc_optimization_f_Group : OptionGroup<
  "<clang_ignored_gcc_optimization_f_Group>">, Group<f_Group>, Flags<[Ignored]>;

class DiagnosticOpts<string base>
  : KeyPathAndMacro<"DiagnosticOpts->", base, "DIAG_"> {}
class LangOpts<string base>
  : KeyPathAndMacro<"LangOpts->", base, "LANG_"> {}
class TargetOpts<string base>
  : KeyPathAndMacro<"TargetOpts->", base, "TARGET_"> {}
class FrontendOpts<string base>
  : KeyPathAndMacro<"FrontendOpts.", base, "FRONTEND_"> {}
class PreprocessorOutputOpts<string base>
  : KeyPathAndMacro<"PreprocessorOutputOpts.", base, "PREPROCESSOR_OUTPUT_"> {}
class DependencyOutputOpts<string base>
  : KeyPathAndMacro<"DependencyOutputOpts.", base, "DEPENDENCY_OUTPUT_"> {}
class CodeGenOpts<string base>
  : KeyPathAndMacro<"CodeGenOpts.", base, "CODEGEN_"> {}
class HeaderSearchOpts<string base>
  : KeyPathAndMacro<"HeaderSearchOpts->", base, "HEADER_SEARCH_"> {}
class PreprocessorOpts<string base>
  : KeyPathAndMacro<"PreprocessorOpts->", base, "PREPROCESSOR_"> {}
class FileSystemOpts<string base>
  : KeyPathAndMacro<"FileSystemOpts.", base, "FILE_SYSTEM_"> {}
class AnalyzerOpts<string base>
  : KeyPathAndMacro<"AnalyzerOpts->", base, "ANALYZER_"> {}
class MigratorOpts<string base>
  : KeyPathAndMacro<"MigratorOpts.", base, "MIGRATOR_"> {}

// A boolean option which is opt-in in CC1. The positive option exists in CC1 and
// Args.hasArg(OPT_ffoo) can be used to check that the flag is enabled.
// This is useful if the option is usually disabled.
// Use this only when the option cannot be declared via BoolFOption.
multiclass OptInCC1FFlag<string name, string pos_prefix, string neg_prefix="",
                      string help="", list<OptionFlag> flags=[]> {
  def f#NAME : Flag<["-"], "f"#name>, Flags<[CC1Option] # flags>,
               Group<f_Group>, HelpText<pos_prefix # help>;
  def fno_#NAME : Flag<["-"], "fno-"#name>, Flags<flags>,
                  Group<f_Group>, HelpText<neg_prefix # help>;
}

// A boolean option which is opt-out in CC1. The negative option exists in CC1 and
// Args.hasArg(OPT_fno_foo) can be used to check that the flag is disabled.
// Use this only when the option cannot be declared via BoolFOption.
multiclass OptOutCC1FFlag<string name, string pos_prefix, string neg_prefix,
                       string help="", list<OptionFlag> flags=[]> {
  def f#NAME : Flag<["-"], "f"#name>, Flags<flags>,
               Group<f_Group>, HelpText<pos_prefix # help>;
  def fno_#NAME : Flag<["-"], "fno-"#name>, Flags<[CC1Option] # flags>,
                  Group<f_Group>, HelpText<neg_prefix # help>;
}

// A boolean option which is opt-in in FC1. The positive option exists in FC1 and
// Args.hasArg(OPT_ffoo) can be used to check that the flag is enabled.
// This is useful if the option is usually disabled.
multiclass OptInFC1FFlag<string name, string pos_prefix, string neg_prefix="",
                      string help="", list<OptionFlag> flags=[]> {
  def f#NAME : Flag<["-"], "f"#name>, Flags<[FC1Option] # flags>,
               Group<f_Group>, HelpText<pos_prefix # help>;
  def fno_#NAME : Flag<["-"], "fno-"#name>, Flags<flags>,
                  Group<f_Group>, HelpText<neg_prefix # help>;
}

// A boolean option which is opt-out in FC1. The negative option exists in FC1 and
// Args.hasArg(OPT_fno_foo) can be used to check that the flag is disabled.
multiclass OptOutFC1FFlag<string name, string pos_prefix, string neg_prefix,
                       string help="", list<OptionFlag> flags=[]> {
  def f#NAME : Flag<["-"], "f"#name>, Flags<flags>,
               Group<f_Group>, HelpText<pos_prefix # help>;
  def fno_#NAME : Flag<["-"], "fno-"#name>, Flags<[FC1Option] # flags>,
                  Group<f_Group>, HelpText<neg_prefix # help>;
}

// Creates a positive and negative flags where both of them are prefixed with
// "m", have help text specified for positive and negative option, and a Group
// optionally specified by the opt_group argument, otherwise Group<m_Group>.
multiclass SimpleMFlag<string name, string pos_prefix, string neg_prefix,
                       string help, OptionGroup opt_group = m_Group> {
  def m#NAME : Flag<["-"], "m"#name>, Group<opt_group>,
    HelpText<pos_prefix # help>;
  def mno_#NAME : Flag<["-"], "mno-"#name>, Group<opt_group>,
    HelpText<neg_prefix # help>;
}

//===----------------------------------------------------------------------===//
// BoolOption
//===----------------------------------------------------------------------===//

// The default value of a marshalled key path.
class Default<code value> { code Value = value; }

// Convenience variables for boolean defaults.
def DefaultTrue : Default<"true"> {}
def DefaultFalse : Default<"false"> {}

// The value set to the key path when the flag is present on the command line.
class Set<bit value> { bit Value = value; }
def SetTrue : Set<true> {}
def SetFalse : Set<false> {}

// Definition of single command line flag. This is an implementation detail, use
// SetTrueBy or SetFalseBy instead.
class FlagDef<bit polarity, bit value, list<OptionFlag> option_flags,
              string help, list<code> implied_by_expressions = []> {
  // The polarity. Besides spelling, this also decides whether the TableGen
  // record will be prefixed with "no_".
  bit Polarity = polarity;

  // The value assigned to key path when the flag is present on command line.
  bit Value = value;

  // OptionFlags that control visibility of the flag in different tools.
  list<OptionFlag> OptionFlags = option_flags;

  // The help text associated with the flag.
  string Help = help;

  // List of expressions that, when true, imply this flag.
  list<code> ImpliedBy = implied_by_expressions;
}

// Additional information to be appended to both positive and negative flag.
class BothFlags<list<OptionFlag> option_flags, string help = ""> {
  list<OptionFlag> OptionFlags = option_flags;
  string Help = help;
}

// Functor that appends the suffix to the base flag definition.
class ApplySuffix<FlagDef flag, BothFlags suffix> {
  FlagDef Result
    = FlagDef<flag.Polarity, flag.Value,
              flag.OptionFlags # suffix.OptionFlags,
              flag.Help # suffix.Help, flag.ImpliedBy>;
}

// Definition of the command line flag with positive spelling, e.g. "-ffoo".
class PosFlag<Set value, list<OptionFlag> flags = [], string help = "",
              list<code> implied_by_expressions = []>
  : FlagDef<true, value.Value, flags, help, implied_by_expressions> {}

// Definition of the command line flag with negative spelling, e.g. "-fno-foo".
class NegFlag<Set value, list<OptionFlag> flags = [], string help = "",
              list<code> implied_by_expressions = []>
  : FlagDef<false, value.Value, flags, help, implied_by_expressions> {}

// Expanded FlagDef that's convenient for creation of TableGen records.
class FlagDefExpanded<FlagDef flag, string prefix, string name, string spelling>
  : FlagDef<flag.Polarity, flag.Value, flag.OptionFlags, flag.Help,
            flag.ImpliedBy> {
  // Name of the TableGen record.
  string RecordName = prefix # !if(flag.Polarity, "", "no_") # name;

  // Spelling of the flag.
  string Spelling = prefix # !if(flag.Polarity, "", "no-") # spelling;

  // Can the flag be implied by another flag?
  bit CanBeImplied = !not(!empty(flag.ImpliedBy));

  // C++ code that will be assigned to the keypath when the flag is present.
  code ValueAsCode = !if(flag.Value, "true", "false");
}

// TableGen record for a single marshalled flag.
class MarshalledFlagRec<FlagDefExpanded flag, FlagDefExpanded other,
                        FlagDefExpanded implied, KeyPathAndMacro kpm,
                        Default default>
  : Flag<["-"], flag.Spelling>, Flags<flag.OptionFlags>, HelpText<flag.Help>,
    MarshallingInfoBooleanFlag<kpm, default.Value, flag.ValueAsCode,
                               other.ValueAsCode, other.RecordName>,
    ImpliedByAnyOf<implied.ImpliedBy, implied.ValueAsCode> {}

// Generates TableGen records for two command line flags that control the same
// key path via the marshalling infrastructure.
// Names of the records consist of the specified prefix, "no_" for the negative
// flag, and NAME.
// Used for -cc1 frontend options. Driver-only options do not map to
// CompilerInvocation.
multiclass BoolOption<string prefix = "", string spelling_base,
                      KeyPathAndMacro kpm, Default default,
                      FlagDef flag1_base, FlagDef flag2_base,
                      BothFlags suffix = BothFlags<[], "">> {
  defvar flag1 = FlagDefExpanded<ApplySuffix<flag1_base, suffix>.Result, prefix,
                                 NAME, spelling_base>;

  defvar flag2 = FlagDefExpanded<ApplySuffix<flag2_base, suffix>.Result, prefix,
                                 NAME, spelling_base>;

  // The flags must have different polarity, different values, and only
  // one can be implied.
  assert !xor(flag1.Polarity, flag2.Polarity),
         "the flags must have different polarity: flag1: " #
             flag1.Polarity # ", flag2: " # flag2.Polarity;
  assert !ne(flag1.Value, flag2.Value),
         "the flags must have different values: flag1: " #
             flag1.Value # ", flag2: " # flag2.Value;
  assert !not(!and(flag1.CanBeImplied, flag2.CanBeImplied)),
         "only one of the flags can be implied: flag1: " #
             flag1.CanBeImplied # ", flag2: " # flag2.CanBeImplied;

  defvar implied = !if(flag1.CanBeImplied, flag1, flag2);

  def flag1.RecordName : MarshalledFlagRec<flag1, flag2, implied, kpm, default>;
  def flag2.RecordName : MarshalledFlagRec<flag2, flag1, implied, kpm, default>;
}

/// Creates a BoolOption where both of the flags are prefixed with "f", are in
/// the Group<f_Group>.
/// Used for -cc1 frontend options. Driver-only options do not map to
/// CompilerInvocation.
multiclass BoolFOption<string flag_base, KeyPathAndMacro kpm,
                       Default default, FlagDef flag1, FlagDef flag2,
                       BothFlags both = BothFlags<[], "">> {
  defm NAME : BoolOption<"f", flag_base, kpm, default, flag1, flag2, both>,
              Group<f_Group>;
}

// Creates a BoolOption where both of the flags are prefixed with "g" and have
// the Group<g_Group>.
// Used for -cc1 frontend options. Driver-only options do not map to
// CompilerInvocation.
multiclass BoolGOption<string flag_base, KeyPathAndMacro kpm,
                       Default default, FlagDef flag1, FlagDef flag2,
                       BothFlags both = BothFlags<[], "">> {
  defm NAME : BoolOption<"g", flag_base, kpm, default, flag1, flag2, both>,
              Group<g_Group>;
}

// FIXME: Diagnose if target does not support protected visibility.
class MarshallingInfoVisibility<KeyPathAndMacro kpm, code default>
  : MarshallingInfoEnum<kpm, default>,
    Values<"default,hidden,internal,protected">,
    NormalizedValues<["DefaultVisibility", "HiddenVisibility",
                      "HiddenVisibility", "ProtectedVisibility"]> {}

// Key paths that are constant during parsing of options with the same key path prefix.
defvar cplusplus = LangOpts<"CPlusPlus">;
defvar cpp11 = LangOpts<"CPlusPlus11">;
defvar cpp17 = LangOpts<"CPlusPlus17">;
defvar cpp20 = LangOpts<"CPlusPlus20">;
defvar c99 = LangOpts<"C99">;
defvar c2x = LangOpts<"C2x">;
defvar lang_std = LangOpts<"LangStd">;
defvar open_cl = LangOpts<"OpenCL">;
defvar cuda = LangOpts<"CUDA">;
defvar render_script = LangOpts<"RenderScript">;
defvar hip = LangOpts<"HIP">;
defvar gnu_mode = LangOpts<"GNUMode">;
defvar asm_preprocessor = LangOpts<"AsmPreprocessor">;
defvar sycl_ver = LangOpts<"SYCLVersion">;

defvar std = !strconcat("LangStandard::getLangStandardForKind(", lang_std.KeyPath, ")");

/////////
// Options

// The internal option ID must be a valid C++ identifier and results in a
// clang::driver::options::OPT_XX enum constant for XX.
//
// We want to unambiguously be able to refer to options from the driver source
// code, for this reason the option name is mangled into an ID. This mangling
// isn't guaranteed to have an inverse, but for practical purposes it does.
//
// The mangling scheme is to ignore the leading '-', and perform the following
// substitutions:
//   _ => __
//   - => _
//   / => _SLASH
//   # => _HASH
//   ? => _QUESTION
//   , => _COMMA
//   = => _EQ
//   C++ => CXX
//   . => _

// Developer Driver Options

def internal_Group : OptionGroup<"<clang internal options>">, Flags<[HelpHidden]>;
def internal_driver_Group : OptionGroup<"<clang driver internal options>">,
  Group<internal_Group>, HelpText<"DRIVER OPTIONS">;
def internal_debug_Group :
  OptionGroup<"<clang debug/development internal options>">,
  Group<internal_Group>, HelpText<"DEBUG/DEVELOPMENT OPTIONS">;

class InternalDriverOpt : Group<internal_driver_Group>,
  Flags<[NoXarchOption, HelpHidden]>;
def driver_mode : Joined<["--"], "driver-mode=">, Group<internal_driver_Group>,
  Flags<[CoreOption, NoXarchOption, HelpHidden]>,
  HelpText<"Set the driver mode to either 'gcc', 'g++', 'cpp', or 'cl'">;
def rsp_quoting : Joined<["--"], "rsp-quoting=">, Group<internal_driver_Group>,
  Flags<[CoreOption, NoXarchOption, HelpHidden]>,
  HelpText<"Set the rsp quoting to either 'posix', or 'windows'">;
def ccc_gcc_name : Separate<["-"], "ccc-gcc-name">, InternalDriverOpt,
  HelpText<"Name for native GCC compiler">,
  MetaVarName<"<gcc-path>">;

class InternalDebugOpt : Group<internal_debug_Group>,
  Flags<[NoXarchOption, HelpHidden, CoreOption]>;
def ccc_install_dir : Separate<["-"], "ccc-install-dir">, InternalDebugOpt,
  HelpText<"Simulate installation in the given directory">;
def ccc_print_phases : Flag<["-"], "ccc-print-phases">, InternalDebugOpt,
  HelpText<"Dump list of actions to perform">;
def ccc_print_bindings : Flag<["-"], "ccc-print-bindings">, InternalDebugOpt,
  HelpText<"Show bindings of tools to actions">;

def ccc_arcmt_check : Flag<["-"], "ccc-arcmt-check">, InternalDriverOpt,
  HelpText<"Check for ARC migration issues that need manual handling">;
def ccc_arcmt_modify : Flag<["-"], "ccc-arcmt-modify">, InternalDriverOpt,
  HelpText<"Apply modifications to files to conform to ARC">;
def ccc_arcmt_migrate : Separate<["-"], "ccc-arcmt-migrate">, InternalDriverOpt,
  HelpText<"Apply modifications and produces temporary files that conform to ARC">;
def arcmt_migrate_report_output : Separate<["-"], "arcmt-migrate-report-output">,
  HelpText<"Output path for the plist report">,  Flags<[CC1Option]>,
  MarshallingInfoString<FrontendOpts<"ARCMTMigrateReportOut">>;
def arcmt_migrate_emit_arc_errors : Flag<["-"], "arcmt-migrate-emit-errors">,
  HelpText<"Emit ARC errors even if the migrator can fix them">, Flags<[CC1Option]>,
  MarshallingInfoFlag<FrontendOpts<"ARCMTMigrateEmitARCErrors">>;
def gen_reproducer_eq: Joined<["-"], "gen-reproducer=">, Flags<[NoArgumentUnused, CoreOption]>,
  HelpText<"Emit reproducer on (option: off, crash (default), error, always)">;
def gen_reproducer: Flag<["-"], "gen-reproducer">, InternalDebugOpt,
  Alias<gen_reproducer_eq>, AliasArgs<["always"]>,
  HelpText<"Auto-generates preprocessed source files and a reproduction script">;
def gen_cdb_fragment_path: Separate<["-"], "gen-cdb-fragment-path">, InternalDebugOpt,
  HelpText<"Emit a compilation database fragment to the specified directory">;

def round_trip_args : Flag<["-"], "round-trip-args">, Flags<[CC1Option, NoDriverOption]>,
  HelpText<"Enable command line arguments round-trip.">;
def no_round_trip_args : Flag<["-"], "no-round-trip-args">, Flags<[CC1Option, NoDriverOption]>,
  HelpText<"Disable command line arguments round-trip.">;

def _migrate : Flag<["--"], "migrate">, Flags<[NoXarchOption]>,
  HelpText<"Run the migrator">;
def ccc_objcmt_migrate : Separate<["-"], "ccc-objcmt-migrate">,
  InternalDriverOpt,
  HelpText<"Apply modifications and produces temporary files to migrate to "
   "modern ObjC syntax">;

def objcmt_migrate_literals : Flag<["-"], "objcmt-migrate-literals">, Flags<[CC1Option]>,
  HelpText<"Enable migration to modern ObjC literals">,
  MarshallingInfoBitfieldFlag<FrontendOpts<"ObjCMTAction">, "FrontendOptions::ObjCMT_Literals">;
def objcmt_migrate_subscripting : Flag<["-"], "objcmt-migrate-subscripting">, Flags<[CC1Option]>,
  HelpText<"Enable migration to modern ObjC subscripting">,
  MarshallingInfoBitfieldFlag<FrontendOpts<"ObjCMTAction">, "FrontendOptions::ObjCMT_Subscripting">;
def objcmt_migrate_property : Flag<["-"], "objcmt-migrate-property">, Flags<[CC1Option]>,
  HelpText<"Enable migration to modern ObjC property">,
  MarshallingInfoBitfieldFlag<FrontendOpts<"ObjCMTAction">, "FrontendOptions::ObjCMT_Property">;
def objcmt_migrate_all : Flag<["-"], "objcmt-migrate-all">, Flags<[CC1Option]>,
  HelpText<"Enable migration to modern ObjC">,
  MarshallingInfoBitfieldFlag<FrontendOpts<"ObjCMTAction">, "FrontendOptions::ObjCMT_MigrateDecls">;
def objcmt_migrate_readonly_property : Flag<["-"], "objcmt-migrate-readonly-property">, Flags<[CC1Option]>,
  HelpText<"Enable migration to modern ObjC readonly property">,
  MarshallingInfoBitfieldFlag<FrontendOpts<"ObjCMTAction">, "FrontendOptions::ObjCMT_ReadonlyProperty">;
def objcmt_migrate_readwrite_property : Flag<["-"], "objcmt-migrate-readwrite-property">, Flags<[CC1Option]>,
  HelpText<"Enable migration to modern ObjC readwrite property">,
  MarshallingInfoBitfieldFlag<FrontendOpts<"ObjCMTAction">, "FrontendOptions::ObjCMT_ReadwriteProperty">;
def objcmt_migrate_property_dot_syntax : Flag<["-"], "objcmt-migrate-property-dot-syntax">, Flags<[CC1Option]>,
  HelpText<"Enable migration of setter/getter messages to property-dot syntax">,
  MarshallingInfoBitfieldFlag<FrontendOpts<"ObjCMTAction">, "FrontendOptions::ObjCMT_PropertyDotSyntax">;
def objcmt_migrate_annotation : Flag<["-"], "objcmt-migrate-annotation">, Flags<[CC1Option]>,
  HelpText<"Enable migration to property and method annotations">,
  MarshallingInfoBitfieldFlag<FrontendOpts<"ObjCMTAction">, "FrontendOptions::ObjCMT_Annotation">;
def objcmt_migrate_instancetype : Flag<["-"], "objcmt-migrate-instancetype">, Flags<[CC1Option]>,
  HelpText<"Enable migration to infer instancetype for method result type">,
  MarshallingInfoBitfieldFlag<FrontendOpts<"ObjCMTAction">, "FrontendOptions::ObjCMT_Instancetype">;
def objcmt_migrate_nsmacros : Flag<["-"], "objcmt-migrate-ns-macros">, Flags<[CC1Option]>,
  HelpText<"Enable migration to NS_ENUM/NS_OPTIONS macros">,
  MarshallingInfoBitfieldFlag<FrontendOpts<"ObjCMTAction">, "FrontendOptions::ObjCMT_NsMacros">;
def objcmt_migrate_protocol_conformance : Flag<["-"], "objcmt-migrate-protocol-conformance">, Flags<[CC1Option]>,
  HelpText<"Enable migration to add protocol conformance on classes">,
  MarshallingInfoBitfieldFlag<FrontendOpts<"ObjCMTAction">, "FrontendOptions::ObjCMT_ProtocolConformance">;
def objcmt_atomic_property : Flag<["-"], "objcmt-atomic-property">, Flags<[CC1Option]>,
  HelpText<"Make migration to 'atomic' properties">,
  MarshallingInfoBitfieldFlag<FrontendOpts<"ObjCMTAction">, "FrontendOptions::ObjCMT_AtomicProperty">;
def objcmt_returns_innerpointer_property : Flag<["-"], "objcmt-returns-innerpointer-property">, Flags<[CC1Option]>,
  HelpText<"Enable migration to annotate property with NS_RETURNS_INNER_POINTER">,
  MarshallingInfoBitfieldFlag<FrontendOpts<"ObjCMTAction">, "FrontendOptions::ObjCMT_ReturnsInnerPointerProperty">;
def objcmt_ns_nonatomic_iosonly: Flag<["-"], "objcmt-ns-nonatomic-iosonly">, Flags<[CC1Option]>,
  HelpText<"Enable migration to use NS_NONATOMIC_IOSONLY macro for setting property's 'atomic' attribute">,
  MarshallingInfoBitfieldFlag<FrontendOpts<"ObjCMTAction">, "FrontendOptions::ObjCMT_NsAtomicIOSOnlyProperty">;
def objcmt_migrate_designated_init : Flag<["-"], "objcmt-migrate-designated-init">, Flags<[CC1Option]>,
  HelpText<"Enable migration to infer NS_DESIGNATED_INITIALIZER for initializer methods">,
  MarshallingInfoBitfieldFlag<FrontendOpts<"ObjCMTAction">, "FrontendOptions::ObjCMT_DesignatedInitializer">;

def objcmt_allowlist_dir_path: Joined<["-"], "objcmt-allowlist-dir-path=">, Flags<[CC1Option]>,
  HelpText<"Only modify files with a filename contained in the provided directory path">,
  MarshallingInfoString<FrontendOpts<"ObjCMTAllowListPath">>;
def : Joined<["-"], "objcmt-whitelist-dir-path=">, Flags<[CC1Option]>,
  HelpText<"Alias for -objcmt-allowlist-dir-path">,
  Alias<objcmt_allowlist_dir_path>;
// The misspelt "white-list" [sic] alias is due for removal.
def : Joined<["-"], "objcmt-white-list-dir-path=">, Flags<[CC1Option]>,
  Alias<objcmt_allowlist_dir_path>;

// Make sure all other -ccc- options are rejected.
def ccc_ : Joined<["-"], "ccc-">, Group<internal_Group>, Flags<[Unsupported]>;

// Standard Options

def _HASH_HASH_HASH : Flag<["-"], "###">, Flags<[NoXarchOption, CoreOption, FlangOption]>,
    HelpText<"Print (but do not run) the commands to run for this compilation">;
def _DASH_DASH : Option<["--"], "", KIND_REMAINING_ARGS>,
    Flags<[NoXarchOption, CoreOption]>;
def A : JoinedOrSeparate<["-"], "A">, Flags<[RenderJoined]>, Group<gfortran_Group>;
def B : JoinedOrSeparate<["-"], "B">, MetaVarName<"<prefix>">,
    HelpText<"Search $prefix$file for executables, libraries, and data files. "
    "If $prefix is a directory, search $prefix/$file">;
def gcc_toolchain : Joined<["--"], "gcc-toolchain=">, Flags<[NoXarchOption]>,
  HelpText<"Search for GCC installation in the specified directory on targets which commonly use GCC. "
  "The directory usually contains 'lib{,32,64}/gcc{,-cross}/$triple' and 'include'. If specified, "
  "sysroot is skipped for GCC detection. Note: executables (e.g. ld) used by the compiler are not "
  "overridden by the selected GCC installation">;
def CC : Flag<["-"], "CC">, Flags<[CC1Option]>, Group<Preprocessor_Group>,
    HelpText<"Include comments from within macros in preprocessed output">,
    MarshallingInfoFlag<PreprocessorOutputOpts<"ShowMacroComments">>;
def C : Flag<["-"], "C">, Flags<[CC1Option]>, Group<Preprocessor_Group>,
    HelpText<"Include comments in preprocessed output">,
    MarshallingInfoFlag<PreprocessorOutputOpts<"ShowComments">>;
def D : JoinedOrSeparate<["-"], "D">, Group<Preprocessor_Group>,
    Flags<[CC1Option, FlangOption, FC1Option]>, MetaVarName<"<macro>=<value>">,
    HelpText<"Define <macro> to <value> (or 1 if <value> omitted)">;
def E : Flag<["-"], "E">, Flags<[NoXarchOption,CC1Option, FlangOption, FC1Option]>, Group<Action_Group>,
    HelpText<"Only run the preprocessor">;
def F : JoinedOrSeparate<["-"], "F">, Flags<[RenderJoined,CC1Option]>,
    HelpText<"Add directory to framework include search path">;
def G : JoinedOrSeparate<["-"], "G">, Flags<[NoXarchOption]>, Group<m_Group>,
    MetaVarName<"<size>">, HelpText<"Put objects of at most <size> bytes "
    "into small data section (MIPS / Hexagon)">;
def G_EQ : Joined<["-"], "G=">, Flags<[NoXarchOption]>, Group<m_Group>, Alias<G>;
def H : Flag<["-"], "H">, Flags<[CC1Option]>, Group<Preprocessor_Group>,
    HelpText<"Show header includes and nesting depth">,
    MarshallingInfoFlag<DependencyOutputOpts<"ShowHeaderIncludes">>;
def fshow_skipped_includes : Flag<["-"], "fshow-skipped-includes">,
  Flags<[CC1Option]>, HelpText<"Show skipped includes in -H output.">,
  DocBrief<[{#include files may be "skipped" due to include guard optimization
             or #pragma once. This flag makes -H show also such includes.}]>,
  MarshallingInfoFlag<DependencyOutputOpts<"ShowSkippedHeaderIncludes">>;

def I_ : Flag<["-"], "I-">, Group<I_Group>,
    HelpText<"Restrict all prior -I flags to double-quoted inclusion and "
             "remove current directory from include path">;
def I : JoinedOrSeparate<["-"], "I">, Group<I_Group>,
    Flags<[CC1Option,CC1AsOption,FlangOption,FC1Option]>, MetaVarName<"<dir>">,
    HelpText<"Add directory to the end of the list of include search paths">,
    DocBrief<[{Add directory to include search path. For C++ inputs, if
there are multiple -I options, these directories are searched
in the order they are given before the standard system directories
are searched. If the same directory is in the SYSTEM include search
paths, for example if also specified with -isystem, the -I option
will be ignored}]>;
def L : JoinedOrSeparate<["-"], "L">, Flags<[RenderJoined]>, Group<Link_Group>,
    MetaVarName<"<dir>">, HelpText<"Add directory to library search path">;
def MD : Flag<["-"], "MD">, Group<M_Group>,
    HelpText<"Write a depfile containing user and system headers">;
def MMD : Flag<["-"], "MMD">, Group<M_Group>,
    HelpText<"Write a depfile containing user headers">;
def M : Flag<["-"], "M">, Group<M_Group>,
    HelpText<"Like -MD, but also implies -E and writes to stdout by default">;
def MM : Flag<["-"], "MM">, Group<M_Group>,
    HelpText<"Like -MMD, but also implies -E and writes to stdout by default">;
def MF : JoinedOrSeparate<["-"], "MF">, Group<M_Group>,
    HelpText<"Write depfile output from -MMD, -MD, -MM, or -M to <file>">,
    MetaVarName<"<file>">;
def MG : Flag<["-"], "MG">, Group<M_Group>, Flags<[CC1Option]>,
    HelpText<"Add missing headers to depfile">,
    MarshallingInfoFlag<DependencyOutputOpts<"AddMissingHeaderDeps">>;
def MJ : JoinedOrSeparate<["-"], "MJ">, Group<M_Group>,
    HelpText<"Write a compilation database entry per input">;
def MP : Flag<["-"], "MP">, Group<M_Group>, Flags<[CC1Option]>,
    HelpText<"Create phony target for each dependency (other than main file)">,
    MarshallingInfoFlag<DependencyOutputOpts<"UsePhonyTargets">>;
def MQ : JoinedOrSeparate<["-"], "MQ">, Group<M_Group>, Flags<[CC1Option]>,
    HelpText<"Specify name of main file output to quote in depfile">;
def MT : JoinedOrSeparate<["-"], "MT">, Group<M_Group>, Flags<[CC1Option]>,
    HelpText<"Specify name of main file output in depfile">,
    MarshallingInfoStringVector<DependencyOutputOpts<"Targets">>;
def MV : Flag<["-"], "MV">, Group<M_Group>, Flags<[CC1Option]>,
    HelpText<"Use NMake/Jom format for the depfile">,
    MarshallingInfoFlag<DependencyOutputOpts<"OutputFormat">, "DependencyOutputFormat::Make">,
    Normalizer<"makeFlagToValueNormalizer(DependencyOutputFormat::NMake)">;
def Mach : Flag<["-"], "Mach">, Group<Link_Group>;
def O0 : Flag<["-"], "O0">, Group<O_Group>, Flags<[CC1Option, FC1Option, HelpHidden]>;
def O4 : Flag<["-"], "O4">, Group<O_Group>, Flags<[CC1Option, FC1Option, HelpHidden]>;
def ObjCXX : Flag<["-"], "ObjC++">, Flags<[NoXarchOption]>,
  HelpText<"Treat source input files as Objective-C++ inputs">;
def ObjC : Flag<["-"], "ObjC">, Flags<[NoXarchOption]>,
  HelpText<"Treat source input files as Objective-C inputs">;
def O : Joined<["-"], "O">, Group<O_Group>, Flags<[CC1Option,FC1Option]>;
def O_flag : Flag<["-"], "O">, Flags<[CC1Option,FC1Option]>, Alias<O>, AliasArgs<["1"]>;
def Ofast : Joined<["-"], "Ofast">, Group<O_Group>, Flags<[CC1Option]>;
def P : Flag<["-"], "P">, Flags<[CC1Option,FlangOption,FC1Option]>, Group<Preprocessor_Group>,
  HelpText<"Disable linemarker output in -E mode">,
  MarshallingInfoNegativeFlag<PreprocessorOutputOpts<"ShowLineMarkers">>;
def Qy : Flag<["-"], "Qy">, Flags<[CC1Option]>,
  HelpText<"Emit metadata containing compiler name and version">;
def Qn : Flag<["-"], "Qn">, Flags<[CC1Option]>,
  HelpText<"Do not emit metadata containing compiler name and version">;
def : Flag<["-"], "fident">, Group<f_Group>, Alias<Qy>,
  Flags<[CoreOption, CC1Option]>;
def : Flag<["-"], "fno-ident">, Group<f_Group>, Alias<Qn>,
  Flags<[CoreOption, CC1Option]>;
def Qunused_arguments : Flag<["-"], "Qunused-arguments">, Flags<[NoXarchOption, CoreOption]>,
  HelpText<"Don't emit warning for unused driver arguments">;
def Q : Flag<["-"], "Q">, IgnoredGCCCompat;
def Rpass_EQ : Joined<["-"], "Rpass=">, Group<R_value_Group>, Flags<[CC1Option]>,
  HelpText<"Report transformations performed by optimization passes whose "
           "name matches the given POSIX regular expression">;
def Rpass_missed_EQ : Joined<["-"], "Rpass-missed=">, Group<R_value_Group>,
  Flags<[CC1Option]>,
  HelpText<"Report missed transformations by optimization passes whose "
           "name matches the given POSIX regular expression">;
def Rpass_analysis_EQ : Joined<["-"], "Rpass-analysis=">, Group<R_value_Group>,
  Flags<[CC1Option]>,
  HelpText<"Report transformation analysis from optimization passes whose "
           "name matches the given POSIX regular expression">;
def R_Joined : Joined<["-"], "R">, Group<R_Group>, Flags<[CC1Option, CoreOption]>,
  MetaVarName<"<remark>">, HelpText<"Enable the specified remark">;
def S : Flag<["-"], "S">, Flags<[NoXarchOption,CC1Option,FlangOption,FC1Option]>, Group<Action_Group>,
  HelpText<"Only run preprocess and compilation steps">;
def Tbss : JoinedOrSeparate<["-"], "Tbss">, Group<T_Group>,
  MetaVarName<"<addr>">, HelpText<"Set starting address of BSS to <addr>">;
def Tdata : JoinedOrSeparate<["-"], "Tdata">, Group<T_Group>,
  MetaVarName<"<addr>">, HelpText<"Set starting address of DATA to <addr>">;
def Ttext : JoinedOrSeparate<["-"], "Ttext">, Group<T_Group>,
  MetaVarName<"<addr>">, HelpText<"Set starting address of TEXT to <addr>">;
def T : JoinedOrSeparate<["-"], "T">, Group<T_Group>,
  MetaVarName<"<script>">, HelpText<"Specify <script> as linker script">;
def U : JoinedOrSeparate<["-"], "U">, Group<Preprocessor_Group>,
  Flags<[CC1Option, FlangOption, FC1Option]>, MetaVarName<"<macro>">, HelpText<"Undefine macro <macro>">;
def V : JoinedOrSeparate<["-"], "V">, Flags<[NoXarchOption, Unsupported]>;
def Wa_COMMA : CommaJoined<["-"], "Wa,">,
  HelpText<"Pass the comma separated arguments in <arg> to the assembler">,
  MetaVarName<"<arg>">;
def Wall : Flag<["-"], "Wall">, Group<W_Group>, Flags<[CC1Option, HelpHidden]>;
def WCL4 : Flag<["-"], "WCL4">, Group<W_Group>, Flags<[CC1Option, HelpHidden]>;
def Wsystem_headers : Flag<["-"], "Wsystem-headers">, Group<W_Group>, Flags<[CC1Option, HelpHidden]>;
def Wno_system_headers : Flag<["-"], "Wno-system-headers">, Group<W_Group>, Flags<[CC1Option, HelpHidden]>;
def Wdeprecated : Flag<["-"], "Wdeprecated">, Group<W_Group>, Flags<[CC1Option]>,
  HelpText<"Enable warnings for deprecated constructs and define __DEPRECATED">;
def Wno_deprecated : Flag<["-"], "Wno-deprecated">, Group<W_Group>, Flags<[CC1Option]>;
def Wl_COMMA : CommaJoined<["-"], "Wl,">, Flags<[LinkerInput, RenderAsInput]>,
  HelpText<"Pass the comma separated arguments in <arg> to the linker">,
  MetaVarName<"<arg>">, Group<Link_Group>;
// FIXME: This is broken; these should not be Joined arguments.
def Wno_nonportable_cfstrings : Joined<["-"], "Wno-nonportable-cfstrings">, Group<W_Group>,
  Flags<[CC1Option]>;
def Wnonportable_cfstrings : Joined<["-"], "Wnonportable-cfstrings">, Group<W_Group>,
  Flags<[CC1Option]>;
def Wno_sycl_strict : Flag<["-"], "Wno-sycl-strict">, Group<W_Group>, HelpText<"Disable warnings which enforce strict SYCL language compatibility.">;
def Wp_COMMA : CommaJoined<["-"], "Wp,">,
  HelpText<"Pass the comma separated arguments in <arg> to the preprocessor">,
  MetaVarName<"<arg>">, Group<Preprocessor_Group>;
def Wundef_prefix_EQ : CommaJoined<["-"], "Wundef-prefix=">, Group<W_value_Group>,
  Flags<[CC1Option, CoreOption, HelpHidden]>, MetaVarName<"<arg>">,
  HelpText<"Enable warnings for undefined macros with a prefix in the comma separated list <arg>">,
  MarshallingInfoStringVector<DiagnosticOpts<"UndefPrefixes">>;
def Wwrite_strings : Flag<["-"], "Wwrite-strings">, Group<W_Group>, Flags<[CC1Option, HelpHidden]>;
def Wno_write_strings : Flag<["-"], "Wno-write-strings">, Group<W_Group>, Flags<[CC1Option, HelpHidden]>;
def W_Joined : Joined<["-"], "W">, Group<W_Group>, Flags<[CC1Option, CoreOption, FC1Option, FlangOption]>,
  MetaVarName<"<warning>">, HelpText<"Enable the specified warning">;
def Xanalyzer : Separate<["-"], "Xanalyzer">,
  HelpText<"Pass <arg> to the static analyzer">, MetaVarName<"<arg>">,
  Group<StaticAnalyzer_Group>;
def Xarch__ : JoinedAndSeparate<["-"], "Xarch_">, Flags<[NoXarchOption]>;
def Xarch_host : Separate<["-"], "Xarch_host">, Flags<[NoXarchOption]>,
  HelpText<"Pass <arg> to the CUDA/HIP host compilation">, MetaVarName<"<arg>">;
def Xarch_device : Separate<["-"], "Xarch_device">, Flags<[NoXarchOption]>,
  HelpText<"Pass <arg> to the CUDA/HIP device compilation">, MetaVarName<"<arg>">;
def Xassembler : Separate<["-"], "Xassembler">,
  HelpText<"Pass <arg> to the assembler">, MetaVarName<"<arg>">,
  Group<CompileOnly_Group>;
def Xclang : Separate<["-"], "Xclang">,
  HelpText<"Pass <arg> to the clang compiler">, MetaVarName<"<arg>">,
  Flags<[NoXarchOption, CoreOption]>, Group<CompileOnly_Group>;
def Xcuda_fatbinary : Separate<["-"], "Xcuda-fatbinary">,
  HelpText<"Pass <arg> to fatbinary invocation">, MetaVarName<"<arg>">;
def Xcuda_ptxas : Separate<["-"], "Xcuda-ptxas">,
  HelpText<"Pass <arg> to the ptxas assembler">, MetaVarName<"<arg>">;
def Xopenmp_target : Separate<["-"], "Xopenmp-target">, Group<CompileOnly_Group>,
  HelpText<"Pass <arg> to the target offloading toolchain.">, MetaVarName<"<arg>">;
def Xopenmp_target_EQ : JoinedAndSeparate<["-"], "Xopenmp-target=">, Group<CompileOnly_Group>,
  HelpText<"Pass <arg> to the target offloading toolchain identified by <triple>.">,
  MetaVarName<"<triple> <arg>">;
def Xsycl_backend : Separate<["-"], "Xsycl-target-backend">,
  HelpText<"Pass <arg> to the SYCL based target backend.">, MetaVarName<"<arg>">, Flags<[CoreOption]>;
def Xsycl_backend_EQ : JoinedAndSeparate<["-"], "Xsycl-target-backend=">,
  HelpText<"Pass <arg> to the SYCL based backend identified by <triple>.">,
  MetaVarName<"<triple> <arg>">, Flags<[CoreOption]>;
def Xsycl_frontend : Separate<["-"], "Xsycl-target-frontend">,
  HelpText<"Pass <arg> to the SYCL based target frontend.">, MetaVarName<"<arg>">, Flags<[CoreOption]>;
def Xsycl_frontend_EQ : JoinedAndSeparate<["-"], "Xsycl-target-frontend=">,
  HelpText<"Pass <arg> to the SYCL based target frontend identified by <triple>.">, Flags<[CoreOption]>,
  MetaVarName<"<triple> <arg>">;
def Xsycl_linker : Separate<["-"], "Xsycl-target-linker">,
  HelpText<"Pass <arg> to the SYCL based target linker.">, MetaVarName<"<arg>">, Flags<[CoreOption]>;
def Xsycl_linker_EQ : JoinedAndSeparate<["-"], "Xsycl-target-linker=">,
  HelpText<"Pass <arg> to the SYCL based target linker identified by <triple>.">,
  MetaVarName<"<triple> <arg>">, Flags<[CoreOption]>;
def Xs : Joined<["-"], "Xs">, HelpText<"Pass <arg> to the offline compiler, adding the option specifier '-' to the <arg>.">, MetaVarName<"<arg>">, Flags<[CoreOption]>;
def Xs_separate : Separate<["-"], "Xs">, HelpText<"Pass <arg> to the offline compiler.">, MetaVarName<"<arg>">, Flags<[CoreOption]>;
def z : Separate<["-"], "z">, Flags<[LinkerInput, RenderAsInput]>,
  HelpText<"Pass -z <arg> to the linker">, MetaVarName<"<arg>">,
  Group<Link_Group>;
def offload_link : Flag<["--"], "offload-link">, Group<Link_Group>,
  HelpText<"Use the new offloading linker to perform the link job.">;
def Xlinker : Separate<["-"], "Xlinker">, Flags<[LinkerInput, RenderAsInput]>,
  HelpText<"Pass <arg> to the linker">, MetaVarName<"<arg>">,
  Group<Link_Group>;
def Xoffload_linker : JoinedAndSeparate<["-"], "Xoffload-linker">,
  HelpText<"Pass <arg> to the offload linkers or the ones idenfied by -<triple>">,
  MetaVarName<"<triple> <arg>">, Group<Link_Group>;
def Xpreprocessor : Separate<["-"], "Xpreprocessor">, Group<Preprocessor_Group>,
  HelpText<"Pass <arg> to the preprocessor">, MetaVarName<"<arg>">;
def X_Flag : Flag<["-"], "X">, Group<Link_Group>;
def X_Joined : Joined<["-"], "X">, IgnoredGCCCompat;
def Z_Flag : Flag<["-"], "Z">, Group<Link_Group>;
// FIXME: All we do with this is reject it. Remove.
def Z_Joined : Joined<["-"], "Z">;
def all__load : Flag<["-"], "all_load">;
def allowable__client : Separate<["-"], "allowable_client">;
def ansi : Flag<["-", "--"], "ansi">, Group<CompileOnly_Group>;
def arch__errors__fatal : Flag<["-"], "arch_errors_fatal">;
def arch : Separate<["-"], "arch">, Flags<[NoXarchOption]>;
def arch__only : Separate<["-"], "arch_only">;
def a : Joined<["-"], "a">;
def autocomplete : Joined<["--"], "autocomplete=">;
def bind__at__load : Flag<["-"], "bind_at_load">;
def bundle__loader : Separate<["-"], "bundle_loader">;
def bundle : Flag<["-"], "bundle">;
def b : JoinedOrSeparate<["-"], "b">, Flags<[LinkerInput, RenderAsInput]>,
  HelpText<"Pass -b <arg> to the linker on AIX (only).">, MetaVarName<"<arg>">,
  Group<Link_Group>;
// OpenCL-only Options
def cl_opt_disable : Flag<["-"], "cl-opt-disable">, Group<opencl_Group>, Flags<[CC1Option]>,
  HelpText<"OpenCL only. This option disables all optimizations. By default optimizations are enabled.">;
def cl_strict_aliasing : Flag<["-"], "cl-strict-aliasing">, Group<opencl_Group>, Flags<[CC1Option]>,
  HelpText<"OpenCL only. This option is added for compatibility with OpenCL 1.0.">;
def cl_single_precision_constant : Flag<["-"], "cl-single-precision-constant">, Group<opencl_Group>, Flags<[CC1Option]>,
  HelpText<"OpenCL only. Treat double precision floating-point constant as single precision constant.">,
  MarshallingInfoFlag<LangOpts<"SinglePrecisionConstants">>;
def cl_finite_math_only : Flag<["-"], "cl-finite-math-only">, Group<opencl_Group>, Flags<[CC1Option]>,
  HelpText<"OpenCL only. Allow floating-point optimizations that assume arguments and results are not NaNs or +-Inf.">,
  MarshallingInfoFlag<LangOpts<"CLFiniteMathOnly">>;
def cl_kernel_arg_info : Flag<["-"], "cl-kernel-arg-info">, Group<opencl_Group>, Flags<[CC1Option]>,
  HelpText<"OpenCL only. Generate kernel argument metadata.">,
  MarshallingInfoFlag<CodeGenOpts<"EmitOpenCLArgMetadata">>;
def cl_unsafe_math_optimizations : Flag<["-"], "cl-unsafe-math-optimizations">, Group<opencl_Group>, Flags<[CC1Option]>,
  HelpText<"OpenCL only. Allow unsafe floating-point optimizations.  Also implies -cl-no-signed-zeros and -cl-mad-enable.">,
  MarshallingInfoFlag<LangOpts<"CLUnsafeMath">>;
def cl_fast_relaxed_math : Flag<["-"], "cl-fast-relaxed-math">, Group<opencl_Group>, Flags<[CC1Option]>,
  HelpText<"OpenCL only. Sets -cl-finite-math-only and -cl-unsafe-math-optimizations, and defines __FAST_RELAXED_MATH__.">,
  MarshallingInfoFlag<LangOpts<"FastRelaxedMath">>;
def cl_mad_enable : Flag<["-"], "cl-mad-enable">, Group<opencl_Group>, Flags<[CC1Option]>,
  HelpText<"OpenCL only. Allow use of less precise MAD computations in the generated binary.">,
  MarshallingInfoFlag<CodeGenOpts<"LessPreciseFPMAD">>,
  ImpliedByAnyOf<[cl_unsafe_math_optimizations.KeyPath, cl_fast_relaxed_math.KeyPath]>;
def cl_no_signed_zeros : Flag<["-"], "cl-no-signed-zeros">, Group<opencl_Group>, Flags<[CC1Option]>,
  HelpText<"OpenCL only. Allow use of less precise no signed zeros computations in the generated binary.">,
  MarshallingInfoFlag<LangOpts<"CLNoSignedZero">>;
def cl_std_EQ : Joined<["-"], "cl-std=">, Group<opencl_Group>, Flags<[CC1Option]>,
  HelpText<"OpenCL language standard to compile for.">,
  Values<"cl,CL,cl1.0,CL1.0,cl1.1,CL1.1,cl1.2,CL1.2,cl2.0,CL2.0,cl3.0,CL3.0,clc++,CLC++,clc++1.0,CLC++1.0,clc++2021,CLC++2021">;
def cl_denorms_are_zero : Flag<["-"], "cl-denorms-are-zero">, Group<opencl_Group>,
  HelpText<"OpenCL only. Allow denormals to be flushed to zero.">;
def cl_fp32_correctly_rounded_divide_sqrt : Flag<["-"], "cl-fp32-correctly-rounded-divide-sqrt">, Group<opencl_Group>, Flags<[CC1Option]>,
  HelpText<"OpenCL only. Specify that single precision floating-point divide and sqrt used in the program source are correctly rounded.">,
  MarshallingInfoFlag<CodeGenOpts<"OpenCLCorrectlyRoundedDivSqrt">>;
def cl_uniform_work_group_size : Flag<["-"], "cl-uniform-work-group-size">, Group<opencl_Group>, Flags<[CC1Option]>,
  HelpText<"OpenCL only. Defines that the global work-size be a multiple of the work-group size specified to clEnqueueNDRangeKernel">,
  MarshallingInfoFlag<CodeGenOpts<"UniformWGSize">>;
def cl_no_stdinc : Flag<["-"], "cl-no-stdinc">, Group<opencl_Group>,
  HelpText<"OpenCL only. Disables all standard includes containing non-native compiler types and functions.">;
def cl_ext_EQ : CommaJoined<["-"], "cl-ext=">, Group<opencl_Group>, Flags<[CC1Option]>,
  HelpText<"OpenCL only. Enable or disable OpenCL extensions/optional features. The argument is a comma-separated "
           "sequence of one or more extension names, each prefixed by '+' or '-'.">,
  MarshallingInfoStringVector<TargetOpts<"OpenCLExtensionsAsWritten">>;

def client__name : JoinedOrSeparate<["-"], "client_name">;
def combine : Flag<["-", "--"], "combine">, Flags<[NoXarchOption, Unsupported]>;
def compatibility__version : JoinedOrSeparate<["-"], "compatibility_version">;
def config : Separate<["--"], "config">, Flags<[NoXarchOption]>,
  HelpText<"Specifies configuration file">;
def config_system_dir_EQ : Joined<["--"], "config-system-dir=">, Flags<[NoXarchOption, HelpHidden]>,
  HelpText<"System directory for configuration files">;
def config_user_dir_EQ : Joined<["--"], "config-user-dir=">, Flags<[NoXarchOption, HelpHidden]>,
  HelpText<"User directory for configuration files">;
def coverage : Flag<["-", "--"], "coverage">, Group<Link_Group>, Flags<[CoreOption]>;
def cpp_precomp : Flag<["-"], "cpp-precomp">, Group<clang_ignored_f_Group>;
def current__version : JoinedOrSeparate<["-"], "current_version">;
def cxx_isystem : JoinedOrSeparate<["-"], "cxx-isystem">, Group<clang_i_Group>,
  HelpText<"Add directory to the C++ SYSTEM include search path">, Flags<[CC1Option]>,
  MetaVarName<"<directory>">;
def c : Flag<["-"], "c">, Flags<[NoXarchOption, FlangOption]>, Group<Action_Group>,
  HelpText<"Only run preprocess, compile, and assemble steps">;
def fconvergent_functions : Flag<["-"], "fconvergent-functions">, Group<f_Group>, Flags<[CC1Option]>,
  HelpText<"Assume functions may be convergent">;

def gpu_use_aux_triple_only : Flag<["--"], "gpu-use-aux-triple-only">,
  InternalDriverOpt, HelpText<"Prepare '-aux-triple' only without populating "
                              "'-aux-target-cpu' and '-aux-target-feature'.">;
def cuda_include_ptx_EQ : Joined<["--"], "cuda-include-ptx=">, Flags<[NoXarchOption]>,
  HelpText<"Include PTX for the following GPU architecture (e.g. sm_35) or 'all'. May be specified more than once.">;
def no_cuda_include_ptx_EQ : Joined<["--"], "no-cuda-include-ptx=">, Flags<[NoXarchOption]>,
  HelpText<"Do not include PTX for the following GPU architecture (e.g. sm_35) or 'all'. May be specified more than once.">;
def offload_arch_EQ : Joined<["--"], "offload-arch=">, Flags<[NoXarchOption]>,
  HelpText<"CUDA offloading device architecture (e.g. sm_35), or HIP offloading target ID in the form of a "
           "device architecture followed by target ID features delimited by a colon. Each target ID feature "
           "is a pre-defined string followed by a plus or minus sign (e.g. gfx908:xnack+:sramecc-).  May be "
           "specified more than once.">;
def cuda_gpu_arch_EQ : Joined<["--"], "cuda-gpu-arch=">, Flags<[NoXarchOption, CoreOption]>,
  Alias<offload_arch_EQ>;
def cuda_feature_EQ : Joined<["--"], "cuda-feature=">, HelpText<"Manually specify the CUDA feature to use">;
def hip_link : Flag<["--"], "hip-link">,
  HelpText<"Link clang-offload-bundler bundles for HIP">;
def no_hip_rt: Flag<["-"], "no-hip-rt">,
  HelpText<"Do not link against HIP runtime libraries">;
def no_offload_arch_EQ : Joined<["--"], "no-offload-arch=">, Flags<[NoXarchOption]>,
  HelpText<"Remove CUDA/HIP offloading device architecture (e.g. sm_35, gfx906) from the list of devices to compile for. "
           "'all' resets the list to its default value.">;
def emit_static_lib : Flag<["--"], "emit-static-lib">,
  HelpText<"Enable linker job to emit a static library.">;
def no_cuda_gpu_arch_EQ : Joined<["--"], "no-cuda-gpu-arch=">, Flags<[NoXarchOption]>,
  Alias<no_offload_arch_EQ>;
def cuda_noopt_device_debug : Flag<["--"], "cuda-noopt-device-debug">,
  HelpText<"Enable device-side debug info generation. Disables ptxas optimizations.">;
def no_cuda_version_check : Flag<["--"], "no-cuda-version-check">,
  HelpText<"Don't error out if the detected version of the CUDA install is "
           "too low for the requested CUDA gpu architecture.">;
def no_cuda_noopt_device_debug : Flag<["--"], "no-cuda-noopt-device-debug">;
def cuda_path_EQ : Joined<["--"], "cuda-path=">, Flags<[CoreOption]>, Group<i_Group>,
  HelpText<"CUDA installation path">;
def cuda_path_ignore_env : Flag<["--"], "cuda-path-ignore-env">, Group<i_Group>,
  HelpText<"Ignore environment variables to detect CUDA installation">;
def ptxas_path_EQ : Joined<["--"], "ptxas-path=">, Group<i_Group>,
  HelpText<"Path to ptxas (used for compiling CUDA code)">;
def fgpu_flush_denormals_to_zero : Flag<["-"], "fgpu-flush-denormals-to-zero">,
  HelpText<"Flush denormal floating point values to zero in CUDA/HIP device mode.">;
def fno_gpu_flush_denormals_to_zero : Flag<["-"], "fno-gpu-flush-denormals-to-zero">;
def fcuda_flush_denormals_to_zero : Flag<["-"], "fcuda-flush-denormals-to-zero">,
  Alias<fgpu_flush_denormals_to_zero>;
def fno_cuda_flush_denormals_to_zero : Flag<["-"], "fno-cuda-flush-denormals-to-zero">,
  Alias<fno_gpu_flush_denormals_to_zero>;
defm gpu_rdc : BoolFOption<"gpu-rdc",
  LangOpts<"GPURelocatableDeviceCode">, DefaultFalse,
  PosFlag<SetTrue, [CC1Option], "Generate relocatable device code, also known as separate compilation mode">,
  NegFlag<SetFalse>>;
def : Flag<["-"], "fcuda-rdc">, Alias<fgpu_rdc>;
def : Flag<["-"], "fno-cuda-rdc">, Alias<fno_gpu_rdc>;
defm cuda_short_ptr : BoolFOption<"cuda-short-ptr",
  TargetOpts<"NVPTXUseShortPointers">, DefaultFalse,
  PosFlag<SetTrue, [CC1Option], "Use 32-bit pointers for accessing const/local/shared address spaces">,
  NegFlag<SetFalse>>;
defm cuda_prec_sqrt : BoolFOption<"cuda-prec-sqrt",
  TargetOpts<"NVVMCudaPrecSqrt">, DefaultFalse,
  PosFlag<SetTrue, [CC1Option], "Specify">,
  NegFlag<SetFalse, [], "Don't specify">,
  BothFlags<[], " that sqrt is correctly rounded (for CUDA devices)">>;
def fgpu_default_stream_EQ : Joined<["-"], "fgpu-default-stream=">,
  HelpText<"Specify default stream. The default value is 'legacy'. (HIP only)">,
  Flags<[CC1Option]>,
  Values<"legacy,per-thread">,
  NormalizedValuesScope<"LangOptions::GPUDefaultStreamKind">,
  NormalizedValues<["Legacy", "PerThread"]>,
  MarshallingInfoEnum<LangOpts<"GPUDefaultStream">, "Legacy">;
def rocm_path_EQ : Joined<["--"], "rocm-path=">, Group<i_Group>,
  HelpText<"ROCm installation path, used for finding and automatically linking required bitcode libraries.">;
def hip_path_EQ : Joined<["--"], "hip-path=">, Group<i_Group>,
  HelpText<"HIP runtime installation path, used for finding HIP version and adding HIP include path.">;
def amdgpu_arch_tool_EQ : Joined<["--"], "amdgpu-arch-tool=">, Group<i_Group>,
  HelpText<"Tool used for detecting AMD GPU arch in the system.">;
def rocm_device_lib_path_EQ : Joined<["--"], "rocm-device-lib-path=">, Group<Link_Group>,
  HelpText<"ROCm device library path. Alternative to rocm-path.">;
def : Joined<["--"], "hip-device-lib-path=">, Alias<rocm_device_lib_path_EQ>;
def hip_device_lib_EQ : Joined<["--"], "hip-device-lib=">, Group<Link_Group>,
  HelpText<"HIP device library">;
def hip_version_EQ : Joined<["--"], "hip-version=">,
  HelpText<"HIP version in the format of major.minor.patch">;
def fhip_dump_offload_linker_script : Flag<["-"], "fhip-dump-offload-linker-script">,
  Group<f_Group>, Flags<[NoArgumentUnused, HelpHidden]>;
defm hip_new_launch_api : BoolFOption<"hip-new-launch-api",
  LangOpts<"HIPUseNewLaunchAPI">, DefaultFalse,
  PosFlag<SetTrue, [CC1Option], "Use">, NegFlag<SetFalse, [], "Don't use">,
  BothFlags<[], " new kernel launching API for HIP">>;
defm hip_fp32_correctly_rounded_divide_sqrt : BoolFOption<"hip-fp32-correctly-rounded-divide-sqrt",
  CodeGenOpts<"HIPCorrectlyRoundedDivSqrt">, DefaultTrue,
  PosFlag<SetTrue, [], "Specify">,
  NegFlag<SetFalse, [CC1Option], "Don't specify">,
  BothFlags<[], " that single precision floating-point divide and sqrt used in "
  "the program source are correctly rounded (HIP device compilation only)">>,
  ShouldParseIf<hip.KeyPath>;
defm hip_kernel_arg_name : BoolFOption<"hip-kernel-arg-name",
  CodeGenOpts<"HIPSaveKernelArgName">, DefaultFalse,
  PosFlag<SetTrue, [CC1Option], "Specify">,
  NegFlag<SetFalse, [], "Don't specify">,
  BothFlags<[], " that kernel argument names are preserved (HIP only)">>,
  ShouldParseIf<hip.KeyPath>;
def hipspv_pass_plugin_EQ : Joined<["--"], "hipspv-pass-plugin=">,
  Group<Link_Group>, MetaVarName<"<dsopath>">,
  HelpText<"path to a pass plugin for HIP to SPIR-V passes.">;
defm gpu_allow_device_init : BoolFOption<"gpu-allow-device-init",
  LangOpts<"GPUAllowDeviceInit">, DefaultFalse,
  PosFlag<SetTrue, [CC1Option], "Allow">, NegFlag<SetFalse, [], "Don't allow">,
  BothFlags<[], " device side init function in HIP (experimental)">>,
  ShouldParseIf<hip.KeyPath>;
defm gpu_defer_diag : BoolFOption<"gpu-defer-diag",
  LangOpts<"GPUDeferDiag">, DefaultFalse,
  PosFlag<SetTrue, [CC1Option], "Defer">, NegFlag<SetFalse, [], "Don't defer">,
  BothFlags<[], " host/device related diagnostic messages for CUDA/HIP">>;
defm gpu_exclude_wrong_side_overloads : BoolFOption<"gpu-exclude-wrong-side-overloads",
  LangOpts<"GPUExcludeWrongSideOverloads">, DefaultFalse,
  PosFlag<SetTrue, [CC1Option], "Always exclude wrong side overloads">,
  NegFlag<SetFalse, [], "Exclude wrong side overloads only if there are same side overloads">,
  BothFlags<[HelpHidden], " in overloading resolution for CUDA/HIP">>;
def gpu_max_threads_per_block_EQ : Joined<["--"], "gpu-max-threads-per-block=">,
  Flags<[CC1Option]>,
  HelpText<"Default max threads per block for kernel launch bounds for HIP">,
  MarshallingInfoInt<LangOpts<"GPUMaxThreadsPerBlock">, "1024">,
  ShouldParseIf<hip.KeyPath>;
def fgpu_inline_threshold_EQ : Joined<["-"], "fgpu-inline-threshold=">,
  Flags<[HelpHidden]>,
  HelpText<"Inline threshold for device compilation for CUDA/HIP">;
def gpu_instrument_lib_EQ : Joined<["--"], "gpu-instrument-lib=">,
  HelpText<"Instrument device library for HIP, which is a LLVM bitcode containing "
  "__cyg_profile_func_enter and __cyg_profile_func_exit">;
def fgpu_sanitize : Flag<["-"], "fgpu-sanitize">, Group<f_Group>,
  HelpText<"Enable sanitizer for AMDGPU target">;
def fno_gpu_sanitize : Flag<["-"], "fno-gpu-sanitize">, Group<f_Group>;
def gpu_bundle_output : Flag<["--"], "gpu-bundle-output">,
  Group<f_Group>, HelpText<"Bundle output files of HIP device compilation">;
def no_gpu_bundle_output : Flag<["--"], "no-gpu-bundle-output">,
  Group<f_Group>, HelpText<"Do not bundle output files of HIP device compilation">;
def cuid_EQ : Joined<["-"], "cuid=">, Flags<[CC1Option]>,
  HelpText<"An ID for compilation unit, which should be the same for the same "
           "compilation unit but different for different compilation units. "
           "It is used to externalize device-side static variables for single "
           "source offloading languages CUDA and HIP so that they can be "
           "accessed by the host code of the same compilation unit.">,
  MarshallingInfoString<LangOpts<"CUID">>;
def fuse_cuid_EQ : Joined<["-"], "fuse-cuid=">,
  HelpText<"Method to generate ID's for compilation units for single source "
           "offloading languages CUDA and HIP: 'hash' (ID's generated by hashing "
           "file path and command line options) | 'random' (ID's generated as "
           "random numbers) | 'none' (disabled). Default is 'hash'. This option "
           "will be overridden by option '-cuid=[ID]' if it is specified." >;
def libomptarget_amdgpu_bc_path_EQ : Joined<["--"], "libomptarget-amdgpu-bc-path=">, Group<i_Group>,
  HelpText<"Path to libomptarget-amdgcn bitcode library">;
def libomptarget_amdgcn_bc_path_EQ : Joined<["--"], "libomptarget-amdgcn-bc-path=">, Group<i_Group>,
  HelpText<"Path to libomptarget-amdgcn bitcode library">, Alias<libomptarget_amdgpu_bc_path_EQ>;
def libomptarget_nvptx_bc_path_EQ : Joined<["--"], "libomptarget-nvptx-bc-path=">, Group<i_Group>,
  HelpText<"Path to libomptarget-nvptx bitcode library">;
def dD : Flag<["-"], "dD">, Group<d_Group>, Flags<[CC1Option]>,
  HelpText<"Print macro definitions in -E mode in addition to normal output">;
def dI : Flag<["-"], "dI">, Group<d_Group>, Flags<[CC1Option]>,
  HelpText<"Print include directives in -E mode in addition to normal output">,
  MarshallingInfoFlag<PreprocessorOutputOpts<"ShowIncludeDirectives">>;
def dM : Flag<["-"], "dM">, Group<d_Group>, Flags<[CC1Option]>,
  HelpText<"Print macro definitions in -E mode instead of normal output">;
def dead__strip : Flag<["-"], "dead_strip">;
def dependency_file : Separate<["-"], "dependency-file">, Flags<[CC1Option]>,
  HelpText<"Filename (or -) to write dependency output to">,
  MarshallingInfoString<DependencyOutputOpts<"OutputFile">>;
def dependency_dot : Separate<["-"], "dependency-dot">, Flags<[CC1Option]>,
  HelpText<"Filename to write DOT-formatted header dependencies to">,
  MarshallingInfoString<DependencyOutputOpts<"DOTOutputFile">>;
def module_dependency_dir : Separate<["-"], "module-dependency-dir">,
  Flags<[CC1Option]>, HelpText<"Directory to dump module dependencies to">,
  MarshallingInfoString<DependencyOutputOpts<"ModuleDependencyOutputDir">>;
def dsym_dir : JoinedOrSeparate<["-"], "dsym-dir">,
  Flags<[NoXarchOption, RenderAsInput]>,
  HelpText<"Directory to output dSYM's (if any) to">, MetaVarName<"<dir>">;
def dumpmachine : Flag<["-"], "dumpmachine">;
def dumpspecs : Flag<["-"], "dumpspecs">, Flags<[Unsupported]>;
def dumpversion : Flag<["-"], "dumpversion">;
def dylib__file : Separate<["-"], "dylib_file">;
def dylinker__install__name : JoinedOrSeparate<["-"], "dylinker_install_name">;
def dylinker : Flag<["-"], "dylinker">;
def dynamiclib : Flag<["-"], "dynamiclib">;
def dynamic : Flag<["-"], "dynamic">, Flags<[NoArgumentUnused]>;
def d_Flag : Flag<["-"], "d">, Group<d_Group>;
def d_Joined : Joined<["-"], "d">, Group<d_Group>;
def emit_ast : Flag<["-"], "emit-ast">, Flags<[CoreOption]>,
  HelpText<"Emit Clang AST files for source inputs">;
def emit_llvm : Flag<["-"], "emit-llvm">, Flags<[CC1Option, FC1Option, FlangOption]>, Group<Action_Group>,
  HelpText<"Use the LLVM representation for assembler and object files">;
def emit_interface_stubs : Flag<["-"], "emit-interface-stubs">, Flags<[CC1Option]>, Group<Action_Group>,
  HelpText<"Generate Interface Stub Files.">;
def emit_merged_ifs : Flag<["-"], "emit-merged-ifs">,
  Flags<[CC1Option]>, Group<Action_Group>,
  HelpText<"Generate Interface Stub Files, emit merged text not binary.">;
def end_no_unused_arguments : Flag<["--"], "end-no-unused-arguments">, Flags<[CoreOption]>,
  HelpText<"Start emitting warnings for unused driver arguments">;
def interface_stub_version_EQ : JoinedOrSeparate<["-"], "interface-stub-version=">, Flags<[CC1Option]>;
def exported__symbols__list : Separate<["-"], "exported_symbols_list">;
def extract_api : Flag<["-"], "extract-api">, Flags<[CC1Option]>, Group<Action_Group>,
  HelpText<"Extract API information">;
def product_name_EQ: Joined<["--"], "product-name=">, Flags<[CC1Option]>,
  MarshallingInfoString<FrontendOpts<"ProductName">>;
def e : JoinedOrSeparate<["-"], "e">, Flags<[LinkerInput]>, Group<Link_Group>;
def fmax_tokens_EQ : Joined<["-"], "fmax-tokens=">, Group<f_Group>, Flags<[CC1Option]>,
  HelpText<"Max total number of preprocessed tokens for -Wmax-tokens.">,
  MarshallingInfoInt<LangOpts<"MaxTokens">>;
def fPIC : Flag<["-"], "fPIC">, Group<f_Group>;
def fno_PIC : Flag<["-"], "fno-PIC">, Group<f_Group>;
def fPIE : Flag<["-"], "fPIE">, Group<f_Group>;
def fno_PIE : Flag<["-"], "fno-PIE">, Group<f_Group>;
defm access_control : BoolFOption<"access-control",
  LangOpts<"AccessControl">, DefaultTrue,
  NegFlag<SetFalse, [CC1Option], "Disable C++ access control">,
  PosFlag<SetTrue>>;
def falign_functions : Flag<["-"], "falign-functions">, Group<f_Group>;
def falign_functions_EQ : Joined<["-"], "falign-functions=">, Group<f_Group>;
def falign_loops_EQ : Joined<["-"], "falign-loops=">, Group<f_Group>, Flags<[CC1Option]>, MetaVarName<"<N>">,
  HelpText<"N must be a power of two. Align loops to the boundary">,
  MarshallingInfoInt<CodeGenOpts<"LoopAlignment">>;
def fno_align_functions: Flag<["-"], "fno-align-functions">, Group<f_Group>;
defm allow_editor_placeholders : BoolFOption<"allow-editor-placeholders",
  LangOpts<"AllowEditorPlaceholders">, DefaultFalse,
  PosFlag<SetTrue, [CC1Option], "Treat editor placeholders as valid source code">,
  NegFlag<SetFalse>>;
def fallow_unsupported : Flag<["-"], "fallow-unsupported">, Group<f_Group>;
def fapple_kext : Flag<["-"], "fapple-kext">, Group<f_Group>, Flags<[CC1Option]>,
  HelpText<"Use Apple's kernel extensions ABI">,
  MarshallingInfoFlag<LangOpts<"AppleKext">>;
def fstrict_flex_arrays_EQ : Joined<["-"], "fstrict-flex-arrays=">,Group<f_Group>,
  MetaVarName<"<n>">, Values<"0,1,2">,
  LangOpts<"StrictFlexArrays">,
  Flags<[CC1Option]>,
  HelpText<"Enable optimizations based on the strict definition of flexible arrays">,
  MarshallingInfoInt<LangOpts<"StrictFlexArrays">>;
defm apple_pragma_pack : BoolFOption<"apple-pragma-pack",
  LangOpts<"ApplePragmaPack">, DefaultFalse,
  PosFlag<SetTrue, [CC1Option], "Enable Apple gcc-compatible #pragma pack handling">,
  NegFlag<SetFalse>>;
defm xl_pragma_pack : BoolFOption<"xl-pragma-pack",
  LangOpts<"XLPragmaPack">, DefaultFalse,
  PosFlag<SetTrue, [CC1Option], "Enable IBM XL #pragma pack handling">,
  NegFlag<SetFalse>>;
def shared_libsan : Flag<["-"], "shared-libsan">,
  HelpText<"Dynamically link the sanitizer runtime">;
def static_libsan : Flag<["-"], "static-libsan">,
  HelpText<"Statically link the sanitizer runtime">;
def : Flag<["-"], "shared-libasan">, Alias<shared_libsan>;
def fasm : Flag<["-"], "fasm">, Group<f_Group>;

def fassume_sane_operator_new : Flag<["-"], "fassume-sane-operator-new">, Group<f_Group>;
def fastcp : Flag<["-"], "fastcp">, Group<f_Group>;
def fastf : Flag<["-"], "fastf">, Group<f_Group>;
def fast : Flag<["-"], "fast">, Group<f_Group>;
def fasynchronous_unwind_tables : Flag<["-"], "fasynchronous-unwind-tables">, Group<f_Group>;

defm double_square_bracket_attributes : BoolFOption<"double-square-bracket-attributes",
  LangOpts<"DoubleSquareBracketAttributes">, Default<!strconcat(cpp11.KeyPath, "||", c2x.KeyPath)>,
  PosFlag<SetTrue, [], "Enable">, NegFlag<SetFalse, [], "Disable">,
  BothFlags<[NoXarchOption, CC1Option], " '[[]]' attributes in all C and C++ language modes">>;

defm autolink : BoolFOption<"autolink",
  CodeGenOpts<"Autolink">, DefaultTrue,
  NegFlag<SetFalse, [CC1Option], "Disable generation of linker directives for automatic library linking">,
  PosFlag<SetTrue>>;

// In the future this option will be supported by other offloading
// languages and accept other values such as CPU/GPU architectures,
// offload kinds and target aliases.
def offload_EQ : CommaJoined<["--"], "offload=">, Flags<[NoXarchOption]>,
  HelpText<"Specify comma-separated list of offloading target triples (CUDA and HIP only)">;

// C++ Coroutines TS
defm coroutines_ts : BoolFOption<"coroutines-ts",
  LangOpts<"Coroutines">, Default<cpp20.KeyPath>,
  PosFlag<SetTrue, [CC1Option], "Enable support for the C++ Coroutines TS">,
  NegFlag<SetFalse>>;

defm experimental_library : BoolFOption<"experimental-library",
  LangOpts<"ExperimentalLibrary">, DefaultFalse,
  PosFlag<SetTrue, [CC1Option, CoreOption], "Control whether unstable and experimental library features are enabled. "
          "This option enables various library features that are either experimental (also known as TSes), or have been "
          "but are not stable yet in the selected Standard Library implementation. It is not recommended to use this option "
          "in production code, since neither ABI nor API stability are guaranteed. This is intended to provide a preview "
          "of features that will ship in the future for experimentation purposes">,
  NegFlag<SetFalse>>;

def fembed_offload_object_EQ : Joined<["-"], "fembed-offload-object=">,
  Group<f_Group>, Flags<[NoXarchOption, CC1Option]>,
  HelpText<"Embed Offloading device-side binary into host object file as a section.">,
  MarshallingInfoStringVector<CodeGenOpts<"OffloadObjects">>;
def fembed_bitcode_EQ : Joined<["-"], "fembed-bitcode=">,
    Group<f_Group>, Flags<[NoXarchOption, CC1Option, CC1AsOption]>, MetaVarName<"<option>">,
    HelpText<"Embed LLVM bitcode">,
    Values<"off,all,bitcode,marker">, NormalizedValuesScope<"CodeGenOptions">,
    NormalizedValues<["Embed_Off", "Embed_All", "Embed_Bitcode", "Embed_Marker"]>,
    MarshallingInfoEnum<CodeGenOpts<"EmbedBitcode">, "Embed_Off">;
def fembed_bitcode : Flag<["-"], "fembed-bitcode">, Group<f_Group>,
  Alias<fembed_bitcode_EQ>, AliasArgs<["all"]>,
  HelpText<"Embed LLVM IR bitcode as data">;
def fembed_bitcode_marker : Flag<["-"], "fembed-bitcode-marker">,
  Alias<fembed_bitcode_EQ>, AliasArgs<["marker"]>,
  HelpText<"Embed placeholder LLVM IR data as a marker">;
defm gnu_inline_asm : BoolFOption<"gnu-inline-asm",
  LangOpts<"GNUAsm">, DefaultTrue,
  NegFlag<SetFalse, [CC1Option], "Disable GNU style inline asm">, PosFlag<SetTrue>>;

def fprofile_sample_use : Flag<["-"], "fprofile-sample-use">, Group<f_Group>,
    Flags<[CoreOption]>;
def fno_profile_sample_use : Flag<["-"], "fno-profile-sample-use">, Group<f_Group>,
    Flags<[CoreOption]>;
def fprofile_sample_use_EQ : Joined<["-"], "fprofile-sample-use=">,
    Group<f_Group>, Flags<[NoXarchOption, CC1Option]>,
    HelpText<"Enable sample-based profile guided optimizations">,
    MarshallingInfoString<CodeGenOpts<"SampleProfileFile">>;
def fprofile_sample_accurate : Flag<["-"], "fprofile-sample-accurate">,
    Group<f_Group>, Flags<[NoXarchOption, CC1Option]>,
    HelpText<"Specifies that the sample profile is accurate">,
    DocBrief<[{Specifies that the sample profile is accurate. If the sample
               profile is accurate, callsites without profile samples are marked
               as cold. Otherwise, treat callsites without profile samples as if
               we have no profile}]>,
   MarshallingInfoFlag<CodeGenOpts<"ProfileSampleAccurate">>;
def fno_profile_sample_accurate : Flag<["-"], "fno-profile-sample-accurate">,
  Group<f_Group>, Flags<[NoXarchOption]>;
def fauto_profile : Flag<["-"], "fauto-profile">, Group<f_Group>,
    Alias<fprofile_sample_use>;
def fno_auto_profile : Flag<["-"], "fno-auto-profile">, Group<f_Group>,
    Alias<fno_profile_sample_use>;
def fauto_profile_EQ : Joined<["-"], "fauto-profile=">,
    Alias<fprofile_sample_use_EQ>;
def fauto_profile_accurate : Flag<["-"], "fauto-profile-accurate">,
    Group<f_Group>, Alias<fprofile_sample_accurate>;
def fno_auto_profile_accurate : Flag<["-"], "fno-auto-profile-accurate">,
    Group<f_Group>, Alias<fno_profile_sample_accurate>;
def fdebug_compilation_dir_EQ : Joined<["-"], "fdebug-compilation-dir=">,
    Group<f_Group>, Flags<[CC1Option, CC1AsOption, CoreOption]>,
    HelpText<"The compilation directory to embed in the debug info">,
    MarshallingInfoString<CodeGenOpts<"DebugCompilationDir">>;
def fdebug_compilation_dir : Separate<["-"], "fdebug-compilation-dir">,
    Group<f_Group>, Flags<[CC1Option, CC1AsOption, CoreOption]>,
    Alias<fdebug_compilation_dir_EQ>;
def fcoverage_compilation_dir_EQ : Joined<["-"], "fcoverage-compilation-dir=">,
    Group<f_Group>, Flags<[CC1Option, CC1AsOption, CoreOption]>,
    HelpText<"The compilation directory to embed in the coverage mapping.">,
    MarshallingInfoString<CodeGenOpts<"CoverageCompilationDir">>;
def ffile_compilation_dir_EQ : Joined<["-"], "ffile-compilation-dir=">, Group<f_Group>,
    Flags<[CoreOption]>,
    HelpText<"The compilation directory to embed in the debug info and coverage mapping.">;
defm debug_info_for_profiling : BoolFOption<"debug-info-for-profiling",
  CodeGenOpts<"DebugInfoForProfiling">, DefaultFalse,
  PosFlag<SetTrue, [CC1Option], "Emit extra debug info to make sample profile more accurate">,
  NegFlag<SetFalse>>;
def fprofile_instr_generate : Flag<["-"], "fprofile-instr-generate">,
    Group<f_Group>, Flags<[CoreOption]>,
    HelpText<"Generate instrumented code to collect execution counts into default.profraw file (overridden by '=' form of option or LLVM_PROFILE_FILE env var)">;
def fprofile_instr_generate_EQ : Joined<["-"], "fprofile-instr-generate=">,
    Group<f_Group>, Flags<[CoreOption]>, MetaVarName<"<file>">,
    HelpText<"Generate instrumented code to collect execution counts into <file> (overridden by LLVM_PROFILE_FILE env var)">;
def fprofile_instr_use : Flag<["-"], "fprofile-instr-use">, Group<f_Group>,
    Flags<[CoreOption]>;
def fprofile_instr_use_EQ : Joined<["-"], "fprofile-instr-use=">,
    Group<f_Group>, Flags<[CoreOption]>,
    HelpText<"Use instrumentation data for profile-guided optimization">;
def fprofile_remapping_file_EQ : Joined<["-"], "fprofile-remapping-file=">,
    Group<f_Group>, Flags<[CC1Option, CoreOption]>, MetaVarName<"<file>">,
    HelpText<"Use the remappings described in <file> to match the profile data against names in the program">,
    MarshallingInfoString<CodeGenOpts<"ProfileRemappingFile">>;
defm coverage_mapping : BoolFOption<"coverage-mapping",
  CodeGenOpts<"CoverageMapping">, DefaultFalse,
  PosFlag<SetTrue, [CC1Option], "Generate coverage mapping to enable code coverage analysis">,
  NegFlag<SetFalse, [], "Disable code coverage analysis">, BothFlags<[CoreOption]>>;
def fprofile_generate : Flag<["-"], "fprofile-generate">,
    Group<f_Group>, Flags<[CoreOption]>,
    HelpText<"Generate instrumented code to collect execution counts into default.profraw (overridden by LLVM_PROFILE_FILE env var)">;
def fprofile_generate_EQ : Joined<["-"], "fprofile-generate=">,
    Group<f_Group>, Flags<[CoreOption]>, MetaVarName<"<directory>">,
    HelpText<"Generate instrumented code to collect execution counts into <directory>/default.profraw (overridden by LLVM_PROFILE_FILE env var)">;
def fcs_profile_generate : Flag<["-"], "fcs-profile-generate">,
    Group<f_Group>, Flags<[CoreOption]>,
    HelpText<"Generate instrumented code to collect context sensitive execution counts into default.profraw (overridden by LLVM_PROFILE_FILE env var)">;
def fcs_profile_generate_EQ : Joined<["-"], "fcs-profile-generate=">,
    Group<f_Group>, Flags<[CoreOption]>, MetaVarName<"<directory>">,
    HelpText<"Generate instrumented code to collect context sensitive execution counts into <directory>/default.profraw (overridden by LLVM_PROFILE_FILE env var)">;
def fprofile_use : Flag<["-"], "fprofile-use">, Group<f_Group>,
    Flags<[CoreOption]>, Alias<fprofile_instr_use>;
def fprofile_use_EQ : Joined<["-"], "fprofile-use=">,
    Group<f_Group>, Flags<[NoXarchOption, CoreOption]>,
    MetaVarName<"<pathname>">,
    HelpText<"Use instrumentation data for profile-guided optimization. If pathname is a directory, it reads from <pathname>/default.profdata. Otherwise, it reads from file <pathname>.">;
def fno_profile_instr_generate : Flag<["-"], "fno-profile-instr-generate">,
    Group<f_Group>, Flags<[CoreOption]>,
    HelpText<"Disable generation of profile instrumentation.">;
def fno_profile_generate : Flag<["-"], "fno-profile-generate">,
    Group<f_Group>, Flags<[CoreOption]>,
    HelpText<"Disable generation of profile instrumentation.">;
def fno_profile_instr_use : Flag<["-"], "fno-profile-instr-use">,
    Group<f_Group>, Flags<[CoreOption]>,
    HelpText<"Disable using instrumentation data for profile-guided optimization">;
def fno_profile_use : Flag<["-"], "fno-profile-use">,
    Alias<fno_profile_instr_use>;
defm profile_arcs : BoolFOption<"profile-arcs",
  CodeGenOpts<"EmitGcovArcs">, DefaultFalse,
  PosFlag<SetTrue, [CC1Option, LinkOption]>, NegFlag<SetFalse>>;
defm test_coverage : BoolFOption<"test-coverage",
  CodeGenOpts<"EmitGcovNotes">, DefaultFalse,
  PosFlag<SetTrue, [CC1Option]>, NegFlag<SetFalse>>;
def fprofile_filter_files_EQ : Joined<["-"], "fprofile-filter-files=">,
    Group<f_Group>, Flags<[CC1Option, CoreOption]>,
    HelpText<"Instrument only functions from files where names match any regex separated by a semi-colon">,
    MarshallingInfoString<CodeGenOpts<"ProfileFilterFiles">>,
    ShouldParseIf<!strconcat(fprofile_arcs.KeyPath, "||", ftest_coverage.KeyPath)>;
def fprofile_exclude_files_EQ : Joined<["-"], "fprofile-exclude-files=">,
    Group<f_Group>, Flags<[CC1Option, CoreOption]>,
    HelpText<"Instrument only functions from files where names don't match all the regexes separated by a semi-colon">,
    MarshallingInfoString<CodeGenOpts<"ProfileExcludeFiles">>,
    ShouldParseIf<!strconcat(fprofile_arcs.KeyPath, "||", ftest_coverage.KeyPath)>;
def fprofile_update_EQ : Joined<["-"], "fprofile-update=">,
    Group<f_Group>, Flags<[CC1Option, CoreOption]>, Values<"atomic,prefer-atomic,single">,
    MetaVarName<"<method>">, HelpText<"Set update method of profile counters">,
    MarshallingInfoFlag<CodeGenOpts<"AtomicProfileUpdate">>;
defm pseudo_probe_for_profiling : BoolFOption<"pseudo-probe-for-profiling",
  CodeGenOpts<"PseudoProbeForProfiling">, DefaultFalse,
  PosFlag<SetTrue, [], "Emit">, NegFlag<SetFalse, [], "Do not emit">,
  BothFlags<[NoXarchOption, CC1Option], " pseudo probes for sample profiling">>;
def forder_file_instrumentation : Flag<["-"], "forder-file-instrumentation">,
    Group<f_Group>, Flags<[CC1Option, CoreOption]>,
    HelpText<"Generate instrumented code to collect order file into default.profraw file (overridden by '=' form of option or LLVM_PROFILE_FILE env var)">;
def fprofile_list_EQ : Joined<["-"], "fprofile-list=">,
    Group<f_Group>, Flags<[CC1Option, CoreOption]>,
    HelpText<"Filename defining the list of functions/files to instrument">,
    MarshallingInfoStringVector<LangOpts<"ProfileListFiles">>;
def fprofile_function_groups : Joined<["-"], "fprofile-function-groups=">,
  Group<f_Group>, Flags<[CC1Option]>, MetaVarName<"<N>">,
  HelpText<"Partition functions into N groups and select only functions in group i to be instrumented using -fprofile-selected-function-group">,
  MarshallingInfoInt<CodeGenOpts<"ProfileTotalFunctionGroups">, "1">;
def fprofile_selected_function_group :
  Joined<["-"], "fprofile-selected-function-group=">, Group<f_Group>,
  Flags<[CC1Option]>, MetaVarName<"<i>">,
  HelpText<"Partition functions into N groups using -fprofile-function-groups and select only functions in group i to be instrumented. The valid range is 0 to N-1 inclusive">,
  MarshallingInfoInt<CodeGenOpts<"ProfileSelectedFunctionGroup">>;
def fswift_async_fp_EQ : Joined<["-"], "fswift-async-fp=">,
    Group<f_Group>, Flags<[CC1Option, CC1AsOption, CoreOption]>, MetaVarName<"<option>">,
    HelpText<"Control emission of Swift async extended frame info">,
    Values<"auto,always,never">,
    NormalizedValuesScope<"CodeGenOptions::SwiftAsyncFramePointerKind">,
    NormalizedValues<["Auto", "Always", "Never"]>,
    MarshallingInfoEnum<CodeGenOpts<"SwiftAsyncFramePointer">, "Always">;

defm addrsig : BoolFOption<"addrsig",
  CodeGenOpts<"Addrsig">, DefaultFalse,
  PosFlag<SetTrue, [CC1Option], "Emit">, NegFlag<SetFalse, [], "Don't emit">,
  BothFlags<[CoreOption], " an address-significance table">>;
defm blocks : OptInCC1FFlag<"blocks", "Enable the 'blocks' language feature", "", "", [CoreOption]>;
def fbootclasspath_EQ : Joined<["-"], "fbootclasspath=">, Group<f_Group>;
defm borland_extensions : BoolFOption<"borland-extensions",
  LangOpts<"Borland">, DefaultFalse,
  PosFlag<SetTrue, [CC1Option], "Accept non-standard constructs supported by the Borland compiler">,
  NegFlag<SetFalse>>;
def fbuiltin : Flag<["-"], "fbuiltin">, Group<f_Group>, Flags<[CoreOption]>;
def fbuiltin_module_map : Flag <["-"], "fbuiltin-module-map">, Group<f_Group>,
  Flags<[NoXarchOption]>, HelpText<"Load the clang builtins module map file.">;
defm caret_diagnostics : BoolFOption<"caret-diagnostics",
  DiagnosticOpts<"ShowCarets">, DefaultTrue,
  NegFlag<SetFalse, [CC1Option]>, PosFlag<SetTrue>>;
def fclang_abi_compat_EQ : Joined<["-"], "fclang-abi-compat=">, Group<f_clang_Group>,
  Flags<[CC1Option]>, MetaVarName<"<version>">, Values<"<major>.<minor>,latest">,
  HelpText<"Attempt to match the ABI of Clang <version>">;
def fclasspath_EQ : Joined<["-"], "fclasspath=">, Group<f_Group>;
def fcolor_diagnostics : Flag<["-"], "fcolor-diagnostics">, Group<f_Group>,
  Flags<[CoreOption, CC1Option, FlangOption, FC1Option]>,
  HelpText<"Enable colors in diagnostics">;
def fno_color_diagnostics : Flag<["-"], "fno-color-diagnostics">, Group<f_Group>,
  Flags<[CoreOption, FlangOption]>, HelpText<"Disable colors in diagnostics">;
def : Flag<["-"], "fdiagnostics-color">, Group<f_Group>, Flags<[CoreOption]>, Alias<fcolor_diagnostics>;
def : Flag<["-"], "fno-diagnostics-color">, Group<f_Group>, Flags<[CoreOption]>, Alias<fno_color_diagnostics>;
def fdiagnostics_color_EQ : Joined<["-"], "fdiagnostics-color=">, Group<f_Group>;
def fansi_escape_codes : Flag<["-"], "fansi-escape-codes">, Group<f_Group>,
  Flags<[CoreOption, CC1Option]>, HelpText<"Use ANSI escape codes for diagnostics">,
  MarshallingInfoFlag<DiagnosticOpts<"UseANSIEscapeCodes">>;
def fcomment_block_commands : CommaJoined<["-"], "fcomment-block-commands=">, Group<f_clang_Group>, Flags<[CC1Option]>,
  HelpText<"Treat each comma separated argument in <arg> as a documentation comment block command">,
  MetaVarName<"<arg>">, MarshallingInfoStringVector<LangOpts<"CommentOpts.BlockCommandNames">>;
def fparse_all_comments : Flag<["-"], "fparse-all-comments">, Group<f_clang_Group>, Flags<[CC1Option]>,
  MarshallingInfoFlag<LangOpts<"CommentOpts.ParseAllComments">>;
def frecord_command_line : Flag<["-"], "frecord-command-line">,
  Group<f_clang_Group>;
def fno_record_command_line : Flag<["-"], "fno-record-command-line">,
  Group<f_clang_Group>;
def : Flag<["-"], "frecord-gcc-switches">, Alias<frecord_command_line>;
def : Flag<["-"], "fno-record-gcc-switches">, Alias<fno_record_command_line>;
def fcommon : Flag<["-"], "fcommon">, Group<f_Group>,
  Flags<[CoreOption, CC1Option]>, HelpText<"Place uninitialized global variables in a common block">,
  MarshallingInfoNegativeFlag<CodeGenOpts<"NoCommon">>;
def fcompile_resource_EQ : Joined<["-"], "fcompile-resource=">, Group<f_Group>;
defm complete_member_pointers : BoolOption<"f", "complete-member-pointers",
  LangOpts<"CompleteMemberPointers">, DefaultFalse,
  PosFlag<SetTrue, [CC1Option], "Require">, NegFlag<SetFalse, [], "Do not require">,
  BothFlags<[CoreOption], " member pointer base types to be complete if they"
            " would be significant under the Microsoft ABI">>,
  Group<f_clang_Group>;
def fcf_runtime_abi_EQ : Joined<["-"], "fcf-runtime-abi=">, Group<f_Group>,
    Flags<[CC1Option]>, Values<"unspecified,standalone,objc,swift,swift-5.0,swift-4.2,swift-4.1">,
    NormalizedValuesScope<"LangOptions::CoreFoundationABI">,
    NormalizedValues<["ObjectiveC", "ObjectiveC", "ObjectiveC", "Swift5_0", "Swift5_0", "Swift4_2", "Swift4_1"]>,
    MarshallingInfoEnum<LangOpts<"CFRuntime">, "ObjectiveC">;
defm constant_cfstrings : BoolFOption<"constant-cfstrings",
  LangOpts<"NoConstantCFStrings">, DefaultFalse,
  NegFlag<SetTrue, [CC1Option], "Disable creation of CodeFoundation-type constant strings">,
  PosFlag<SetFalse>>;
def fconstant_string_class_EQ : Joined<["-"], "fconstant-string-class=">, Group<f_Group>;
def fconstexpr_depth_EQ : Joined<["-"], "fconstexpr-depth=">, Group<f_Group>;
def fconstexpr_steps_EQ : Joined<["-"], "fconstexpr-steps=">, Group<f_Group>;
def fexperimental_new_constant_interpreter : Flag<["-"], "fexperimental-new-constant-interpreter">, Group<f_Group>,
  HelpText<"Enable the experimental new constant interpreter">, Flags<[CC1Option]>,
  MarshallingInfoFlag<LangOpts<"EnableNewConstInterp">>;
def fconstexpr_backtrace_limit_EQ : Joined<["-"], "fconstexpr-backtrace-limit=">,
                                    Group<f_Group>;
def fcrash_diagnostics_EQ : Joined<["-"], "fcrash-diagnostics=">, Group<f_clang_Group>, Flags<[NoArgumentUnused, CoreOption]>,
  HelpText<"Set level of crash diagnostic reporting, (option: off, compiler, all)">;
def fcrash_diagnostics : Flag<["-"], "fcrash-diagnostics">, Group<f_clang_Group>, Flags<[NoArgumentUnused, CoreOption]>,
  HelpText<"Enable crash diagnostic reporting (default)">, Alias<fcrash_diagnostics_EQ>, AliasArgs<["compiler"]>;
def fno_crash_diagnostics : Flag<["-"], "fno-crash-diagnostics">, Group<f_clang_Group>, Flags<[NoArgumentUnused, CoreOption]>,
  Alias<gen_reproducer_eq>, AliasArgs<["off"]>,
  HelpText<"Disable auto-generation of preprocessed source files and a script for reproduction during a clang crash">;
def fcrash_diagnostics_dir : Joined<["-"], "fcrash-diagnostics-dir=">,
  Group<f_clang_Group>, Flags<[NoArgumentUnused, CoreOption]>,
  HelpText<"Put crash-report files in <dir>">, MetaVarName<"<dir>">;
def fcreate_profile : Flag<["-"], "fcreate-profile">, Group<f_Group>;
defm cxx_exceptions: BoolFOption<"cxx-exceptions",
  LangOpts<"CXXExceptions">, DefaultFalse,
  PosFlag<SetTrue, [CC1Option], "Enable C++ exceptions">, NegFlag<SetFalse>>;
defm async_exceptions: BoolFOption<"async-exceptions",
  LangOpts<"EHAsynch">, DefaultFalse,
  PosFlag<SetTrue, [CC1Option], "Enable EH Asynchronous exceptions">, NegFlag<SetFalse>>;
defm cxx_modules : BoolFOption<"cxx-modules",
  LangOpts<"CPlusPlusModules">, Default<cpp20.KeyPath>,
  NegFlag<SetFalse, [CC1Option], "Disable">, PosFlag<SetTrue, [], "Enable">,
  BothFlags<[NoXarchOption], " modules for C++">>,
  ShouldParseIf<cplusplus.KeyPath>;
def fdebug_pass_arguments : Flag<["-"], "fdebug-pass-arguments">, Group<f_Group>;
def fdebug_pass_structure : Flag<["-"], "fdebug-pass-structure">, Group<f_Group>;
def fdepfile_entry : Joined<["-"], "fdepfile-entry=">,
    Group<f_clang_Group>, Flags<[CC1Option]>;
def fdiagnostics_fixit_info : Flag<["-"], "fdiagnostics-fixit-info">, Group<f_clang_Group>;
def fno_diagnostics_fixit_info : Flag<["-"], "fno-diagnostics-fixit-info">, Group<f_Group>,
  Flags<[CC1Option]>, HelpText<"Do not include fixit information in diagnostics">,
  MarshallingInfoNegativeFlag<DiagnosticOpts<"ShowFixits">>;
def fdiagnostics_parseable_fixits : Flag<["-"], "fdiagnostics-parseable-fixits">, Group<f_clang_Group>,
    Flags<[CoreOption, CC1Option]>, HelpText<"Print fix-its in machine parseable form">,
    MarshallingInfoFlag<DiagnosticOpts<"ShowParseableFixits">>;
def fdiagnostics_print_source_range_info : Flag<["-"], "fdiagnostics-print-source-range-info">,
    Group<f_clang_Group>,  Flags<[CC1Option]>,
    HelpText<"Print source range spans in numeric form">,
    MarshallingInfoFlag<DiagnosticOpts<"ShowSourceRanges">>;
defm diagnostics_show_hotness : BoolFOption<"diagnostics-show-hotness",
  CodeGenOpts<"DiagnosticsWithHotness">, DefaultFalse,
  PosFlag<SetTrue, [CC1Option], "Enable profile hotness information in diagnostic line">,
  NegFlag<SetFalse>>;
def fdiagnostics_hotness_threshold_EQ : Joined<["-"], "fdiagnostics-hotness-threshold=">,
    Group<f_Group>, Flags<[CC1Option]>, MetaVarName<"<value>">,
    HelpText<"Prevent optimization remarks from being output if they do not have at least this profile count. "
    "Use 'auto' to apply the threshold from profile summary">;
def fdiagnostics_misexpect_tolerance_EQ : Joined<["-"], "fdiagnostics-misexpect-tolerance=">,
    Group<f_Group>, Flags<[CC1Option]>, MetaVarName<"<value>">,
    HelpText<"Prevent misexpect diagnostics from being output if the profile counts are within N% of the expected. ">;
defm diagnostics_show_option : BoolFOption<"diagnostics-show-option",
    DiagnosticOpts<"ShowOptionNames">, DefaultTrue,
    NegFlag<SetFalse, [CC1Option]>, PosFlag<SetTrue, [], "Print option name with mappable diagnostics">>;
defm diagnostics_show_note_include_stack : BoolFOption<"diagnostics-show-note-include-stack",
    DiagnosticOpts<"ShowNoteIncludeStack">, DefaultFalse,
    PosFlag<SetTrue, [], "Display include stacks for diagnostic notes">,
    NegFlag<SetFalse>, BothFlags<[CC1Option]>>;
def fdiagnostics_format_EQ : Joined<["-"], "fdiagnostics-format=">, Group<f_clang_Group>;
def fdiagnostics_show_category_EQ : Joined<["-"], "fdiagnostics-show-category=">, Group<f_clang_Group>;
def fdiagnostics_show_template_tree : Flag<["-"], "fdiagnostics-show-template-tree">,
    Group<f_Group>, Flags<[CC1Option]>,
    HelpText<"Print a template comparison tree for differing templates">,
    MarshallingInfoFlag<DiagnosticOpts<"ShowTemplateTree">>;
def fdiscard_value_names : Flag<["-"], "fdiscard-value-names">, Group<f_clang_Group>,
  HelpText<"Discard value names in LLVM IR">, Flags<[NoXarchOption]>;
def fno_discard_value_names : Flag<["-"], "fno-discard-value-names">, Group<f_clang_Group>,
  HelpText<"Do not discard value names in LLVM IR">, Flags<[NoXarchOption]>;
defm dollars_in_identifiers : BoolFOption<"dollars-in-identifiers",
  LangOpts<"DollarIdents">, Default<!strconcat("!", asm_preprocessor.KeyPath)>,
  PosFlag<SetTrue, [], "Allow">, NegFlag<SetFalse, [], "Disallow">,
  BothFlags<[CC1Option], " '$' in identifiers">>;
def fdwarf2_cfi_asm : Flag<["-"], "fdwarf2-cfi-asm">, Group<clang_ignored_f_Group>;
def fno_dwarf2_cfi_asm : Flag<["-"], "fno-dwarf2-cfi-asm">, Group<clang_ignored_f_Group>;
defm dwarf_directory_asm : BoolFOption<"dwarf-directory-asm",
  CodeGenOpts<"NoDwarfDirectoryAsm">, DefaultFalse,
  NegFlag<SetTrue, [CC1Option]>, PosFlag<SetFalse>>;
defm elide_constructors : BoolFOption<"elide-constructors",
  LangOpts<"ElideConstructors">, DefaultTrue,
  NegFlag<SetFalse, [CC1Option], "Disable C++ copy constructor elision">,
  PosFlag<SetTrue>>;
def fno_elide_type : Flag<["-"], "fno-elide-type">, Group<f_Group>,
    Flags<[CC1Option]>,
    HelpText<"Do not elide types when printing diagnostics">,
    MarshallingInfoNegativeFlag<DiagnosticOpts<"ElideType">>;
def feliminate_unused_debug_symbols : Flag<["-"], "feliminate-unused-debug-symbols">, Group<f_Group>;
defm eliminate_unused_debug_types : OptOutCC1FFlag<"eliminate-unused-debug-types",
  "Do not emit ", "Emit ", " debug info for defined but unused types">;
def femit_all_decls : Flag<["-"], "femit-all-decls">, Group<f_Group>, Flags<[CC1Option]>,
  HelpText<"Emit all declarations, even if unused">,
  MarshallingInfoFlag<LangOpts<"EmitAllDecls">>;
defm emulated_tls : BoolFOption<"emulated-tls",
  CodeGenOpts<"EmulatedTLS">, DefaultFalse,
  PosFlag<SetTrue, [CC1Option], "Use emutls functions to access thread_local variables">,
  NegFlag<SetFalse>, BothFlags<[CC1Option]>>;
def fencoding_EQ : Joined<["-"], "fencoding=">, Group<f_Group>;
def ferror_limit_EQ : Joined<["-"], "ferror-limit=">, Group<f_Group>, Flags<[CoreOption]>;
defm exceptions : BoolFOption<"exceptions",
  LangOpts<"Exceptions">, DefaultFalse,
  PosFlag<SetTrue, [CC1Option], "Enable">, NegFlag<SetFalse, [], "Disable">,
  BothFlags<[], " support for exception handling">>;
def fdwarf_exceptions : Flag<["-"], "fdwarf-exceptions">, Group<f_Group>,
  HelpText<"Use DWARF style exceptions">;
def fsjlj_exceptions : Flag<["-"], "fsjlj-exceptions">, Group<f_Group>,
  HelpText<"Use SjLj style exceptions">;
def fseh_exceptions : Flag<["-"], "fseh-exceptions">, Group<f_Group>,
  HelpText<"Use SEH style exceptions">;
def fwasm_exceptions : Flag<["-"], "fwasm-exceptions">, Group<f_Group>,
  HelpText<"Use WebAssembly style exceptions">;
def exception_model : Separate<["-"], "exception-model">,
  Flags<[CC1Option, NoDriverOption]>, HelpText<"The exception model">,
  Values<"dwarf,sjlj,seh,wasm">,
  NormalizedValuesScope<"LangOptions::ExceptionHandlingKind">,
  NormalizedValues<["DwarfCFI", "SjLj", "WinEH", "Wasm"]>,
  MarshallingInfoEnum<LangOpts<"ExceptionHandling">, "None">;
def exception_model_EQ : Joined<["-"], "exception-model=">,
  Flags<[CC1Option, NoDriverOption]>, Alias<exception_model>;
def fignore_exceptions : Flag<["-"], "fignore-exceptions">, Group<f_Group>, Flags<[CC1Option]>,
  HelpText<"Enable support for ignoring exception handling constructs">,
  MarshallingInfoFlag<LangOpts<"IgnoreExceptions">>;
def fexcess_precision_EQ : Joined<["-"], "fexcess-precision=">,
    Group<clang_ignored_gcc_optimization_f_Group>;
def : Flag<["-"], "fexpensive-optimizations">, Group<clang_ignored_gcc_optimization_f_Group>;
def : Flag<["-"], "fno-expensive-optimizations">, Group<clang_ignored_gcc_optimization_f_Group>;
def fextdirs_EQ : Joined<["-"], "fextdirs=">, Group<f_Group>;
def : Flag<["-"], "fdefer-pop">, Group<clang_ignored_gcc_optimization_f_Group>;
def : Flag<["-"], "fno-defer-pop">, Group<clang_ignored_gcc_optimization_f_Group>;
def : Flag<["-"], "fextended-identifiers">, Group<clang_ignored_f_Group>;
def : Flag<["-"], "fno-extended-identifiers">, Group<f_Group>, Flags<[Unsupported]>;
def fhosted : Flag<["-"], "fhosted">, Group<f_Group>;
def fdenormal_fp_math_EQ : Joined<["-"], "fdenormal-fp-math=">, Group<f_Group>, Flags<[CC1Option]>;
def ffile_reproducible : Flag<["-"], "ffile-reproducible">, Group<f_Group>,
  Flags<[CoreOption, CC1Option]>,
  HelpText<"Use the target's platform-specific path separator character when "
           "expanding the __FILE__ macro">;
def fno_file_reproducible : Flag<["-"], "fno-file-reproducible">,
  Group<f_Group>, Flags<[CoreOption, CC1Option]>,
  HelpText<"Use the host's platform-specific path separator character when "
           "expanding the __FILE__ macro">;
def ffp_eval_method_EQ : Joined<["-"], "ffp-eval-method=">, Group<f_Group>, Flags<[CC1Option]>,
  HelpText<"Specifies the evaluation method to use for floating-point arithmetic.">,
  Values<"source,double,extended">, NormalizedValuesScope<"LangOptions">,
  NormalizedValues<["FEM_Source", "FEM_Double", "FEM_Extended"]>,
  MarshallingInfoEnum<LangOpts<"FPEvalMethod">, "FEM_UnsetOnCommandLine">;
def ffp_model_EQ : Joined<["-"], "ffp-model=">, Group<f_Group>, Flags<[NoXarchOption]>,
  HelpText<"Controls the semantics of floating-point calculations.">;
def ffp_exception_behavior_EQ : Joined<["-"], "ffp-exception-behavior=">, Group<f_Group>, Flags<[CC1Option]>,
  HelpText<"Specifies the exception behavior of floating-point operations.">,
  Values<"ignore,maytrap,strict">, NormalizedValuesScope<"LangOptions">,
  NormalizedValues<["FPE_Ignore", "FPE_MayTrap", "FPE_Strict"]>,
  MarshallingInfoEnum<LangOpts<"FPExceptionMode">, "FPE_Default">;
defm fast_math : BoolFOption<"fast-math",
  LangOpts<"FastMath">, DefaultFalse,
  PosFlag<SetTrue, [CC1Option, CoreOption], "Allow aggressive, lossy floating-point optimizations",
          [cl_fast_relaxed_math.KeyPath]>,
  NegFlag<SetFalse>>;
def menable_unsafe_fp_math : Flag<["-"], "menable-unsafe-fp-math">, Flags<[CC1Option]>,
  HelpText<"Allow unsafe floating-point math optimizations which may decrease precision">,
  MarshallingInfoFlag<LangOpts<"UnsafeFPMath">>,
  ImpliedByAnyOf<[cl_unsafe_math_optimizations.KeyPath, ffast_math.KeyPath]>;
defm math_errno : BoolFOption<"math-errno",
  LangOpts<"MathErrno">, DefaultFalse,
  PosFlag<SetTrue, [CC1Option], "Require math functions to indicate errors by setting errno">,
  NegFlag<SetFalse>>,
  ShouldParseIf<!strconcat("!", open_cl.KeyPath)>;
def fextend_args_EQ : Joined<["-"], "fextend-arguments=">, Group<f_Group>,
  Flags<[CC1Option, NoArgumentUnused]>,
  HelpText<"Controls how scalar integer arguments are extended in calls "
           "to unprototyped and varargs functions">,
  Values<"32,64">,
  NormalizedValues<["ExtendTo32", "ExtendTo64"]>,
  NormalizedValuesScope<"LangOptions::ExtendArgsKind">,
  MarshallingInfoEnum<LangOpts<"ExtendIntArgs">,"ExtendTo32">;
def fbracket_depth_EQ : Joined<["-"], "fbracket-depth=">, Group<f_Group>, Flags<[CoreOption]>;
def fsignaling_math : Flag<["-"], "fsignaling-math">, Group<f_Group>;
def fno_signaling_math : Flag<["-"], "fno-signaling-math">, Group<f_Group>;
defm jump_tables : BoolFOption<"jump-tables",
  CodeGenOpts<"NoUseJumpTables">, DefaultFalse,
  NegFlag<SetTrue, [CC1Option], "Do not use">, PosFlag<SetFalse, [], "Use">,
  BothFlags<[], " jump tables for lowering switches">>;
defm force_enable_int128 : BoolFOption<"force-enable-int128",
  TargetOpts<"ForceEnableInt128">, DefaultFalse,
  PosFlag<SetTrue, [CC1Option], "Enable">, NegFlag<SetFalse, [], "Disable">,
  BothFlags<[], " support for int128_t type">>;
defm keep_static_consts : BoolFOption<"keep-static-consts",
  CodeGenOpts<"KeepStaticConsts">, DefaultFalse,
  PosFlag<SetTrue, [CC1Option], "Keep">, NegFlag<SetFalse, [], "Don't keep">,
  BothFlags<[NoXarchOption], " static const variables if unused">>;
defm fixed_point : BoolFOption<"fixed-point",
  LangOpts<"FixedPoint">, DefaultFalse,
  PosFlag<SetTrue, [CC1Option], "Enable">, NegFlag<SetFalse, [], "Disable">,
  BothFlags<[], " fixed point types">>, ShouldParseIf<!strconcat("!", cplusplus.KeyPath)>;
defm cxx_static_destructors : BoolFOption<"c++-static-destructors",
  LangOpts<"RegisterStaticDestructors">, DefaultTrue,
  NegFlag<SetFalse, [CC1Option], "Disable C++ static destructor registration">,
  PosFlag<SetTrue>>;
def fsymbol_partition_EQ : Joined<["-"], "fsymbol-partition=">, Group<f_Group>,
  Flags<[CC1Option]>, MarshallingInfoString<CodeGenOpts<"SymbolPartition">>;

defm memory_profile : OptInCC1FFlag<"memory-profile", "Enable", "Disable", " heap memory profiling">;
def fmemory_profile_EQ : Joined<["-"], "fmemory-profile=">,
    Group<f_Group>, Flags<[CC1Option]>, MetaVarName<"<directory>">,
    HelpText<"Enable heap memory profiling and dump results into <directory>">;

// Begin sanitizer flags. These should all be core options exposed in all driver
// modes.
let Flags = [CC1Option, CoreOption] in {

def fsanitize_EQ : CommaJoined<["-"], "fsanitize=">, Group<f_clang_Group>,
                   MetaVarName<"<check>">,
                   HelpText<"Turn on runtime checks for various forms of undefined "
                            "or suspicious behavior. See user manual for available checks">;
def fno_sanitize_EQ : CommaJoined<["-"], "fno-sanitize=">, Group<f_clang_Group>,
                      Flags<[CoreOption, NoXarchOption]>;

def fsanitize_ignorelist_EQ : Joined<["-"], "fsanitize-ignorelist=">,
  Group<f_clang_Group>, HelpText<"Path to ignorelist file for sanitizers">;
def : Joined<["-"], "fsanitize-blacklist=">,
  Group<f_clang_Group>, Flags<[HelpHidden]>, Alias<fsanitize_ignorelist_EQ>,
  HelpText<"Alias for -fsanitize-ignorelist=">;

def fsanitize_system_ignorelist_EQ : Joined<["-"], "fsanitize-system-ignorelist=">,
  HelpText<"Path to system ignorelist file for sanitizers">, Flags<[CC1Option]>;
def : Joined<["-"], "fsanitize-system-blacklist=">,
  HelpText<"Alias for -fsanitize-system-ignorelist=">,
  Flags<[CC1Option, HelpHidden]>, Alias<fsanitize_system_ignorelist_EQ>;

def fno_sanitize_ignorelist : Flag<["-"], "fno-sanitize-ignorelist">,
  Group<f_clang_Group>, HelpText<"Don't use ignorelist file for sanitizers">;
def : Flag<["-"], "fno-sanitize-blacklist">,
  Group<f_clang_Group>, Flags<[HelpHidden]>, Alias<fno_sanitize_ignorelist>;

def fsanitize_coverage : CommaJoined<["-"], "fsanitize-coverage=">,
  Group<f_clang_Group>,
  HelpText<"Specify the type of coverage instrumentation for Sanitizers">;
def fno_sanitize_coverage : CommaJoined<["-"], "fno-sanitize-coverage=">,
  Group<f_clang_Group>, Flags<[CoreOption, NoXarchOption]>,
  HelpText<"Disable features of coverage instrumentation for Sanitizers">,
  Values<"func,bb,edge,indirect-calls,trace-bb,trace-cmp,trace-div,trace-gep,"
         "8bit-counters,trace-pc,trace-pc-guard,no-prune,inline-8bit-counters,"
         "inline-bool-flag">;
def fsanitize_coverage_allowlist : Joined<["-"], "fsanitize-coverage-allowlist=">,
    Group<f_clang_Group>, Flags<[CoreOption, NoXarchOption]>,
    HelpText<"Restrict sanitizer coverage instrumentation exclusively to modules and functions that match the provided special case list, except the blocked ones">,
    MarshallingInfoStringVector<CodeGenOpts<"SanitizeCoverageAllowlistFiles">>;
def : Joined<["-"], "fsanitize-coverage-whitelist=">,
  Group<f_clang_Group>, Flags<[CoreOption, HelpHidden]>, Alias<fsanitize_coverage_allowlist>,
  HelpText<"Deprecated, use -fsanitize-coverage-allowlist= instead">;
def fsanitize_coverage_ignorelist : Joined<["-"], "fsanitize-coverage-ignorelist=">,
    Group<f_clang_Group>, Flags<[CoreOption, NoXarchOption]>,
    HelpText<"Disable sanitizer coverage instrumentation for modules and functions "
             "that match the provided special case list, even the allowed ones">,
    MarshallingInfoStringVector<CodeGenOpts<"SanitizeCoverageIgnorelistFiles">>;
def : Joined<["-"], "fsanitize-coverage-blacklist=">,
  Group<f_clang_Group>, Flags<[CoreOption, HelpHidden]>,
  Alias<fsanitize_coverage_ignorelist>,
  HelpText<"Deprecated, use -fsanitize-coverage-ignorelist= instead">;
def fsanitize_memory_track_origins_EQ : Joined<["-"], "fsanitize-memory-track-origins=">,
                                        Group<f_clang_Group>,
                                        HelpText<"Enable origins tracking in MemorySanitizer">,
                                        MarshallingInfoInt<CodeGenOpts<"SanitizeMemoryTrackOrigins">>;
def fsanitize_memory_track_origins : Flag<["-"], "fsanitize-memory-track-origins">,
                                     Group<f_clang_Group>,
                                     HelpText<"Enable origins tracking in MemorySanitizer">;
def fno_sanitize_memory_track_origins : Flag<["-"], "fno-sanitize-memory-track-origins">,
                                        Group<f_clang_Group>,
                                        Flags<[CoreOption, NoXarchOption]>,
                                        HelpText<"Disable origins tracking in MemorySanitizer">;
def fsanitize_address_outline_instrumentation : Flag<["-"], "fsanitize-address-outline-instrumentation">,
                                                Group<f_clang_Group>,
                                                HelpText<"Always generate function calls for address sanitizer instrumentation">;
def fno_sanitize_address_outline_instrumentation : Flag<["-"], "fno-sanitize-address-outline-instrumentation">,
                                                   Group<f_clang_Group>,
                                                   HelpText<"Use default code inlining logic for the address sanitizer">;
def fsanitize_memtag_mode_EQ : Joined<["-"], "fsanitize-memtag-mode=">,
                                        Group<f_clang_Group>,
                                        HelpText<"Set default MTE mode to 'sync' (default) or 'async'">;
def fsanitize_hwaddress_experimental_aliasing
  : Flag<["-"], "fsanitize-hwaddress-experimental-aliasing">,
    Group<f_clang_Group>,
    HelpText<"Enable aliasing mode in HWAddressSanitizer">;
def fno_sanitize_hwaddress_experimental_aliasing
  : Flag<["-"], "fno-sanitize-hwaddress-experimental-aliasing">,
    Group<f_clang_Group>, Flags<[CoreOption, NoXarchOption]>,
    HelpText<"Disable aliasing mode in HWAddressSanitizer">;
defm sanitize_memory_use_after_dtor : BoolOption<"f", "sanitize-memory-use-after-dtor",
  CodeGenOpts<"SanitizeMemoryUseAfterDtor">, DefaultFalse,
  PosFlag<SetTrue, [CC1Option], "Enable">, NegFlag<SetFalse, [], "Disable">,
  BothFlags<[], " use-after-destroy detection in MemorySanitizer">>,
  Group<f_clang_Group>;
def fsanitize_address_field_padding : Joined<["-"], "fsanitize-address-field-padding=">,
                                        Group<f_clang_Group>,
                                        HelpText<"Level of field padding for AddressSanitizer">,
                                        MarshallingInfoInt<LangOpts<"SanitizeAddressFieldPadding">>;
defm sanitize_address_use_after_scope : BoolOption<"f", "sanitize-address-use-after-scope",
  CodeGenOpts<"SanitizeAddressUseAfterScope">, DefaultFalse,
  PosFlag<SetTrue, [], "Enable">, NegFlag<SetFalse, [CoreOption, NoXarchOption], "Disable">,
  BothFlags<[], " use-after-scope detection in AddressSanitizer">>,
  Group<f_clang_Group>;
def sanitize_address_use_after_return_EQ
  : Joined<["-"], "fsanitize-address-use-after-return=">,
    MetaVarName<"<mode>">,
    Flags<[CC1Option]>,
    HelpText<"Select the mode of detecting stack use-after-return in AddressSanitizer">,
    Group<f_clang_Group>,
    Values<"never,runtime,always">,
    NormalizedValuesScope<"llvm::AsanDetectStackUseAfterReturnMode">,
    NormalizedValues<["Never", "Runtime", "Always"]>,
    MarshallingInfoEnum<CodeGenOpts<"SanitizeAddressUseAfterReturn">, "Runtime">;
defm sanitize_address_poison_custom_array_cookie : BoolOption<"f", "sanitize-address-poison-custom-array-cookie",
  CodeGenOpts<"SanitizeAddressPoisonCustomArrayCookie">, DefaultFalse,
  PosFlag<SetTrue, [], "Enable">, NegFlag<SetFalse, [], "Disable">,
  BothFlags<[], " poisoning array cookies when using custom operator new[] in AddressSanitizer">>,
  Group<f_clang_Group>;
defm sanitize_address_globals_dead_stripping : BoolOption<"f", "sanitize-address-globals-dead-stripping",
  CodeGenOpts<"SanitizeAddressGlobalsDeadStripping">, DefaultFalse,
  PosFlag<SetTrue, [], "Enable linker dead stripping of globals in AddressSanitizer">,
  NegFlag<SetFalse, [], "Disable linker dead stripping of globals in AddressSanitizer">>,
  Group<f_clang_Group>;
defm sanitize_address_use_odr_indicator : BoolOption<"f", "sanitize-address-use-odr-indicator",
  CodeGenOpts<"SanitizeAddressUseOdrIndicator">, DefaultFalse,
  PosFlag<SetTrue, [], "Enable ODR indicator globals to avoid false ODR violation"
            " reports in partially sanitized programs at the cost of an increase in binary size">,
  NegFlag<SetFalse, [], "Disable ODR indicator globals">>,
  Group<f_clang_Group>;
def sanitize_address_destructor_EQ
    : Joined<["-"], "fsanitize-address-destructor=">,
      Flags<[CC1Option]>,
      HelpText<"Set destructor type used in ASan instrumentation">,
      Group<f_clang_Group>,
      Values<"none,global">,
      NormalizedValuesScope<"llvm::AsanDtorKind">,
      NormalizedValues<["None", "Global"]>,
      MarshallingInfoEnum<CodeGenOpts<"SanitizeAddressDtor">, "Global">;
defm sanitize_memory_param_retval
    : BoolFOption<"sanitize-memory-param-retval",
        CodeGenOpts<"SanitizeMemoryParamRetval">,
        DefaultFalse,
        PosFlag<SetTrue, [CC1Option], "Enable">, NegFlag<SetFalse, [], "Disable">,
        BothFlags<[], " detection of uninitialized parameters and return values">>;
//// Note: This flag was introduced when it was necessary to distinguish between
//       ABI for correct codegen.  This is no longer needed, but the flag is
//       not removed since targeting either ABI will behave the same.
//       This way we cause no disturbance to existing scripts & code, and if we
//       want to use this flag in the future we will cause no disturbance then
//       either.
def fsanitize_hwaddress_abi_EQ
    : Joined<["-"], "fsanitize-hwaddress-abi=">,
      Group<f_clang_Group>,
      HelpText<"Select the HWAddressSanitizer ABI to target (interceptor or platform, default interceptor). This option is currently unused.">;
def fsanitize_recover_EQ : CommaJoined<["-"], "fsanitize-recover=">,
                           Group<f_clang_Group>,
                           HelpText<"Enable recovery for specified sanitizers">;
def fno_sanitize_recover_EQ : CommaJoined<["-"], "fno-sanitize-recover=">,
                              Group<f_clang_Group>, Flags<[CoreOption, NoXarchOption]>,
                              HelpText<"Disable recovery for specified sanitizers">;
def fsanitize_recover : Flag<["-"], "fsanitize-recover">, Group<f_clang_Group>,
                        Alias<fsanitize_recover_EQ>, AliasArgs<["all"]>;
def fno_sanitize_recover : Flag<["-"], "fno-sanitize-recover">,
                           Flags<[CoreOption, NoXarchOption]>, Group<f_clang_Group>,
                           Alias<fno_sanitize_recover_EQ>, AliasArgs<["all"]>;
def fsanitize_trap_EQ : CommaJoined<["-"], "fsanitize-trap=">, Group<f_clang_Group>,
                        HelpText<"Enable trapping for specified sanitizers">;
def fno_sanitize_trap_EQ : CommaJoined<["-"], "fno-sanitize-trap=">, Group<f_clang_Group>,
                           Flags<[CoreOption, NoXarchOption]>,
                           HelpText<"Disable trapping for specified sanitizers">;
def fsanitize_trap : Flag<["-"], "fsanitize-trap">, Group<f_clang_Group>,
                     Alias<fsanitize_trap_EQ>, AliasArgs<["all"]>,
                     HelpText<"Enable trapping for all sanitizers">;
def fno_sanitize_trap : Flag<["-"], "fno-sanitize-trap">, Group<f_clang_Group>,
                        Alias<fno_sanitize_trap_EQ>, AliasArgs<["all"]>,
                        Flags<[CoreOption, NoXarchOption]>,
                        HelpText<"Disable trapping for all sanitizers">;
def fsanitize_undefined_trap_on_error
    : Flag<["-"], "fsanitize-undefined-trap-on-error">, Group<f_clang_Group>,
      Alias<fsanitize_trap_EQ>, AliasArgs<["undefined"]>;
def fno_sanitize_undefined_trap_on_error
    : Flag<["-"], "fno-sanitize-undefined-trap-on-error">, Group<f_clang_Group>,
      Alias<fno_sanitize_trap_EQ>, AliasArgs<["undefined"]>;
defm sanitize_minimal_runtime : BoolOption<"f", "sanitize-minimal-runtime",
  CodeGenOpts<"SanitizeMinimalRuntime">, DefaultFalse,
  PosFlag<SetTrue>, NegFlag<SetFalse>>,
  Group<f_clang_Group>;
def fsanitize_link_runtime : Flag<["-"], "fsanitize-link-runtime">,
                           Group<f_clang_Group>;
def fno_sanitize_link_runtime : Flag<["-"], "fno-sanitize-link-runtime">,
                              Group<f_clang_Group>;
def fsanitize_link_cxx_runtime : Flag<["-"], "fsanitize-link-c++-runtime">,
                                 Group<f_clang_Group>;
def fno_sanitize_link_cxx_runtime : Flag<["-"], "fno-sanitize-link-c++-runtime">,
                                    Group<f_clang_Group>;
defm sanitize_cfi_cross_dso : BoolOption<"f", "sanitize-cfi-cross-dso",
  CodeGenOpts<"SanitizeCfiCrossDso">, DefaultFalse,
  PosFlag<SetTrue, [], "Enable">, NegFlag<SetFalse, [CoreOption, NoXarchOption], "Disable">,
  BothFlags<[], " control flow integrity (CFI) checks for cross-DSO calls.">>,
  Group<f_clang_Group>;
def fsanitize_cfi_icall_generalize_pointers : Flag<["-"], "fsanitize-cfi-icall-generalize-pointers">,
                                              Group<f_clang_Group>,
                                              HelpText<"Generalize pointers in CFI indirect call type signature checks">,
                                              MarshallingInfoFlag<CodeGenOpts<"SanitizeCfiICallGeneralizePointers">>;
defm sanitize_cfi_canonical_jump_tables : BoolOption<"f", "sanitize-cfi-canonical-jump-tables",
  CodeGenOpts<"SanitizeCfiCanonicalJumpTables">, DefaultFalse,
  PosFlag<SetTrue, [], "Make">, NegFlag<SetFalse, [CoreOption, NoXarchOption], "Do not make">,
  BothFlags<[], " the jump table addresses canonical in the symbol table">>,
  Group<f_clang_Group>;
defm sanitize_stats : BoolOption<"f", "sanitize-stats",
  CodeGenOpts<"SanitizeStats">, DefaultFalse,
  PosFlag<SetTrue, [], "Enable">, NegFlag<SetFalse, [CoreOption, NoXarchOption], "Disable">,
  BothFlags<[], " sanitizer statistics gathering.">>,
  Group<f_clang_Group>;
def fsanitize_thread_memory_access : Flag<["-"], "fsanitize-thread-memory-access">,
                                     Group<f_clang_Group>,
                                     HelpText<"Enable memory access instrumentation in ThreadSanitizer (default)">;
def fno_sanitize_thread_memory_access : Flag<["-"], "fno-sanitize-thread-memory-access">,
                                        Group<f_clang_Group>,
                                        Flags<[CoreOption, NoXarchOption]>,
                                        HelpText<"Disable memory access instrumentation in ThreadSanitizer">;
def fsanitize_thread_func_entry_exit : Flag<["-"], "fsanitize-thread-func-entry-exit">,
                                       Group<f_clang_Group>,
                                       HelpText<"Enable function entry/exit instrumentation in ThreadSanitizer (default)">;
def fno_sanitize_thread_func_entry_exit : Flag<["-"], "fno-sanitize-thread-func-entry-exit">,
                                          Group<f_clang_Group>,
                                          Flags<[CoreOption, NoXarchOption]>,
                                          HelpText<"Disable function entry/exit instrumentation in ThreadSanitizer">;
def fsanitize_thread_atomics : Flag<["-"], "fsanitize-thread-atomics">,
                               Group<f_clang_Group>,
                               HelpText<"Enable atomic operations instrumentation in ThreadSanitizer (default)">;
def fno_sanitize_thread_atomics : Flag<["-"], "fno-sanitize-thread-atomics">,
                                  Group<f_clang_Group>,
                                  Flags<[CoreOption, NoXarchOption]>,
                                  HelpText<"Disable atomic operations instrumentation in ThreadSanitizer">;
def fsanitize_undefined_strip_path_components_EQ : Joined<["-"], "fsanitize-undefined-strip-path-components=">,
  Group<f_clang_Group>, MetaVarName<"<number>">,
  HelpText<"Strip (or keep only, if negative) a given number of path components "
           "when emitting check metadata.">,
  MarshallingInfoInt<CodeGenOpts<"EmitCheckPathComponentsToStrip">, "0", "int">;

} // end -f[no-]sanitize* flags

def funsafe_math_optimizations : Flag<["-"], "funsafe-math-optimizations">,
  Group<f_Group>;
def fno_unsafe_math_optimizations : Flag<["-"], "fno-unsafe-math-optimizations">,
  Group<f_Group>;
def fassociative_math : Flag<["-"], "fassociative-math">, Group<f_Group>;
def fno_associative_math : Flag<["-"], "fno-associative-math">, Group<f_Group>;
defm reciprocal_math : BoolFOption<"reciprocal-math",
  LangOpts<"AllowRecip">, DefaultFalse,
  PosFlag<SetTrue, [CC1Option], "Allow division operations to be reassociated",
          [menable_unsafe_fp_math.KeyPath]>,
  NegFlag<SetFalse>>;
defm approx_func : BoolFOption<"approx-func", LangOpts<"ApproxFunc">, DefaultFalse,
   PosFlag<SetTrue, [CC1Option], "Allow certain math function calls to be replaced "
           "with an approximately equivalent calculation",
           [menable_unsafe_fp_math.KeyPath]>,
   NegFlag<SetFalse>>;
defm finite_math_only : BoolFOption<"finite-math-only",
  LangOpts<"FiniteMathOnly">, DefaultFalse,
  PosFlag<SetTrue, [CC1Option], "", [cl_finite_math_only.KeyPath, ffast_math.KeyPath]>,
  NegFlag<SetFalse>>;
defm signed_zeros : BoolFOption<"signed-zeros",
  LangOpts<"NoSignedZero">, DefaultFalse,
  NegFlag<SetTrue, [CC1Option], "Allow optimizations that ignore the sign of floating point zeros",
            [cl_no_signed_zeros.KeyPath, menable_unsafe_fp_math.KeyPath]>,
  PosFlag<SetFalse>>;
def fhonor_nans : Flag<["-"], "fhonor-nans">, Group<f_Group>;
def fno_honor_nans : Flag<["-"], "fno-honor-nans">, Group<f_Group>;
def fhonor_infinities : Flag<["-"], "fhonor-infinities">, Group<f_Group>;
def fno_honor_infinities : Flag<["-"], "fno-honor-infinities">, Group<f_Group>;
// This option was originally misspelt "infinites" [sic].
def : Flag<["-"], "fhonor-infinites">, Alias<fhonor_infinities>;
def : Flag<["-"], "fno-honor-infinites">, Alias<fno_honor_infinities>;
def frounding_math : Flag<["-"], "frounding-math">, Group<f_Group>, Flags<[CC1Option]>,
  MarshallingInfoFlag<LangOpts<"RoundingMath">>,
  Normalizer<"makeFlagToValueNormalizer(llvm::RoundingMode::Dynamic)">;
def fno_rounding_math : Flag<["-"], "fno-rounding-math">, Group<f_Group>, Flags<[CC1Option]>;
def ftrapping_math : Flag<["-"], "ftrapping-math">, Group<f_Group>;
def fno_trapping_math : Flag<["-"], "fno-trapping-math">, Group<f_Group>;
def ffp_contract : Joined<["-"], "ffp-contract=">, Group<f_Group>,
  Flags<[CC1Option]>, HelpText<"Form fused FP ops (e.g. FMAs):"
  " fast (fuses across statements disregarding pragmas)"
  " | on (only fuses in the same statement unless dictated by pragmas)"
  " | off (never fuses)"
  " | fast-honor-pragmas (fuses across statements unless diectated by pragmas)."
  " Default is 'fast' for CUDA, 'fast-honor-pragmas' for HIP, and 'on' otherwise.">,
  Values<"fast,on,off,fast-honor-pragmas">;

defm strict_float_cast_overflow : BoolFOption<"strict-float-cast-overflow",
  CodeGenOpts<"StrictFloatCastOverflow">, DefaultTrue,
  NegFlag<SetFalse, [CC1Option], "Relax language rules and try to match the behavior"
            " of the target's native float-to-int conversion instructions">,
  PosFlag<SetTrue, [], "Assume that overflowing float-to-int casts are undefined (default)">>;

defm protect_parens : BoolFOption<"protect-parens",
  LangOpts<"ProtectParens">, DefaultFalse,
  PosFlag<SetTrue, [CoreOption, CC1Option],
          "Determines whether the optimizer honors parentheses when "
          "floating-point expressions are evaluated">,
  NegFlag<SetFalse>>;

def ffor_scope : Flag<["-"], "ffor-scope">, Group<f_Group>;
def fno_for_scope : Flag<["-"], "fno-for-scope">, Group<f_Group>;

defm rewrite_imports : BoolFOption<"rewrite-imports",
  PreprocessorOutputOpts<"RewriteImports">, DefaultFalse,
  PosFlag<SetTrue, [CC1Option]>, NegFlag<SetFalse>>;
defm rewrite_includes : BoolFOption<"rewrite-includes",
  PreprocessorOutputOpts<"RewriteIncludes">, DefaultFalse,
  PosFlag<SetTrue, [CC1Option]>, NegFlag<SetFalse>>;

defm directives_only : OptInCC1FFlag<"directives-only", "">;

defm delete_null_pointer_checks : BoolFOption<"delete-null-pointer-checks",
  CodeGenOpts<"NullPointerIsValid">, DefaultFalse,
  NegFlag<SetTrue, [CC1Option], "Do not treat usage of null pointers as undefined behavior">,
  PosFlag<SetFalse, [], "Treat usage of null pointers as undefined behavior (default)">,
  BothFlags<[CoreOption]>>;

def frewrite_map_file_EQ : Joined<["-"], "frewrite-map-file=">,
                           Group<f_Group>,
                           Flags<[NoXarchOption, CC1Option]>,
                           MarshallingInfoStringVector<CodeGenOpts<"RewriteMapFiles">>;

defm use_line_directives : BoolFOption<"use-line-directives",
  PreprocessorOutputOpts<"UseLineDirectives">, DefaultFalse,
  PosFlag<SetTrue, [CC1Option], "Use #line in preprocessed output">, NegFlag<SetFalse>>;
defm minimize_whitespace : BoolFOption<"minimize-whitespace",
  PreprocessorOutputOpts<"MinimizeWhitespace">, DefaultFalse,
  PosFlag<SetTrue, [CC1Option], "Minimize whitespace when emitting preprocessor output">, NegFlag<SetFalse>>;

def ffreestanding : Flag<["-"], "ffreestanding">, Group<f_Group>, Flags<[CC1Option]>,
  HelpText<"Assert that the compilation takes place in a freestanding environment">,
  MarshallingInfoFlag<LangOpts<"Freestanding">>;
def fgnuc_version_EQ : Joined<["-"], "fgnuc-version=">, Group<f_Group>,
  HelpText<"Sets various macros to claim compatibility with the given GCC version (default is 4.2.1)">,
  Flags<[CC1Option, CoreOption]>;
// We abuse '-f[no-]gnu-keywords' to force overriding all GNU-extension
// keywords. This behavior is provided by GCC's poorly named '-fasm' flag,
// while a subset (the non-C++ GNU keywords) is provided by GCC's
// '-fgnu-keywords'. Clang conflates the two for simplicity under the single
// name, as it doesn't seem a useful distinction.
defm gnu_keywords : BoolFOption<"gnu-keywords",
  LangOpts<"GNUKeywords">, Default<gnu_mode.KeyPath>,
  PosFlag<SetTrue, [], "Allow GNU-extension keywords regardless of language standard">,
  NegFlag<SetFalse>, BothFlags<[CC1Option]>>;
defm gnu89_inline : BoolFOption<"gnu89-inline",
  LangOpts<"GNUInline">, Default<!strconcat("!", c99.KeyPath, " && !", cplusplus.KeyPath)>,
  PosFlag<SetTrue, [CC1Option], "Use the gnu89 inline semantics">,
  NegFlag<SetFalse>>, ShouldParseIf<!strconcat("!", cplusplus.KeyPath)>;
def fgnu_runtime : Flag<["-"], "fgnu-runtime">, Group<f_Group>,
  HelpText<"Generate output compatible with the standard GNU Objective-C runtime">;
def fheinous_gnu_extensions : Flag<["-"], "fheinous-gnu-extensions">, Flags<[CC1Option]>,
  MarshallingInfoFlag<LangOpts<"HeinousExtensions">>;
def filelist : Separate<["-"], "filelist">, Flags<[LinkerInput]>,
               Group<Link_Group>;
def : Flag<["-"], "findirect-virtual-calls">, Alias<fapple_kext>;
def finline_functions : Flag<["-"], "finline-functions">, Group<f_clang_Group>, Flags<[CC1Option]>,
  HelpText<"Inline suitable functions">;
def finline_hint_functions: Flag<["-"], "finline-hint-functions">, Group<f_clang_Group>, Flags<[CC1Option]>,
  HelpText<"Inline functions which are (explicitly or implicitly) marked inline">;
def finline : Flag<["-"], "finline">, Group<clang_ignored_f_Group>;
defm jmc : BoolFOption<"jmc",
  CodeGenOpts<"JMCInstrument">, DefaultFalse,
  PosFlag<SetTrue, [CC1Option], "Enable just-my-code debugging">,
  NegFlag<SetFalse>>;
def fglobal_isel : Flag<["-"], "fglobal-isel">, Group<f_clang_Group>,
  HelpText<"Enables the global instruction selector">;
def fexperimental_isel : Flag<["-"], "fexperimental-isel">, Group<f_clang_Group>,
  Alias<fglobal_isel>;
def fno_legacy_pass_manager : Flag<["-"], "fno-legacy-pass-manager">,
  Group<f_clang_Group>, Flags<[CC1Option, NoArgumentUnused]>;
def fexperimental_new_pass_manager : Flag<["-"], "fexperimental-new-pass-manager">,
  Group<f_clang_Group>, Flags<[CC1Option]>, Alias<fno_legacy_pass_manager>;
def fexperimental_strict_floating_point : Flag<["-"], "fexperimental-strict-floating-point">,
  Group<f_clang_Group>, Flags<[CC1Option]>,
  HelpText<"Enables experimental strict floating point in LLVM.">,
  MarshallingInfoFlag<LangOpts<"ExpStrictFP">>;
def finput_charset_EQ : Joined<["-"], "finput-charset=">, Flags<[FlangOption, FC1Option]>, Group<f_Group>,
  HelpText<"Specify the default character set for source files">;
def fexec_charset_EQ : Joined<["-"], "fexec-charset=">, Group<f_Group>;
def finstrument_functions : Flag<["-"], "finstrument-functions">, Group<f_Group>, Flags<[CC1Option]>,
  HelpText<"Generate calls to instrument function entry and exit">,
  MarshallingInfoFlag<CodeGenOpts<"InstrumentFunctions">>;
def finstrument_functions_after_inlining : Flag<["-"], "finstrument-functions-after-inlining">, Group<f_Group>, Flags<[CC1Option]>,
  HelpText<"Like -finstrument-functions, but insert the calls after inlining">,
  MarshallingInfoFlag<CodeGenOpts<"InstrumentFunctionsAfterInlining">>;
def finstrument_function_entry_bare : Flag<["-"], "finstrument-function-entry-bare">, Group<f_Group>, Flags<[CC1Option]>,
  HelpText<"Instrument function entry only, after inlining, without arguments to the instrumentation call">,
  MarshallingInfoFlag<CodeGenOpts<"InstrumentFunctionEntryBare">>;
def fcf_protection_EQ : Joined<["-"], "fcf-protection=">, Flags<[CoreOption, CC1Option]>, Group<f_Group>,
  HelpText<"Instrument control-flow architecture protection">, Values<"return,branch,full,none">;
def fcf_protection : Flag<["-"], "fcf-protection">, Group<f_Group>, Flags<[CoreOption, CC1Option]>,
  Alias<fcf_protection_EQ>, AliasArgs<["full"]>,
  HelpText<"Enable cf-protection in 'full' mode">;
def mibt_seal : Flag<["-"], "mibt-seal">, Group<m_Group>, Flags<[CoreOption, CC1Option]>,
  HelpText<"Optimize fcf-protection=branch/full (requires LTO).">;
def mfunction_return_EQ : Joined<["-"], "mfunction-return=">,
  Group<m_Group>, Flags<[CoreOption, CC1Option]>,
  HelpText<"Replace returns with jumps to ``__x86_return_thunk`` (x86 only, error otherwise)">,
  Values<"keep,thunk-extern">,
  NormalizedValues<["Keep", "Extern"]>,
  NormalizedValuesScope<"llvm::FunctionReturnThunksKind">,
  MarshallingInfoEnum<CodeGenOpts<"FunctionReturnThunks">, "Keep">;

defm xray_instrument : BoolFOption<"xray-instrument",
  LangOpts<"XRayInstrument">, DefaultFalse,
  PosFlag<SetTrue, [CC1Option], "Generate XRay instrumentation sleds on function entry and exit">,
  NegFlag<SetFalse>>;

def fxray_instruction_threshold_EQ :
  JoinedOrSeparate<["-"], "fxray-instruction-threshold=">,
  Group<f_Group>, Flags<[CC1Option]>,
  HelpText<"Sets the minimum function size to instrument with XRay">,
  MarshallingInfoInt<CodeGenOpts<"XRayInstructionThreshold">, "200">;
def fxray_instruction_threshold_ :
  JoinedOrSeparate<["-"], "fxray-instruction-threshold">,
  Group<f_Group>, Flags<[CC1Option]>;

def fxray_always_instrument :
  JoinedOrSeparate<["-"], "fxray-always-instrument=">,
  Group<f_Group>, Flags<[CC1Option]>,
  HelpText<"DEPRECATED: Filename defining the whitelist for imbuing the 'always instrument' XRay attribute.">,
  MarshallingInfoStringVector<LangOpts<"XRayAlwaysInstrumentFiles">>;
def fxray_never_instrument :
  JoinedOrSeparate<["-"], "fxray-never-instrument=">,
  Group<f_Group>, Flags<[CC1Option]>,
  HelpText<"DEPRECATED: Filename defining the whitelist for imbuing the 'never instrument' XRay attribute.">,
  MarshallingInfoStringVector<LangOpts<"XRayNeverInstrumentFiles">>;
def fxray_attr_list :
  JoinedOrSeparate<["-"], "fxray-attr-list=">,
  Group<f_Group>, Flags<[CC1Option]>,
  HelpText<"Filename defining the list of functions/types for imbuing XRay attributes.">,
  MarshallingInfoStringVector<LangOpts<"XRayAttrListFiles">>;
def fxray_modes :
  JoinedOrSeparate<["-"], "fxray-modes=">,
  Group<f_Group>, Flags<[CC1Option]>,
  HelpText<"List of modes to link in by default into XRay instrumented binaries.">;

defm xray_always_emit_customevents : BoolFOption<"xray-always-emit-customevents",
  LangOpts<"XRayAlwaysEmitCustomEvents">, DefaultFalse,
  PosFlag<SetTrue, [CC1Option], "Always emit __xray_customevent(...) calls"
          " even if the containing function is not always instrumented">,
  NegFlag<SetFalse>>;

defm xray_always_emit_typedevents : BoolFOption<"xray-always-emit-typedevents",
  LangOpts<"XRayAlwaysEmitTypedEvents">, DefaultFalse,
  PosFlag<SetTrue, [CC1Option], "Always emit __xray_typedevent(...) calls"
          " even if the containing function is not always instrumented">,
  NegFlag<SetFalse>>;

defm xray_ignore_loops : BoolFOption<"xray-ignore-loops",
  CodeGenOpts<"XRayIgnoreLoops">, DefaultFalse,
  PosFlag<SetTrue, [CC1Option], "Don't instrument functions with loops"
          " unless they also meet the minimum function size">,
  NegFlag<SetFalse>>;

defm xray_function_index : BoolFOption<"xray-function-index",
  CodeGenOpts<"XRayOmitFunctionIndex">, DefaultTrue,
  NegFlag<SetFalse, [CC1Option], "Omit function index section at the"
          " expense of single-function patching performance">,
  PosFlag<SetTrue>>;

def fxray_link_deps : Flag<["-"], "fxray-link-deps">, Group<f_Group>,
  Flags<[CC1Option]>,
  HelpText<"Tells clang to add the link dependencies for XRay.">;
def fnoxray_link_deps : Flag<["-"], "fnoxray-link-deps">, Group<f_Group>,
  Flags<[CC1Option]>;

def fxray_instrumentation_bundle :
  JoinedOrSeparate<["-"], "fxray-instrumentation-bundle=">,
  Group<f_Group>, Flags<[CC1Option]>,
  HelpText<"Select which XRay instrumentation points to emit. Options: all, none, function-entry, function-exit, function, custom. Default is 'all'.  'function' includes both 'function-entry' and 'function-exit'.">;

def fxray_function_groups :
  Joined<["-"], "fxray-function-groups=">,
  Group<f_Group>, Flags<[CC1Option]>,
  HelpText<"Only instrument 1 of N groups">,
  MarshallingInfoInt<CodeGenOpts<"XRayTotalFunctionGroups">, "1">;

def fxray_selected_function_group :
  Joined<["-"], "fxray-selected-function-group=">,
  Group<f_Group>, Flags<[CC1Option]>,
  HelpText<"When using -fxray-function-groups, select which group of functions to instrument. Valid range is 0 to fxray-function-groups - 1">,
  MarshallingInfoInt<CodeGenOpts<"XRaySelectedFunctionGroup">, "0">;


defm fine_grained_bitfield_accesses : BoolOption<"f", "fine-grained-bitfield-accesses",
  CodeGenOpts<"FineGrainedBitfieldAccesses">, DefaultFalse,
  PosFlag<SetTrue, [], "Use separate accesses for consecutive bitfield runs with legal widths and alignments.">,
  NegFlag<SetFalse, [], "Use large-integer access for consecutive bitfield runs.">,
  BothFlags<[CC1Option]>>,
  Group<f_clang_Group>;

def fexperimental_relative_cxx_abi_vtables :
  Flag<["-"], "fexperimental-relative-c++-abi-vtables">,
  Group<f_clang_Group>, Flags<[CC1Option]>,
  HelpText<"Use the experimental C++ class ABI for classes with virtual tables">;
def fno_experimental_relative_cxx_abi_vtables :
  Flag<["-"], "fno-experimental-relative-c++-abi-vtables">,
  Group<f_clang_Group>, Flags<[CC1Option]>,
  HelpText<"Do not use the experimental C++ class ABI for classes with virtual tables">;

def fcxx_abi_EQ : Joined<["-"], "fc++-abi=">,
                  Group<f_clang_Group>, Flags<[CC1Option]>,
                  HelpText<"C++ ABI to use. This will override the target C++ ABI.">;

def flat__namespace : Flag<["-"], "flat_namespace">;
def flax_vector_conversions_EQ : Joined<["-"], "flax-vector-conversions=">, Group<f_Group>,
  HelpText<"Enable implicit vector bit-casts">, Values<"none,integer,all">, Flags<[CC1Option]>,
  NormalizedValues<["LangOptions::LaxVectorConversionKind::None",
                    "LangOptions::LaxVectorConversionKind::Integer",
                    "LangOptions::LaxVectorConversionKind::All"]>,
  MarshallingInfoEnum<LangOpts<"LaxVectorConversions">,
                      open_cl.KeyPath #
                          " ? LangOptions::LaxVectorConversionKind::None" #
                          " : LangOptions::LaxVectorConversionKind::All">;
def flax_vector_conversions : Flag<["-"], "flax-vector-conversions">, Group<f_Group>,
  Alias<flax_vector_conversions_EQ>, AliasArgs<["integer"]>;
def flimited_precision_EQ : Joined<["-"], "flimited-precision=">, Group<f_Group>;
def fapple_link_rtlib : Flag<["-"], "fapple-link-rtlib">, Group<f_Group>,
  HelpText<"Force linking the clang builtins runtime library">;
def flto_EQ : Joined<["-"], "flto=">, Flags<[CoreOption, CC1Option]>, Group<f_Group>,
  HelpText<"Set LTO mode">, Values<"thin,full">;
def flto_EQ_jobserver : Flag<["-"], "flto=jobserver">, Group<f_Group>,
  Alias<flto_EQ>, AliasArgs<["full"]>, HelpText<"Enable LTO in 'full' mode">;
def flto_EQ_auto : Flag<["-"], "flto=auto">, Group<f_Group>,
  Alias<flto_EQ>, AliasArgs<["full"]>, HelpText<"Enable LTO in 'full' mode">;
def flto : Flag<["-"], "flto">, Flags<[CoreOption, CC1Option]>, Group<f_Group>,
  Alias<flto_EQ>, AliasArgs<["full"]>, HelpText<"Enable LTO in 'full' mode">;
def fno_lto : Flag<["-"], "fno-lto">, Flags<[CoreOption, CC1Option]>, Group<f_Group>,
  HelpText<"Disable LTO mode (default)">;
def foffload_lto_EQ : Joined<["-"], "foffload-lto=">, Flags<[CoreOption]>, Group<f_Group>,
  HelpText<"Set LTO mode for offload compilation">, Values<"thin,full">;
def foffload_lto : Flag<["-"], "foffload-lto">, Flags<[CoreOption]>, Group<f_Group>,
  Alias<foffload_lto_EQ>, AliasArgs<["full"]>, HelpText<"Enable LTO in 'full' mode for offload compilation">;
def fno_offload_lto : Flag<["-"], "fno-offload-lto">, Flags<[CoreOption]>, Group<f_Group>,
  HelpText<"Disable LTO mode (default) for offload compilation">;
def flto_jobs_EQ : Joined<["-"], "flto-jobs=">,
  Flags<[CC1Option]>, Group<f_Group>,
  HelpText<"Controls the backend parallelism of -flto=thin (default "
           "of 0 means the number of threads will be derived from "
           "the number of CPUs detected)">;
def fthinlto_index_EQ : Joined<["-"], "fthinlto-index=">,
  Flags<[CoreOption, CC1Option]>, Group<f_Group>,
  HelpText<"Perform ThinLTO importing using provided function summary index">;
def fthin_link_bitcode_EQ : Joined<["-"], "fthin-link-bitcode=">,
  Flags<[CoreOption, CC1Option]>, Group<f_Group>,
  HelpText<"Write minimized bitcode to <file> for the ThinLTO thin link only">,
  MarshallingInfoString<CodeGenOpts<"ThinLinkBitcodeFile">>;
def fmacro_backtrace_limit_EQ : Joined<["-"], "fmacro-backtrace-limit=">,
                                Group<f_Group>, Flags<[NoXarchOption, CoreOption]>;
defm merge_all_constants : BoolFOption<"merge-all-constants",
  CodeGenOpts<"MergeAllConstants">, DefaultFalse,
  PosFlag<SetTrue, [CC1Option, CoreOption], "Allow">, NegFlag<SetFalse, [], "Disallow">,
  BothFlags<[], " merging of constants">>;
def fmessage_length_EQ : Joined<["-"], "fmessage-length=">, Group<f_Group>, Flags<[CC1Option]>,
  HelpText<"Format message diagnostics so that they fit within N columns">,
  MarshallingInfoInt<DiagnosticOpts<"MessageLength">>;
def frandomize_layout_seed_EQ : Joined<["-"], "frandomize-layout-seed=">,
  MetaVarName<"<seed>">, Group<f_clang_Group>, Flags<[CC1Option]>,
  HelpText<"The seed used by the randomize structure layout feature">;
def frandomize_layout_seed_file_EQ : Joined<["-"], "frandomize-layout-seed-file=">,
  MetaVarName<"<file>">, Group<f_clang_Group>, Flags<[CC1Option]>,
  HelpText<"File holding the seed used by the randomize structure layout feature">;
def fms_compatibility : Flag<["-"], "fms-compatibility">, Group<f_Group>, Flags<[CC1Option, CoreOption]>,
  HelpText<"Enable full Microsoft Visual C++ compatibility">,
  MarshallingInfoFlag<LangOpts<"MSVCCompat">>;
def fms_extensions : Flag<["-"], "fms-extensions">, Group<f_Group>, Flags<[CC1Option, CoreOption]>,
  HelpText<"Accept some non-standard constructs supported by the Microsoft compiler">,
  MarshallingInfoFlag<LangOpts<"MicrosoftExt">>, ImpliedByAnyOf<[fms_compatibility.KeyPath]>;
defm asm_blocks : BoolFOption<"asm-blocks",
  LangOpts<"AsmBlocks">, Default<fms_extensions.KeyPath>,
  PosFlag<SetTrue, [CC1Option]>, NegFlag<SetFalse>>;
def fms_volatile : Flag<["-"], "fms-volatile">, Group<f_Group>, Flags<[CC1Option]>,
  MarshallingInfoFlag<CodeGenOpts<"MSVolatile">>;
def fmsc_version : Joined<["-"], "fmsc-version=">, Group<f_Group>, Flags<[NoXarchOption, CoreOption]>,
  HelpText<"Microsoft compiler version number to report in _MSC_VER (0 = don't define it (default))">;
def fms_compatibility_version
    : Joined<["-"], "fms-compatibility-version=">,
      Group<f_Group>,
      Flags<[ CC1Option, CoreOption ]>,
      HelpText<"Dot-separated value representing the Microsoft compiler "
               "version number to report in _MSC_VER (0 = don't define it "
               "(default))">;
defm delayed_template_parsing : BoolFOption<"delayed-template-parsing",
  LangOpts<"DelayedTemplateParsing">, DefaultFalse,
  PosFlag<SetTrue, [CC1Option], "Parse templated function definitions at the end of the translation unit">,
  NegFlag<SetFalse, [NoXarchOption], "Disable delayed template parsing">,
  BothFlags<[CoreOption]>>;
def fms_memptr_rep_EQ : Joined<["-"], "fms-memptr-rep=">, Group<f_Group>, Flags<[CC1Option]>,
  Values<"single,multiple,virtual">, NormalizedValuesScope<"LangOptions">,
  NormalizedValues<["PPTMK_FullGeneralitySingleInheritance", "PPTMK_FullGeneralityMultipleInheritance",
                    "PPTMK_FullGeneralityVirtualInheritance"]>,
  MarshallingInfoEnum<LangOpts<"MSPointerToMemberRepresentationMethod">, "PPTMK_BestCase">;
def fms_kernel : Flag<["-"], "fms-kernel">, Group<f_Group>, Flags<[CC1Option, NoDriverOption]>,
  MarshallingInfoFlag<LangOpts<"Kernel">>;
// __declspec is enabled by default for the PS4 by the driver, and also
// enabled for Microsoft Extensions or Borland Extensions, here.
//
// FIXME: __declspec is also currently enabled for CUDA, but isn't really a
// CUDA extension. However, it is required for supporting
// __clang_cuda_builtin_vars.h, which uses __declspec(property). Once that has
// been rewritten in terms of something more generic, remove the Opts.CUDA
// term here.
defm declspec : BoolOption<"f", "declspec",
  LangOpts<"DeclSpecKeyword">, DefaultFalse,
  PosFlag<SetTrue, [], "Allow", [fms_extensions.KeyPath, fborland_extensions.KeyPath, cuda.KeyPath]>,
  NegFlag<SetFalse, [], "Disallow">,
  BothFlags<[CC1Option], " __declspec as a keyword">>, Group<f_clang_Group>;
def fmodules_cache_path : Joined<["-"], "fmodules-cache-path=">, Group<i_Group>,
  Flags<[NoXarchOption, CC1Option]>, MetaVarName<"<directory>">,
  HelpText<"Specify the module cache path">;
def fmodules_user_build_path : Separate<["-"], "fmodules-user-build-path">, Group<i_Group>,
  Flags<[NoXarchOption, CC1Option]>, MetaVarName<"<directory>">,
  HelpText<"Specify the module user build path">,
  MarshallingInfoString<HeaderSearchOpts<"ModuleUserBuildPath">>;
def fprebuilt_module_path : Joined<["-"], "fprebuilt-module-path=">, Group<i_Group>,
  Flags<[NoXarchOption, CC1Option]>, MetaVarName<"<directory>">,
  HelpText<"Specify the prebuilt module path">;
defm prebuilt_implicit_modules : BoolFOption<"prebuilt-implicit-modules",
  HeaderSearchOpts<"EnablePrebuiltImplicitModules">, DefaultFalse,
  PosFlag<SetTrue, [], "Look up implicit modules in the prebuilt module path">,
  NegFlag<SetFalse>, BothFlags<[NoXarchOption, CC1Option]>>;

def fmodules_prune_interval : Joined<["-"], "fmodules-prune-interval=">, Group<i_Group>,
  Flags<[CC1Option]>, MetaVarName<"<seconds>">,
  HelpText<"Specify the interval (in seconds) between attempts to prune the module cache">,
  MarshallingInfoInt<HeaderSearchOpts<"ModuleCachePruneInterval">, "7 * 24 * 60 * 60">;
def fmodules_prune_after : Joined<["-"], "fmodules-prune-after=">, Group<i_Group>,
  Flags<[CC1Option]>, MetaVarName<"<seconds>">,
  HelpText<"Specify the interval (in seconds) after which a module file will be considered unused">,
  MarshallingInfoInt<HeaderSearchOpts<"ModuleCachePruneAfter">, "31 * 24 * 60 * 60">;
def fbuild_session_timestamp : Joined<["-"], "fbuild-session-timestamp=">,
  Group<i_Group>, Flags<[CC1Option]>, MetaVarName<"<time since Epoch in seconds>">,
  HelpText<"Time when the current build session started">,
  MarshallingInfoInt<HeaderSearchOpts<"BuildSessionTimestamp">, "0", "uint64_t">;
def fbuild_session_file : Joined<["-"], "fbuild-session-file=">,
  Group<i_Group>, MetaVarName<"<file>">,
  HelpText<"Use the last modification time of <file> as the build session timestamp">;
def fmodules_validate_once_per_build_session : Flag<["-"], "fmodules-validate-once-per-build-session">,
  Group<i_Group>, Flags<[CC1Option]>,
  HelpText<"Don't verify input files for the modules if the module has been "
           "successfully validated or loaded during this build session">,
  MarshallingInfoFlag<HeaderSearchOpts<"ModulesValidateOncePerBuildSession">>;
def fmodules_disable_diagnostic_validation : Flag<["-"], "fmodules-disable-diagnostic-validation">,
  Group<i_Group>, Flags<[CC1Option]>,
  HelpText<"Disable validation of the diagnostic options when loading the module">,
  MarshallingInfoNegativeFlag<HeaderSearchOpts<"ModulesValidateDiagnosticOptions">>;
defm modules_validate_system_headers : BoolOption<"f", "modules-validate-system-headers",
  HeaderSearchOpts<"ModulesValidateSystemHeaders">, DefaultFalse,
  PosFlag<SetTrue, [CC1Option], "Validate the system headers that a module depends on when loading the module">,
  NegFlag<SetFalse, [NoXarchOption]>>, Group<i_Group>;

def fvalidate_ast_input_files_content:
  Flag <["-"], "fvalidate-ast-input-files-content">,
  Group<f_Group>, Flags<[CC1Option]>,
  HelpText<"Compute and store the hash of input files used to build an AST."
           " Files with mismatching mtime's are considered valid"
           " if both contents is identical">,
  MarshallingInfoFlag<HeaderSearchOpts<"ValidateASTInputFilesContent">>;
def fmodules_validate_input_files_content:
  Flag <["-"], "fmodules-validate-input-files-content">,
  Group<f_Group>, Flags<[NoXarchOption]>,
  HelpText<"Validate PCM input files based on content if mtime differs">;
def fno_modules_validate_input_files_content:
  Flag <["-"], "fno_modules-validate-input-files-content">,
  Group<f_Group>, Flags<[NoXarchOption]>;
def fpch_validate_input_files_content:
  Flag <["-"], "fpch-validate-input-files-content">,
  Group<f_Group>, Flags<[NoXarchOption]>,
  HelpText<"Validate PCH input files based on content if mtime differs">;
def fno_pch_validate_input_files_content:
  Flag <["-"], "fno_pch-validate-input-files-content">,
  Group<f_Group>, Flags<[NoXarchOption]>;
defm pch_instantiate_templates : BoolFOption<"pch-instantiate-templates",
  LangOpts<"PCHInstantiateTemplates">, DefaultFalse,
  PosFlag<SetTrue, [], "Instantiate templates already while building a PCH">,
  NegFlag<SetFalse>, BothFlags<[CC1Option, CoreOption]>>;
defm pch_codegen: OptInCC1FFlag<"pch-codegen", "Generate ", "Do not generate ",
  "code for uses of this PCH that assumes an explicit object file will be built for the PCH">;
defm pch_debuginfo: OptInCC1FFlag<"pch-debuginfo", "Generate ", "Do not generate ",
  "debug info for types in an object file built from this PCH and do not generate them elsewhere">;

def fimplicit_module_maps : Flag <["-"], "fimplicit-module-maps">, Group<f_Group>,
  Flags<[NoXarchOption, CC1Option, CoreOption]>,
  HelpText<"Implicitly search the file system for module map files.">,
  MarshallingInfoFlag<HeaderSearchOpts<"ImplicitModuleMaps">>;
def fmodules_ts : Flag <["-"], "fmodules-ts">, Group<f_Group>,
  Flags<[CC1Option]>, HelpText<"Enable support for the C++ Modules TS">,
  MarshallingInfoFlag<LangOpts<"ModulesTS">>;
defm modules : BoolFOption<"modules",
  LangOpts<"Modules">, Default<!strconcat(fmodules_ts.KeyPath, "||", fcxx_modules.KeyPath)>,
  PosFlag<SetTrue, [CC1Option], "Enable the 'modules' language feature">,
  NegFlag<SetFalse>, BothFlags<[NoXarchOption, CoreOption]>>;
def fmodule_maps : Flag <["-"], "fmodule-maps">, Flags<[CoreOption]>, Alias<fimplicit_module_maps>;
def fmodule_name_EQ : Joined<["-"], "fmodule-name=">, Group<f_Group>,
  Flags<[NoXarchOption,CC1Option,CoreOption]>, MetaVarName<"<name>">,
  HelpText<"Specify the name of the module to build">,
  MarshallingInfoString<LangOpts<"ModuleName">>;
def fmodule_implementation_of : Separate<["-"], "fmodule-implementation-of">,
  Flags<[CC1Option,CoreOption]>, Alias<fmodule_name_EQ>;
def fsystem_module : Flag<["-"], "fsystem-module">, Flags<[CC1Option,CoreOption]>,
  HelpText<"Build this module as a system module. Only used with -emit-module">,
  MarshallingInfoFlag<FrontendOpts<"IsSystemModule">>;
def fmodule_map_file : Joined<["-"], "fmodule-map-file=">,
  Group<f_Group>, Flags<[NoXarchOption,CC1Option,CoreOption]>, MetaVarName<"<file>">,
  HelpText<"Load this module map file">,
  MarshallingInfoStringVector<FrontendOpts<"ModuleMapFiles">>;
def fmodule_file : Joined<["-"], "fmodule-file=">,
  Group<i_Group>, Flags<[NoXarchOption,CC1Option,CoreOption]>, MetaVarName<"[<name>=]<file>">,
  HelpText<"Specify the mapping of module name to precompiled module file, or load a module file if name is omitted.">;
def fmodules_ignore_macro : Joined<["-"], "fmodules-ignore-macro=">, Group<f_Group>,
  Flags<[CC1Option,CoreOption]>,
  HelpText<"Ignore the definition of the given macro when building and loading modules">;
def fmodules_strict_decluse : Flag <["-"], "fmodules-strict-decluse">, Group<f_Group>,
  Flags<[NoXarchOption,CC1Option,CoreOption]>,
  HelpText<"Like -fmodules-decluse but requires all headers to be in modules">,
  MarshallingInfoFlag<LangOpts<"ModulesStrictDeclUse">>;
defm modules_decluse : BoolFOption<"modules-decluse",
  LangOpts<"ModulesDeclUse">, Default<fmodules_strict_decluse.KeyPath>,
  PosFlag<SetTrue, [CC1Option], "Require declaration of modules used within a module">,
  NegFlag<SetFalse>, BothFlags<[NoXarchOption,CoreOption]>>;
defm modules_search_all : BoolFOption<"modules-search-all",
  LangOpts<"ModulesSearchAll">, DefaultFalse,
  PosFlag<SetTrue, [], "Search even non-imported modules to resolve references">,
  NegFlag<SetFalse>, BothFlags<[NoXarchOption, CC1Option,CoreOption]>>,
  ShouldParseIf<fmodules.KeyPath>;
defm implicit_modules : BoolFOption<"implicit-modules",
  LangOpts<"ImplicitModules">, DefaultTrue,
  NegFlag<SetFalse, [CC1Option]>, PosFlag<SetTrue>, BothFlags<[NoXarchOption,CoreOption]>>;
def fretain_comments_from_system_headers : Flag<["-"], "fretain-comments-from-system-headers">, Group<f_Group>, Flags<[CC1Option]>,
  MarshallingInfoFlag<LangOpts<"RetainCommentsFromSystemHeaders">>;
def fmodule_header : Flag <["-"], "fmodule-header">, Group<f_Group>,
  Flags<[NoXarchOption]>, HelpText<"Build a C++20 Header Unit from a header.">;
def fmodule_header_EQ : Joined<["-"], "fmodule-header=">, Group<f_Group>,
  Flags<[NoXarchOption]>, MetaVarName<"<kind>">,
  HelpText<"Build a C++20 Header Unit from a header that should be found in the user (fmodule-header=user) or system (fmodule-header=system) search path.">;

def fno_knr_functions : Flag<["-"], "fno-knr-functions">, Group<f_Group>,
  MarshallingInfoFlag<LangOpts<"DisableKNRFunctions">>,
  HelpText<"Disable support for K&R C function declarations">,
  Flags<[CC1Option, CoreOption]>;

def fmudflapth : Flag<["-"], "fmudflapth">, Group<f_Group>;
def fmudflap : Flag<["-"], "fmudflap">, Group<f_Group>;
def fnested_functions : Flag<["-"], "fnested-functions">, Group<f_Group>;
def fnext_runtime : Flag<["-"], "fnext-runtime">, Group<f_Group>;
def fno_asm : Flag<["-"], "fno-asm">, Group<f_Group>;
def fno_asynchronous_unwind_tables : Flag<["-"], "fno-asynchronous-unwind-tables">, Group<f_Group>;
def fno_assume_sane_operator_new : Flag<["-"], "fno-assume-sane-operator-new">, Group<f_Group>,
  HelpText<"Don't assume that C++'s global operator new can't alias any pointer">,
  Flags<[CC1Option]>, MarshallingInfoNegativeFlag<CodeGenOpts<"AssumeSaneOperatorNew">>;
def fno_builtin : Flag<["-"], "fno-builtin">, Group<f_Group>, Flags<[CC1Option, CoreOption]>,
  HelpText<"Disable implicit builtin knowledge of functions">;
def fno_builtin_ : Joined<["-"], "fno-builtin-">, Group<f_Group>, Flags<[CC1Option, CoreOption]>,
  HelpText<"Disable implicit builtin knowledge of a specific function">;
def fno_common : Flag<["-"], "fno-common">, Group<f_Group>, Flags<[CC1Option]>,
    HelpText<"Compile common globals like normal definitions">;
defm digraphs : BoolFOption<"digraphs",
  LangOpts<"Digraphs">, Default<std#".hasDigraphs()">,
  PosFlag<SetTrue, [], "Enable alternative token representations '<:', ':>', '<%', '%>', '%:', '%:%:' (default)">,
  NegFlag<SetFalse, [], "Disallow alternative token representations '<:', ':>', '<%', '%>', '%:', '%:%:'">,
  BothFlags<[CC1Option]>>;
def fno_eliminate_unused_debug_symbols : Flag<["-"], "fno-eliminate-unused-debug-symbols">, Group<f_Group>;
def fno_inline_functions : Flag<["-"], "fno-inline-functions">, Group<f_clang_Group>, Flags<[CC1Option]>;
def fno_inline : Flag<["-"], "fno-inline">, Group<f_clang_Group>, Flags<[CC1Option]>;
def fno_global_isel : Flag<["-"], "fno-global-isel">, Group<f_clang_Group>,
  HelpText<"Disables the global instruction selector">;
def fno_experimental_isel : Flag<["-"], "fno-experimental-isel">, Group<f_clang_Group>,
  Alias<fno_global_isel>;
def fveclib : Joined<["-"], "fveclib=">, Group<f_Group>, Flags<[CC1Option]>,
    HelpText<"Use the given vector functions library">,
    Values<"Accelerate,libmvec,MASSV,SVML,Darwin_libsystem_m,none">,
    NormalizedValuesScope<"CodeGenOptions">,
    NormalizedValues<["Accelerate", "LIBMVEC", "MASSV", "SVML",
                      "Darwin_libsystem_m", "NoLibrary"]>,
    MarshallingInfoEnum<CodeGenOpts<"VecLib">, "NoLibrary">;
def fno_lax_vector_conversions : Flag<["-"], "fno-lax-vector-conversions">, Group<f_Group>,
  Alias<flax_vector_conversions_EQ>, AliasArgs<["none"]>;
def fno_implicit_module_maps : Flag <["-"], "fno-implicit-module-maps">, Group<f_Group>,
  Flags<[NoXarchOption]>;
def fno_module_maps : Flag <["-"], "fno-module-maps">, Alias<fno_implicit_module_maps>;
def fno_modules_strict_decluse : Flag <["-"], "fno-strict-modules-decluse">, Group<f_Group>,
  Flags<[NoXarchOption]>;
def fmodule_file_deps : Flag <["-"], "fmodule-file-deps">, Group<f_Group>,
  Flags<[NoXarchOption]>;
def fno_module_file_deps : Flag <["-"], "fno-module-file-deps">, Group<f_Group>,
  Flags<[NoXarchOption]>;
def fno_ms_extensions : Flag<["-"], "fno-ms-extensions">, Group<f_Group>,
  Flags<[CoreOption]>;
def fno_ms_compatibility : Flag<["-"], "fno-ms-compatibility">, Group<f_Group>,
  Flags<[CoreOption]>;
def fno_objc_legacy_dispatch : Flag<["-"], "fno-objc-legacy-dispatch">, Group<f_Group>;
def fno_objc_weak : Flag<["-"], "fno-objc-weak">, Group<f_Group>, Flags<[CC1Option]>;
def fno_omit_frame_pointer : Flag<["-"], "fno-omit-frame-pointer">, Group<f_Group>;
defm operator_names : BoolFOption<"operator-names",
  LangOpts<"CXXOperatorNames">, Default<cplusplus.KeyPath>,
  NegFlag<SetFalse, [CC1Option], "Do not treat C++ operator name keywords as synonyms for operators">,
  PosFlag<SetTrue>>;
def fdiagnostics_absolute_paths : Flag<["-"], "fdiagnostics-absolute-paths">, Group<f_Group>,
  Flags<[CC1Option, CoreOption]>, HelpText<"Print absolute paths in diagnostics">,
  MarshallingInfoFlag<DiagnosticOpts<"AbsolutePath">>;
def fno_stack_protector : Flag<["-"], "fno-stack-protector">, Group<f_Group>,
  HelpText<"Disable the use of stack protectors">;
def fno_strict_aliasing : Flag<["-"], "fno-strict-aliasing">, Group<f_Group>,
  Flags<[NoXarchOption, CoreOption]>;
def fstruct_path_tbaa : Flag<["-"], "fstruct-path-tbaa">, Group<f_Group>;
def fno_struct_path_tbaa : Flag<["-"], "fno-struct-path-tbaa">, Group<f_Group>;
def fno_strict_enums : Flag<["-"], "fno-strict-enums">, Group<f_Group>;
def fno_strict_overflow : Flag<["-"], "fno-strict-overflow">, Group<f_Group>;
def fno_temp_file : Flag<["-"], "fno-temp-file">, Group<f_Group>,
  Flags<[CC1Option, CoreOption]>, HelpText<
  "Directly create compilation output files. This may lead to incorrect incremental builds if the compiler crashes">,
  MarshallingInfoNegativeFlag<FrontendOpts<"UseTemporary">>;
defm use_cxa_atexit : BoolFOption<"use-cxa-atexit",
  CodeGenOpts<"CXAAtExit">, DefaultTrue,
  NegFlag<SetFalse, [CC1Option], "Don't use __cxa_atexit for calling destructors">,
  PosFlag<SetTrue>>;
def fno_unwind_tables : Flag<["-"], "fno-unwind-tables">, Group<f_Group>;
def fno_verbose_asm : Flag<["-"], "fno-verbose-asm">, Group<f_Group>, Flags<[CC1Option]>,
  MarshallingInfoNegativeFlag<CodeGenOpts<"AsmVerbose">>;
def fno_working_directory : Flag<["-"], "fno-working-directory">, Group<f_Group>;
def fno_wrapv : Flag<["-"], "fno-wrapv">, Group<f_Group>;
def fobjc_arc : Flag<["-"], "fobjc-arc">, Group<f_Group>, Flags<[CC1Option]>,
  HelpText<"Synthesize retain and release calls for Objective-C pointers">;
def fno_objc_arc : Flag<["-"], "fno-objc-arc">, Group<f_Group>;
defm objc_encode_cxx_class_template_spec : BoolFOption<"objc-encode-cxx-class-template-spec",
  LangOpts<"EncodeCXXClassTemplateSpec">, DefaultFalse,
  PosFlag<SetTrue, [CC1Option], "Fully encode c++ class template specialization">,
  NegFlag<SetFalse>>;
defm objc_convert_messages_to_runtime_calls : BoolFOption<"objc-convert-messages-to-runtime-calls",
  CodeGenOpts<"ObjCConvertMessagesToRuntimeCalls">, DefaultTrue,
  NegFlag<SetFalse, [CC1Option]>, PosFlag<SetTrue>>;
defm objc_arc_exceptions : BoolFOption<"objc-arc-exceptions",
  CodeGenOpts<"ObjCAutoRefCountExceptions">, DefaultFalse,
  PosFlag<SetTrue, [CC1Option], "Use EH-safe code when synthesizing retains and releases in -fobjc-arc">,
  NegFlag<SetFalse>>;
def fobjc_atdefs : Flag<["-"], "fobjc-atdefs">, Group<clang_ignored_f_Group>;
def fobjc_call_cxx_cdtors : Flag<["-"], "fobjc-call-cxx-cdtors">, Group<clang_ignored_f_Group>;
defm objc_exceptions : BoolFOption<"objc-exceptions",
  LangOpts<"ObjCExceptions">, DefaultFalse,
  PosFlag<SetTrue, [CC1Option], "Enable Objective-C exceptions">, NegFlag<SetFalse>>;
defm application_extension : BoolFOption<"application-extension",
  LangOpts<"AppExt">, DefaultFalse,
  PosFlag<SetTrue, [CC1Option], "Restrict code to those available for App Extensions">,
  NegFlag<SetFalse>>;
defm relaxed_template_template_args : BoolFOption<"relaxed-template-template-args",
  LangOpts<"RelaxedTemplateTemplateArgs">, DefaultFalse,
  PosFlag<SetTrue, [CC1Option], "Enable C++17 relaxed template template argument matching">,
  NegFlag<SetFalse>>;
defm sized_deallocation : BoolFOption<"sized-deallocation",
  LangOpts<"SizedDeallocation">, DefaultFalse,
  PosFlag<SetTrue, [CC1Option], "Enable C++14 sized global deallocation functions">,
  NegFlag<SetFalse>>;
defm aligned_allocation : BoolFOption<"aligned-allocation",
  LangOpts<"AlignedAllocation">, Default<cpp17.KeyPath>,
  PosFlag<SetTrue, [], "Enable C++17 aligned allocation functions">,
  NegFlag<SetFalse>, BothFlags<[CC1Option]>>;
def fnew_alignment_EQ : Joined<["-"], "fnew-alignment=">,
  HelpText<"Specifies the largest alignment guaranteed by '::operator new(size_t)'">,
  MetaVarName<"<align>">, Group<f_Group>, Flags<[CC1Option]>,
  MarshallingInfoInt<LangOpts<"NewAlignOverride">>;
def : Separate<["-"], "fnew-alignment">, Alias<fnew_alignment_EQ>;
def : Flag<["-"], "faligned-new">, Alias<faligned_allocation>;
def : Flag<["-"], "fno-aligned-new">, Alias<fno_aligned_allocation>;
def faligned_new_EQ : Joined<["-"], "faligned-new=">;

def fobjc_legacy_dispatch : Flag<["-"], "fobjc-legacy-dispatch">, Group<f_Group>;
def fobjc_new_property : Flag<["-"], "fobjc-new-property">, Group<clang_ignored_f_Group>;
defm objc_infer_related_result_type : BoolFOption<"objc-infer-related-result-type",
  LangOpts<"ObjCInferRelatedResultType">, DefaultTrue,
  NegFlag<SetFalse, [CC1Option], "do not infer Objective-C related result type based on method family">,
  PosFlag<SetTrue>>;
def fobjc_link_runtime: Flag<["-"], "fobjc-link-runtime">, Group<f_Group>;
def fobjc_weak : Flag<["-"], "fobjc-weak">, Group<f_Group>, Flags<[CC1Option]>,
  HelpText<"Enable ARC-style weak references in Objective-C">;

// Objective-C ABI options.
def fobjc_runtime_EQ : Joined<["-"], "fobjc-runtime=">, Group<f_Group>, Flags<[CC1Option, CoreOption]>,
  HelpText<"Specify the target Objective-C runtime kind and version">;
def fobjc_abi_version_EQ : Joined<["-"], "fobjc-abi-version=">, Group<f_Group>;
def fobjc_nonfragile_abi_version_EQ : Joined<["-"], "fobjc-nonfragile-abi-version=">, Group<f_Group>;
def fobjc_nonfragile_abi : Flag<["-"], "fobjc-nonfragile-abi">, Group<f_Group>;
def fno_objc_nonfragile_abi : Flag<["-"], "fno-objc-nonfragile-abi">, Group<f_Group>;

def fobjc_sender_dependent_dispatch : Flag<["-"], "fobjc-sender-dependent-dispatch">, Group<f_Group>;
def foffload_static_lib_EQ : CommaJoined<["-"], "foffload-static-lib=">, Flags<[NoXarchOption, CoreOption]>, Group<offload_lib_Group>;
def foffload_whole_static_lib_EQ : CommaJoined<["-"], "foffload-whole-static-lib=">, Flags<[NoXarchOption, CoreOption]>, Group<offload_lib_Group>;
def fobjc_disable_direct_methods_for_testing :
  Flag<["-"], "fobjc-disable-direct-methods-for-testing">,
  Group<f_Group>, Flags<[CC1Option]>,
  HelpText<"Ignore attribute objc_direct so that direct methods can be tested">,
  MarshallingInfoFlag<LangOpts<"ObjCDisableDirectMethodsForTesting">>;
defm objc_avoid_heapify_local_blocks : BoolFOption<"objc-avoid-heapify-local-blocks",
  CodeGenOpts<"ObjCAvoidHeapifyLocalBlocks">, DefaultFalse,
  PosFlag<SetTrue, [], "Try">,
  NegFlag<SetFalse, [], "Don't try">,
  BothFlags<[CC1Option, NoDriverOption], " to avoid heapifying local blocks">>;

def fomit_frame_pointer : Flag<["-"], "fomit-frame-pointer">, Group<f_Group>;
def fopenmp : Flag<["-"], "fopenmp">, Group<f_Group>, Flags<[CC1Option, NoArgumentUnused, FlangOption, FC1Option]>,
  HelpText<"Parse OpenMP pragmas and generate parallel code.">;
def fno_openmp : Flag<["-"], "fno-openmp">, Group<f_Group>, Flags<[NoArgumentUnused]>;
def fopenmp_version_EQ : Joined<["-"], "fopenmp-version=">, Group<f_Group>, Flags<[CC1Option, NoArgumentUnused]>,
  HelpText<"Set OpenMP version (e.g. 45 for OpenMP 4.5, 50 for OpenMP 5.0). Default value is 50.">;
defm openmp_extensions: BoolFOption<"openmp-extensions",
  LangOpts<"OpenMPExtensions">, DefaultTrue,
  PosFlag<SetTrue, [CC1Option, NoArgumentUnused],
          "Enable all Clang extensions for OpenMP directives and clauses">,
  NegFlag<SetFalse, [CC1Option, NoArgumentUnused],
          "Disable all Clang extensions for OpenMP directives and clauses">>;
def fopenmp_EQ : Joined<["-"], "fopenmp=">, Group<f_Group>;
def fopenmp_use_tls : Flag<["-"], "fopenmp-use-tls">, Group<f_Group>,
  Flags<[NoArgumentUnused, HelpHidden]>;
def fnoopenmp_use_tls : Flag<["-"], "fnoopenmp-use-tls">, Group<f_Group>,
  Flags<[CC1Option, NoArgumentUnused, HelpHidden]>;
def fopenmp_targets_EQ : CommaJoined<["-"], "fopenmp-targets=">, Flags<[NoXarchOption, CC1Option]>,
  HelpText<"Specify comma-separated list of triples OpenMP offloading targets to be supported">;
def fopenmp_relocatable_target : Flag<["-"], "fopenmp-relocatable-target">,
  Group<f_Group>, Flags<[CC1Option, NoArgumentUnused, HelpHidden]>;
def fnoopenmp_relocatable_target : Flag<["-"], "fnoopenmp-relocatable-target">,
  Group<f_Group>, Flags<[CC1Option, NoArgumentUnused, HelpHidden]>;
def fopenmp_simd : Flag<["-"], "fopenmp-simd">, Group<f_Group>, Flags<[CC1Option, NoArgumentUnused]>,
  HelpText<"Emit OpenMP code only for SIMD-based constructs.">;
def fopenmp_enable_irbuilder : Flag<["-"], "fopenmp-enable-irbuilder">, Group<f_Group>, Flags<[CC1Option, NoArgumentUnused, HelpHidden]>,
  HelpText<"Use the experimental OpenMP-IR-Builder codegen path.">;
def fno_openmp_simd : Flag<["-"], "fno-openmp-simd">, Group<f_Group>, Flags<[CC1Option, NoArgumentUnused]>;
def fopenmp_cuda_mode : Flag<["-"], "fopenmp-cuda-mode">, Group<f_Group>,
  Flags<[CC1Option, NoArgumentUnused, HelpHidden]>;
def fno_openmp_cuda_mode : Flag<["-"], "fno-openmp-cuda-mode">, Group<f_Group>,
  Flags<[NoArgumentUnused, HelpHidden]>;
def fopenmp_cuda_force_full_runtime : Flag<["-"], "fopenmp-cuda-force-full-runtime">, Group<f_Group>,
  Flags<[CC1Option, NoArgumentUnused, HelpHidden]>;
def fno_openmp_cuda_force_full_runtime : Flag<["-"], "fno-openmp-cuda-force-full-runtime">, Group<f_Group>,
  Flags<[NoArgumentUnused, HelpHidden]>;
def fopenmp_cuda_number_of_sm_EQ : Joined<["-"], "fopenmp-cuda-number-of-sm=">, Group<f_Group>,
  Flags<[CC1Option, NoArgumentUnused, HelpHidden]>;
def fopenmp_cuda_blocks_per_sm_EQ : Joined<["-"], "fopenmp-cuda-blocks-per-sm=">, Group<f_Group>,
  Flags<[CC1Option, NoArgumentUnused, HelpHidden]>;
def fopenmp_cuda_teams_reduction_recs_num_EQ : Joined<["-"], "fopenmp-cuda-teams-reduction-recs-num=">, Group<f_Group>,
  Flags<[CC1Option, NoArgumentUnused, HelpHidden]>;
def fopenmp_target_debug : Flag<["-"], "fopenmp-target-debug">, Group<f_Group>, Flags<[CC1Option, NoArgumentUnused]>,
  HelpText<"Enable debugging in the OpenMP offloading device RTL">;
def fno_openmp_target_debug : Flag<["-"], "fno-openmp-target-debug">, Group<f_Group>, Flags<[NoArgumentUnused]>;
def fopenmp_target_debug_EQ : Joined<["-"], "fopenmp-target-debug=">, Group<f_Group>, Flags<[CC1Option, NoArgumentUnused, HelpHidden]>;
def fopenmp_assume_teams_oversubscription : Flag<["-"], "fopenmp-assume-teams-oversubscription">,
  Group<f_Group>, Flags<[CC1Option, NoArgumentUnused, HelpHidden]>;
def fopenmp_assume_threads_oversubscription : Flag<["-"], "fopenmp-assume-threads-oversubscription">,
  Group<f_Group>, Flags<[CC1Option, NoArgumentUnused, HelpHidden]>;
def fno_openmp_assume_teams_oversubscription : Flag<["-"], "fno-openmp-assume-teams-oversubscription">,
  Group<f_Group>, Flags<[CC1Option, NoArgumentUnused, HelpHidden]>;
def fno_openmp_assume_threads_oversubscription : Flag<["-"], "fno-openmp-assume-threads-oversubscription">,
  Group<f_Group>, Flags<[CC1Option, NoArgumentUnused, HelpHidden]>;
def fopenmp_assume_no_thread_state : Flag<["-"], "fopenmp-assume-no-thread-state">, Group<f_Group>,
  Flags<[CC1Option, NoArgumentUnused, HelpHidden]>,
  HelpText<"Assert no thread in a parallel region modifies an ICV">,
  MarshallingInfoFlag<LangOpts<"OpenMPNoThreadState">>;
def fopenmp_offload_mandatory : Flag<["-"], "fopenmp-offload-mandatory">, Group<f_Group>,
  Flags<[CC1Option, NoArgumentUnused]>,
  HelpText<"Do not create a host fallback if offloading to the device fails.">,
  MarshallingInfoFlag<LangOpts<"OpenMPOffloadMandatory">>;
def fopenmp_target_new_runtime : Flag<["-"], "fopenmp-target-new-runtime">,
  Group<f_Group>, Flags<[CC1Option, HelpHidden]>;
def fno_openmp_target_new_runtime : Flag<["-"], "fno-openmp-target-new-runtime">,
  Group<f_Group>, Flags<[CC1Option, HelpHidden]>;
defm openmp_optimistic_collapse : BoolFOption<"openmp-optimistic-collapse",
  LangOpts<"OpenMPOptimisticCollapse">, DefaultFalse,
  PosFlag<SetTrue, [CC1Option]>, NegFlag<SetFalse>, BothFlags<[NoArgumentUnused, HelpHidden]>>;
def static_openmp: Flag<["-"], "static-openmp">,
  HelpText<"Use the static host OpenMP runtime while linking.">;
def offload_new_driver : Flag<["--"], "offload-new-driver">, Flags<[CC1Option]>, Group<f_Group>,
  MarshallingInfoFlag<LangOpts<"OffloadingNewDriver">>, HelpText<"Use the new driver for offloading compilation.">;
def no_offload_new_driver : Flag<["--"], "no-offload-new-driver">, Flags<[CC1Option]>, Group<f_Group>,
  HelpText<"Don't Use the new driver for offloading compilation.">;
def offload_device_only : Flag<["--"], "offload-device-only">,
  HelpText<"Only compile for the offloading device.">;
def offload_host_only : Flag<["--"], "offload-host-only">,
  HelpText<"Only compile for the offloading host.">;
def offload_host_device : Flag<["--"], "offload-host-device">,
  HelpText<"Only compile for the offloading host.">;
def cuda_device_only : Flag<["--"], "cuda-device-only">, Alias<offload_device_only>,
  HelpText<"Compile CUDA code for device only">;
def cuda_host_only : Flag<["--"], "cuda-host-only">, Alias<offload_host_only>,
  HelpText<"Compile CUDA code for host only. Has no effect on non-CUDA compilations.">;
def cuda_compile_host_device : Flag<["--"], "cuda-compile-host-device">, Alias<offload_host_device>,
  HelpText<"Compile CUDA code for both host and device (default). Has no "
           "effect on non-CUDA compilations.">;
def fopenmp_new_driver : Flag<["-"], "fopenmp-new-driver">, Flags<[CC1Option]>, Group<f_Group>,
  HelpText<"Use the new driver for OpenMP offloading.">;
def fno_openmp_new_driver : Flag<["-"], "fno-openmp-new-driver">, Flags<[CC1Option]>, Group<Action_Group>,
  Alias<no_offload_new_driver>, HelpText<"Don't use the new driver for OpenMP offloading.">;
def fno_optimize_sibling_calls : Flag<["-"], "fno-optimize-sibling-calls">, Group<f_Group>, Flags<[CC1Option]>,
  HelpText<"Disable tail call optimization, keeping the call stack accurate">,
  MarshallingInfoFlag<CodeGenOpts<"DisableTailCalls">>;
def foptimize_sibling_calls : Flag<["-"], "foptimize-sibling-calls">, Group<f_Group>;
defm escaping_block_tail_calls : BoolFOption<"escaping-block-tail-calls",
  CodeGenOpts<"NoEscapingBlockTailCalls">, DefaultFalse,
  NegFlag<SetTrue, [CC1Option]>, PosFlag<SetFalse>>;
def force__cpusubtype__ALL : Flag<["-"], "force_cpusubtype_ALL">;
def force__flat__namespace : Flag<["-"], "force_flat_namespace">;
def force__load : Separate<["-"], "force_load">;
def force_addr : Joined<["-"], "fforce-addr">, Group<clang_ignored_f_Group>;
def foutput_class_dir_EQ : Joined<["-"], "foutput-class-dir=">, Group<f_Group>;
def fpack_struct : Flag<["-"], "fpack-struct">, Group<f_Group>;
def fno_pack_struct : Flag<["-"], "fno-pack-struct">, Group<f_Group>;
def fpack_struct_EQ : Joined<["-"], "fpack-struct=">, Group<f_Group>, Flags<[CC1Option]>,
  HelpText<"Specify the default maximum struct packing alignment">,
  MarshallingInfoInt<LangOpts<"PackStruct">>;
def fmax_type_align_EQ : Joined<["-"], "fmax-type-align=">, Group<f_Group>, Flags<[CC1Option]>,
  HelpText<"Specify the maximum alignment to enforce on pointers lacking an explicit alignment">,
  MarshallingInfoInt<LangOpts<"MaxTypeAlign">>;
def fno_max_type_align : Flag<["-"], "fno-max-type-align">, Group<f_Group>;
defm pascal_strings : BoolFOption<"pascal-strings",
  LangOpts<"PascalStrings">, DefaultFalse,
  PosFlag<SetTrue, [CC1Option], "Recognize and construct Pascal-style string literals">,
  NegFlag<SetFalse>>;
// Note: This flag has different semantics in the driver and in -cc1. The driver accepts -fpatchable-function-entry=M,N
// and forwards it to -cc1 as -fpatchable-function-entry=M and -fpatchable-function-entry-offset=N. In -cc1, both flags
// are treated as a single integer.
def fpatchable_function_entry_EQ : Joined<["-"], "fpatchable-function-entry=">, Group<f_Group>, Flags<[CC1Option]>,
  MetaVarName<"<N,M>">, HelpText<"Generate M NOPs before function entry and N-M NOPs after function entry">,
  MarshallingInfoInt<CodeGenOpts<"PatchableFunctionEntryCount">>;
def fms_hotpatch : Flag<["-"], "fms-hotpatch">, Group<f_Group>, Flags<[CC1Option, CoreOption]>,
  HelpText<"Ensure that all functions can be hotpatched at runtime">,
  MarshallingInfoFlag<CodeGenOpts<"HotPatch">>;
def fpcc_struct_return : Flag<["-"], "fpcc-struct-return">, Group<f_Group>, Flags<[CC1Option]>,
  HelpText<"Override the default ABI to return all structs on the stack">;
def fpch_preprocess : Flag<["-"], "fpch-preprocess">, Group<f_Group>;
def fpic : Flag<["-"], "fpic">, Group<f_Group>;
def fno_pic : Flag<["-"], "fno-pic">, Group<f_Group>;
def fpie : Flag<["-"], "fpie">, Group<f_Group>;
def fno_pie : Flag<["-"], "fno-pie">, Group<f_Group>;
def fdirect_access_external_data : Flag<["-"], "fdirect-access-external-data">, Group<f_Group>, Flags<[CC1Option]>,
  HelpText<"Don't use GOT indirection to reference external data symbols">;
def fno_direct_access_external_data : Flag<["-"], "fno-direct-access-external-data">, Group<f_Group>, Flags<[CC1Option]>,
  HelpText<"Use GOT indirection to reference external data symbols">;
defm plt : BoolFOption<"plt",
  CodeGenOpts<"NoPLT">, DefaultFalse,
  NegFlag<SetTrue, [CC1Option], "Use GOT indirection instead of PLT to make external function calls (x86 only)">,
  PosFlag<SetFalse>>;
defm ropi : BoolFOption<"ropi",
  LangOpts<"ROPI">, DefaultFalse,
  PosFlag<SetTrue, [CC1Option], "Generate read-only position independent code (ARM only)">,
  NegFlag<SetFalse>>;
defm rwpi : BoolFOption<"rwpi",
  LangOpts<"RWPI">, DefaultFalse,
  PosFlag<SetTrue, [CC1Option], "Generate read-write position independent code (ARM only)">,
  NegFlag<SetFalse>>;
def fplugin_EQ : Joined<["-"], "fplugin=">, Group<f_Group>, Flags<[NoXarchOption]>, MetaVarName<"<dsopath>">,
  HelpText<"Load the named plugin (dynamic shared object)">;
def fplugin_arg : Joined<["-"], "fplugin-arg-">,
  MetaVarName<"<name>-<arg>">,
  HelpText<"Pass <arg> to plugin <name>">;
def fpass_plugin_EQ : Joined<["-"], "fpass-plugin=">,
  Group<f_Group>, Flags<[CC1Option]>, MetaVarName<"<dsopath>">,
  HelpText<"Load pass plugin from a dynamic shared object file (only with new pass manager).">,
  MarshallingInfoStringVector<CodeGenOpts<"PassPlugins">>;
defm preserve_as_comments : BoolFOption<"preserve-as-comments",
  CodeGenOpts<"PreserveAsmComments">, DefaultTrue,
  NegFlag<SetFalse, [CC1Option], "Do not preserve comments in inline assembly">,
  PosFlag<SetTrue>>;
def framework : Separate<["-"], "framework">, Flags<[LinkerInput]>;
def frandom_seed_EQ : Joined<["-"], "frandom-seed=">, Group<clang_ignored_f_Group>;
def freg_struct_return : Flag<["-"], "freg-struct-return">, Group<f_Group>, Flags<[CC1Option]>,
  HelpText<"Override the default ABI to return small structs in registers">;
defm rtti : BoolFOption<"rtti",
  LangOpts<"RTTI">, Default<cplusplus.KeyPath>,
  NegFlag<SetFalse, [CC1Option], "Disable generation of rtti information">,
  PosFlag<SetTrue>>, ShouldParseIf<cplusplus.KeyPath>;
defm rtti_data : BoolFOption<"rtti-data",
  LangOpts<"RTTIData">, Default<frtti.KeyPath>,
  NegFlag<SetFalse, [CC1Option], "Disable generation of RTTI data">,
  PosFlag<SetTrue>>, ShouldParseIf<frtti.KeyPath>;
def : Flag<["-"], "fsched-interblock">, Group<clang_ignored_f_Group>;
defm short_enums : BoolFOption<"short-enums",
  LangOpts<"ShortEnums">, DefaultFalse,
  PosFlag<SetTrue, [CC1Option], "Allocate to an enum type only as many bytes as it"
           " needs for the declared range of possible values">,
  NegFlag<SetFalse>>;
defm char8__t : BoolFOption<"char8_t",
  LangOpts<"Char8">, Default<cpp20.KeyPath>,
  PosFlag<SetTrue, [], "Enable">, NegFlag<SetFalse, [], "Disable">,
  BothFlags<[CC1Option], " C++ builtin type char8_t">>;
def fshort_wchar : Flag<["-"], "fshort-wchar">, Group<f_Group>,
  HelpText<"Force wchar_t to be a short unsigned int">;
def fno_short_wchar : Flag<["-"], "fno-short-wchar">, Group<f_Group>,
  HelpText<"Force wchar_t to be an unsigned int">;
def fshow_overloads_EQ : Joined<["-"], "fshow-overloads=">, Group<f_Group>, Flags<[CC1Option]>,
  HelpText<"Which overload candidates to show when overload resolution fails. Defaults to 'all'">,
  Values<"best,all">,
  NormalizedValues<["Ovl_Best", "Ovl_All"]>,
  MarshallingInfoEnum<DiagnosticOpts<"ShowOverloads">, "Ovl_All">;
defm show_column : BoolFOption<"show-column",
  DiagnosticOpts<"ShowColumn">, DefaultTrue,
  NegFlag<SetFalse, [CC1Option], "Do not include column number on diagnostics">,
  PosFlag<SetTrue>>;
defm show_source_location : BoolFOption<"show-source-location",
  DiagnosticOpts<"ShowLocation">, DefaultTrue,
  NegFlag<SetFalse, [CC1Option], "Do not include source location information with diagnostics">,
  PosFlag<SetTrue>>;
defm spell_checking : BoolFOption<"spell-checking",
  LangOpts<"SpellChecking">, DefaultTrue,
  NegFlag<SetFalse, [CC1Option], "Disable spell-checking">, PosFlag<SetTrue>>;
def fspell_checking_limit_EQ : Joined<["-"], "fspell-checking-limit=">, Group<f_Group>;
def fsigned_bitfields : Flag<["-"], "fsigned-bitfields">, Group<f_Group>;
defm signed_char : BoolFOption<"signed-char",
  LangOpts<"CharIsSigned">, DefaultTrue,
  NegFlag<SetFalse, [CC1Option], "char is unsigned">, PosFlag<SetTrue, [], "char is signed">>,
  ShouldParseIf<!strconcat("!", open_cl.KeyPath)>;
defm split_stack : BoolFOption<"split-stack",
  CodeGenOpts<"EnableSegmentedStacks">, DefaultFalse,
  NegFlag<SetFalse, [], "Wouldn't use segmented stack">,
  PosFlag<SetTrue, [CC1Option], "Use segmented stack">>;
def fstack_protector_all : Flag<["-"], "fstack-protector-all">, Group<f_Group>,
  HelpText<"Enable stack protectors for all functions">;
defm stack_clash_protection : BoolFOption<"stack-clash-protection",
  CodeGenOpts<"StackClashProtector">, DefaultFalse,
  PosFlag<SetTrue, [CC1Option], "Enable">, NegFlag<SetFalse, [], "Disable">,
  BothFlags<[], " stack clash protection">>;
def fstack_protector_strong : Flag<["-"], "fstack-protector-strong">, Group<f_Group>,
  HelpText<"Enable stack protectors for some functions vulnerable to stack smashing. "
           "Compared to -fstack-protector, this uses a stronger heuristic "
           "that includes functions containing arrays of any size (and any type), "
           "as well as any calls to alloca or the taking of an address from a local variable">;
def fstack_protector : Flag<["-"], "fstack-protector">, Group<f_Group>,
  HelpText<"Enable stack protectors for some functions vulnerable to stack smashing. "
           "This uses a loose heuristic which considers functions vulnerable if they "
           "contain a char (or 8bit integer) array or constant sized calls to alloca "
           ", which are of greater size than ssp-buffer-size (default: 8 bytes). All "
           "variable sized calls to alloca are considered vulnerable. A function with "
           "a stack protector has a guard value added to the stack frame that is "
           "checked on function exit. The guard value must be positioned in the "
           "stack frame such that a buffer overflow from a vulnerable variable will "
           "overwrite the guard value before overwriting the function's return "
           "address. The reference stack guard value is stored in a global variable.">;
def ftrivial_auto_var_init : Joined<["-"], "ftrivial-auto-var-init=">, Group<f_Group>,
  Flags<[CC1Option, CoreOption]>, HelpText<"Initialize trivial automatic stack variables. Defaults to 'uninitialized'">,
  Values<"uninitialized,zero,pattern">,
  NormalizedValuesScope<"LangOptions::TrivialAutoVarInitKind">,
  NormalizedValues<["Uninitialized", "Zero", "Pattern"]>,
  MarshallingInfoEnum<LangOpts<"TrivialAutoVarInit">, "Uninitialized">;
def enable_trivial_var_init_zero : Flag<["-"], "enable-trivial-auto-var-init-zero-knowing-it-will-be-removed-from-clang">,
  Flags<[CC1Option, CoreOption, NoArgumentUnused]>,
  HelpText<"Trivial automatic variable initialization to zero is only here for benchmarks, it'll eventually be removed, and I'm OK with that because I'm only using it to benchmark">;
def ftrivial_auto_var_init_stop_after : Joined<["-"], "ftrivial-auto-var-init-stop-after=">, Group<f_Group>,
  Flags<[CC1Option, CoreOption]>, HelpText<"Stop initializing trivial automatic stack variables after the specified number of instances">,
  MarshallingInfoInt<LangOpts<"TrivialAutoVarInitStopAfter">>;
def fstandalone_debug : Flag<["-"], "fstandalone-debug">, Group<f_Group>, Flags<[CoreOption]>,
  HelpText<"Emit full debug info for all types used by the program">;
def fno_standalone_debug : Flag<["-"], "fno-standalone-debug">, Group<f_Group>, Flags<[CoreOption]>,
  HelpText<"Limit debug information produced to reduce size of debug binary">;
def flimit_debug_info : Flag<["-"], "flimit-debug-info">, Flags<[CoreOption]>, Alias<fno_standalone_debug>;
def fno_limit_debug_info : Flag<["-"], "fno-limit-debug-info">, Flags<[CoreOption]>, Alias<fstandalone_debug>;
def fdebug_macro : Flag<["-"], "fdebug-macro">, Group<f_Group>, Flags<[CoreOption]>,
  HelpText<"Emit macro debug information">;
def fno_debug_macro : Flag<["-"], "fno-debug-macro">, Group<f_Group>, Flags<[CoreOption]>,
  HelpText<"Do not emit macro debug information">;
def fstrict_aliasing : Flag<["-"], "fstrict-aliasing">, Group<f_Group>,
  Flags<[NoXarchOption, CoreOption]>;
def fstrict_enums : Flag<["-"], "fstrict-enums">, Group<f_Group>, Flags<[CC1Option]>,
  HelpText<"Enable optimizations based on the strict definition of an enum's "
           "value range">,
  MarshallingInfoFlag<CodeGenOpts<"StrictEnums">>;
defm strict_vtable_pointers : BoolFOption<"strict-vtable-pointers",
  CodeGenOpts<"StrictVTablePointers">, DefaultFalse,
  PosFlag<SetTrue, [CC1Option], "Enable optimizations based on the strict rules for"
            " overwriting polymorphic C++ objects">,
  NegFlag<SetFalse>>;
def fstrict_overflow : Flag<["-"], "fstrict-overflow">, Group<f_Group>;
def fdriver_only : Flag<["-"], "fdriver-only">, Flags<[NoXarchOption, CoreOption]>,
  Group<Action_Group>, HelpText<"Only run the driver.">;
def fintelfpga : Flag<["-"], "fintelfpga">, Group<f_Group>,
  Flags<[CC1Option, CoreOption]>, MarshallingInfoFlag<LangOpts<"IntelFPGA">>,
  HelpText<"Perform ahead-of-time compilation for FPGA">;
def fsycl_device_only : Flag<["-"], "fsycl-device-only">, Flags<[CoreOption]>,
  HelpText<"Compile SYCL kernels for device">;
defm sycl_esimd_force_stateless_mem : BoolFOption<"sycl-esimd-force-stateless-mem",
    LangOpts<"SYCLESIMDForceStatelessMem">, DefaultFalse,
    PosFlag<SetTrue, [], "Enforce using stateless memory accesses. "
            "Convert stateful accesses via SYCL accessors to stateless within ESIMD kernels. "
            "Disabled by default. (experimental)">,
    NegFlag<SetFalse, [], "Do not enforce using stateless memory accesses. (experimental)">,
    BothFlags<[CC1Option, CoreOption], "">>;

def fsycl_targets_EQ : CommaJoined<["-"], "fsycl-targets=">, Flags<[NoXarchOption, CC1Option, CoreOption]>,
  HelpText<"Specify comma-separated list of triples SYCL offloading targets to be supported">;
def fsycl_add_targets_EQ : CommaJoined<["-"], "fsycl-add-targets=">,
  Flags<[NoXarchOption, CoreOption, Deprecated]>,
  HelpText<"Specify comma-separated list of triple and device binary image "
           "pairs to add to the final SYCL binary (deprecated)">;
def fsycl_link_targets_EQ : CommaJoined<["-"], "fsycl-link-targets=">,
  Flags<[NoXarchOption, CC1Option, CoreOption, Deprecated]>,
  HelpText<"Specify comma-separated list of triples SYCL offloading targets "
           "to produce linked device images (deprecated)">;
def fsycl_device_code_split_EQ : Joined<["-"], "fsycl-device-code-split=">,
   Flags<[CC1Option, CoreOption]>, HelpText<"Perform SYCL device code split: per_kernel (device code module is "
  "created for each SYCL kernel) | per_source (device code module is created for each source (translation unit)) | off (no device code split). | auto (use heuristic to select the best way of splitting device code). "
  "Default is 'auto' - use heuristic to distribute device code across modules">, Values<"per_source, per_kernel, off, auto">;
def fsycl_device_code_split : Flag<["-"], "fsycl-device-code-split">, Alias<fsycl_device_code_split_EQ>,
  AliasArgs<["auto"]>, Flags<[CC1Option, CoreOption]>,
  HelpText<"Perform SYCL device code split in the 'auto' mode, i.e. use heuristic to distribute device code across modules">;
def fsycl_device_code_split_esimd : Flag<["-"], "fsycl-device-code-split-esimd">,
  Flags<[CoreOption]>, HelpText<"split ESIMD device code from SYCL into a separate device binary image (default). Has effect only for SPIR-based targets. (experimental)">;
def fno_sycl_device_code_split_esimd : Flag<["-"], "fno-sycl-device-code-split-esimd">,
  Flags<[CoreOption]>, HelpText<"do not split ESIMD and SYCL device code into separate device binary images. Has effect only for SPIR-based targets. (experimental)">;
defm sycl_instrument_device_code
    : BoolFOption<"sycl-instrument-device-code",
          CodeGenOpts<"SPIRITTAnnotations">, DefaultFalse,
          PosFlag<SetTrue, [], "Add">,
          NegFlag<SetFalse, [], "Do not add">,
          BothFlags<[CC1Option, CoreOption], " Instrumentation and Tracing "
                    "Technology (ITT) instrumentation intrinsics calls "
                    "(experimental)">>;
defm sycl_id_queries_fit_in_int: BoolFOption<"sycl-id-queries-fit-in-int",
  LangOpts<"SYCLValueFitInMaxInt">, DefaultTrue,
  PosFlag<SetTrue, [], "Assume">, NegFlag<SetFalse, [], "Do not assume">,
  BothFlags<[CC1Option, CoreOption], " that SYCL ID queries fit within MAX_INT.">>;
def fsycl_device_obj_EQ : Joined<["-"], "fsycl-device-obj=">,
  Flags<[CoreOption]>, Values<"spirv,llvmir">, HelpText<"Specify format of "
  "device code stored in the resulting object. Valid values are: spirv, llvmir "
  "(default)">;
def fsycl_use_bitcode : Flag<["-"], "fsycl-use-bitcode">,
  Alias<fsycl_device_obj_EQ>, AliasArgs<["llvmir"]>, Flags<[CoreOption]>,
  HelpText<"Use LLVM bitcode instead of SPIR-V in fat objects">;
def fno_sycl_use_bitcode : Flag<["-"], "fno-sycl-use-bitcode">,
  Alias<fsycl_device_obj_EQ>, AliasArgs<["spirv"]>, Flags<[CoreOption]>,
  HelpText<"Use SPIR-V instead of LLVM bitcode in fat objects">;
def fsycl_link_EQ : Joined<["-"], "fsycl-link=">,
  Flags<[CC1Option, CoreOption]>, HelpText<"Generate partially linked device and host object to be used at various stages of compilation">, Values<"image,early">;
def fsycl_link : Flag<["-"], "fsycl-link">, Alias<fsycl_link_EQ>,
  AliasArgs<["early"]>, Flags<[CC1Option, CoreOption]>,
  HelpText<"Generate partially linked device object to be used with the host link">;
defm sycl_unnamed_lambda
    : BoolFOption<
          "sycl-unnamed-lambda", LangOpts<"SYCLUnnamedLambda">,
          Default<!strconcat(
              sycl_ver.KeyPath,
              " >= clang::LangOptions::SYCLMajorVersion::SYCL_2020")>,
          PosFlag<SetTrue, [], "Allow">, NegFlag<SetFalse, [], "Disallow">,
          BothFlags<[CC1Option, CoreOption], " unnamed SYCL lambda kernels">>;
def fsycl_help_EQ : Joined<["-"], "fsycl-help=">,
  Flags<[NoXarchOption, CoreOption]>, HelpText<"Emit help information from the "
  "related offline compilation tool. Valid values: all, fpga, gen, x86_64.">,
  Values<"all,fpga,gen,x86_64">;
def fsycl_help : Flag<["-"], "fsycl-help">, Alias<fsycl_help_EQ>,
  Flags<[NoXarchOption, CoreOption]>, AliasArgs<["all"]>, HelpText<"Emit help information "
  "from all of the offline compilation tools">;
def fsycl_libspirv_path_EQ : Joined<["-"], "fsycl-libspirv-path=">,
  Flags<[CC1Option, CoreOption]>, HelpText<"Path to libspirv library">;
def fno_sycl_libspirv : Flag<["-"], "fno-sycl-libspirv">, Flags<[CoreOption]>, HelpText<"Disable check for libspirv">;
def fsycl_host_compiler_EQ : Joined<["-"], "fsycl-host-compiler=">,
  Flags<[CoreOption, NoArgumentUnused]>, HelpText<"Specify C++ compiler binary to perform host "
  "compilation with during SYCL offload compiles.">;
def fsycl_host_compiler_options_EQ : Joined<["-"], "fsycl-host-compiler-options=">,
  Flags<[CoreOption]>, HelpText<"When performing the host compilation with "
  "-fsycl-host-compiler specified, use the given options during that compile. "
  "Options are expected to be a quoted list of space separated options.">;
def fno_sycl_use_footer : Flag<["-"], "fno-sycl-use-footer">, Flags<[CoreOption]>,
  HelpText<"Disable usage of the integration footer during SYCL enabled "
   "compilations.">;
def fsycl_footer_path_EQ : Joined<["-"], "fsycl-footer-path=">,
  Flags<[CoreOption]>, HelpText<"Specify the location of the temporary "
  "source file with the included integration footer.">;
def fno_sycl_link_spirv : Flag<["-"], "fno-sycl-link-spirv">,
  Flags<[CoreOption]>, HelpText<"Disable adding of the default (spir64) triple "
  "when discovered in user specified objects and archives.">;
def fsycl_max_parallel_jobs_EQ : Joined<["-"], "fsycl-max-parallel-link-jobs=">,
  Flags<[CoreOption]>, Group<f_Group>,
  HelpText<"Experimental feature: Controls the maximum parallelism of actions performed "
  "on SYCL device code post-link, i.e. the generation of SPIR-V device images "
  "or AOT compilation of each device image.">;
def fsyntax_only : Flag<["-"], "fsyntax-only">,
  Flags<[NoXarchOption,CoreOption,CC1Option,FC1Option]>, Group<Action_Group>;
def ftabstop_EQ : Joined<["-"], "ftabstop=">, Group<f_Group>;
def ftemplate_depth_EQ : Joined<["-"], "ftemplate-depth=">, Group<f_Group>;
def ftemplate_depth_ : Joined<["-"], "ftemplate-depth-">, Group<f_Group>;
def ftemplate_backtrace_limit_EQ : Joined<["-"], "ftemplate-backtrace-limit=">,
                                   Group<f_Group>;
def foperator_arrow_depth_EQ : Joined<["-"], "foperator-arrow-depth=">,
                               Group<f_Group>;

def fsave_optimization_record : Flag<["-"], "fsave-optimization-record">,
  Group<f_Group>, HelpText<"Generate a YAML optimization record file">;
def fsave_optimization_record_EQ : Joined<["-"], "fsave-optimization-record=">,
  Group<f_Group>, HelpText<"Generate an optimization record file in a specific format">,
  MetaVarName<"<format>">;
def fno_save_optimization_record : Flag<["-"], "fno-save-optimization-record">,
  Group<f_Group>, Flags<[NoArgumentUnused]>;
def foptimization_record_file_EQ : Joined<["-"], "foptimization-record-file=">,
  Group<f_Group>,
  HelpText<"Specify the output name of the file containing the optimization remarks. Implies -fsave-optimization-record. On Darwin platforms, this cannot be used with multiple -arch <arch> options.">,
  MetaVarName<"<file>">;
def foptimization_record_passes_EQ : Joined<["-"], "foptimization-record-passes=">,
  Group<f_Group>,
  HelpText<"Only include passes which match a specified regular expression in the generated optimization record (by default, include all passes)">,
  MetaVarName<"<regex>">;

def fvectorize : Flag<["-"], "fvectorize">, Group<f_Group>,
  HelpText<"Enable the loop vectorization passes">;
def fno_vectorize : Flag<["-"], "fno-vectorize">, Group<f_Group>;
def : Flag<["-"], "ftree-vectorize">, Alias<fvectorize>;
def : Flag<["-"], "fno-tree-vectorize">, Alias<fno_vectorize>;
def fslp_vectorize : Flag<["-"], "fslp-vectorize">, Group<f_Group>,
  HelpText<"Enable the superword-level parallelism vectorization passes">;
def fno_slp_vectorize : Flag<["-"], "fno-slp-vectorize">, Group<f_Group>;
def : Flag<["-"], "ftree-slp-vectorize">, Alias<fslp_vectorize>;
def : Flag<["-"], "fno-tree-slp-vectorize">, Alias<fno_slp_vectorize>;
def Wlarge_by_value_copy_def : Flag<["-"], "Wlarge-by-value-copy">,
  HelpText<"Warn if a function definition returns or accepts an object larger "
           "in bytes than a given value">, Flags<[HelpHidden]>;
def Wlarge_by_value_copy_EQ : Joined<["-"], "Wlarge-by-value-copy=">, Flags<[CC1Option]>,
  MarshallingInfoInt<LangOpts<"NumLargeByValueCopy">>;

// These "special" warning flags are effectively processed as f_Group flags by the driver:
// Just silence warnings about -Wlarger-than for now.
def Wlarger_than_EQ : Joined<["-"], "Wlarger-than=">, Group<clang_ignored_f_Group>;
def Wlarger_than_ : Joined<["-"], "Wlarger-than-">, Alias<Wlarger_than_EQ>;

// This is converted to -fwarn-stack-size=N and also passed through by the driver.
// FIXME: The driver should strip out the =<value> when passing W_value_Group through.
def Wframe_larger_than_EQ : Joined<["-"], "Wframe-larger-than=">, Group<W_value_Group>,
                            Flags<[NoXarchOption, CC1Option]>;
def Wframe_larger_than : Flag<["-"], "Wframe-larger-than">, Alias<Wframe_larger_than_EQ>;

def : Flag<["-"], "fterminated-vtables">, Alias<fapple_kext>;
defm threadsafe_statics : BoolFOption<"threadsafe-statics",
  LangOpts<"ThreadsafeStatics">, DefaultTrue,
  NegFlag<SetFalse, [CC1Option], "Do not emit code to make initialization of local statics thread safe">,
  PosFlag<SetTrue>>;
def ftime_report : Flag<["-"], "ftime-report">, Group<f_Group>, Flags<[CC1Option]>,
  MarshallingInfoFlag<CodeGenOpts<"TimePasses">>;
def ftime_report_EQ: Joined<["-"], "ftime-report=">, Group<f_Group>,
  Flags<[CC1Option]>, Values<"per-pass,per-pass-run">,
  MarshallingInfoFlag<CodeGenOpts<"TimePassesPerRun">>,
  HelpText<"(For new pass manager) 'per-pass': one report for each pass; "
           "'per-pass-run': one report for each pass invocation">;
def ftime_trace : Flag<["-"], "ftime-trace">, Group<f_Group>,
  HelpText<"Turn on time profiler. Generates JSON file based on output filename.">,
  DocBrief<[{
Turn on time profiler. Generates JSON file based on output filename. Results
can be analyzed with chrome://tracing or `Speedscope App
<https://www.speedscope.app>`_ for flamegraph visualization.}]>,
  Flags<[CC1Option, CoreOption]>,
  MarshallingInfoFlag<FrontendOpts<"TimeTrace">>;
def ftime_trace_granularity_EQ : Joined<["-"], "ftime-trace-granularity=">, Group<f_Group>,
  HelpText<"Minimum time granularity (in microseconds) traced by time profiler">,
  Flags<[CC1Option, CoreOption]>,
  MarshallingInfoInt<FrontendOpts<"TimeTraceGranularity">, "500u">;
def ftime_trace_EQ : Joined<["-"], "ftime-trace=">, Group<f_Group>,
<<<<<<< HEAD
  HelpText<"Turn on time profiler. Generates JSON file based on output filename. "
           "Specify the path which stores the tracing output file.">,
  DocBrief<[{
Turn on time profiler. Generates JSON file based on output filename. Results
can be analyzed with chrome://tracing or `Speedscope App
<https://www.speedscope.app>`_ for flamegraph visualization.}]>,
=======
  HelpText<"Similar to -ftime-trace. Specify the JSON file or a directory which will contain the JSON file">,
>>>>>>> 0bb3aafb
  Flags<[CC1Option, CoreOption]>,
  MarshallingInfoString<FrontendOpts<"TimeTracePath">>;
def fproc_stat_report : Joined<["-"], "fproc-stat-report">, Group<f_Group>,
  HelpText<"Print subprocess statistics">;
def fproc_stat_report_EQ : Joined<["-"], "fproc-stat-report=">, Group<f_Group>,
  HelpText<"Save subprocess statistics to the given file">;
def ftlsmodel_EQ : Joined<["-"], "ftls-model=">, Group<f_Group>, Flags<[CC1Option]>,
  Values<"global-dynamic,local-dynamic,initial-exec,local-exec">,
  NormalizedValuesScope<"CodeGenOptions">,
  NormalizedValues<["GeneralDynamicTLSModel", "LocalDynamicTLSModel", "InitialExecTLSModel", "LocalExecTLSModel"]>,
  MarshallingInfoEnum<CodeGenOpts<"DefaultTLSModel">, "GeneralDynamicTLSModel">;
def ftrapv : Flag<["-"], "ftrapv">, Group<f_Group>, Flags<[CC1Option]>,
  HelpText<"Trap on integer overflow">;
def ftrapv_handler_EQ : Joined<["-"], "ftrapv-handler=">, Group<f_Group>,
  MetaVarName<"<function name>">,
  HelpText<"Specify the function to be called on overflow">;
def ftrapv_handler : Separate<["-"], "ftrapv-handler">, Group<f_Group>, Flags<[CC1Option]>;
def ftrap_function_EQ : Joined<["-"], "ftrap-function=">, Group<f_Group>, Flags<[CC1Option]>,
  HelpText<"Issue call to specified function rather than a trap instruction">,
  MarshallingInfoString<CodeGenOpts<"TrapFuncName">>;
def funroll_loops : Flag<["-"], "funroll-loops">, Group<f_Group>,
  HelpText<"Turn on loop unroller">, Flags<[CC1Option]>;
def fno_unroll_loops : Flag<["-"], "fno-unroll-loops">, Group<f_Group>,
  HelpText<"Turn off loop unroller">, Flags<[CC1Option]>;
defm reroll_loops : BoolFOption<"reroll-loops",
  CodeGenOpts<"RerollLoops">, DefaultFalse,
  PosFlag<SetTrue, [CC1Option], "Turn on loop reroller">, NegFlag<SetFalse>>;
def ffinite_loops: Flag<["-"],  "ffinite-loops">, Group<f_Group>,
  HelpText<"Assume all loops are finite.">, Flags<[CC1Option]>;
def fno_finite_loops: Flag<["-"], "fno-finite-loops">, Group<f_Group>,
  HelpText<"Do not assume that any loop is finite.">, Flags<[CC1Option]>;

def ftrigraphs : Flag<["-"], "ftrigraphs">, Group<f_Group>,
  HelpText<"Process trigraph sequences">, Flags<[CC1Option]>;
def fno_trigraphs : Flag<["-"], "fno-trigraphs">, Group<f_Group>,
  HelpText<"Do not process trigraph sequences">, Flags<[CC1Option]>;
def funsigned_bitfields : Flag<["-"], "funsigned-bitfields">, Group<f_Group>;
def funsigned_char : Flag<["-"], "funsigned-char">, Group<f_Group>;
def fno_unsigned_char : Flag<["-"], "fno-unsigned-char">;
def funwind_tables : Flag<["-"], "funwind-tables">, Group<f_Group>;
defm register_global_dtors_with_atexit : BoolFOption<"register-global-dtors-with-atexit",
  CodeGenOpts<"RegisterGlobalDtorsWithAtExit">, DefaultFalse,
  PosFlag<SetTrue, [CC1Option], "Use">, NegFlag<SetFalse, [], "Don't use">,
  BothFlags<[], " atexit or __cxa_atexit to register global destructors">>;
defm use_init_array : BoolFOption<"use-init-array",
  CodeGenOpts<"UseInitArray">, DefaultTrue,
  NegFlag<SetFalse, [CC1Option], "Use .ctors/.dtors instead of .init_array/.fini_array">,
  PosFlag<SetTrue>>;
def fno_var_tracking : Flag<["-"], "fno-var-tracking">, Group<clang_ignored_f_Group>;
def fverbose_asm : Flag<["-"], "fverbose-asm">, Group<f_Group>,
  HelpText<"Generate verbose assembly output">;
def dA : Flag<["-"], "dA">, Alias<fverbose_asm>;
defm visibility_from_dllstorageclass : BoolFOption<"visibility-from-dllstorageclass",
  LangOpts<"VisibilityFromDLLStorageClass">, DefaultFalse,
  PosFlag<SetTrue, [CC1Option], "Set the visibility of symbols in the generated code from their DLL storage class">,
  NegFlag<SetFalse>>;
def fvisibility_dllexport_EQ : Joined<["-"], "fvisibility-dllexport=">, Group<f_Group>, Flags<[CC1Option]>,
  HelpText<"The visibility for dllexport definitions [-fvisibility-from-dllstorageclass]">,
  MarshallingInfoVisibility<LangOpts<"DLLExportVisibility">, "DefaultVisibility">,
  ShouldParseIf<fvisibility_from_dllstorageclass.KeyPath>;
def fvisibility_nodllstorageclass_EQ : Joined<["-"], "fvisibility-nodllstorageclass=">, Group<f_Group>, Flags<[CC1Option]>,
  HelpText<"The visibility for definitions without an explicit DLL export class [-fvisibility-from-dllstorageclass]">,
  MarshallingInfoVisibility<LangOpts<"NoDLLStorageClassVisibility">, "HiddenVisibility">,
  ShouldParseIf<fvisibility_from_dllstorageclass.KeyPath>;
def fvisibility_externs_dllimport_EQ : Joined<["-"], "fvisibility-externs-dllimport=">, Group<f_Group>, Flags<[CC1Option]>,
  HelpText<"The visibility for dllimport external declarations [-fvisibility-from-dllstorageclass]">,
  MarshallingInfoVisibility<LangOpts<"ExternDeclDLLImportVisibility">, "DefaultVisibility">,
  ShouldParseIf<fvisibility_from_dllstorageclass.KeyPath>;
def fvisibility_externs_nodllstorageclass_EQ : Joined<["-"], "fvisibility-externs-nodllstorageclass=">, Group<f_Group>, Flags<[CC1Option]>,
  HelpText<"The visibility for external declarations without an explicit DLL dllstorageclass [-fvisibility-from-dllstorageclass]">,
  MarshallingInfoVisibility<LangOpts<"ExternDeclNoDLLStorageClassVisibility">, "HiddenVisibility">,
  ShouldParseIf<fvisibility_from_dllstorageclass.KeyPath>;
def fvisibility_EQ : Joined<["-"], "fvisibility=">, Group<f_Group>,
  HelpText<"Set the default symbol visibility for all global declarations">, Values<"hidden,default">;
defm visibility_inlines_hidden : BoolFOption<"visibility-inlines-hidden",
  LangOpts<"InlineVisibilityHidden">, DefaultFalse,
  PosFlag<SetTrue, [CC1Option], "Give inline C++ member functions hidden visibility by default">,
  NegFlag<SetFalse>>;
defm visibility_inlines_hidden_static_local_var : BoolFOption<"visibility-inlines-hidden-static-local-var",
  LangOpts<"VisibilityInlinesHiddenStaticLocalVar">, DefaultFalse,
  PosFlag<SetTrue, [CC1Option], "When -fvisibility-inlines-hidden is enabled, static variables in"
            " inline C++ member functions will also be given hidden visibility by default">,
  NegFlag<SetFalse, [], "Disables -fvisibility-inlines-hidden-static-local-var"
         " (this is the default on non-darwin targets)">, BothFlags<[CC1Option]>>;
def fvisibility_ms_compat : Flag<["-"], "fvisibility-ms-compat">, Group<f_Group>,
  HelpText<"Give global types 'default' visibility and global functions and "
           "variables 'hidden' visibility by default">;
def fvisibility_global_new_delete_hidden : Flag<["-"], "fvisibility-global-new-delete-hidden">, Group<f_Group>,
  HelpText<"Give global C++ operator new and delete declarations hidden visibility">, Flags<[CC1Option]>,
  MarshallingInfoFlag<LangOpts<"GlobalAllocationFunctionVisibilityHidden">>;
def mdefault_visibility_export_mapping_EQ : Joined<["-"], "mdefault-visibility-export-mapping=">,
  Values<"none,explicit,all">,
  NormalizedValuesScope<"LangOptions::DefaultVisiblityExportMapping">,
  NormalizedValues<["None", "Explicit", "All"]>,
  HelpText<"Mapping between default visibility and export">,
  Group<m_Group>, Flags<[CC1Option]>,
  MarshallingInfoEnum<LangOpts<"DefaultVisibilityExportMapping">,"None">;
defm new_infallible : BoolFOption<"new-infallible",
  LangOpts<"NewInfallible">, DefaultFalse,
  PosFlag<SetTrue, [], "Enable">, NegFlag<SetFalse, [], "Disable">,
  BothFlags<[CC1Option], " treating throwing global C++ operator new as always returning valid memory "
  "(annotates with __attribute__((returns_nonnull)) and throw()). This is detectable in source.">>;
defm whole_program_vtables : BoolFOption<"whole-program-vtables",
  CodeGenOpts<"WholeProgramVTables">, DefaultFalse,
  PosFlag<SetTrue, [CC1Option], "Enables whole-program vtable optimization. Requires -flto">,
  NegFlag<SetFalse>, BothFlags<[CoreOption]>>;
defm split_lto_unit : BoolFOption<"split-lto-unit",
  CodeGenOpts<"EnableSplitLTOUnit">, DefaultFalse,
  PosFlag<SetTrue, [CC1Option], "Enables splitting of the LTO unit">,
  NegFlag<SetFalse>, BothFlags<[CoreOption]>>;
defm force_emit_vtables : BoolFOption<"force-emit-vtables",
  CodeGenOpts<"ForceEmitVTables">, DefaultFalse,
  PosFlag<SetTrue, [CC1Option], "Emits more virtual tables to improve devirtualization">,
  NegFlag<SetFalse>, BothFlags<[CoreOption]>>;
defm virtual_function_elimination : BoolFOption<"virtual-function-elimination",
  CodeGenOpts<"VirtualFunctionElimination">, DefaultFalse,
  PosFlag<SetTrue, [CC1Option], "Enables dead virtual function elimination optimization. Requires -flto=full">,
  NegFlag<SetFalse>, BothFlags<[CoreOption]>>;

def fwrapv : Flag<["-"], "fwrapv">, Group<f_Group>, Flags<[CC1Option]>,
  HelpText<"Treat signed integer overflow as two's complement">;
def fwritable_strings : Flag<["-"], "fwritable-strings">, Group<f_Group>, Flags<[CC1Option]>,
  HelpText<"Store string literals as writable data">,
  MarshallingInfoFlag<LangOpts<"WritableStrings">>;
defm zero_initialized_in_bss : BoolFOption<"zero-initialized-in-bss",
  CodeGenOpts<"NoZeroInitializedInBSS">, DefaultFalse,
  NegFlag<SetTrue, [CC1Option], "Don't place zero initialized data in BSS">,
  PosFlag<SetFalse>>;
defm function_sections : BoolFOption<"function-sections",
  CodeGenOpts<"FunctionSections">, DefaultFalse,
  PosFlag<SetTrue, [CC1Option], "Place each function in its own section">,
  NegFlag<SetFalse>>;
def fbasic_block_sections_EQ : Joined<["-"], "fbasic-block-sections=">, Group<f_Group>,
  Flags<[CC1Option, CC1AsOption]>,
  HelpText<"Place each function's basic blocks in unique sections (ELF Only)">,
  DocBrief<[{Generate labels for each basic block or place each basic block or a subset of basic blocks in its own section.}]>,
  Values<"all,labels,none,list=">,
  MarshallingInfoString<CodeGenOpts<"BBSections">, [{"none"}]>;
defm data_sections : BoolFOption<"data-sections",
  CodeGenOpts<"DataSections">, DefaultFalse,
  PosFlag<SetTrue, [CC1Option], "Place each data in its own section">, NegFlag<SetFalse>>;
defm stack_size_section : BoolFOption<"stack-size-section",
  CodeGenOpts<"StackSizeSection">, DefaultFalse,
  PosFlag<SetTrue, [CC1Option], "Emit section containing metadata on function stack sizes">,
  NegFlag<SetFalse>>;
def fstack_usage : Flag<["-"], "fstack-usage">, Group<f_Group>,
  HelpText<"Emit .su file containing information on function stack sizes">;
def stack_usage_file : Separate<["-"], "stack-usage-file">,
  Flags<[CC1Option, NoDriverOption]>,
  HelpText<"Filename (or -) to write stack usage output to">,
  MarshallingInfoString<CodeGenOpts<"StackUsageOutput">>;

defm unique_basic_block_section_names : BoolFOption<"unique-basic-block-section-names",
  CodeGenOpts<"UniqueBasicBlockSectionNames">, DefaultFalse,
  PosFlag<SetTrue, [CC1Option], "Use unique names for basic block sections (ELF Only)">,
  NegFlag<SetFalse>>;
defm unique_internal_linkage_names : BoolFOption<"unique-internal-linkage-names",
  CodeGenOpts<"UniqueInternalLinkageNames">, DefaultFalse,
  PosFlag<SetTrue, [CC1Option], "Uniqueify Internal Linkage Symbol Names by appending"
            " the MD5 hash of the module path">,
  NegFlag<SetFalse>>;
defm unique_section_names : BoolFOption<"unique-section-names",
  CodeGenOpts<"UniqueSectionNames">, DefaultTrue,
  NegFlag<SetFalse, [CC1Option], "Don't use unique names for text and data sections">,
  PosFlag<SetTrue>>;

defm split_machine_functions: BoolFOption<"split-machine-functions",
  CodeGenOpts<"SplitMachineFunctions">, DefaultFalse,
  PosFlag<SetTrue, [CC1Option], "Enable">, NegFlag<SetFalse, [], "Disable">,
  BothFlags<[], " late function splitting using profile information (x86 ELF)">>;

defm strict_return : BoolFOption<"strict-return",
  CodeGenOpts<"StrictReturn">, DefaultTrue,
  NegFlag<SetFalse, [CC1Option], "Don't treat control flow paths that fall off the end"
            " of a non-void function as unreachable">,
  PosFlag<SetTrue>>;

def fenable_matrix : Flag<["-"], "fenable-matrix">, Group<f_Group>,
    Flags<[CC1Option]>,
    HelpText<"Enable matrix data type and related builtin functions">,
    MarshallingInfoFlag<LangOpts<"MatrixTypes">>;

def fzero_call_used_regs_EQ
    : Joined<["-"], "fzero-call-used-regs=">, Group<f_Group>, Flags<[CC1Option]>,
      HelpText<"Clear call-used registers upon function return (AArch64/x86 only)">,
      Values<"skip,used-gpr-arg,used-gpr,used-arg,used,all-gpr-arg,all-gpr,all-arg,all">,
      NormalizedValues<["Skip", "UsedGPRArg", "UsedGPR", "UsedArg", "Used",
                        "AllGPRArg", "AllGPR", "AllArg", "All"]>,
      NormalizedValuesScope<"llvm::ZeroCallUsedRegs::ZeroCallUsedRegsKind">,
      MarshallingInfoEnum<CodeGenOpts<"ZeroCallUsedRegs">, "Skip">;

def fdebug_types_section: Flag <["-"], "fdebug-types-section">, Group<f_Group>,
  HelpText<"Place debug types in their own section (ELF Only)">;
def fno_debug_types_section: Flag<["-"], "fno-debug-types-section">, Group<f_Group>;
defm debug_ranges_base_address : BoolFOption<"debug-ranges-base-address",
  CodeGenOpts<"DebugRangesBaseAddress">, DefaultFalse,
  PosFlag<SetTrue, [CC1Option], "Use DWARF base address selection entries in .debug_ranges">,
  NegFlag<SetFalse>>;
defm split_dwarf_inlining : BoolFOption<"split-dwarf-inlining",
  CodeGenOpts<"SplitDwarfInlining">, DefaultFalse,
  NegFlag<SetFalse, []>,
  PosFlag<SetTrue, [CC1Option], "Provide minimal debug info in the object/executable"
          " to facilitate online symbolication/stack traces in the absence of"
          " .dwo/.dwp files when using Split DWARF">>;
def fdebug_default_version: Joined<["-"], "fdebug-default-version=">, Group<f_Group>,
  HelpText<"Default DWARF version to use, if a -g option caused DWARF debug info to be produced">;
def fdebug_prefix_map_EQ
  : Joined<["-"], "fdebug-prefix-map=">, Group<f_Group>,
    Flags<[CC1Option,CC1AsOption]>,
    HelpText<"remap file source paths in debug info">;
def fcoverage_prefix_map_EQ
  : Joined<["-"], "fcoverage-prefix-map=">, Group<f_Group>,
    Flags<[CC1Option]>,
    HelpText<"remap file source paths in coverage mapping">;
def ffile_prefix_map_EQ
  : Joined<["-"], "ffile-prefix-map=">, Group<f_Group>,
    HelpText<"remap file source paths in debug info, predefined preprocessor "
             "macros and __builtin_FILE(). Implies -ffile-reproducible.">;
def fmacro_prefix_map_EQ
  : Joined<["-"], "fmacro-prefix-map=">, Group<f_Group>, Flags<[CC1Option]>,
    HelpText<"remap file source paths in predefined preprocessor macros and "
             "__builtin_FILE(). Implies -ffile-reproducible.">;
defm force_dwarf_frame : BoolFOption<"force-dwarf-frame",
  CodeGenOpts<"ForceDwarfFrameSection">, DefaultFalse,
  PosFlag<SetTrue, [CC1Option], "Always emit a debug frame section">, NegFlag<SetFalse>>;
def femit_dwarf_unwind_EQ : Joined<["-"], "femit-dwarf-unwind=">,
  Group<f_Group>, Flags<[CC1Option, CC1AsOption]>,
  HelpText<"When to emit DWARF unwind (EH frame) info">,
  Values<"always,no-compact-unwind,default">,
  NormalizedValues<["Always", "NoCompactUnwind", "Default"]>,
  NormalizedValuesScope<"llvm::EmitDwarfUnwindType">,
  MarshallingInfoEnum<CodeGenOpts<"EmitDwarfUnwind">, "Default">;
def g_Flag : Flag<["-"], "g">, Group<g_Group>,
  HelpText<"Generate source-level debug information">;
def gline_tables_only : Flag<["-"], "gline-tables-only">, Group<gN_Group>,
  Flags<[CoreOption]>, HelpText<"Emit debug line number tables only">;
def gline_directives_only : Flag<["-"], "gline-directives-only">, Group<gN_Group>,
  Flags<[CoreOption]>, HelpText<"Emit debug line info directives only">;
def gmlt : Flag<["-"], "gmlt">, Alias<gline_tables_only>;
def g0 : Flag<["-"], "g0">, Group<gN_Group>;
def g1 : Flag<["-"], "g1">, Group<gN_Group>, Alias<gline_tables_only>;
def g2 : Flag<["-"], "g2">, Group<gN_Group>;
def g3 : Flag<["-"], "g3">, Group<gN_Group>;
def ggdb : Flag<["-"], "ggdb">, Group<gTune_Group>;
def ggdb0 : Flag<["-"], "ggdb0">, Group<ggdbN_Group>;
def ggdb1 : Flag<["-"], "ggdb1">, Group<ggdbN_Group>;
def ggdb2 : Flag<["-"], "ggdb2">, Group<ggdbN_Group>;
def ggdb3 : Flag<["-"], "ggdb3">, Group<ggdbN_Group>;
def glldb : Flag<["-"], "glldb">, Group<gTune_Group>;
def gsce : Flag<["-"], "gsce">, Group<gTune_Group>;
def gdbx : Flag<["-"], "gdbx">, Group<gTune_Group>;
// Equivalent to our default dwarf version. Forces usual dwarf emission when
// CodeView is enabled.
def gdwarf : Flag<["-"], "gdwarf">, Group<g_Group>, Flags<[CoreOption]>,
  HelpText<"Generate source-level debug information with the default dwarf version">;
def gdwarf_2 : Flag<["-"], "gdwarf-2">, Group<g_Group>,
  HelpText<"Generate source-level debug information with dwarf version 2">;
def gdwarf_3 : Flag<["-"], "gdwarf-3">, Group<g_Group>,
  HelpText<"Generate source-level debug information with dwarf version 3">;
def gdwarf_4 : Flag<["-"], "gdwarf-4">, Group<g_Group>,
  HelpText<"Generate source-level debug information with dwarf version 4">;
def gdwarf_5 : Flag<["-"], "gdwarf-5">, Group<g_Group>,
  HelpText<"Generate source-level debug information with dwarf version 5">;
def gdwarf64 : Flag<["-"], "gdwarf64">, Group<g_Group>,
  Flags<[CC1Option, CC1AsOption]>,
  HelpText<"Enables DWARF64 format for ELF binaries, if debug information emission is enabled.">,
  MarshallingInfoFlag<CodeGenOpts<"Dwarf64">>;
def gdwarf32 : Flag<["-"], "gdwarf32">, Group<g_Group>,
  Flags<[CC1Option, CC1AsOption]>,
  HelpText<"Enables DWARF32 format for ELF binaries, if debug information emission is enabled.">;

def gcodeview : Flag<["-"], "gcodeview">,
  HelpText<"Generate CodeView debug information">,
  Flags<[CC1Option, CC1AsOption, CoreOption]>,
  MarshallingInfoFlag<CodeGenOpts<"EmitCodeView">>;
defm codeview_ghash : BoolOption<"g", "codeview-ghash",
  CodeGenOpts<"CodeViewGHash">, DefaultFalse,
  PosFlag<SetTrue, [CC1Option], "Emit type record hashes in a .debug$H section">,
  NegFlag<SetFalse>, BothFlags<[CoreOption]>>;
defm inline_line_tables : BoolGOption<"inline-line-tables",
  CodeGenOpts<"NoInlineLineTables">, DefaultFalse,
  NegFlag<SetTrue, [CC1Option], "Don't emit inline line tables.">,
  PosFlag<SetFalse>, BothFlags<[CoreOption]>>;

def gfull : Flag<["-"], "gfull">, Group<g_Group>;
def gused : Flag<["-"], "gused">, Group<g_Group>;
def gstabs : Joined<["-"], "gstabs">, Group<g_Group>, Flags<[Unsupported]>;
def gcoff : Joined<["-"], "gcoff">, Group<g_Group>, Flags<[Unsupported]>;
def gxcoff : Joined<["-"], "gxcoff">, Group<g_Group>, Flags<[Unsupported]>;
def gvms : Joined<["-"], "gvms">, Group<g_Group>, Flags<[Unsupported]>;
def gtoggle : Flag<["-"], "gtoggle">, Group<g_flags_Group>, Flags<[Unsupported]>;
def grecord_command_line : Flag<["-"], "grecord-command-line">,
  Group<g_flags_Group>;
def gno_record_command_line : Flag<["-"], "gno-record-command-line">,
  Group<g_flags_Group>;
def : Flag<["-"], "grecord-gcc-switches">, Alias<grecord_command_line>;
def : Flag<["-"], "gno-record-gcc-switches">, Alias<gno_record_command_line>;
defm strict_dwarf : BoolOption<"g", "strict-dwarf",
  CodeGenOpts<"DebugStrictDwarf">, DefaultFalse,
  PosFlag<SetTrue, [CC1Option]>, NegFlag<SetFalse>, BothFlags<[CoreOption]>>,
  Group<g_flags_Group>;
defm column_info : BoolOption<"g", "column-info",
  CodeGenOpts<"DebugColumnInfo">, DefaultTrue,
  NegFlag<SetFalse, [CC1Option]>, PosFlag<SetTrue>, BothFlags<[CoreOption]>>,
  Group<g_flags_Group>;
def gsplit_dwarf : Flag<["-"], "gsplit-dwarf">, Group<g_flags_Group>;
def gsplit_dwarf_EQ : Joined<["-"], "gsplit-dwarf=">, Group<g_flags_Group>,
  HelpText<"Set DWARF fission mode">,
  Values<"split,single">;
def gno_split_dwarf : Flag<["-"], "gno-split-dwarf">, Group<g_flags_Group>;
def gsimple_template_names : Flag<["-"], "gsimple-template-names">, Group<g_flags_Group>;
def gsimple_template_names_EQ
    : Joined<["-"], "gsimple-template-names=">,
      HelpText<"Use simple template names in DWARF, or include the full "
               "template name with a modified prefix for validation">,
      Values<"simple,mangled">, Flags<[CC1Option, NoDriverOption]>;
def gno_simple_template_names : Flag<["-"], "gno-simple-template-names">,
                                Group<g_flags_Group>;
def ggnu_pubnames : Flag<["-"], "ggnu-pubnames">, Group<g_flags_Group>, Flags<[CC1Option]>;
def gno_gnu_pubnames : Flag<["-"], "gno-gnu-pubnames">, Group<g_flags_Group>;
def gpubnames : Flag<["-"], "gpubnames">, Group<g_flags_Group>, Flags<[CC1Option]>;
def gno_pubnames : Flag<["-"], "gno-pubnames">, Group<g_flags_Group>;
def gdwarf_aranges : Flag<["-"], "gdwarf-aranges">, Group<g_flags_Group>;
def gmodules : Flag <["-"], "gmodules">, Group<gN_Group>,
  HelpText<"Generate debug info with external references to clang modules"
           " or precompiled headers">;
def gz_EQ : Joined<["-"], "gz=">, Group<g_flags_Group>,
    HelpText<"DWARF debug sections compression type">;
def gz : Flag<["-"], "gz">, Alias<gz_EQ>, AliasArgs<["zlib"]>, Group<g_flags_Group>;
def gembed_source : Flag<["-"], "gembed-source">, Group<g_flags_Group>, Flags<[CC1Option]>,
    HelpText<"Embed source text in DWARF debug sections">,
    MarshallingInfoFlag<CodeGenOpts<"EmbedSource">>;
def gno_embed_source : Flag<["-"], "gno-embed-source">, Group<g_flags_Group>,
    Flags<[NoXarchOption]>,
    HelpText<"Restore the default behavior of not embedding source text in DWARF debug sections">;
def headerpad__max__install__names : Joined<["-"], "headerpad_max_install_names">;
def help : Flag<["-", "--"], "help">, Flags<[CC1Option,CC1AsOption, FC1Option,
    FlangOption]>, HelpText<"Display available options">,
    MarshallingInfoFlag<FrontendOpts<"ShowHelp">>;
def ibuiltininc : Flag<["-"], "ibuiltininc">,
  HelpText<"Enable builtin #include directories even when -nostdinc is used "
           "before or after -ibuiltininc. "
           "Using -nobuiltininc after the option disables it">;
def index_header_map : Flag<["-"], "index-header-map">, Flags<[CC1Option]>,
  HelpText<"Make the next included directory (-I or -F) an indexer header map">;
def idirafter : JoinedOrSeparate<["-"], "idirafter">, Group<clang_i_Group>, Flags<[CC1Option]>,
  HelpText<"Add directory to AFTER include search path">;
def iframework : JoinedOrSeparate<["-"], "iframework">, Group<clang_i_Group>, Flags<[CC1Option]>,
  HelpText<"Add directory to SYSTEM framework search path">;
def iframeworkwithsysroot : JoinedOrSeparate<["-"], "iframeworkwithsysroot">,
  Group<clang_i_Group>,
  HelpText<"Add directory to SYSTEM framework search path, "
           "absolute paths are relative to -isysroot">,
  MetaVarName<"<directory>">, Flags<[CC1Option]>;
def imacros : JoinedOrSeparate<["-", "--"], "imacros">, Group<clang_i_Group>, Flags<[CC1Option]>,
  HelpText<"Include macros from file before parsing">, MetaVarName<"<file>">,
  MarshallingInfoStringVector<PreprocessorOpts<"MacroIncludes">>;
def image__base : Separate<["-"], "image_base">;
def include_ : JoinedOrSeparate<["-", "--"], "include">, Group<clang_i_Group>, EnumName<"include">,
    MetaVarName<"<file>">, HelpText<"Include file before parsing">, Flags<[CC1Option]>;
def include_pch : Separate<["-"], "include-pch">, Group<clang_i_Group>, Flags<[CC1Option]>,
  HelpText<"Include precompiled header file">, MetaVarName<"<file>">,
  MarshallingInfoString<PreprocessorOpts<"ImplicitPCHInclude">>;
def relocatable_pch : Flag<["-", "--"], "relocatable-pch">, Flags<[CC1Option]>,
  HelpText<"Whether to build a relocatable precompiled header">,
  MarshallingInfoFlag<FrontendOpts<"RelocatablePCH">>;
def verify_pch : Flag<["-"], "verify-pch">, Group<Action_Group>, Flags<[CC1Option]>,
  HelpText<"Load and verify that a pre-compiled header file is not stale">;
def init : Separate<["-"], "init">;
def install__name : Separate<["-"], "install_name">;
def iprefix : JoinedOrSeparate<["-"], "iprefix">, Group<clang_i_Group>, Flags<[CC1Option]>,
  HelpText<"Set the -iwithprefix/-iwithprefixbefore prefix">, MetaVarName<"<dir>">;
def iquote : JoinedOrSeparate<["-"], "iquote">, Group<clang_i_Group>, Flags<[CC1Option]>,
  HelpText<"Add directory to QUOTE include search path">, MetaVarName<"<directory>">;
def isysroot : JoinedOrSeparate<["-"], "isysroot">, Group<clang_i_Group>, Flags<[CC1Option]>,
  HelpText<"Set the system root directory (usually /)">, MetaVarName<"<dir>">,
  MarshallingInfoString<HeaderSearchOpts<"Sysroot">, [{"/"}]>;
def isystem : JoinedOrSeparate<["-"], "isystem">, Group<clang_i_Group>,
  Flags<[CC1Option]>,
  HelpText<"Add directory to SYSTEM include search path">, MetaVarName<"<directory>">;
def isystem_after : JoinedOrSeparate<["-"], "isystem-after">,
  Group<clang_i_Group>, Flags<[NoXarchOption]>, MetaVarName<"<directory>">,
  HelpText<"Add directory to end of the SYSTEM include search path">;
def iwithprefixbefore : JoinedOrSeparate<["-"], "iwithprefixbefore">, Group<clang_i_Group>,
  HelpText<"Set directory to include search path with prefix">, MetaVarName<"<dir>">,
  Flags<[CC1Option]>;
def iwithprefix : JoinedOrSeparate<["-"], "iwithprefix">, Group<clang_i_Group>, Flags<[CC1Option]>,
  HelpText<"Set directory to SYSTEM include search path with prefix">, MetaVarName<"<dir>">;
def iwithsysroot : JoinedOrSeparate<["-"], "iwithsysroot">, Group<clang_i_Group>,
  HelpText<"Add directory to SYSTEM include search path, "
           "absolute paths are relative to -isysroot">, MetaVarName<"<directory>">,
  Flags<[CC1Option]>;
def ivfsoverlay : JoinedOrSeparate<["-"], "ivfsoverlay">, Group<clang_i_Group>, Flags<[CC1Option]>,
  HelpText<"Overlay the virtual filesystem described by file over the real file system">;
def imultilib : Separate<["-"], "imultilib">, Group<gfortran_Group>;
def keep__private__externs : Flag<["-"], "keep_private_externs">;
def l : JoinedOrSeparate<["-"], "l">, Flags<[LinkerInput, RenderJoined]>,
        Group<Link_Group>;
def lazy__framework : Separate<["-"], "lazy_framework">, Flags<[LinkerInput]>;
def lazy__library : Separate<["-"], "lazy_library">, Flags<[LinkerInput]>;
def mlittle_endian : Flag<["-"], "mlittle-endian">, Flags<[NoXarchOption]>;
def EL : Flag<["-"], "EL">, Alias<mlittle_endian>;
def mbig_endian : Flag<["-"], "mbig-endian">, Flags<[NoXarchOption]>;
def EB : Flag<["-"], "EB">, Alias<mbig_endian>;
def m16 : Flag<["-"], "m16">, Group<m_Group>, Flags<[NoXarchOption, CoreOption]>;
def m32 : Flag<["-"], "m32">, Group<m_Group>, Flags<[NoXarchOption, CoreOption]>;
def mqdsp6_compat : Flag<["-"], "mqdsp6-compat">, Group<m_Group>, Flags<[NoXarchOption,CC1Option]>,
  HelpText<"Enable hexagon-qdsp6 backward compatibility">,
  MarshallingInfoFlag<LangOpts<"HexagonQdsp6Compat">>;
def m64 : Flag<["-"], "m64">, Group<m_Group>, Flags<[NoXarchOption, CoreOption]>;
def mx32 : Flag<["-"], "mx32">, Group<m_Group>, Flags<[NoXarchOption, CoreOption]>;
def mabi_EQ : Joined<["-"], "mabi=">, Group<m_Group>;
def miamcu : Flag<["-"], "miamcu">, Group<m_Group>, Flags<[NoXarchOption, CoreOption]>,
  HelpText<"Use Intel MCU ABI">;
def mno_iamcu : Flag<["-"], "mno-iamcu">, Group<m_Group>, Flags<[NoXarchOption, CoreOption]>;
def malign_functions_EQ : Joined<["-"], "malign-functions=">, Group<clang_ignored_m_Group>;
def malign_loops_EQ : Joined<["-"], "malign-loops=">, Group<clang_ignored_m_Group>;
def malign_jumps_EQ : Joined<["-"], "malign-jumps=">, Group<clang_ignored_m_Group>;
def malign_branch_EQ : CommaJoined<["-"], "malign-branch=">, Group<m_Group>, Flags<[NoXarchOption]>,
  HelpText<"Specify types of branches to align">;
def malign_branch_boundary_EQ : Joined<["-"], "malign-branch-boundary=">, Group<m_Group>, Flags<[NoXarchOption]>,
  HelpText<"Specify the boundary's size to align branches">;
def mpad_max_prefix_size_EQ : Joined<["-"], "mpad-max-prefix-size=">, Group<m_Group>, Flags<[NoXarchOption]>,
  HelpText<"Specify maximum number of prefixes to use for padding">;
def mbranches_within_32B_boundaries : Flag<["-"], "mbranches-within-32B-boundaries">, Flags<[NoXarchOption]>, Group<m_Group>,
  HelpText<"Align selected branches (fused, jcc, jmp) within 32-byte boundary">;
def mfancy_math_387 : Flag<["-"], "mfancy-math-387">, Group<clang_ignored_m_Group>;
def mlong_calls : Flag<["-"], "mlong-calls">, Group<m_Group>,
  HelpText<"Generate branches with extended addressability, usually via indirect jumps.">;
def mdouble_EQ : Joined<["-"], "mdouble=">, Group<m_Group>,
  MetaVarName<"<n">, Values<"32,64">, Flags<[CC1Option]>,
  HelpText<"Force double to be <n> bits">,
  MarshallingInfoInt<LangOpts<"DoubleSize">, "0">;
def LongDouble_Group : OptionGroup<"<LongDouble group>">, Group<m_Group>,
  DocName<"Long double flags">,
  DocBrief<[{Selects the long double implementation}]>;
def mlong_double_64 : Flag<["-"], "mlong-double-64">, Group<LongDouble_Group>, Flags<[CC1Option]>,
  HelpText<"Force long double to be 64 bits">;
def mlong_double_80 : Flag<["-"], "mlong-double-80">, Group<LongDouble_Group>, Flags<[CC1Option]>,
  HelpText<"Force long double to be 80 bits, padded to 128 bits for storage">;
def mlong_double_128 : Flag<["-"], "mlong-double-128">, Group<LongDouble_Group>, Flags<[CC1Option]>,
  HelpText<"Force long double to be 128 bits">;
def mno_long_calls : Flag<["-"], "mno-long-calls">, Group<m_Group>,
  HelpText<"Restore the default behaviour of not generating long calls">;
def mexecute_only : Flag<["-"], "mexecute-only">, Group<m_arm_Features_Group>,
  HelpText<"Disallow generation of data access to code sections (ARM only)">;
def mno_execute_only : Flag<["-"], "mno-execute-only">, Group<m_arm_Features_Group>,
  HelpText<"Allow generation of data access to code sections (ARM only)">;
def mtp_mode_EQ : Joined<["-"], "mtp=">, Group<m_arm_Features_Group>, Values<"soft,cp15,el0,el1,el2,el3">,
  HelpText<"Thread pointer access method (AArch32/AArch64 only)">;
def mpure_code : Flag<["-"], "mpure-code">, Alias<mexecute_only>; // Alias for GCC compatibility
def mno_pure_code : Flag<["-"], "mno-pure-code">, Alias<mno_execute_only>;
def mtvos_version_min_EQ : Joined<["-"], "mtvos-version-min=">, Group<m_Group>;
def mappletvos_version_min_EQ : Joined<["-"], "mappletvos-version-min=">, Alias<mtvos_version_min_EQ>;
def mtvos_simulator_version_min_EQ : Joined<["-"], "mtvos-simulator-version-min=">;
def mappletvsimulator_version_min_EQ : Joined<["-"], "mappletvsimulator-version-min=">, Alias<mtvos_simulator_version_min_EQ>;
def mwatchos_version_min_EQ : Joined<["-"], "mwatchos-version-min=">, Group<m_Group>;
def mwatchos_simulator_version_min_EQ : Joined<["-"], "mwatchos-simulator-version-min=">;
def mwatchsimulator_version_min_EQ : Joined<["-"], "mwatchsimulator-version-min=">, Alias<mwatchos_simulator_version_min_EQ>;
def march_EQ : Joined<["-"], "march=">, Group<m_Group>, Flags<[CoreOption]>;
def masm_EQ : Joined<["-"], "masm=">, Group<m_Group>, Flags<[NoXarchOption]>;
def inline_asm_EQ : Joined<["-"], "inline-asm=">, Group<m_Group>, Flags<[CC1Option]>,
  Values<"att,intel">,
  NormalizedValuesScope<"CodeGenOptions">, NormalizedValues<["IAD_ATT", "IAD_Intel"]>,
  MarshallingInfoEnum<CodeGenOpts<"InlineAsmDialect">, "IAD_ATT">;
def mcmodel_EQ : Joined<["-"], "mcmodel=">, Group<m_Group>, Flags<[CC1Option]>,
  MarshallingInfoString<TargetOpts<"CodeModel">, [{"default"}]>;
def mtls_size_EQ : Joined<["-"], "mtls-size=">, Group<m_Group>, Flags<[NoXarchOption, CC1Option]>,
  HelpText<"Specify bit size of immediate TLS offsets (AArch64 ELF only): "
           "12 (for 4KB) | 24 (for 16MB, default) | 32 (for 4GB) | 48 (for 256TB, needs -mcmodel=large)">,
  MarshallingInfoInt<CodeGenOpts<"TLSSize">>;
def mimplicit_it_EQ : Joined<["-"], "mimplicit-it=">, Group<m_Group>;
def mdefault_build_attributes : Joined<["-"], "mdefault-build-attributes">, Group<m_Group>;
def mno_default_build_attributes : Joined<["-"], "mno-default-build-attributes">, Group<m_Group>;
def mconstant_cfstrings : Flag<["-"], "mconstant-cfstrings">, Group<clang_ignored_m_Group>;
def mconsole : Joined<["-"], "mconsole">, Group<m_Group>, Flags<[NoXarchOption]>;
def mwindows : Joined<["-"], "mwindows">, Group<m_Group>, Flags<[NoXarchOption]>;
def mdll : Joined<["-"], "mdll">, Group<m_Group>, Flags<[NoXarchOption]>;
def municode : Joined<["-"], "municode">, Group<m_Group>, Flags<[NoXarchOption]>;
def mthreads : Joined<["-"], "mthreads">, Group<m_Group>, Flags<[NoXarchOption]>;
def mcpu_EQ : Joined<["-"], "mcpu=">, Group<m_Group>;
def mmcu_EQ : Joined<["-"], "mmcu=">, Group<m_Group>;
def msim : Flag<["-"], "msim">, Group<m_Group>;
def mdynamic_no_pic : Joined<["-"], "mdynamic-no-pic">, Group<m_Group>;
def mfix_and_continue : Flag<["-"], "mfix-and-continue">, Group<clang_ignored_m_Group>;
def mieee_fp : Flag<["-"], "mieee-fp">, Group<clang_ignored_m_Group>;
def minline_all_stringops : Flag<["-"], "minline-all-stringops">, Group<clang_ignored_m_Group>;
def mno_inline_all_stringops : Flag<["-"], "mno-inline-all-stringops">, Group<clang_ignored_m_Group>;
def malign_double : Flag<["-"], "malign-double">, Group<m_Group>, Flags<[CC1Option]>,
  HelpText<"Align doubles to two words in structs (x86 only)">,
  MarshallingInfoFlag<LangOpts<"AlignDouble">>;
def mfloat_abi_EQ : Joined<["-"], "mfloat-abi=">, Group<m_Group>, Values<"soft,softfp,hard">;
def mfpmath_EQ : Joined<["-"], "mfpmath=">, Group<m_Group>;
def mfpu_EQ : Joined<["-"], "mfpu=">, Group<m_Group>;
def mhwdiv_EQ : Joined<["-"], "mhwdiv=">, Group<m_Group>;
def mhwmult_EQ : Joined<["-"], "mhwmult=">, Group<m_Group>;
def mglobal_merge : Flag<["-"], "mglobal-merge">, Group<m_Group>, Flags<[CC1Option]>,
  HelpText<"Enable merging of globals">;
def mhard_float : Flag<["-"], "mhard-float">, Group<m_Group>;
def mios_version_min_EQ : Joined<["-"], "mios-version-min=">,
  Group<m_Group>, HelpText<"Set iOS deployment target">;
def : Joined<["-"], "miphoneos-version-min=">,
  Group<m_Group>, Alias<mios_version_min_EQ>;
def mios_simulator_version_min_EQ : Joined<["-"], "mios-simulator-version-min=">;
def : Joined<["-"], "miphonesimulator-version-min=">, Alias<mios_simulator_version_min_EQ>;
def mkernel : Flag<["-"], "mkernel">, Group<m_Group>;
def mlinker_version_EQ : Joined<["-"], "mlinker-version=">,
  Flags<[NoXarchOption]>;
def mllvm : Separate<["-"], "mllvm">,Flags<[CC1Option,CC1AsOption,CoreOption,FC1Option,FlangOption]>,
  HelpText<"Additional arguments to forward to LLVM's option processing">,
  MarshallingInfoStringVector<FrontendOpts<"LLVMArgs">>;
def mmlir : Separate<["-"], "mmlir">, Flags<[CoreOption,FC1Option,FlangOption]>,
  HelpText<"Additional arguments to forward to MLIR's option processing">;
def ffuchsia_api_level_EQ : Joined<["-"], "ffuchsia-api-level=">,
  Group<m_Group>, Flags<[CC1Option]>, HelpText<"Set Fuchsia API level">,
  MarshallingInfoInt<LangOpts<"FuchsiaAPILevel">>;
def mmacos_version_min_EQ : Joined<["-"], "mmacos-version-min=">,
  Group<m_Group>, HelpText<"Set macOS deployment target">;
def : Joined<["-"], "mmacosx-version-min=">,
  Group<m_Group>, Alias<mmacos_version_min_EQ>;
def mms_bitfields : Flag<["-"], "mms-bitfields">, Group<m_Group>, Flags<[CC1Option]>,
  HelpText<"Set the default structure layout to be compatible with the Microsoft compiler standard">,
  MarshallingInfoFlag<LangOpts<"MSBitfields">>;
def moutline : Flag<["-"], "moutline">, Group<f_clang_Group>, Flags<[CC1Option]>,
    HelpText<"Enable function outlining (AArch64 only)">;
def mno_outline : Flag<["-"], "mno-outline">, Group<f_clang_Group>, Flags<[CC1Option]>,
    HelpText<"Disable function outlining (AArch64 only)">;
def mno_ms_bitfields : Flag<["-"], "mno-ms-bitfields">, Group<m_Group>,
  HelpText<"Do not set the default structure layout to be compatible with the Microsoft compiler standard">;
def mskip_rax_setup : Flag<["-"], "mskip-rax-setup">, Group<m_Group>, Flags<[CC1Option]>,
  HelpText<"Skip setting up RAX register when passing variable arguments (x86 only)">,
  MarshallingInfoFlag<CodeGenOpts<"SkipRaxSetup">>;
def mno_skip_rax_setup : Flag<["-"], "mno-skip-rax-setup">, Group<m_Group>, Flags<[CC1Option]>;
def mstackrealign : Flag<["-"], "mstackrealign">, Group<m_Group>, Flags<[CC1Option]>,
  HelpText<"Force realign the stack at entry to every function">,
  MarshallingInfoFlag<CodeGenOpts<"StackRealignment">>;
def mstack_alignment : Joined<["-"], "mstack-alignment=">, Group<m_Group>, Flags<[CC1Option]>,
  HelpText<"Set the stack alignment">,
  MarshallingInfoInt<CodeGenOpts<"StackAlignment">>;
def mstack_probe_size : Joined<["-"], "mstack-probe-size=">, Group<m_Group>, Flags<[CC1Option]>,
  HelpText<"Set the stack probe size">,
  MarshallingInfoInt<CodeGenOpts<"StackProbeSize">, "4096">;
def mstack_arg_probe : Flag<["-"], "mstack-arg-probe">, Group<m_Group>,
  HelpText<"Enable stack probes">;
def mno_stack_arg_probe : Flag<["-"], "mno-stack-arg-probe">, Group<m_Group>, Flags<[CC1Option]>,
  HelpText<"Disable stack probes which are enabled by default">,
  MarshallingInfoFlag<CodeGenOpts<"NoStackArgProbe">>;
def mthread_model : Separate<["-"], "mthread-model">, Group<m_Group>, Flags<[CC1Option]>,
  HelpText<"The thread model to use. Defaults to 'posix')">, Values<"posix,single">,
  NormalizedValues<["POSIX", "Single"]>, NormalizedValuesScope<"LangOptions::ThreadModelKind">,
  MarshallingInfoEnum<LangOpts<"ThreadModel">, "POSIX">;
def meabi : Separate<["-"], "meabi">, Group<m_Group>, Flags<[CC1Option]>,
  HelpText<"Set EABI type. Default depends on triple)">, Values<"default,4,5,gnu">,
  MarshallingInfoEnum<TargetOpts<"EABIVersion">, "Default">,
  NormalizedValuesScope<"llvm::EABI">,
  NormalizedValues<["Default", "EABI4", "EABI5", "GNU"]>;
def mtargetos_EQ : Joined<["-"], "mtargetos=">, Group<m_Group>,
  HelpText<"Set the deployment target to be the specified OS and OS version">;

def mno_constant_cfstrings : Flag<["-"], "mno-constant-cfstrings">, Group<m_Group>;
def mno_global_merge : Flag<["-"], "mno-global-merge">, Group<m_Group>, Flags<[CC1Option]>,
  HelpText<"Disable merging of globals">;
def mno_pascal_strings : Flag<["-"], "mno-pascal-strings">,
  Alias<fno_pascal_strings>;
def mno_red_zone : Flag<["-"], "mno-red-zone">, Group<m_Group>;
def mno_tls_direct_seg_refs : Flag<["-"], "mno-tls-direct-seg-refs">, Group<m_Group>, Flags<[CC1Option]>,
  HelpText<"Disable direct TLS access through segment registers">,
  MarshallingInfoFlag<CodeGenOpts<"IndirectTlsSegRefs">>;
def mno_relax_all : Flag<["-"], "mno-relax-all">, Group<m_Group>;
def mno_rtd: Flag<["-"], "mno-rtd">, Group<m_Group>;
def mno_soft_float : Flag<["-"], "mno-soft-float">, Group<m_Group>;
def mno_stackrealign : Flag<["-"], "mno-stackrealign">, Group<m_Group>;

def mretpoline : Flag<["-"], "mretpoline">, Group<m_Group>, Flags<[CoreOption,NoXarchOption]>;
def mno_retpoline : Flag<["-"], "mno-retpoline">, Group<m_Group>, Flags<[CoreOption,NoXarchOption]>;
defm speculative_load_hardening : BoolOption<"m", "speculative-load-hardening",
  CodeGenOpts<"SpeculativeLoadHardening">, DefaultFalse,
  PosFlag<SetTrue, [CC1Option]>, NegFlag<SetFalse>, BothFlags<[CoreOption]>>,
  Group<m_Group>;
def mlvi_hardening : Flag<["-"], "mlvi-hardening">, Group<m_Group>, Flags<[CoreOption,NoXarchOption]>,
  HelpText<"Enable all mitigations for Load Value Injection (LVI)">;
def mno_lvi_hardening : Flag<["-"], "mno-lvi-hardening">, Group<m_Group>, Flags<[CoreOption,NoXarchOption]>,
  HelpText<"Disable mitigations for Load Value Injection (LVI)">;
def mlvi_cfi : Flag<["-"], "mlvi-cfi">, Group<m_Group>, Flags<[CoreOption,NoXarchOption]>,
  HelpText<"Enable only control-flow mitigations for Load Value Injection (LVI)">;
def mno_lvi_cfi : Flag<["-"], "mno-lvi-cfi">, Group<m_Group>, Flags<[CoreOption,NoXarchOption]>,
  HelpText<"Disable control-flow mitigations for Load Value Injection (LVI)">;
def m_seses : Flag<["-"], "mseses">, Group<m_Group>, Flags<[CoreOption, NoXarchOption]>,
  HelpText<"Enable speculative execution side effect suppression (SESES). "
    "Includes LVI control flow integrity mitigations">;
def mno_seses : Flag<["-"], "mno-seses">, Group<m_Group>, Flags<[CoreOption, NoXarchOption]>,
  HelpText<"Disable speculative execution side effect suppression (SESES)">;

def mrelax : Flag<["-"], "mrelax">, Group<m_Group>,
  HelpText<"Enable linker relaxation">;
def mno_relax : Flag<["-"], "mno-relax">, Group<m_Group>,
  HelpText<"Disable linker relaxation">;
def msmall_data_limit_EQ : Joined<["-"], "msmall-data-limit=">, Group<m_Group>,
  Alias<G>,
  HelpText<"Put global and static data smaller than the limit into a special section">;
def msave_restore : Flag<["-"], "msave-restore">, Group<m_riscv_Features_Group>,
  HelpText<"Enable using library calls for save and restore">;
def mno_save_restore : Flag<["-"], "mno-save-restore">, Group<m_riscv_Features_Group>,
  HelpText<"Disable using library calls for save and restore">;
def mcmodel_EQ_medlow : Flag<["-"], "mcmodel=medlow">, Group<m_riscv_Features_Group>,
  Flags<[CC1Option]>, Alias<mcmodel_EQ>, AliasArgs<["small"]>,
  HelpText<"Equivalent to -mcmodel=small, compatible with RISC-V gcc.">;
def mcmodel_EQ_medany : Flag<["-"], "mcmodel=medany">, Group<m_riscv_Features_Group>,
  Flags<[CC1Option]>, Alias<mcmodel_EQ>, AliasArgs<["medium"]>,
  HelpText<"Equivalent to -mcmodel=medium, compatible with RISC-V gcc.">;
def menable_experimental_extensions : Flag<["-"], "menable-experimental-extensions">, Group<m_Group>,
  HelpText<"Enable use of experimental RISC-V extensions.">;

def munaligned_access : Flag<["-"], "munaligned-access">, Group<m_arm_Features_Group>,
  HelpText<"Allow memory accesses to be unaligned (AArch32/AArch64 only)">;
def mno_unaligned_access : Flag<["-"], "mno-unaligned-access">, Group<m_arm_Features_Group>,
  HelpText<"Force all memory accesses to be aligned (AArch32/AArch64 only)">;
def mstrict_align : Flag<["-"], "mstrict-align">, Alias<mno_unaligned_access>, Flags<[CC1Option,HelpHidden]>,
  HelpText<"Force all memory accesses to be aligned (same as mno-unaligned-access)">;
def mno_thumb : Flag<["-"], "mno-thumb">, Group<m_arm_Features_Group>;
def mrestrict_it: Flag<["-"], "mrestrict-it">, Group<m_arm_Features_Group>,
  HelpText<"Disallow generation of complex IT blocks.">;
def mno_restrict_it: Flag<["-"], "mno-restrict-it">, Group<m_arm_Features_Group>,
  HelpText<"Allow generation of complex IT blocks.">;
def marm : Flag<["-"], "marm">, Alias<mno_thumb>;
def ffixed_r9 : Flag<["-"], "ffixed-r9">, Group<m_arm_Features_Group>,
  HelpText<"Reserve the r9 register (ARM only)">;
def mno_movt : Flag<["-"], "mno-movt">, Group<m_arm_Features_Group>,
  HelpText<"Disallow use of movt/movw pairs (ARM only)">;
def mcrc : Flag<["-"], "mcrc">, Group<m_Group>,
  HelpText<"Allow use of CRC instructions (ARM/Mips only)">;
def mnocrc : Flag<["-"], "mnocrc">, Group<m_arm_Features_Group>,
  HelpText<"Disallow use of CRC instructions (ARM only)">;
def mno_neg_immediates: Flag<["-"], "mno-neg-immediates">, Group<m_arm_Features_Group>,
  HelpText<"Disallow converting instructions with negative immediates to their negation or inversion.">;
def mcmse : Flag<["-"], "mcmse">, Group<m_arm_Features_Group>,
  Flags<[NoXarchOption,CC1Option]>,
  HelpText<"Allow use of CMSE (Armv8-M Security Extensions)">,
  MarshallingInfoFlag<LangOpts<"Cmse">>;
def ForceAAPCSBitfieldLoad : Flag<["-"], "faapcs-bitfield-load">, Group<m_arm_Features_Group>,
  Flags<[NoXarchOption,CC1Option]>,
  HelpText<"Follows the AAPCS standard that all volatile bit-field write generates at least one load. (ARM only).">,
  MarshallingInfoFlag<CodeGenOpts<"ForceAAPCSBitfieldLoad">>;
defm aapcs_bitfield_width : BoolOption<"f", "aapcs-bitfield-width",
  CodeGenOpts<"AAPCSBitfieldWidth">, DefaultTrue,
  NegFlag<SetFalse, [], "Do not follow">, PosFlag<SetTrue, [], "Follow">,
  BothFlags<[NoXarchOption, CC1Option], " the AAPCS standard requirement stating that"
            " volatile bit-field width is dictated by the field container type. (ARM only).">>,
  Group<m_arm_Features_Group>;
def mframe_chain : Joined<["-"], "mframe-chain=">,
  Group<m_arm_Features_Group>, Values<"none,aapcs,aapcs+leaf">,
  HelpText<"Select the frame chain model used to emit frame records (Arm only).">;
def mgeneral_regs_only : Flag<["-"], "mgeneral-regs-only">, Group<m_Group>,
  HelpText<"Generate code which only uses the general purpose registers (AArch64/x86 only)">;
def mfix_cmse_cve_2021_35465 : Flag<["-"], "mfix-cmse-cve-2021-35465">,
  Group<m_arm_Features_Group>,
  HelpText<"Work around VLLDM erratum CVE-2021-35465 (ARM only)">;
def mno_fix_cmse_cve_2021_35465 : Flag<["-"], "mno-fix-cmse-cve-2021-35465">,
  Group<m_arm_Features_Group>,
  HelpText<"Don't work around VLLDM erratum CVE-2021-35465 (ARM only)">;
def mfix_cortex_a57_aes_1742098 : Flag<["-"], "mfix-cortex-a57-aes-1742098">,
  Group<m_arm_Features_Group>,
  HelpText<"Work around Cortex-A57 Erratum 1742098 (ARM only)">;
def mno_fix_cortex_a57_aes_1742098 : Flag<["-"], "mno-fix-cortex-a57-aes-1742098">,
  Group<m_arm_Features_Group>,
  HelpText<"Don't work around Cortex-A57 Erratum 1742098 (ARM only)">;
def mfix_cortex_a72_aes_1655431 : Flag<["-"], "mfix-cortex-a72-aes-1655431">,
  Group<m_arm_Features_Group>,
  HelpText<"Work around Cortex-A72 Erratum 1655431 (ARM only)">,
  Alias<mfix_cortex_a57_aes_1742098>;
def mno_fix_cortex_a72_aes_1655431 : Flag<["-"], "mno-fix-cortex-a72-aes-1655431">,
  Group<m_arm_Features_Group>,
  HelpText<"Don't work around Cortex-A72 Erratum 1655431 (ARM only)">,
  Alias<mno_fix_cortex_a57_aes_1742098>;
def mfix_cortex_a53_835769 : Flag<["-"], "mfix-cortex-a53-835769">,
  Group<m_aarch64_Features_Group>,
  HelpText<"Workaround Cortex-A53 erratum 835769 (AArch64 only)">;
def mno_fix_cortex_a53_835769 : Flag<["-"], "mno-fix-cortex-a53-835769">,
  Group<m_aarch64_Features_Group>,
  HelpText<"Don't workaround Cortex-A53 erratum 835769 (AArch64 only)">;
def mmark_bti_property : Flag<["-"], "mmark-bti-property">,
  Group<m_aarch64_Features_Group>,
  HelpText<"Add .note.gnu.property with BTI to assembly files (AArch64 only)">;
def mno_bti_at_return_twice : Flag<["-"], "mno-bti-at-return-twice">,
  Group<m_arm_Features_Group>,
  HelpText<"Do not add a BTI instruction after a setjmp or other"
           " return-twice construct (Arm/AArch64 only)">;

foreach i = {1-31} in
  def ffixed_x#i : Flag<["-"], "ffixed-x"#i>, Group<m_Group>,
    HelpText<"Reserve the x"#i#" register (AArch64/RISC-V only)">;

foreach i = {8-15,18} in
  def fcall_saved_x#i : Flag<["-"], "fcall-saved-x"#i>, Group<m_aarch64_Features_Group>,
    HelpText<"Make the x"#i#" register call-saved (AArch64 only)">;

def msve_vector_bits_EQ : Joined<["-"], "msve-vector-bits=">, Group<m_aarch64_Features_Group>,
  HelpText<"Specify the size in bits of an SVE vector register. Defaults to the"
           " vector length agnostic value of \"scalable\". (AArch64 only)">;

def mvscale_min_EQ : Joined<["-"], "mvscale-min=">,
  Group<m_aarch64_Features_Group>, Flags<[NoXarchOption,CC1Option]>,
  HelpText<"Specify the vscale minimum. Defaults to \"1\". (AArch64 only)">,
  MarshallingInfoInt<LangOpts<"VScaleMin">>;
def mvscale_max_EQ : Joined<["-"], "mvscale-max=">,
  Group<m_aarch64_Features_Group>, Flags<[NoXarchOption,CC1Option]>,
  HelpText<"Specify the vscale maximum. Defaults to the"
           " vector length agnostic value of \"0\". (AArch64 only)">,
  MarshallingInfoInt<LangOpts<"VScaleMax">>;

def msign_return_address_EQ : Joined<["-"], "msign-return-address=">,
  Flags<[CC1Option]>, Group<m_Group>, Values<"none,all,non-leaf">,
  HelpText<"Select return address signing scope">;
def mbranch_protection_EQ : Joined<["-"], "mbranch-protection=">,
  Group<m_Group>,
  HelpText<"Enforce targets of indirect branches and function returns">;

def mharden_sls_EQ : Joined<["-"], "mharden-sls=">,
  HelpText<"Select straight-line speculation hardening scope (ARM/AArch64/X86"
           " only). <arg> must be: all, none, retbr(ARM/AArch64),"
           " blr(ARM/AArch64), comdat(ARM/AArch64), nocomdat(ARM/AArch64),"
           " return(X86), indirect-jmp(X86)">;

def msimd128 : Flag<["-"], "msimd128">, Group<m_wasm_Features_Group>;
def mno_simd128 : Flag<["-"], "mno-simd128">, Group<m_wasm_Features_Group>;
def mrelaxed_simd : Flag<["-"], "mrelaxed-simd">, Group<m_wasm_Features_Group>;
def mno_relaxed_simd : Flag<["-"], "mno-relaxed-simd">, Group<m_wasm_Features_Group>;
def mnontrapping_fptoint : Flag<["-"], "mnontrapping-fptoint">, Group<m_wasm_Features_Group>;
def mno_nontrapping_fptoint : Flag<["-"], "mno-nontrapping-fptoint">, Group<m_wasm_Features_Group>;
def msign_ext : Flag<["-"], "msign-ext">, Group<m_wasm_Features_Group>;
def mno_sign_ext : Flag<["-"], "mno-sign-ext">, Group<m_wasm_Features_Group>;
def mexception_handing : Flag<["-"], "mexception-handling">, Group<m_wasm_Features_Group>;
def mno_exception_handing : Flag<["-"], "mno-exception-handling">, Group<m_wasm_Features_Group>;
def matomics : Flag<["-"], "matomics">, Group<m_wasm_Features_Group>;
def mno_atomics : Flag<["-"], "mno-atomics">, Group<m_wasm_Features_Group>;
def mbulk_memory : Flag<["-"], "mbulk-memory">, Group<m_wasm_Features_Group>;
def mno_bulk_memory : Flag<["-"], "mno-bulk-memory">, Group<m_wasm_Features_Group>;
def mmutable_globals : Flag<["-"], "mmutable-globals">, Group<m_wasm_Features_Group>;
def mno_mutable_globals : Flag<["-"], "mno-mutable-globals">, Group<m_wasm_Features_Group>;
def mmultivalue : Flag<["-"], "mmultivalue">, Group<m_wasm_Features_Group>;
def mno_multivalue : Flag<["-"], "mno-multivalue">, Group<m_wasm_Features_Group>;
def mtail_call : Flag<["-"], "mtail-call">, Group<m_wasm_Features_Group>;
def mno_tail_call : Flag<["-"], "mno-tail-call">, Group<m_wasm_Features_Group>;
def mreference_types : Flag<["-"], "mreference-types">, Group<m_wasm_Features_Group>;
def mno_reference_types : Flag<["-"], "mno-reference-types">, Group<m_wasm_Features_Group>;
def mextended_const : Flag<["-"], "mextended-const">, Group<m_wasm_Features_Group>;
def mno_extended_const : Flag<["-"], "mno-extended-const">, Group<m_wasm_Features_Group>;
def mexec_model_EQ : Joined<["-"], "mexec-model=">, Group<m_wasm_Features_Driver_Group>,
                     Values<"command,reactor">,
                     HelpText<"Execution model (WebAssembly only)">;

defm amdgpu_ieee : BoolOption<"m", "amdgpu-ieee",
  CodeGenOpts<"EmitIEEENaNCompliantInsts">, DefaultTrue,
  PosFlag<SetTrue, [], "Sets the IEEE bit in the expected default floating point "
  " mode register. Floating point opcodes that support exception flag "
  "gathering quiet and propagate signaling NaN inputs per IEEE 754-2008. "
  "This option changes the ABI. (AMDGPU only)">,
  NegFlag<SetFalse, [CC1Option]>>, Group<m_Group>;

def mcode_object_version_EQ : Joined<["-"], "mcode-object-version=">, Group<m_Group>,
  HelpText<"Specify code object ABI version. Defaults to 4. (AMDGPU only)">,
  Flags<[CC1Option]>,
  Values<"none,2,3,4,5">,
  NormalizedValuesScope<"TargetOptions">,
  NormalizedValues<["COV_None", "COV_2", "COV_3", "COV_4", "COV_5"]>,
  MarshallingInfoEnum<TargetOpts<"CodeObjectVersion">, "COV_4">;

defm code_object_v3_legacy : SimpleMFlag<"code-object-v3",
  "Legacy option to specify code object ABI V3",
  "Legacy option to specify code object ABI V2",
  " (AMDGPU only)">;
defm cumode : SimpleMFlag<"cumode",
  "Specify CU wavefront", "Specify WGP wavefront",
  " execution mode (AMDGPU only)", m_amdgpu_Features_Group>;
defm tgsplit : SimpleMFlag<"tgsplit", "Enable", "Disable",
  " threadgroup split execution mode (AMDGPU only)", m_amdgpu_Features_Group>;
defm wavefrontsize64 : SimpleMFlag<"wavefrontsize64",
  "Specify wavefront size 64", "Specify wavefront size 32",
  " mode (AMDGPU only)">;

defm unsafe_fp_atomics : BoolOption<"m", "unsafe-fp-atomics",
  TargetOpts<"AllowAMDGPUUnsafeFPAtomics">, DefaultFalse,
  PosFlag<SetTrue, [CC1Option], "Enable unsafe floating point atomic instructions (AMDGPU only)">,
  NegFlag<SetFalse>>, Group<m_Group>;

def faltivec : Flag<["-"], "faltivec">, Group<f_Group>, Flags<[NoXarchOption]>;
def fno_altivec : Flag<["-"], "fno-altivec">, Group<f_Group>, Flags<[NoXarchOption]>;
def maltivec : Flag<["-"], "maltivec">, Group<m_ppc_Features_Group>;
def mno_altivec : Flag<["-"], "mno-altivec">, Group<m_ppc_Features_Group>;
def mpcrel: Flag<["-"], "mpcrel">, Group<m_ppc_Features_Group>;
def mno_pcrel: Flag<["-"], "mno-pcrel">, Group<m_ppc_Features_Group>;
def mprefixed: Flag<["-"], "mprefixed">, Group<m_ppc_Features_Group>;
def mno_prefixed: Flag<["-"], "mno-prefixed">, Group<m_ppc_Features_Group>;
def mspe : Flag<["-"], "mspe">, Group<m_ppc_Features_Group>;
def mno_spe : Flag<["-"], "mno-spe">, Group<m_ppc_Features_Group>;
def mefpu2 : Flag<["-"], "mefpu2">, Group<m_ppc_Features_Group>;
def mabi_EQ_vec_extabi : Flag<["-"], "mabi=vec-extabi">, Group<m_Group>, Flags<[CC1Option]>,
  HelpText<"Enable the extended Altivec ABI on AIX (AIX only). Uses volatile and nonvolatile vector registers">,
  MarshallingInfoFlag<LangOpts<"EnableAIXExtendedAltivecABI">>;
def mabi_EQ_vec_default : Flag<["-"], "mabi=vec-default">, Group<m_Group>, Flags<[CC1Option]>,
  HelpText<"Enable the default Altivec ABI on AIX (AIX only). Uses only volatile vector registers.">;
def mabi_EQ_quadword_atomics : Flag<["-"], "mabi=quadword-atomics">,
  Group<m_Group>, Flags<[CC1Option]>,
  HelpText<"Enable quadword atomics ABI on AIX (AIX PPC64 only). Uses lqarx/stqcx. instructions.">,
  MarshallingInfoFlag<LangOpts<"EnableAIXQuadwordAtomicsABI">>;
def mvsx : Flag<["-"], "mvsx">, Group<m_ppc_Features_Group>;
def mno_vsx : Flag<["-"], "mno-vsx">, Group<m_ppc_Features_Group>;
def msecure_plt : Flag<["-"], "msecure-plt">, Group<m_ppc_Features_Group>;
def mpower8_vector : Flag<["-"], "mpower8-vector">,
    Group<m_ppc_Features_Group>;
def mno_power8_vector : Flag<["-"], "mno-power8-vector">,
    Group<m_ppc_Features_Group>;
def mpower9_vector : Flag<["-"], "mpower9-vector">,
    Group<m_ppc_Features_Group>;
def mno_power9_vector : Flag<["-"], "mno-power9-vector">,
    Group<m_ppc_Features_Group>;
def mpower10_vector : Flag<["-"], "mpower10-vector">,
    Group<m_ppc_Features_Group>;
def mno_power10_vector : Flag<["-"], "mno-power10-vector">,
    Group<m_ppc_Features_Group>;
def mpower8_crypto : Flag<["-"], "mcrypto">,
    Group<m_ppc_Features_Group>;
def mnopower8_crypto : Flag<["-"], "mno-crypto">,
    Group<m_ppc_Features_Group>;
def mdirect_move : Flag<["-"], "mdirect-move">,
    Group<m_ppc_Features_Group>;
def mnodirect_move : Flag<["-"], "mno-direct-move">,
    Group<m_ppc_Features_Group>;
def mpaired_vector_memops: Flag<["-"], "mpaired-vector-memops">,
    Group<m_ppc_Features_Group>;
def mnopaired_vector_memops: Flag<["-"], "mno-paired-vector-memops">,
    Group<m_ppc_Features_Group>;
def mhtm : Flag<["-"], "mhtm">, Group<m_ppc_Features_Group>;
def mno_htm : Flag<["-"], "mno-htm">, Group<m_ppc_Features_Group>;
def mfprnd : Flag<["-"], "mfprnd">, Group<m_ppc_Features_Group>;
def mno_fprnd : Flag<["-"], "mno-fprnd">, Group<m_ppc_Features_Group>;
def mcmpb : Flag<["-"], "mcmpb">, Group<m_ppc_Features_Group>;
def mno_cmpb : Flag<["-"], "mno-cmpb">, Group<m_ppc_Features_Group>;
def misel : Flag<["-"], "misel">, Group<m_ppc_Features_Group>;
def mno_isel : Flag<["-"], "mno-isel">, Group<m_ppc_Features_Group>;
def mmfocrf : Flag<["-"], "mmfocrf">, Group<m_ppc_Features_Group>;
def mmfcrf : Flag<["-"], "mmfcrf">, Alias<mmfocrf>;
def mno_mfocrf : Flag<["-"], "mno-mfocrf">, Group<m_ppc_Features_Group>;
def mno_mfcrf : Flag<["-"], "mno-mfcrf">, Alias<mno_mfocrf>;
def mpopcntd : Flag<["-"], "mpopcntd">, Group<m_ppc_Features_Group>;
def mno_popcntd : Flag<["-"], "mno-popcntd">, Group<m_ppc_Features_Group>;
def mcrbits : Flag<["-"], "mcrbits">, Group<m_ppc_Features_Group>;
def mno_crbits : Flag<["-"], "mno-crbits">, Group<m_ppc_Features_Group>;
def minvariant_function_descriptors :
  Flag<["-"], "minvariant-function-descriptors">, Group<m_ppc_Features_Group>;
def mno_invariant_function_descriptors :
  Flag<["-"], "mno-invariant-function-descriptors">,
  Group<m_ppc_Features_Group>;
def mfloat128: Flag<["-"], "mfloat128">,
    Group<m_ppc_Features_Group>;
def mno_float128 : Flag<["-"], "mno-float128">,
    Group<m_ppc_Features_Group>;
def mlongcall: Flag<["-"], "mlongcall">,
    Group<m_ppc_Features_Group>;
def mno_longcall : Flag<["-"], "mno-longcall">,
    Group<m_ppc_Features_Group>;
def mmma: Flag<["-"], "mmma">, Group<m_ppc_Features_Group>;
def mno_mma: Flag<["-"], "mno-mma">, Group<m_ppc_Features_Group>;
def mrop_protect : Flag<["-"], "mrop-protect">,
    Group<m_ppc_Features_Group>;
def mprivileged : Flag<["-"], "mprivileged">,
    Group<m_ppc_Features_Group>;
def maix_struct_return : Flag<["-"], "maix-struct-return">,
  Group<m_Group>, Flags<[CC1Option]>,
  HelpText<"Return all structs in memory (PPC32 only)">;
def msvr4_struct_return : Flag<["-"], "msvr4-struct-return">,
  Group<m_Group>, Flags<[CC1Option]>,
  HelpText<"Return small structs in registers (PPC32 only)">;

def mvx : Flag<["-"], "mvx">, Group<m_Group>;
def mno_vx : Flag<["-"], "mno-vx">, Group<m_Group>;

defm zvector : BoolFOption<"zvector",
  LangOpts<"ZVector">, DefaultFalse,
  PosFlag<SetTrue, [CC1Option], "Enable System z vector language extension">,
  NegFlag<SetFalse>>;
def mzvector : Flag<["-"], "mzvector">, Alias<fzvector>;
def mno_zvector : Flag<["-"], "mno-zvector">, Alias<fno_zvector>;

def mignore_xcoff_visibility : Flag<["-"], "mignore-xcoff-visibility">, Group<m_Group>,
HelpText<"Not emit the visibility attribute for asm in AIX OS or give all symbols 'unspecified' visibility in XCOFF object file">,
  Flags<[CC1Option]>;
defm backchain : BoolOption<"m", "backchain",
  CodeGenOpts<"Backchain">, DefaultFalse,
  PosFlag<SetTrue, [], "Link stack frames through backchain on System Z">,
  NegFlag<SetFalse>, BothFlags<[NoXarchOption,CC1Option]>>, Group<m_Group>;

def mno_warn_nonportable_cfstrings : Flag<["-"], "mno-warn-nonportable-cfstrings">, Group<m_Group>;
def mno_omit_leaf_frame_pointer : Flag<["-"], "mno-omit-leaf-frame-pointer">, Group<m_Group>;
def momit_leaf_frame_pointer : Flag<["-"], "momit-leaf-frame-pointer">, Group<m_Group>,
  HelpText<"Omit frame pointer setup for leaf functions">;
def moslib_EQ : Joined<["-"], "moslib=">, Group<m_Group>;
def mpascal_strings : Flag<["-"], "mpascal-strings">, Alias<fpascal_strings>;
def mred_zone : Flag<["-"], "mred-zone">, Group<m_Group>;
def mtls_direct_seg_refs : Flag<["-"], "mtls-direct-seg-refs">, Group<m_Group>,
  HelpText<"Enable direct TLS access through segment registers (default)">;
def mregparm_EQ : Joined<["-"], "mregparm=">, Group<m_Group>;
def mrelax_all : Flag<["-"], "mrelax-all">, Group<m_Group>, Flags<[CC1Option,CC1AsOption]>,
  HelpText<"(integrated-as) Relax all machine instructions">,
  MarshallingInfoFlag<CodeGenOpts<"RelaxAll">>;
def mincremental_linker_compatible : Flag<["-"], "mincremental-linker-compatible">, Group<m_Group>,
  Flags<[CC1Option,CC1AsOption]>,
  HelpText<"(integrated-as) Emit an object file which can be used with an incremental linker">,
  MarshallingInfoFlag<CodeGenOpts<"IncrementalLinkerCompatible">>;
def mno_incremental_linker_compatible : Flag<["-"], "mno-incremental-linker-compatible">, Group<m_Group>,
  HelpText<"(integrated-as) Emit an object file which cannot be used with an incremental linker">;
def mrtd : Flag<["-"], "mrtd">, Group<m_Group>, Flags<[CC1Option]>,
  HelpText<"Make StdCall calling convention the default">;
def msmall_data_threshold_EQ : Joined <["-"], "msmall-data-threshold=">,
  Group<m_Group>, Alias<G>;
def msoft_float : Flag<["-"], "msoft-float">, Group<m_Group>, Flags<[CC1Option]>,
  HelpText<"Use software floating point">,
  MarshallingInfoFlag<CodeGenOpts<"SoftFloat">>;
def moutline_atomics : Flag<["-"], "moutline-atomics">, Group<f_clang_Group>, Flags<[CC1Option]>,
  HelpText<"Generate local calls to out-of-line atomic operations">;
def mno_outline_atomics : Flag<["-"], "mno-outline-atomics">, Group<f_clang_Group>, Flags<[CC1Option]>,
  HelpText<"Don't generate local calls to out-of-line atomic operations">;
def mno_implicit_float : Flag<["-"], "mno-implicit-float">, Group<m_Group>,
  HelpText<"Don't generate implicit floating point instructions">;
def mimplicit_float : Flag<["-"], "mimplicit-float">, Group<m_Group>;
def mrecip : Flag<["-"], "mrecip">, Group<m_Group>;
def mrecip_EQ : CommaJoined<["-"], "mrecip=">, Group<m_Group>, Flags<[CC1Option]>,
  MarshallingInfoStringVector<CodeGenOpts<"Reciprocals">>;
def mprefer_vector_width_EQ : Joined<["-"], "mprefer-vector-width=">, Group<m_Group>, Flags<[CC1Option]>,
  HelpText<"Specifies preferred vector width for auto-vectorization. Defaults to 'none' which allows target specific decisions.">,
  MarshallingInfoString<CodeGenOpts<"PreferVectorWidth">>;
def mstack_protector_guard_EQ : Joined<["-"], "mstack-protector-guard=">, Group<m_Group>, Flags<[CC1Option]>,
  HelpText<"Use the given guard (global, tls) for addressing the stack-protector guard">,
  MarshallingInfoString<CodeGenOpts<"StackProtectorGuard">>;
def mstack_protector_guard_offset_EQ : Joined<["-"], "mstack-protector-guard-offset=">, Group<m_Group>, Flags<[CC1Option]>,
  HelpText<"Use the given offset for addressing the stack-protector guard">,
  MarshallingInfoInt<CodeGenOpts<"StackProtectorGuardOffset">, "INT_MAX", "int">;
def mstack_protector_guard_symbol_EQ : Joined<["-"], "mstack-protector-guard-symbol=">, Group<m_Group>, Flags<[CC1Option]>,
  HelpText<"Use the given symbol for addressing the stack-protector guard">,
  MarshallingInfoString<CodeGenOpts<"StackProtectorGuardSymbol">>;
def mstack_protector_guard_reg_EQ : Joined<["-"], "mstack-protector-guard-reg=">, Group<m_Group>, Flags<[CC1Option]>,
  HelpText<"Use the given reg for addressing the stack-protector guard">,
  MarshallingInfoString<CodeGenOpts<"StackProtectorGuardReg">>;
def mfentry : Flag<["-"], "mfentry">, HelpText<"Insert calls to fentry at function entry (x86/SystemZ only)">,
  Flags<[CC1Option]>, Group<m_Group>,
  MarshallingInfoFlag<CodeGenOpts<"CallFEntry">>;
def mnop_mcount : Flag<["-"], "mnop-mcount">, HelpText<"Generate mcount/__fentry__ calls as nops. To activate they need to be patched in.">,
  Flags<[CC1Option]>, Group<m_Group>,
  MarshallingInfoFlag<CodeGenOpts<"MNopMCount">>;
def mrecord_mcount : Flag<["-"], "mrecord-mcount">, HelpText<"Generate a __mcount_loc section entry for each __fentry__ call.">,
  Flags<[CC1Option]>, Group<m_Group>,
  MarshallingInfoFlag<CodeGenOpts<"RecordMCount">>;
def mpacked_stack : Flag<["-"], "mpacked-stack">, HelpText<"Use packed stack layout (SystemZ only).">,
  Flags<[CC1Option]>, Group<m_Group>,
  MarshallingInfoFlag<CodeGenOpts<"PackedStack">>;
def mno_packed_stack : Flag<["-"], "mno-packed-stack">, Flags<[CC1Option]>, Group<m_Group>;
def mips16 : Flag<["-"], "mips16">, Group<m_mips_Features_Group>;
def mno_mips16 : Flag<["-"], "mno-mips16">, Group<m_mips_Features_Group>;
def mmicromips : Flag<["-"], "mmicromips">, Group<m_mips_Features_Group>;
def mno_micromips : Flag<["-"], "mno-micromips">, Group<m_mips_Features_Group>;
def mxgot : Flag<["-"], "mxgot">, Group<m_mips_Features_Group>;
def mno_xgot : Flag<["-"], "mno-xgot">, Group<m_mips_Features_Group>;
def mldc1_sdc1 : Flag<["-"], "mldc1-sdc1">, Group<m_mips_Features_Group>;
def mno_ldc1_sdc1 : Flag<["-"], "mno-ldc1-sdc1">, Group<m_mips_Features_Group>;
def mcheck_zero_division : Flag<["-"], "mcheck-zero-division">,
                           Group<m_mips_Features_Group>;
def mno_check_zero_division : Flag<["-"], "mno-check-zero-division">,
                              Group<m_mips_Features_Group>;
def mfix4300 : Flag<["-"], "mfix4300">, Group<m_mips_Features_Group>;
def mcompact_branches_EQ : Joined<["-"], "mcompact-branches=">,
                           Group<m_mips_Features_Group>;
def mbranch_likely : Flag<["-"], "mbranch-likely">, Group<m_Group>,
  IgnoredGCCCompat;
def mno_branch_likely : Flag<["-"], "mno-branch-likely">, Group<m_Group>,
  IgnoredGCCCompat;
def mindirect_jump_EQ : Joined<["-"], "mindirect-jump=">,
  Group<m_mips_Features_Group>,
  HelpText<"Change indirect jump instructions to inhibit speculation">;
def mdsp : Flag<["-"], "mdsp">, Group<m_mips_Features_Group>;
def mno_dsp : Flag<["-"], "mno-dsp">, Group<m_mips_Features_Group>;
def mdspr2 : Flag<["-"], "mdspr2">, Group<m_mips_Features_Group>;
def mno_dspr2 : Flag<["-"], "mno-dspr2">, Group<m_mips_Features_Group>;
def msingle_float : Flag<["-"], "msingle-float">, Group<m_mips_Features_Group>;
def mdouble_float : Flag<["-"], "mdouble-float">, Group<m_mips_Features_Group>;
def mmadd4 : Flag<["-"], "mmadd4">, Group<m_mips_Features_Group>,
  HelpText<"Enable the generation of 4-operand madd.s, madd.d and related instructions.">;
def mno_madd4 : Flag<["-"], "mno-madd4">, Group<m_mips_Features_Group>,
  HelpText<"Disable the generation of 4-operand madd.s, madd.d and related instructions.">;
def mmsa : Flag<["-"], "mmsa">, Group<m_mips_Features_Group>,
  HelpText<"Enable MSA ASE (MIPS only)">;
def mno_msa : Flag<["-"], "mno-msa">, Group<m_mips_Features_Group>,
  HelpText<"Disable MSA ASE (MIPS only)">;
def mmt : Flag<["-"], "mmt">, Group<m_mips_Features_Group>,
  HelpText<"Enable MT ASE (MIPS only)">;
def mno_mt : Flag<["-"], "mno-mt">, Group<m_mips_Features_Group>,
  HelpText<"Disable MT ASE (MIPS only)">;
def mfp64 : Flag<["-"], "mfp64">, Group<m_mips_Features_Group>,
  HelpText<"Use 64-bit floating point registers (MIPS only)">;
def mfp32 : Flag<["-"], "mfp32">, Group<m_mips_Features_Group>,
  HelpText<"Use 32-bit floating point registers (MIPS only)">;
def mgpopt : Flag<["-"], "mgpopt">, Group<m_mips_Features_Group>,
  HelpText<"Use GP relative accesses for symbols known to be in a small"
           " data section (MIPS)">;
def mno_gpopt : Flag<["-"], "mno-gpopt">, Group<m_mips_Features_Group>,
  HelpText<"Do not use GP relative accesses for symbols known to be in a small"
           " data section (MIPS)">;
def mlocal_sdata : Flag<["-"], "mlocal-sdata">,
  Group<m_mips_Features_Group>,
  HelpText<"Extend the -G behaviour to object local data (MIPS)">;
def mno_local_sdata : Flag<["-"], "mno-local-sdata">,
  Group<m_mips_Features_Group>,
  HelpText<"Do not extend the -G behaviour to object local data (MIPS)">;
def mextern_sdata : Flag<["-"], "mextern-sdata">,
  Group<m_mips_Features_Group>,
  HelpText<"Assume that externally defined data is in the small data if it"
           " meets the -G <size> threshold (MIPS)">;
def mno_extern_sdata : Flag<["-"], "mno-extern-sdata">,
  Group<m_mips_Features_Group>,
  HelpText<"Do not assume that externally defined data is in the small data if"
           " it meets the -G <size> threshold (MIPS)">;
def membedded_data : Flag<["-"], "membedded-data">,
  Group<m_mips_Features_Group>,
  HelpText<"Place constants in the .rodata section instead of the .sdata "
           "section even if they meet the -G <size> threshold (MIPS)">;
def mno_embedded_data : Flag<["-"], "mno-embedded-data">,
  Group<m_mips_Features_Group>,
  HelpText<"Do not place constants in the .rodata section instead of the "
           ".sdata if they meet the -G <size> threshold (MIPS)">;
def mnan_EQ : Joined<["-"], "mnan=">, Group<m_mips_Features_Group>;
def mabs_EQ : Joined<["-"], "mabs=">, Group<m_mips_Features_Group>;
def mabicalls : Flag<["-"], "mabicalls">, Group<m_mips_Features_Group>,
  HelpText<"Enable SVR4-style position-independent code (Mips only)">;
def mno_abicalls : Flag<["-"], "mno-abicalls">, Group<m_mips_Features_Group>,
  HelpText<"Disable SVR4-style position-independent code (Mips only)">;
def mno_crc : Flag<["-"], "mno-crc">, Group<m_mips_Features_Group>,
  HelpText<"Disallow use of CRC instructions (Mips only)">;
def mvirt : Flag<["-"], "mvirt">, Group<m_mips_Features_Group>;
def mno_virt : Flag<["-"], "mno-virt">, Group<m_mips_Features_Group>;
def mginv : Flag<["-"], "mginv">, Group<m_mips_Features_Group>;
def mno_ginv : Flag<["-"], "mno-ginv">, Group<m_mips_Features_Group>;
def mips1 : Flag<["-"], "mips1">,
  Alias<march_EQ>, AliasArgs<["mips1"]>, Group<m_mips_Features_Group>,
  HelpText<"Equivalent to -march=mips1">, Flags<[HelpHidden]>;
def mips2 : Flag<["-"], "mips2">,
  Alias<march_EQ>, AliasArgs<["mips2"]>, Group<m_mips_Features_Group>,
  HelpText<"Equivalent to -march=mips2">, Flags<[HelpHidden]>;
def mips3 : Flag<["-"], "mips3">,
  Alias<march_EQ>, AliasArgs<["mips3"]>, Group<m_mips_Features_Group>,
  HelpText<"Equivalent to -march=mips3">, Flags<[HelpHidden]>;
def mips4 : Flag<["-"], "mips4">,
  Alias<march_EQ>, AliasArgs<["mips4"]>, Group<m_mips_Features_Group>,
  HelpText<"Equivalent to -march=mips4">, Flags<[HelpHidden]>;
def mips5 : Flag<["-"], "mips5">,
  Alias<march_EQ>, AliasArgs<["mips5"]>, Group<m_mips_Features_Group>,
  HelpText<"Equivalent to -march=mips5">, Flags<[HelpHidden]>;
def mips32 : Flag<["-"], "mips32">,
  Alias<march_EQ>, AliasArgs<["mips32"]>, Group<m_mips_Features_Group>,
  HelpText<"Equivalent to -march=mips32">, Flags<[HelpHidden]>;
def mips32r2 : Flag<["-"], "mips32r2">,
  Alias<march_EQ>, AliasArgs<["mips32r2"]>, Group<m_mips_Features_Group>,
  HelpText<"Equivalent to -march=mips32r2">, Flags<[HelpHidden]>;
def mips32r3 : Flag<["-"], "mips32r3">,
  Alias<march_EQ>, AliasArgs<["mips32r3"]>, Group<m_mips_Features_Group>,
  HelpText<"Equivalent to -march=mips32r3">, Flags<[HelpHidden]>;
def mips32r5 : Flag<["-"], "mips32r5">,
  Alias<march_EQ>, AliasArgs<["mips32r5"]>, Group<m_mips_Features_Group>,
  HelpText<"Equivalent to -march=mips32r5">, Flags<[HelpHidden]>;
def mips32r6 : Flag<["-"], "mips32r6">,
  Alias<march_EQ>, AliasArgs<["mips32r6"]>, Group<m_mips_Features_Group>,
  HelpText<"Equivalent to -march=mips32r6">, Flags<[HelpHidden]>;
def mips64 : Flag<["-"], "mips64">,
  Alias<march_EQ>, AliasArgs<["mips64"]>, Group<m_mips_Features_Group>,
  HelpText<"Equivalent to -march=mips64">, Flags<[HelpHidden]>;
def mips64r2 : Flag<["-"], "mips64r2">,
  Alias<march_EQ>, AliasArgs<["mips64r2"]>, Group<m_mips_Features_Group>,
  HelpText<"Equivalent to -march=mips64r2">, Flags<[HelpHidden]>;
def mips64r3 : Flag<["-"], "mips64r3">,
  Alias<march_EQ>, AliasArgs<["mips64r3"]>, Group<m_mips_Features_Group>,
  HelpText<"Equivalent to -march=mips64r3">, Flags<[HelpHidden]>;
def mips64r5 : Flag<["-"], "mips64r5">,
  Alias<march_EQ>, AliasArgs<["mips64r5"]>, Group<m_mips_Features_Group>,
  HelpText<"Equivalent to -march=mips64r5">, Flags<[HelpHidden]>;
def mips64r6 : Flag<["-"], "mips64r6">,
  Alias<march_EQ>, AliasArgs<["mips64r6"]>, Group<m_mips_Features_Group>,
  HelpText<"Equivalent to -march=mips64r6">, Flags<[HelpHidden]>;
def mfpxx : Flag<["-"], "mfpxx">, Group<m_mips_Features_Group>,
  HelpText<"Avoid FPU mode dependent operations when used with the O32 ABI">,
  Flags<[HelpHidden]>;
def modd_spreg : Flag<["-"], "modd-spreg">, Group<m_mips_Features_Group>,
  HelpText<"Enable odd single-precision floating point registers">,
  Flags<[HelpHidden]>;
def mno_odd_spreg : Flag<["-"], "mno-odd-spreg">, Group<m_mips_Features_Group>,
  HelpText<"Disable odd single-precision floating point registers">,
  Flags<[HelpHidden]>;
def mrelax_pic_calls : Flag<["-"], "mrelax-pic-calls">,
  Group<m_mips_Features_Group>,
  HelpText<"Produce relaxation hints for linkers to try optimizing PIC "
           "call sequences into direct calls (MIPS only)">, Flags<[HelpHidden]>;
def mno_relax_pic_calls : Flag<["-"], "mno-relax-pic-calls">,
  Group<m_mips_Features_Group>,
  HelpText<"Do not produce relaxation hints for linkers to try optimizing PIC "
           "call sequences into direct calls (MIPS only)">, Flags<[HelpHidden]>;
def mglibc : Flag<["-"], "mglibc">, Group<m_libc_Group>, Flags<[HelpHidden]>;
def muclibc : Flag<["-"], "muclibc">, Group<m_libc_Group>, Flags<[HelpHidden]>;
def module_file_info : Flag<["-"], "module-file-info">, Flags<[NoXarchOption,CC1Option]>, Group<Action_Group>,
  HelpText<"Provide information about a particular module file">;
def mthumb : Flag<["-"], "mthumb">, Group<m_Group>;
def mtune_EQ : Joined<["-"], "mtune=">, Group<m_Group>,
  HelpText<"Only supported on AArch64, PowerPC, RISC-V, SystemZ, and X86">;
def multi__module : Flag<["-"], "multi_module">;
def multiply__defined__unused : Separate<["-"], "multiply_defined_unused">;
def multiply__defined : Separate<["-"], "multiply_defined">;
def mwarn_nonportable_cfstrings : Flag<["-"], "mwarn-nonportable-cfstrings">, Group<m_Group>;
def canonical_prefixes : Flag<["-"], "canonical-prefixes">, Flags<[HelpHidden, CoreOption]>,
  HelpText<"Use absolute paths for invoking subcommands (default)">;
def no_canonical_prefixes : Flag<["-"], "no-canonical-prefixes">, Flags<[HelpHidden, CoreOption]>,
  HelpText<"Use relative paths for invoking subcommands">;
def no_cpp_precomp : Flag<["-"], "no-cpp-precomp">, Group<clang_ignored_f_Group>;
def no_integrated_cpp : Flag<["-", "--"], "no-integrated-cpp">, Flags<[NoXarchOption]>;
def no_pedantic : Flag<["-", "--"], "no-pedantic">, Group<pedantic_Group>;
def no__dead__strip__inits__and__terms : Flag<["-"], "no_dead_strip_inits_and_terms">;
def nobuiltininc : Flag<["-"], "nobuiltininc">, Flags<[CC1Option, CoreOption]>,
  HelpText<"Disable builtin #include directories">,
  MarshallingInfoNegativeFlag<HeaderSearchOpts<"UseBuiltinIncludes">>;
def nogpuinc : Flag<["-"], "nogpuinc">, HelpText<"Do not add include paths for CUDA/HIP and"
  " do not include the default CUDA/HIP wrapper headers">;
def nohipwrapperinc : Flag<["-"], "nohipwrapperinc">,
  HelpText<"Do not include the default HIP wrapper headers and include paths">;
def : Flag<["-"], "nocudainc">, Alias<nogpuinc>;
def nogpulib : Flag<["-"], "nogpulib">, MarshallingInfoFlag<LangOpts<"NoGPULib">>,
  Flags<[CC1Option]>, HelpText<"Do not link device library for CUDA/HIP device compilation">;
def : Flag<["-"], "nocudalib">, Flags<[CoreOption]>, Alias<nogpulib>;
def nodefaultlibs : Flag<["-"], "nodefaultlibs">;
def nodriverkitlib : Flag<["-"], "nodriverkitlib">;
def nofixprebinding : Flag<["-"], "nofixprebinding">;
def nolibc : Flag<["-"], "nolibc">;
def nomultidefs : Flag<["-"], "nomultidefs">;
def nopie : Flag<["-"], "nopie">;
def no_pie : Flag<["-"], "no-pie">, Alias<nopie>;
def noprebind : Flag<["-"], "noprebind">;
def noprofilelib : Flag<["-"], "noprofilelib">;
def noseglinkedit : Flag<["-"], "noseglinkedit">;
def nostartfiles : Flag<["-"], "nostartfiles">, Group<Link_Group>;
def nostdinc : Flag<["-"], "nostdinc">, Flags<[CoreOption]>;
def nostdlibinc : Flag<["-"], "nostdlibinc">;
def nostdincxx : Flag<["-"], "nostdinc++">, Flags<[CC1Option]>,
  HelpText<"Disable standard #include directories for the C++ standard library">,
  MarshallingInfoNegativeFlag<HeaderSearchOpts<"UseStandardCXXIncludes">>;
def nostdlib : Flag<["-"], "nostdlib">, Group<Link_Group>;
def nostdlibxx : Flag<["-"], "nostdlib++">;
def nolibsycl : Flag<["-"], "nolibsycl">, Flags<[NoXarchOption, CoreOption]>,
  HelpText<"Do not link SYCL runtime library">;
def object : Flag<["-"], "object">;
def o : JoinedOrSeparate<["-"], "o">, Flags<[NoXarchOption, RenderAsInput,
  CC1Option, CC1AsOption, FC1Option, FlangOption]>,
  HelpText<"Write output to <file>">, MetaVarName<"<file>">,
  MarshallingInfoString<FrontendOpts<"OutputFile">>;
def object_file_name_EQ : Joined<["-"], "object-file-name=">, Flags<[CC1Option, CC1AsOption, CoreOption]>,
  HelpText<"Set the output <file> for debug infos">, MetaVarName<"<file>">,
  MarshallingInfoString<CodeGenOpts<"ObjectFilenameForDebug">>;
def object_file_name : Separate<["-"], "object-file-name">, Flags<[CC1Option, CC1AsOption, CoreOption]>,
    Alias<object_file_name_EQ>;
def pagezero__size : JoinedOrSeparate<["-"], "pagezero_size">;
def pass_exit_codes : Flag<["-", "--"], "pass-exit-codes">, Flags<[Unsupported]>;
def pedantic_errors : Flag<["-", "--"], "pedantic-errors">, Group<pedantic_Group>, Flags<[CC1Option]>,
  MarshallingInfoFlag<DiagnosticOpts<"PedanticErrors">>;
def pedantic : Flag<["-", "--"], "pedantic">, Group<pedantic_Group>, Flags<[CC1Option,FlangOption,FC1Option]>,
  HelpText<"Warn on language extensions">, MarshallingInfoFlag<DiagnosticOpts<"Pedantic">>;
def pg : Flag<["-"], "pg">, HelpText<"Enable mcount instrumentation">, Flags<[CC1Option]>,
  MarshallingInfoFlag<CodeGenOpts<"InstrumentForProfiling">>;
def pipe : Flag<["-", "--"], "pipe">,
  HelpText<"Use pipes between commands, when possible">;
def prebind__all__twolevel__modules : Flag<["-"], "prebind_all_twolevel_modules">;
def prebind : Flag<["-"], "prebind">;
def preload : Flag<["-"], "preload">;
def print_file_name_EQ : Joined<["-", "--"], "print-file-name=">,
  HelpText<"Print the full library path of <file>">, MetaVarName<"<file>">;
def print_ivar_layout : Flag<["-"], "print-ivar-layout">, Flags<[CC1Option]>,
  HelpText<"Enable Objective-C Ivar layout bitmap print trace">,
  MarshallingInfoFlag<LangOpts<"ObjCGCBitmapPrint">>;
def print_libgcc_file_name : Flag<["-", "--"], "print-libgcc-file-name">,
  HelpText<"Print the library path for the currently used compiler runtime "
           "library (\"libgcc.a\" or \"libclang_rt.builtins.*.a\")">;
def print_multi_directory : Flag<["-", "--"], "print-multi-directory">;
def print_multi_lib : Flag<["-", "--"], "print-multi-lib">;
def print_multi_os_directory : Flag<["-", "--"], "print-multi-os-directory">,
  Flags<[Unsupported]>;
def print_target_triple : Flag<["-", "--"], "print-target-triple">,
  HelpText<"Print the normalized target triple">, Flags<[FlangOption]>;
def print_effective_triple : Flag<["-", "--"], "print-effective-triple">,
  HelpText<"Print the effective target triple">, Flags<[FlangOption]>;
def print_multiarch : Flag<["-", "--"], "print-multiarch">,
  HelpText<"Print the multiarch target triple">;
def print_prog_name_EQ : Joined<["-", "--"], "print-prog-name=">,
  HelpText<"Print the full program path of <name>">, MetaVarName<"<name>">;
def print_resource_dir : Flag<["-", "--"], "print-resource-dir">,
  HelpText<"Print the resource directory pathname">;
def print_search_dirs : Flag<["-", "--"], "print-search-dirs">,
  HelpText<"Print the paths used for finding libraries and programs">;
def print_targets : Flag<["-", "--"], "print-targets">,
  HelpText<"Print the registered targets">;
def print_rocm_search_dirs : Flag<["-", "--"], "print-rocm-search-dirs">,
  HelpText<"Print the paths used for finding ROCm installation">;
def print_runtime_dir : Flag<["-", "--"], "print-runtime-dir">,
  HelpText<"Print the directory pathname containing clangs runtime libraries">;
def print_diagnostic_options : Flag<["-", "--"], "print-diagnostic-options">,
  HelpText<"Print all of Clang's warning options">;
def private__bundle : Flag<["-"], "private_bundle">;
def pthreads : Flag<["-"], "pthreads">;
defm pthread : BoolOption<"", "pthread",
  LangOpts<"POSIXThreads">, DefaultFalse,
  PosFlag<SetTrue, [], "Support POSIX threads in generated code">,
  NegFlag<SetFalse>, BothFlags<[CC1Option]>>;
def p : Flag<["-"], "p">;
def pie : Flag<["-"], "pie">, Group<Link_Group>;
def static_pie : Flag<["-"], "static-pie">, Group<Link_Group>;
def read__only__relocs : Separate<["-"], "read_only_relocs">;
def remap : Flag<["-"], "remap">;
def rewrite_objc : Flag<["-"], "rewrite-objc">, Flags<[NoXarchOption,CC1Option]>,
  HelpText<"Rewrite Objective-C source to C++">, Group<Action_Group>;
def rewrite_legacy_objc : Flag<["-"], "rewrite-legacy-objc">, Flags<[NoXarchOption]>,
  HelpText<"Rewrite Legacy Objective-C source to C++">;
def rdynamic : Flag<["-"], "rdynamic">, Group<Link_Group>;
def resource_dir : Separate<["-"], "resource-dir">,
  Flags<[NoXarchOption, CC1Option, CoreOption, HelpHidden]>,
  HelpText<"The directory which holds the compiler resource files">,
  MarshallingInfoString<HeaderSearchOpts<"ResourceDir">>;
def resource_dir_EQ : Joined<["-"], "resource-dir=">, Flags<[NoXarchOption, CoreOption]>,
  Alias<resource_dir>;
def rpath : Separate<["-"], "rpath">, Flags<[LinkerInput]>, Group<Link_Group>;
def rtlib_EQ : Joined<["-", "--"], "rtlib=">,
  HelpText<"Compiler runtime library to use">;
def frtlib_add_rpath: Flag<["-"], "frtlib-add-rpath">, Flags<[NoArgumentUnused]>,
  HelpText<"Add -rpath with architecture-specific resource directory to the linker flags">;
def fno_rtlib_add_rpath: Flag<["-"], "fno-rtlib-add-rpath">, Flags<[NoArgumentUnused]>,
  HelpText<"Do not add -rpath with architecture-specific resource directory to the linker flags">;
defm openmp_implicit_rpath: BoolFOption<"openmp-implicit-rpath",
  LangOpts<"OpenMP">,
  DefaultTrue,
  PosFlag<SetTrue, [], "Set rpath on OpenMP executables">,
  NegFlag<SetFalse>>;
def r : Flag<["-"], "r">, Flags<[LinkerInput,NoArgumentUnused]>,
        Group<Link_Group>;
def save_temps_EQ : Joined<["-", "--"], "save-temps=">, Flags<[CC1Option, FlangOption, NoXarchOption]>,
  HelpText<"Save intermediate compilation results.">;
def save_temps : Flag<["-", "--"], "save-temps">, Flags<[FlangOption, NoXarchOption]>,
  Alias<save_temps_EQ>, AliasArgs<["cwd"]>,
  HelpText<"Save intermediate compilation results">;
def save_stats_EQ : Joined<["-", "--"], "save-stats=">, Flags<[NoXarchOption]>,
  HelpText<"Save llvm statistics.">;
def save_stats : Flag<["-", "--"], "save-stats">, Flags<[NoXarchOption]>,
  Alias<save_stats_EQ>, AliasArgs<["cwd"]>,
  HelpText<"Save llvm statistics.">;
def via_file_asm : Flag<["-", "--"], "via-file-asm">, InternalDebugOpt,
  HelpText<"Write assembly to file for input to assemble jobs">;
def sectalign : MultiArg<["-"], "sectalign", 3>;
def sectcreate : MultiArg<["-"], "sectcreate", 3>;
def sectobjectsymbols : MultiArg<["-"], "sectobjectsymbols", 2>;
def sectorder : MultiArg<["-"], "sectorder", 3>;
def seg1addr : JoinedOrSeparate<["-"], "seg1addr">;
def seg__addr__table__filename : Separate<["-"], "seg_addr_table_filename">;
def seg__addr__table : Separate<["-"], "seg_addr_table">;
def segaddr : MultiArg<["-"], "segaddr", 2>;
def segcreate : MultiArg<["-"], "segcreate", 3>;
def seglinkedit : Flag<["-"], "seglinkedit">;
def segprot : MultiArg<["-"], "segprot", 3>;
def segs__read__only__addr : Separate<["-"], "segs_read_only_addr">;
def segs__read__write__addr : Separate<["-"], "segs_read_write_addr">;
def segs__read__ : Joined<["-"], "segs_read_">;
def shared_libgcc : Flag<["-"], "shared-libgcc">;
def shared : Flag<["-", "--"], "shared">, Group<Link_Group>;
def single__module : Flag<["-"], "single_module">;
def specs_EQ : Joined<["-", "--"], "specs=">, Group<Link_Group>;
def specs : Separate<["-", "--"], "specs">, Flags<[Unsupported]>;
def start_no_unused_arguments : Flag<["--"], "start-no-unused-arguments">, Flags<[CoreOption]>,
  HelpText<"Don't emit warnings about unused arguments for the following arguments">;
def static_libgcc : Flag<["-"], "static-libgcc">;
def static_libstdcxx : Flag<["-"], "static-libstdc++">;
def static : Flag<["-", "--"], "static">, Group<Link_Group>, Flags<[NoArgumentUnused]>;
def std_default_EQ : Joined<["-"], "std-default=">;
def std_EQ : Joined<["-", "--"], "std=">, Flags<[CC1Option,FlangOption,FC1Option]>,
  Group<CompileOnly_Group>, HelpText<"Language standard to compile for">,
  ValuesCode<[{
    const char *Values =
    #define LANGSTANDARD(id, name, lang, desc, features) name ","
    #define LANGSTANDARD_ALIAS(id, alias) alias ","
    #include "clang/Basic/LangStandards.def"
    ;
  }]>;
def stdlib_EQ : Joined<["-", "--"], "stdlib=">, Flags<[CC1Option]>,
  HelpText<"C++ standard library to use">, Values<"libc++,libstdc++,platform">;
def stdlibxx_isystem : JoinedOrSeparate<["-"], "stdlib++-isystem">,
  Group<clang_i_Group>,
  HelpText<"Use directory as the C++ standard library include path">,
  Flags<[NoXarchOption]>, MetaVarName<"<directory>">;
def unwindlib_EQ : Joined<["-", "--"], "unwindlib=">, Flags<[CC1Option]>,
  HelpText<"Unwind library to use">, Values<"libgcc,unwindlib,platform">;
def sub__library : JoinedOrSeparate<["-"], "sub_library">;
def sub__umbrella : JoinedOrSeparate<["-"], "sub_umbrella">;
def system_header_prefix : Joined<["--"], "system-header-prefix=">,
  Group<clang_i_Group>, Flags<[CC1Option]>, MetaVarName<"<prefix>">,
  HelpText<"Treat all #include paths starting with <prefix> as including a "
           "system header.">;
def : Separate<["--"], "system-header-prefix">, Alias<system_header_prefix>;
def no_system_header_prefix : Joined<["--"], "no-system-header-prefix=">,
  Group<clang_i_Group>, Flags<[CC1Option]>, MetaVarName<"<prefix>">,
  HelpText<"Treat all #include paths starting with <prefix> as not including a "
           "system header.">;
def : Separate<["--"], "no-system-header-prefix">, Alias<no_system_header_prefix>;
def s : Flag<["-"], "s">, Group<Link_Group>;
def target : Joined<["--"], "target=">, Flags<[NoXarchOption, CoreOption, FlangOption]>,
  HelpText<"Generate code for the given target">;
def darwin_target_variant : Separate<["-"], "darwin-target-variant">,
  Flags<[NoXarchOption, CoreOption]>,
  HelpText<"Generate code for an additional runtime variant of the deployment target">;
def print_supported_cpus : Flag<["-", "--"], "print-supported-cpus">,
  Group<CompileOnly_Group>, Flags<[CC1Option, CoreOption]>,
  HelpText<"Print supported cpu models for the given target (if target is not specified,"
           " it will print the supported cpus for the default target)">,
  MarshallingInfoFlag<FrontendOpts<"PrintSupportedCPUs">>;
def mcpu_EQ_QUESTION : Flag<["-"], "mcpu=?">, Alias<print_supported_cpus>;
def mtune_EQ_QUESTION : Flag<["-"], "mtune=?">, Alias<print_supported_cpus>;
def time : Flag<["-"], "time">,
  HelpText<"Time individual commands">;
def traditional_cpp : Flag<["-", "--"], "traditional-cpp">, Flags<[CC1Option]>,
  HelpText<"Enable some traditional CPP emulation">,
  MarshallingInfoFlag<LangOpts<"TraditionalCPP">>;
def traditional : Flag<["-", "--"], "traditional">;
def trigraphs : Flag<["-", "--"], "trigraphs">, Alias<ftrigraphs>,
  HelpText<"Process trigraph sequences">;
def twolevel__namespace__hints : Flag<["-"], "twolevel_namespace_hints">;
def twolevel__namespace : Flag<["-"], "twolevel_namespace">;
def t : Flag<["-"], "t">, Group<Link_Group>;
def umbrella : Separate<["-"], "umbrella">;
def undefined : JoinedOrSeparate<["-"], "undefined">, Group<u_Group>;
def undef : Flag<["-"], "undef">, Group<u_Group>, Flags<[CC1Option]>,
  HelpText<"undef all system defines">,
  MarshallingInfoNegativeFlag<PreprocessorOpts<"UsePredefines">>;
def unexported__symbols__list : Separate<["-"], "unexported_symbols_list">;
def u : JoinedOrSeparate<["-"], "u">, Group<u_Group>;
def v : Flag<["-"], "v">, Flags<[CC1Option, CoreOption]>,
  HelpText<"Show commands to run and use verbose output">,
  MarshallingInfoFlag<HeaderSearchOpts<"Verbose">>;
def altivec_src_compat : Joined<["-"], "faltivec-src-compat=">,
  Flags<[CC1Option]>, Group<f_Group>,
  HelpText<"Source-level compatibility for Altivec vectors (for PowerPC "
           "targets). This includes results of vector comparison (scalar for "
           "'xl', vector for 'gcc') as well as behavior when initializing with "
           "a scalar (splatting for 'xl', element zero only for 'gcc'). For "
           "'mixed', the compatibility is as 'gcc' for 'vector bool/vector "
           "pixel' and as 'xl' for other types. Current default is 'mixed'.">,
  Values<"mixed,gcc,xl">,
  NormalizedValuesScope<"LangOptions::AltivecSrcCompatKind">,
  NormalizedValues<["Mixed", "GCC", "XL"]>,
  MarshallingInfoEnum<LangOpts<"AltivecSrcCompat">, "Mixed">;
def verify_debug_info : Flag<["--"], "verify-debug-info">, Flags<[NoXarchOption]>,
  HelpText<"Verify the binary representation of debug output">;
def weak_l : Joined<["-"], "weak-l">, Flags<[LinkerInput]>;
def weak__framework : Separate<["-"], "weak_framework">, Flags<[LinkerInput]>;
def weak__library : Separate<["-"], "weak_library">, Flags<[LinkerInput]>;
def weak__reference__mismatches : Separate<["-"], "weak_reference_mismatches">;
def whatsloaded : Flag<["-"], "whatsloaded">;
def why_load : Flag<["-"], "why_load">;
def whyload : Flag<["-"], "whyload">, Alias<why_load>;
def w : Flag<["-"], "w">, HelpText<"Suppress all warnings">, Flags<[CC1Option]>,
  MarshallingInfoFlag<DiagnosticOpts<"IgnoreWarnings">>;
def x : JoinedOrSeparate<["-"], "x">,
Flags<[NoXarchOption,CC1Option,FlangOption,FC1Option]>,
  HelpText<"Treat subsequent input files as having type <language>">,
  MetaVarName<"<language>">;
def y : Joined<["-"], "y">;

defm integrated_as : BoolFOption<"integrated-as",
  CodeGenOpts<"DisableIntegratedAS">, DefaultFalse,
  NegFlag<SetTrue, [CC1Option, FlangOption], "Disable">, PosFlag<SetFalse, [], "Enable">,
  BothFlags<[], " the integrated assembler">>;

def fintegrated_cc1 : Flag<["-"], "fintegrated-cc1">,
                      Flags<[CoreOption, NoXarchOption]>, Group<f_Group>,
                      HelpText<"Run cc1 in-process">;
def fno_integrated_cc1 : Flag<["-"], "fno-integrated-cc1">,
                         Flags<[CoreOption, NoXarchOption]>, Group<f_Group>,
                         HelpText<"Spawn a separate process for each cc1">;

def fintegrated_objemitter : Flag<["-"], "fintegrated-objemitter">,
  Flags<[CoreOption, NoXarchOption]>, Group<f_Group>,
  HelpText<"Use internal machine object code emitter.">;
def fno_integrated_objemitter : Flag<["-"], "fno-integrated-objemitter">,
  Flags<[CoreOption, NoXarchOption]>, Group<f_Group>,
  HelpText<"Use external machine object code emitter.">;

def : Flag<["-"], "integrated-as">, Alias<fintegrated_as>, Flags<[NoXarchOption]>;
def : Flag<["-"], "no-integrated-as">, Alias<fno_integrated_as>,
      Flags<[CC1Option, FlangOption, NoXarchOption]>;

def working_directory : JoinedOrSeparate<["-"], "working-directory">, Flags<[CC1Option]>,
  HelpText<"Resolve file paths relative to the specified directory">,
  MarshallingInfoString<FileSystemOpts<"WorkingDir">>;
def working_directory_EQ : Joined<["-"], "working-directory=">, Flags<[CC1Option]>,
  Alias<working_directory>;

// Double dash options, which are usually an alias for one of the previous
// options.

def _mhwdiv_EQ : Joined<["--"], "mhwdiv=">, Alias<mhwdiv_EQ>;
def _mhwdiv : Separate<["--"], "mhwdiv">, Alias<mhwdiv_EQ>;
def _CLASSPATH_EQ : Joined<["--"], "CLASSPATH=">, Alias<fclasspath_EQ>;
def _CLASSPATH : Separate<["--"], "CLASSPATH">, Alias<fclasspath_EQ>;
def _all_warnings : Flag<["--"], "all-warnings">, Alias<Wall>;
def _analyzer_no_default_checks : Flag<["--"], "analyzer-no-default-checks">, Flags<[NoXarchOption]>;
def _analyzer_output : JoinedOrSeparate<["--"], "analyzer-output">, Flags<[NoXarchOption]>,
  HelpText<"Static analyzer report output format (html|plist|plist-multi-file|plist-html|sarif|sarif-html|text).">;
def _analyze : Flag<["--"], "analyze">, Flags<[NoXarchOption, CoreOption]>,
  HelpText<"Run the static analyzer">;
def _assemble : Flag<["--"], "assemble">, Alias<S>;
def _assert_EQ : Joined<["--"], "assert=">, Alias<A>;
def _assert : Separate<["--"], "assert">, Alias<A>;
def _bootclasspath_EQ : Joined<["--"], "bootclasspath=">, Alias<fbootclasspath_EQ>;
def _bootclasspath : Separate<["--"], "bootclasspath">, Alias<fbootclasspath_EQ>;
def _classpath_EQ : Joined<["--"], "classpath=">, Alias<fclasspath_EQ>;
def _classpath : Separate<["--"], "classpath">, Alias<fclasspath_EQ>;
def _comments_in_macros : Flag<["--"], "comments-in-macros">, Alias<CC>;
def _comments : Flag<["--"], "comments">, Alias<C>;
def _compile : Flag<["--"], "compile">, Alias<c>;
def _constant_cfstrings : Flag<["--"], "constant-cfstrings">;
def _debug_EQ : Joined<["--"], "debug=">, Alias<g_Flag>;
def _debug : Flag<["--"], "debug">, Alias<g_Flag>;
def _define_macro_EQ : Joined<["--"], "define-macro=">, Alias<D>;
def _define_macro : Separate<["--"], "define-macro">, Alias<D>;
def _dependencies : Flag<["--"], "dependencies">, Alias<M>;
def _dyld_prefix_EQ : Joined<["--"], "dyld-prefix=">;
def _dyld_prefix : Separate<["--"], "dyld-prefix">, Alias<_dyld_prefix_EQ>;
def _encoding_EQ : Joined<["--"], "encoding=">, Alias<fencoding_EQ>;
def _encoding : Separate<["--"], "encoding">, Alias<fencoding_EQ>;
def _entry : Flag<["--"], "entry">, Alias<e>;
def _extdirs_EQ : Joined<["--"], "extdirs=">, Alias<fextdirs_EQ>;
def _extdirs : Separate<["--"], "extdirs">, Alias<fextdirs_EQ>;
def _extra_warnings : Flag<["--"], "extra-warnings">, Alias<W_Joined>;
def _for_linker_EQ : Joined<["--"], "for-linker=">, Alias<Xlinker>;
def _for_linker : Separate<["--"], "for-linker">, Alias<Xlinker>;
def _force_link_EQ : Joined<["--"], "force-link=">, Alias<u>;
def _force_link : Separate<["--"], "force-link">, Alias<u>;
def _help_hidden : Flag<["--"], "help-hidden">,
  HelpText<"Display help for hidden options">;
def _imacros_EQ : Joined<["--"], "imacros=">, Alias<imacros>;
def _include_barrier : Flag<["--"], "include-barrier">, Alias<I_>;
def _include_directory_after_EQ : Joined<["--"], "include-directory-after=">, Alias<idirafter>;
def _include_directory_after : Separate<["--"], "include-directory-after">, Alias<idirafter>;
def _include_directory_EQ : Joined<["--"], "include-directory=">, Alias<I>;
def _include_directory : Separate<["--"], "include-directory">, Alias<I>;
def _include_prefix_EQ : Joined<["--"], "include-prefix=">, Alias<iprefix>;
def _include_prefix : Separate<["--"], "include-prefix">, Alias<iprefix>;
def _include_with_prefix_after_EQ : Joined<["--"], "include-with-prefix-after=">, Alias<iwithprefix>;
def _include_with_prefix_after : Separate<["--"], "include-with-prefix-after">, Alias<iwithprefix>;
def _include_with_prefix_before_EQ : Joined<["--"], "include-with-prefix-before=">, Alias<iwithprefixbefore>;
def _include_with_prefix_before : Separate<["--"], "include-with-prefix-before">, Alias<iwithprefixbefore>;
def _include_with_prefix_EQ : Joined<["--"], "include-with-prefix=">, Alias<iwithprefix>;
def _include_with_prefix : Separate<["--"], "include-with-prefix">, Alias<iwithprefix>;
def _include_EQ : Joined<["--"], "include=">, Alias<include_>;
def _language_EQ : Joined<["--"], "language=">, Alias<x>;
def _language : Separate<["--"], "language">, Alias<x>;
def _library_directory_EQ : Joined<["--"], "library-directory=">, Alias<L>;
def _library_directory : Separate<["--"], "library-directory">, Alias<L>;
def _no_line_commands : Flag<["--"], "no-line-commands">, Alias<P>;
def _no_standard_includes : Flag<["--"], "no-standard-includes">, Alias<nostdinc>;
def _no_standard_libraries : Flag<["--"], "no-standard-libraries">, Alias<nostdlib>;
def _no_undefined : Flag<["--"], "no-undefined">, Flags<[LinkerInput]>;
def _no_warnings : Flag<["--"], "no-warnings">, Alias<w>;
def _optimize_EQ : Joined<["--"], "optimize=">, Alias<O>;
def _optimize : Flag<["--"], "optimize">, Alias<O>;
def _output_class_directory_EQ : Joined<["--"], "output-class-directory=">, Alias<foutput_class_dir_EQ>;
def _output_class_directory : Separate<["--"], "output-class-directory">, Alias<foutput_class_dir_EQ>;
def _output_EQ : Joined<["--"], "output=">, Alias<o>;
def _output : Separate<["--"], "output">, Alias<o>;
def _param : Separate<["--"], "param">, Group<CompileOnly_Group>;
def _param_EQ : Joined<["--"], "param=">, Alias<_param>;
def _precompile : Flag<["--"], "precompile">, Flags<[NoXarchOption]>,
  Group<Action_Group>, HelpText<"Only precompile the input">;
def _prefix_EQ : Joined<["--"], "prefix=">, Alias<B>;
def _prefix : Separate<["--"], "prefix">, Alias<B>;
def _preprocess : Flag<["--"], "preprocess">, Alias<E>;
def _print_diagnostic_categories : Flag<["--"], "print-diagnostic-categories">;
def _print_file_name : Separate<["--"], "print-file-name">, Alias<print_file_name_EQ>;
def _print_missing_file_dependencies : Flag<["--"], "print-missing-file-dependencies">, Alias<MG>;
def _print_prog_name : Separate<["--"], "print-prog-name">, Alias<print_prog_name_EQ>;
def _profile_blocks : Flag<["--"], "profile-blocks">, Alias<a>;
def _profile : Flag<["--"], "profile">, Alias<p>;
def _resource_EQ : Joined<["--"], "resource=">, Alias<fcompile_resource_EQ>;
def _resource : Separate<["--"], "resource">, Alias<fcompile_resource_EQ>;
def _rtlib : Separate<["--"], "rtlib">, Alias<rtlib_EQ>;
def _serialize_diags : Separate<["-", "--"], "serialize-diagnostics">, Flags<[NoXarchOption]>,
  HelpText<"Serialize compiler diagnostics to a file">;
// We give --version different semantics from -version.
def _version : Flag<["--"], "version">,
  Flags<[CoreOption, FlangOption]>,
  HelpText<"Print version information">;
def _signed_char : Flag<["--"], "signed-char">, Alias<fsigned_char>;
def _std : Separate<["--"], "std">, Alias<std_EQ>;
def _stdlib : Separate<["--"], "stdlib">, Alias<stdlib_EQ>;
def _sysroot_EQ : Joined<["--"], "sysroot=">;
def _sysroot : Separate<["--"], "sysroot">, Alias<_sysroot_EQ>;
def _target_help : Flag<["--"], "target-help">;
def _trace_includes : Flag<["--"], "trace-includes">, Alias<H>;
def _undefine_macro_EQ : Joined<["--"], "undefine-macro=">, Alias<U>;
def _undefine_macro : Separate<["--"], "undefine-macro">, Alias<U>;
def _unsigned_char : Flag<["--"], "unsigned-char">, Alias<funsigned_char>;
def _user_dependencies : Flag<["--"], "user-dependencies">, Alias<MM>;
def _verbose : Flag<["--"], "verbose">, Alias<v>;
def _warn__EQ : Joined<["--"], "warn-=">, Alias<W_Joined>;
def _warn_ : Joined<["--"], "warn-">, Alias<W_Joined>;
def _write_dependencies : Flag<["--"], "write-dependencies">, Alias<MD>;
def _write_user_dependencies : Flag<["--"], "write-user-dependencies">, Alias<MMD>;
def _ : Joined<["--"], "">, Flags<[Unsupported]>;

// Hexagon feature flags.
def mieee_rnd_near : Flag<["-"], "mieee-rnd-near">,
  Group<m_hexagon_Features_Group>;
def mv5 : Flag<["-"], "mv5">, Group<m_hexagon_Features_Group>, Alias<mcpu_EQ>,
  AliasArgs<["hexagonv5"]>;
def mv55 : Flag<["-"], "mv55">, Group<m_hexagon_Features_Group>,
  Alias<mcpu_EQ>, AliasArgs<["hexagonv55"]>;
def mv60 : Flag<["-"], "mv60">, Group<m_hexagon_Features_Group>,
  Alias<mcpu_EQ>, AliasArgs<["hexagonv60"]>;
def mv62 : Flag<["-"], "mv62">, Group<m_hexagon_Features_Group>,
  Alias<mcpu_EQ>, AliasArgs<["hexagonv62"]>;
def mv65 : Flag<["-"], "mv65">, Group<m_hexagon_Features_Group>,
  Alias<mcpu_EQ>, AliasArgs<["hexagonv65"]>;
def mv66 : Flag<["-"], "mv66">, Group<m_hexagon_Features_Group>,
  Alias<mcpu_EQ>, AliasArgs<["hexagonv66"]>;
def mv67 : Flag<["-"], "mv67">, Group<m_hexagon_Features_Group>,
  Alias<mcpu_EQ>, AliasArgs<["hexagonv67"]>;
def mv67t : Flag<["-"], "mv67t">, Group<m_hexagon_Features_Group>,
  Alias<mcpu_EQ>, AliasArgs<["hexagonv67t"]>;
def mv68 : Flag<["-"], "mv68">, Group<m_hexagon_Features_Group>,
  Alias<mcpu_EQ>, AliasArgs<["hexagonv68"]>;
def mv69 : Flag<["-"], "mv69">, Group<m_hexagon_Features_Group>,
  Alias<mcpu_EQ>, AliasArgs<["hexagonv69"]>;
def mhexagon_hvx : Flag<["-"], "mhvx">, Group<m_hexagon_Features_HVX_Group>,
  HelpText<"Enable Hexagon Vector eXtensions">;
def mhexagon_hvx_EQ : Joined<["-"], "mhvx=">,
  Group<m_hexagon_Features_HVX_Group>,
  HelpText<"Enable Hexagon Vector eXtensions">;
def mno_hexagon_hvx : Flag<["-"], "mno-hvx">,
  Group<m_hexagon_Features_HVX_Group>,
  HelpText<"Disable Hexagon Vector eXtensions">;
def mhexagon_hvx_length_EQ : Joined<["-"], "mhvx-length=">,
  Group<m_hexagon_Features_HVX_Group>, HelpText<"Set Hexagon Vector Length">,
  Values<"64B,128B">;
def mhexagon_hvx_qfloat : Flag<["-"], "mhvx-qfloat">,
  Group<m_hexagon_Features_HVX_Group>,
  HelpText<"Enable Hexagon HVX QFloat instructions">;
def mno_hexagon_hvx_qfloat : Flag<["-"], "mno-hvx-qfloat">,
  Group<m_hexagon_Features_HVX_Group>,
  HelpText<"Disable Hexagon HVX QFloat instructions">;
def mhexagon_hvx_ieee_fp : Flag<["-"], "mhvx-ieee-fp">,
  Group<m_hexagon_Features_Group>,
  HelpText<"Enable Hexagon HVX IEEE floating-point">;
def mno_hexagon_hvx_ieee_fp : Flag<["-"], "mno-hvx-ieee-fp">,
  Group<m_hexagon_Features_Group>,
  HelpText<"Disable Hexagon HVX IEEE floating-point">;
def ffixed_r19: Flag<["-"], "ffixed-r19">,
  HelpText<"Reserve register r19 (Hexagon only)">;
def mmemops : Flag<["-"], "mmemops">, Group<m_hexagon_Features_Group>,
  Flags<[CC1Option]>, HelpText<"Enable generation of memop instructions">;
def mno_memops : Flag<["-"], "mno-memops">, Group<m_hexagon_Features_Group>,
  Flags<[CC1Option]>, HelpText<"Disable generation of memop instructions">;
def mpackets : Flag<["-"], "mpackets">, Group<m_hexagon_Features_Group>,
  Flags<[CC1Option]>, HelpText<"Enable generation of instruction packets">;
def mno_packets : Flag<["-"], "mno-packets">, Group<m_hexagon_Features_Group>,
  Flags<[CC1Option]>, HelpText<"Disable generation of instruction packets">;
def mnvj : Flag<["-"], "mnvj">, Group<m_hexagon_Features_Group>,
  Flags<[CC1Option]>, HelpText<"Enable generation of new-value jumps">;
def mno_nvj : Flag<["-"], "mno-nvj">, Group<m_hexagon_Features_Group>,
  Flags<[CC1Option]>, HelpText<"Disable generation of new-value jumps">;
def mnvs : Flag<["-"], "mnvs">, Group<m_hexagon_Features_Group>,
  Flags<[CC1Option]>, HelpText<"Enable generation of new-value stores">;
def mno_nvs : Flag<["-"], "mno-nvs">, Group<m_hexagon_Features_Group>,
  Flags<[CC1Option]>, HelpText<"Disable generation of new-value stores">;

// M68k features flags
def m68000 : Flag<["-"], "m68000">, Group<m_m68k_Features_Group>;
def m68010 : Flag<["-"], "m68010">, Group<m_m68k_Features_Group>;
def m68020 : Flag<["-"], "m68020">, Group<m_m68k_Features_Group>;
def m68030 : Flag<["-"], "m68030">, Group<m_m68k_Features_Group>;
def m68040 : Flag<["-"], "m68040">, Group<m_m68k_Features_Group>;
def m68060 : Flag<["-"], "m68060">, Group<m_m68k_Features_Group>;

foreach i = {0-6} in
  def ffixed_a#i : Flag<["-"], "ffixed-a"#i>, Group<m_m68k_Features_Group>,
    HelpText<"Reserve the a"#i#" register (M68k only)">;
foreach i = {0-7} in
  def ffixed_d#i : Flag<["-"], "ffixed-d"#i>, Group<m_m68k_Features_Group>,
    HelpText<"Reserve the d"#i#" register (M68k only)">;

// X86 feature flags
def mx87 : Flag<["-"], "mx87">, Group<m_x86_Features_Group>;
def mno_x87 : Flag<["-"], "mno-x87">, Group<m_x86_Features_Group>;
def m80387 : Flag<["-"], "m80387">, Alias<mx87>;
def mno_80387 : Flag<["-"], "mno-80387">, Alias<mno_x87>;
def mno_fp_ret_in_387 : Flag<["-"], "mno-fp-ret-in-387">, Alias<mno_x87>;
def mmmx : Flag<["-"], "mmmx">, Group<m_x86_Features_Group>;
def mno_mmx : Flag<["-"], "mno-mmx">, Group<m_x86_Features_Group>;
def m3dnow : Flag<["-"], "m3dnow">, Group<m_x86_Features_Group>;
def mno_3dnow : Flag<["-"], "mno-3dnow">, Group<m_x86_Features_Group>;
def m3dnowa : Flag<["-"], "m3dnowa">, Group<m_x86_Features_Group>;
def mno_3dnowa : Flag<["-"], "mno-3dnowa">, Group<m_x86_Features_Group>;
def mamx_bf16 : Flag<["-"], "mamx-bf16">, Group<m_x86_Features_Group>;
def mno_amx_bf16 : Flag<["-"], "mno-amx-bf16">, Group<m_x86_Features_Group>;
def mtamx_int8 : Flag<["-"], "mamx-int8">, Group<m_x86_Features_Group>;
def mno_amx_int8 : Flag<["-"], "mno-amx-int8">, Group<m_x86_Features_Group>;
def mamx_tile : Flag<["-"], "mamx-tile">, Group<m_x86_Features_Group>;
def mno_amx_tile : Flag<["-"], "mno-amx-tile">, Group<m_x86_Features_Group>;
def msse : Flag<["-"], "msse">, Group<m_x86_Features_Group>;
def mno_sse : Flag<["-"], "mno-sse">, Group<m_x86_Features_Group>;
def msse2 : Flag<["-"], "msse2">, Group<m_x86_Features_Group>;
def mno_sse2 : Flag<["-"], "mno-sse2">, Group<m_x86_Features_Group>;
def msse3 : Flag<["-"], "msse3">, Group<m_x86_Features_Group>;
def mno_sse3 : Flag<["-"], "mno-sse3">, Group<m_x86_Features_Group>;
def mssse3 : Flag<["-"], "mssse3">, Group<m_x86_Features_Group>;
def mno_ssse3 : Flag<["-"], "mno-ssse3">, Group<m_x86_Features_Group>;
def msse4_1 : Flag<["-"], "msse4.1">, Group<m_x86_Features_Group>;
def mno_sse4_1 : Flag<["-"], "mno-sse4.1">, Group<m_x86_Features_Group>;
def msse4_2 : Flag<["-"], "msse4.2">, Group<m_x86_Features_Group>;
def mno_sse4_2 : Flag<["-"], "mno-sse4.2">, Group<m_x86_Features_Group>;
def msse4 : Flag<["-"], "msse4">, Alias<msse4_2>;
// -mno-sse4 turns off sse4.1 which has the effect of turning off everything
// later than 4.1. -msse4 turns on 4.2 which has the effect of turning on
// everything earlier than 4.2.
def mno_sse4 : Flag<["-"], "mno-sse4">, Alias<mno_sse4_1>;
def msse4a : Flag<["-"], "msse4a">, Group<m_x86_Features_Group>;
def mno_sse4a : Flag<["-"], "mno-sse4a">, Group<m_x86_Features_Group>;
def mavx : Flag<["-"], "mavx">, Group<m_x86_Features_Group>;
def mno_avx : Flag<["-"], "mno-avx">, Group<m_x86_Features_Group>;
def mavx2 : Flag<["-"], "mavx2">, Group<m_x86_Features_Group>;
def mno_avx2 : Flag<["-"], "mno-avx2">, Group<m_x86_Features_Group>;
def mavx512f : Flag<["-"], "mavx512f">, Group<m_x86_Features_Group>;
def mno_avx512f : Flag<["-"], "mno-avx512f">, Group<m_x86_Features_Group>;
def mavx512bf16 : Flag<["-"], "mavx512bf16">, Group<m_x86_Features_Group>;
def mno_avx512bf16 : Flag<["-"], "mno-avx512bf16">, Group<m_x86_Features_Group>;
def mavx512bitalg : Flag<["-"], "mavx512bitalg">, Group<m_x86_Features_Group>;
def mno_avx512bitalg : Flag<["-"], "mno-avx512bitalg">, Group<m_x86_Features_Group>;
def mavx512bw : Flag<["-"], "mavx512bw">, Group<m_x86_Features_Group>;
def mno_avx512bw : Flag<["-"], "mno-avx512bw">, Group<m_x86_Features_Group>;
def mavx512cd : Flag<["-"], "mavx512cd">, Group<m_x86_Features_Group>;
def mno_avx512cd : Flag<["-"], "mno-avx512cd">, Group<m_x86_Features_Group>;
def mavx512dq : Flag<["-"], "mavx512dq">, Group<m_x86_Features_Group>;
def mno_avx512dq : Flag<["-"], "mno-avx512dq">, Group<m_x86_Features_Group>;
def mavx512er : Flag<["-"], "mavx512er">, Group<m_x86_Features_Group>;
def mno_avx512er : Flag<["-"], "mno-avx512er">, Group<m_x86_Features_Group>;
def mavx512fp16 : Flag<["-"], "mavx512fp16">, Group<m_x86_Features_Group>;
def mno_avx512fp16 : Flag<["-"], "mno-avx512fp16">, Group<m_x86_Features_Group>;
def mavx512ifma : Flag<["-"], "mavx512ifma">, Group<m_x86_Features_Group>;
def mno_avx512ifma : Flag<["-"], "mno-avx512ifma">, Group<m_x86_Features_Group>;
def mavx512pf : Flag<["-"], "mavx512pf">, Group<m_x86_Features_Group>;
def mno_avx512pf : Flag<["-"], "mno-avx512pf">, Group<m_x86_Features_Group>;
def mavx512vbmi : Flag<["-"], "mavx512vbmi">, Group<m_x86_Features_Group>;
def mno_avx512vbmi : Flag<["-"], "mno-avx512vbmi">, Group<m_x86_Features_Group>;
def mavx512vbmi2 : Flag<["-"], "mavx512vbmi2">, Group<m_x86_Features_Group>;
def mno_avx512vbmi2 : Flag<["-"], "mno-avx512vbmi2">, Group<m_x86_Features_Group>;
def mavx512vl : Flag<["-"], "mavx512vl">, Group<m_x86_Features_Group>;
def mno_avx512vl : Flag<["-"], "mno-avx512vl">, Group<m_x86_Features_Group>;
def mavx512vnni : Flag<["-"], "mavx512vnni">, Group<m_x86_Features_Group>;
def mno_avx512vnni : Flag<["-"], "mno-avx512vnni">, Group<m_x86_Features_Group>;
def mavx512vpopcntdq : Flag<["-"], "mavx512vpopcntdq">, Group<m_x86_Features_Group>;
def mno_avx512vpopcntdq : Flag<["-"], "mno-avx512vpopcntdq">, Group<m_x86_Features_Group>;
def mavx512vp2intersect : Flag<["-"], "mavx512vp2intersect">, Group<m_x86_Features_Group>;
def mno_avx512vp2intersect : Flag<["-"], "mno-avx512vp2intersect">, Group<m_x86_Features_Group>;
def mavxvnni : Flag<["-"], "mavxvnni">, Group<m_x86_Features_Group>;
def mno_avxvnni : Flag<["-"], "mno-avxvnni">, Group<m_x86_Features_Group>;
def madx : Flag<["-"], "madx">, Group<m_x86_Features_Group>;
def mno_adx : Flag<["-"], "mno-adx">, Group<m_x86_Features_Group>;
def maes : Flag<["-"], "maes">, Group<m_x86_Features_Group>;
def mno_aes : Flag<["-"], "mno-aes">, Group<m_x86_Features_Group>;
def mbmi : Flag<["-"], "mbmi">, Group<m_x86_Features_Group>;
def mno_bmi : Flag<["-"], "mno-bmi">, Group<m_x86_Features_Group>;
def mbmi2 : Flag<["-"], "mbmi2">, Group<m_x86_Features_Group>;
def mno_bmi2 : Flag<["-"], "mno-bmi2">, Group<m_x86_Features_Group>;
def mcldemote : Flag<["-"], "mcldemote">, Group<m_x86_Features_Group>;
def mno_cldemote : Flag<["-"], "mno-cldemote">, Group<m_x86_Features_Group>;
def mclflushopt : Flag<["-"], "mclflushopt">, Group<m_x86_Features_Group>;
def mno_clflushopt : Flag<["-"], "mno-clflushopt">, Group<m_x86_Features_Group>;
def mclwb : Flag<["-"], "mclwb">, Group<m_x86_Features_Group>;
def mno_clwb : Flag<["-"], "mno-clwb">, Group<m_x86_Features_Group>;
def mwbnoinvd : Flag<["-"], "mwbnoinvd">, Group<m_x86_Features_Group>;
def mno_wbnoinvd : Flag<["-"], "mno-wbnoinvd">, Group<m_x86_Features_Group>;
def mclzero : Flag<["-"], "mclzero">, Group<m_x86_Features_Group>;
def mno_clzero : Flag<["-"], "mno-clzero">, Group<m_x86_Features_Group>;
def mcrc32 : Flag<["-"], "mcrc32">, Group<m_x86_Features_Group>;
def mno_crc32 : Flag<["-"], "mno-crc32">, Group<m_x86_Features_Group>;
def mcx16 : Flag<["-"], "mcx16">, Group<m_x86_Features_Group>;
def mno_cx16 : Flag<["-"], "mno-cx16">, Group<m_x86_Features_Group>;
def menqcmd : Flag<["-"], "menqcmd">, Group<m_x86_Features_Group>;
def mno_enqcmd : Flag<["-"], "mno-enqcmd">, Group<m_x86_Features_Group>;
def mf16c : Flag<["-"], "mf16c">, Group<m_x86_Features_Group>;
def mno_f16c : Flag<["-"], "mno-f16c">, Group<m_x86_Features_Group>;
def mfma : Flag<["-"], "mfma">, Group<m_x86_Features_Group>;
def mno_fma : Flag<["-"], "mno-fma">, Group<m_x86_Features_Group>;
def mfma4 : Flag<["-"], "mfma4">, Group<m_x86_Features_Group>;
def mno_fma4 : Flag<["-"], "mno-fma4">, Group<m_x86_Features_Group>;
def mfsgsbase : Flag<["-"], "mfsgsbase">, Group<m_x86_Features_Group>;
def mno_fsgsbase : Flag<["-"], "mno-fsgsbase">, Group<m_x86_Features_Group>;
def mfxsr : Flag<["-"], "mfxsr">, Group<m_x86_Features_Group>;
def mno_fxsr : Flag<["-"], "mno-fxsr">, Group<m_x86_Features_Group>;
def minvpcid : Flag<["-"], "minvpcid">, Group<m_x86_Features_Group>;
def mno_invpcid : Flag<["-"], "mno-invpcid">, Group<m_x86_Features_Group>;
def mgfni : Flag<["-"], "mgfni">, Group<m_x86_Features_Group>;
def mno_gfni : Flag<["-"], "mno-gfni">, Group<m_x86_Features_Group>;
def mhreset : Flag<["-"], "mhreset">, Group<m_x86_Features_Group>;
def mno_hreset : Flag<["-"], "mno-hreset">, Group<m_x86_Features_Group>;
def mkl : Flag<["-"], "mkl">, Group<m_x86_Features_Group>;
def mno_kl : Flag<["-"], "mno-kl">, Group<m_x86_Features_Group>;
def mwidekl : Flag<["-"], "mwidekl">, Group<m_x86_Features_Group>;
def mno_widekl : Flag<["-"], "mno-widekl">, Group<m_x86_Features_Group>;
def mlwp : Flag<["-"], "mlwp">, Group<m_x86_Features_Group>;
def mno_lwp : Flag<["-"], "mno-lwp">, Group<m_x86_Features_Group>;
def mlzcnt : Flag<["-"], "mlzcnt">, Group<m_x86_Features_Group>;
def mno_lzcnt : Flag<["-"], "mno-lzcnt">, Group<m_x86_Features_Group>;
def mmovbe : Flag<["-"], "mmovbe">, Group<m_x86_Features_Group>;
def mno_movbe : Flag<["-"], "mno-movbe">, Group<m_x86_Features_Group>;
def mmovdiri : Flag<["-"], "mmovdiri">, Group<m_x86_Features_Group>;
def mno_movdiri : Flag<["-"], "mno-movdiri">, Group<m_x86_Features_Group>;
def mmovdir64b : Flag<["-"], "mmovdir64b">, Group<m_x86_Features_Group>;
def mno_movdir64b : Flag<["-"], "mno-movdir64b">, Group<m_x86_Features_Group>;
def mmwaitx : Flag<["-"], "mmwaitx">, Group<m_x86_Features_Group>;
def mno_mwaitx : Flag<["-"], "mno-mwaitx">, Group<m_x86_Features_Group>;
def mpku : Flag<["-"], "mpku">, Group<m_x86_Features_Group>;
def mno_pku : Flag<["-"], "mno-pku">, Group<m_x86_Features_Group>;
def mpclmul : Flag<["-"], "mpclmul">, Group<m_x86_Features_Group>;
def mno_pclmul : Flag<["-"], "mno-pclmul">, Group<m_x86_Features_Group>;
def mpconfig : Flag<["-"], "mpconfig">, Group<m_x86_Features_Group>;
def mno_pconfig : Flag<["-"], "mno-pconfig">, Group<m_x86_Features_Group>;
def mpopcnt : Flag<["-"], "mpopcnt">, Group<m_x86_Features_Group>;
def mno_popcnt : Flag<["-"], "mno-popcnt">, Group<m_x86_Features_Group>;
def mprefetchwt1 : Flag<["-"], "mprefetchwt1">, Group<m_x86_Features_Group>;
def mno_prefetchwt1 : Flag<["-"], "mno-prefetchwt1">, Group<m_x86_Features_Group>;
def mprfchw : Flag<["-"], "mprfchw">, Group<m_x86_Features_Group>;
def mno_prfchw : Flag<["-"], "mno-prfchw">, Group<m_x86_Features_Group>;
def mptwrite : Flag<["-"], "mptwrite">, Group<m_x86_Features_Group>;
def mno_ptwrite : Flag<["-"], "mno-ptwrite">, Group<m_x86_Features_Group>;
def mrdpid : Flag<["-"], "mrdpid">, Group<m_x86_Features_Group>;
def mno_rdpid : Flag<["-"], "mno-rdpid">, Group<m_x86_Features_Group>;
def mrdpru : Flag<["-"], "mrdpru">, Group<m_x86_Features_Group>;
def mno_rdpru : Flag<["-"], "mno-rdpru">, Group<m_x86_Features_Group>;
def mrdrnd : Flag<["-"], "mrdrnd">, Group<m_x86_Features_Group>;
def mno_rdrnd : Flag<["-"], "mno-rdrnd">, Group<m_x86_Features_Group>;
def mrtm : Flag<["-"], "mrtm">, Group<m_x86_Features_Group>;
def mno_rtm : Flag<["-"], "mno-rtm">, Group<m_x86_Features_Group>;
def mrdseed : Flag<["-"], "mrdseed">, Group<m_x86_Features_Group>;
def mno_rdseed : Flag<["-"], "mno-rdseed">, Group<m_x86_Features_Group>;
def msahf : Flag<["-"], "msahf">, Group<m_x86_Features_Group>;
def mno_sahf : Flag<["-"], "mno-sahf">, Group<m_x86_Features_Group>;
def mserialize : Flag<["-"], "mserialize">, Group<m_x86_Features_Group>;
def mno_serialize : Flag<["-"], "mno-serialize">, Group<m_x86_Features_Group>;
def msgx : Flag<["-"], "msgx">, Group<m_x86_Features_Group>;
def mno_sgx : Flag<["-"], "mno-sgx">, Group<m_x86_Features_Group>;
def msha : Flag<["-"], "msha">, Group<m_x86_Features_Group>;
def mno_sha : Flag<["-"], "mno-sha">, Group<m_x86_Features_Group>;
def mtbm : Flag<["-"], "mtbm">, Group<m_x86_Features_Group>;
def mno_tbm : Flag<["-"], "mno-tbm">, Group<m_x86_Features_Group>;
def mtsxldtrk : Flag<["-"], "mtsxldtrk">, Group<m_x86_Features_Group>;
def mno_tsxldtrk : Flag<["-"], "mno-tsxldtrk">, Group<m_x86_Features_Group>;
def muintr : Flag<["-"], "muintr">, Group<m_x86_Features_Group>;
def mno_uintr : Flag<["-"], "mno-uintr">, Group<m_x86_Features_Group>;
def mvaes : Flag<["-"], "mvaes">, Group<m_x86_Features_Group>;
def mno_vaes : Flag<["-"], "mno-vaes">, Group<m_x86_Features_Group>;
def mvpclmulqdq : Flag<["-"], "mvpclmulqdq">, Group<m_x86_Features_Group>;
def mno_vpclmulqdq : Flag<["-"], "mno-vpclmulqdq">, Group<m_x86_Features_Group>;
def mwaitpkg : Flag<["-"], "mwaitpkg">, Group<m_x86_Features_Group>;
def mno_waitpkg : Flag<["-"], "mno-waitpkg">, Group<m_x86_Features_Group>;
def mxop : Flag<["-"], "mxop">, Group<m_x86_Features_Group>;
def mno_xop : Flag<["-"], "mno-xop">, Group<m_x86_Features_Group>;
def mxsave : Flag<["-"], "mxsave">, Group<m_x86_Features_Group>;
def mno_xsave : Flag<["-"], "mno-xsave">, Group<m_x86_Features_Group>;
def mxsavec : Flag<["-"], "mxsavec">, Group<m_x86_Features_Group>;
def mno_xsavec : Flag<["-"], "mno-xsavec">, Group<m_x86_Features_Group>;
def mxsaveopt : Flag<["-"], "mxsaveopt">, Group<m_x86_Features_Group>;
def mno_xsaveopt : Flag<["-"], "mno-xsaveopt">, Group<m_x86_Features_Group>;
def mxsaves : Flag<["-"], "mxsaves">, Group<m_x86_Features_Group>;
def mno_xsaves : Flag<["-"], "mno-xsaves">, Group<m_x86_Features_Group>;
def mshstk : Flag<["-"], "mshstk">, Group<m_x86_Features_Group>;
def mno_shstk : Flag<["-"], "mno-shstk">, Group<m_x86_Features_Group>;
def mretpoline_external_thunk : Flag<["-"], "mretpoline-external-thunk">, Group<m_x86_Features_Group>;
def mno_retpoline_external_thunk : Flag<["-"], "mno-retpoline-external-thunk">, Group<m_x86_Features_Group>;
def mvzeroupper : Flag<["-"], "mvzeroupper">, Group<m_x86_Features_Group>;
def mno_vzeroupper : Flag<["-"], "mno-vzeroupper">, Group<m_x86_Features_Group>;

// These are legacy user-facing driver-level option spellings. They are always
// aliases for options that are spelled using the more common Unix / GNU flag
// style of double-dash and equals-joined flags.
def target_legacy_spelling : Separate<["-"], "target">,
                             Alias<target>,
                             Flags<[CoreOption]>;

// Special internal option to handle -Xlinker --no-demangle.
def Z_Xlinker__no_demangle : Flag<["-"], "Z-Xlinker-no-demangle">,
    Flags<[Unsupported, NoArgumentUnused]>;

// Special internal option to allow forwarding arbitrary arguments to linker.
def Zlinker_input : Separate<["-"], "Zlinker-input">,
    Flags<[Unsupported, NoArgumentUnused]>;

// Reserved library options.
def Z_reserved_lib_stdcxx : Flag<["-"], "Z-reserved-lib-stdc++">,
    Flags<[LinkerInput, NoArgumentUnused, Unsupported]>, Group<reserved_lib_Group>;
def Z_reserved_lib_cckext : Flag<["-"], "Z-reserved-lib-cckext">,
    Flags<[LinkerInput, NoArgumentUnused, Unsupported]>, Group<reserved_lib_Group>;

// Ignored options
multiclass BooleanFFlag<string name> {
  def f#NAME : Flag<["-"], "f"#name>;
  def fno_#NAME : Flag<["-"], "fno-"#name>;
}

defm : BooleanFFlag<"keep-inline-functions">, Group<clang_ignored_gcc_optimization_f_Group>;

def fprofile_dir : Joined<["-"], "fprofile-dir=">, Group<f_Group>;

// The default value matches BinutilsVersion in MCAsmInfo.h.
def fbinutils_version_EQ : Joined<["-"], "fbinutils-version=">,
  MetaVarName<"<major.minor>">, Group<f_Group>, Flags<[CC1Option]>,
  HelpText<"Produced object files can use all ELF features supported by this "
  "binutils version and newer. If -fno-integrated-as is specified, the "
  "generated assembly will consider GNU as support. 'none' means that all ELF "
  "features can be used, regardless of binutils support. Defaults to 2.26.">;
def fuse_ld_EQ : Joined<["-"], "fuse-ld=">, Group<f_Group>, Flags<[CoreOption, LinkOption]>;
def ld_path_EQ : Joined<["--"], "ld-path=">, Group<Link_Group>;

defm align_labels : BooleanFFlag<"align-labels">, Group<clang_ignored_gcc_optimization_f_Group>;
def falign_labels_EQ : Joined<["-"], "falign-labels=">, Group<clang_ignored_gcc_optimization_f_Group>;
defm align_loops : BooleanFFlag<"align-loops">, Group<clang_ignored_gcc_optimization_f_Group>;
defm align_jumps : BooleanFFlag<"align-jumps">, Group<clang_ignored_gcc_optimization_f_Group>;
def falign_jumps_EQ : Joined<["-"], "falign-jumps=">, Group<clang_ignored_gcc_optimization_f_Group>;

// FIXME: This option should be supported and wired up to our diognostics, but
// ignore it for now to avoid breaking builds that use it.
def fdiagnostics_show_location_EQ : Joined<["-"], "fdiagnostics-show-location=">, Group<clang_ignored_f_Group>;

defm fcheck_new : BooleanFFlag<"check-new">, Group<clang_ignored_f_Group>;
defm caller_saves : BooleanFFlag<"caller-saves">, Group<clang_ignored_gcc_optimization_f_Group>;
defm reorder_blocks : BooleanFFlag<"reorder-blocks">, Group<clang_ignored_gcc_optimization_f_Group>;
defm branch_count_reg : BooleanFFlag<"branch-count-reg">, Group<clang_ignored_gcc_optimization_f_Group>;
defm default_inline : BooleanFFlag<"default-inline">, Group<clang_ignored_gcc_optimization_f_Group>;
defm fat_lto_objects : BooleanFFlag<"fat-lto-objects">, Group<clang_ignored_gcc_optimization_f_Group>;
defm float_store : BooleanFFlag<"float-store">, Group<clang_ignored_gcc_optimization_f_Group>;
defm friend_injection : BooleanFFlag<"friend-injection">, Group<clang_ignored_f_Group>;
defm function_attribute_list : BooleanFFlag<"function-attribute-list">, Group<clang_ignored_f_Group>;
defm gcse : BooleanFFlag<"gcse">, Group<clang_ignored_gcc_optimization_f_Group>;
defm gcse_after_reload: BooleanFFlag<"gcse-after-reload">, Group<clang_ignored_gcc_optimization_f_Group>;
defm gcse_las: BooleanFFlag<"gcse-las">, Group<clang_ignored_gcc_optimization_f_Group>;
defm gcse_sm: BooleanFFlag<"gcse-sm">, Group<clang_ignored_gcc_optimization_f_Group>;
defm gnu : BooleanFFlag<"gnu">, Group<clang_ignored_f_Group>;
defm implicit_templates : BooleanFFlag<"implicit-templates">, Group<clang_ignored_f_Group>;
defm implement_inlines : BooleanFFlag<"implement-inlines">, Group<clang_ignored_f_Group>;
defm merge_constants : BooleanFFlag<"merge-constants">, Group<clang_ignored_gcc_optimization_f_Group>;
defm modulo_sched : BooleanFFlag<"modulo-sched">, Group<clang_ignored_gcc_optimization_f_Group>;
defm modulo_sched_allow_regmoves : BooleanFFlag<"modulo-sched-allow-regmoves">,
    Group<clang_ignored_gcc_optimization_f_Group>;
defm inline_functions_called_once : BooleanFFlag<"inline-functions-called-once">,
    Group<clang_ignored_gcc_optimization_f_Group>;
def finline_limit_EQ : Joined<["-"], "finline-limit=">, Group<clang_ignored_gcc_optimization_f_Group>;
defm finline_limit : BooleanFFlag<"inline-limit">, Group<clang_ignored_gcc_optimization_f_Group>;
defm inline_small_functions : BooleanFFlag<"inline-small-functions">,
    Group<clang_ignored_gcc_optimization_f_Group>;
defm ipa_cp : BooleanFFlag<"ipa-cp">,
    Group<clang_ignored_gcc_optimization_f_Group>;
defm ivopts : BooleanFFlag<"ivopts">, Group<clang_ignored_gcc_optimization_f_Group>;
defm semantic_interposition : BoolFOption<"semantic-interposition",
  LangOpts<"SemanticInterposition">, DefaultFalse,
  PosFlag<SetTrue, [CC1Option]>, NegFlag<SetFalse>>;
defm non_call_exceptions : BooleanFFlag<"non-call-exceptions">, Group<clang_ignored_f_Group>;
defm peel_loops : BooleanFFlag<"peel-loops">, Group<clang_ignored_gcc_optimization_f_Group>;
defm permissive : BooleanFFlag<"permissive">, Group<clang_ignored_f_Group>;
defm prefetch_loop_arrays : BooleanFFlag<"prefetch-loop-arrays">, Group<clang_ignored_gcc_optimization_f_Group>;
defm printf : BooleanFFlag<"printf">, Group<clang_ignored_f_Group>;
defm profile : BooleanFFlag<"profile">, Group<clang_ignored_f_Group>;
defm profile_correction : BooleanFFlag<"profile-correction">, Group<clang_ignored_gcc_optimization_f_Group>;
defm profile_generate_sampling : BooleanFFlag<"profile-generate-sampling">, Group<clang_ignored_f_Group>;
defm profile_reusedist : BooleanFFlag<"profile-reusedist">, Group<clang_ignored_f_Group>;
defm profile_values : BooleanFFlag<"profile-values">, Group<clang_ignored_gcc_optimization_f_Group>;
defm regs_graph : BooleanFFlag<"regs-graph">, Group<clang_ignored_f_Group>;
defm rename_registers : BooleanFFlag<"rename-registers">, Group<clang_ignored_gcc_optimization_f_Group>;
defm ripa : BooleanFFlag<"ripa">, Group<clang_ignored_f_Group>;
defm schedule_insns : BooleanFFlag<"schedule-insns">, Group<clang_ignored_gcc_optimization_f_Group>;
defm schedule_insns2 : BooleanFFlag<"schedule-insns2">, Group<clang_ignored_gcc_optimization_f_Group>;
defm see : BooleanFFlag<"see">, Group<clang_ignored_f_Group>;
defm signaling_nans : BooleanFFlag<"signaling-nans">, Group<clang_ignored_gcc_optimization_f_Group>;
defm single_precision_constant : BooleanFFlag<"single-precision-constant">,
    Group<clang_ignored_gcc_optimization_f_Group>;
defm spec_constr_count : BooleanFFlag<"spec-constr-count">, Group<clang_ignored_f_Group>;
defm stack_check : BooleanFFlag<"stack-check">, Group<clang_ignored_f_Group>;
defm strength_reduce :
    BooleanFFlag<"strength-reduce">, Group<clang_ignored_gcc_optimization_f_Group>;
defm tls_model : BooleanFFlag<"tls-model">, Group<clang_ignored_f_Group>;
defm tracer : BooleanFFlag<"tracer">, Group<clang_ignored_gcc_optimization_f_Group>;
defm tree_dce : BooleanFFlag<"tree-dce">, Group<clang_ignored_gcc_optimization_f_Group>;
defm tree_salias : BooleanFFlag<"tree-salias">, Group<clang_ignored_f_Group>;
defm tree_ter : BooleanFFlag<"tree-ter">, Group<clang_ignored_gcc_optimization_f_Group>;
defm tree_vectorizer_verbose : BooleanFFlag<"tree-vectorizer-verbose">, Group<clang_ignored_f_Group>;
defm tree_vrp : BooleanFFlag<"tree-vrp">, Group<clang_ignored_gcc_optimization_f_Group>;
defm : BooleanFFlag<"unit-at-a-time">, Group<clang_ignored_gcc_optimization_f_Group>;
defm unroll_all_loops : BooleanFFlag<"unroll-all-loops">, Group<clang_ignored_gcc_optimization_f_Group>;
defm unsafe_loop_optimizations : BooleanFFlag<"unsafe-loop-optimizations">,
    Group<clang_ignored_gcc_optimization_f_Group>;
defm unswitch_loops : BooleanFFlag<"unswitch-loops">, Group<clang_ignored_gcc_optimization_f_Group>;
defm use_linker_plugin : BooleanFFlag<"use-linker-plugin">, Group<clang_ignored_gcc_optimization_f_Group>;
defm vect_cost_model : BooleanFFlag<"vect-cost-model">, Group<clang_ignored_gcc_optimization_f_Group>;
defm variable_expansion_in_unroller : BooleanFFlag<"variable-expansion-in-unroller">,
    Group<clang_ignored_gcc_optimization_f_Group>;
defm web : BooleanFFlag<"web">, Group<clang_ignored_gcc_optimization_f_Group>;
defm whole_program : BooleanFFlag<"whole-program">, Group<clang_ignored_gcc_optimization_f_Group>;
defm devirtualize : BooleanFFlag<"devirtualize">, Group<clang_ignored_gcc_optimization_f_Group>;
defm devirtualize_speculatively : BooleanFFlag<"devirtualize-speculatively">,
    Group<clang_ignored_gcc_optimization_f_Group>;

// Generic gfortran options.
def A_DASH : Joined<["-"], "A-">, Group<gfortran_Group>;
def static_libgfortran : Flag<["-"], "static-libgfortran">, Group<gfortran_Group>;

// "f" options with values for gfortran.
def fblas_matmul_limit_EQ : Joined<["-"], "fblas-matmul-limit=">, Group<gfortran_Group>;
def fcheck_EQ : Joined<["-"], "fcheck=">, Group<gfortran_Group>;
def fcoarray_EQ : Joined<["-"], "fcoarray=">, Group<gfortran_Group>;
def fconvert_EQ : Joined<["-"], "fconvert=">, Group<gfortran_Group>;
def ffpe_trap_EQ : Joined<["-"], "ffpe-trap=">, Group<gfortran_Group>;
def ffree_line_length_VALUE : Joined<["-"], "ffree-line-length-">, Group<gfortran_Group>;
def finit_character_EQ : Joined<["-"], "finit-character=">, Group<gfortran_Group>;
def finit_integer_EQ : Joined<["-"], "finit-integer=">, Group<gfortran_Group>;
def finit_logical_EQ : Joined<["-"], "finit-logical=">, Group<gfortran_Group>;
def finit_real_EQ : Joined<["-"], "finit-real=">, Group<gfortran_Group>;
def fmax_array_constructor_EQ : Joined<["-"], "fmax-array-constructor=">, Group<gfortran_Group>;
def fmax_errors_EQ : Joined<["-"], "fmax-errors=">, Group<gfortran_Group>;
def fmax_stack_var_size_EQ : Joined<["-"], "fmax-stack-var-size=">, Group<gfortran_Group>;
def fmax_subrecord_length_EQ : Joined<["-"], "fmax-subrecord-length=">, Group<gfortran_Group>;
def frecord_marker_EQ : Joined<["-"], "frecord-marker=">, Group<gfortran_Group>;

// "f" flags for gfortran.
defm aggressive_function_elimination : BooleanFFlag<"aggressive-function-elimination">, Group<gfortran_Group>;
defm align_commons : BooleanFFlag<"align-commons">, Group<gfortran_Group>;
defm all_intrinsics : BooleanFFlag<"all-intrinsics">, Group<gfortran_Group>;
def fautomatic : Flag<["-"], "fautomatic">; // -fno-automatic is significant
defm backtrace : BooleanFFlag<"backtrace">, Group<gfortran_Group>;
defm bounds_check : BooleanFFlag<"bounds-check">, Group<gfortran_Group>;
defm check_array_temporaries : BooleanFFlag<"check-array-temporaries">, Group<gfortran_Group>;
defm cray_pointer : BooleanFFlag<"cray-pointer">, Group<gfortran_Group>;
defm d_lines_as_code : BooleanFFlag<"d-lines-as-code">, Group<gfortran_Group>;
defm d_lines_as_comments : BooleanFFlag<"d-lines-as-comments">, Group<gfortran_Group>;
defm dollar_ok : BooleanFFlag<"dollar-ok">, Group<gfortran_Group>;
defm dump_fortran_optimized : BooleanFFlag<"dump-fortran-optimized">, Group<gfortran_Group>;
defm dump_fortran_original : BooleanFFlag<"dump-fortran-original">, Group<gfortran_Group>;
defm dump_parse_tree : BooleanFFlag<"dump-parse-tree">, Group<gfortran_Group>;
defm external_blas : BooleanFFlag<"external-blas">, Group<gfortran_Group>;
defm f2c : BooleanFFlag<"f2c">, Group<gfortran_Group>;
defm frontend_optimize : BooleanFFlag<"frontend-optimize">, Group<gfortran_Group>;
defm init_local_zero : BooleanFFlag<"init-local-zero">, Group<gfortran_Group>;
defm integer_4_integer_8 : BooleanFFlag<"integer-4-integer-8">, Group<gfortran_Group>;
defm max_identifier_length : BooleanFFlag<"max-identifier-length">, Group<gfortran_Group>;
defm module_private : BooleanFFlag<"module-private">, Group<gfortran_Group>;
defm pack_derived : BooleanFFlag<"pack-derived">, Group<gfortran_Group>;
//defm protect_parens : BooleanFFlag<"protect-parens">, Group<gfortran_Group>;
defm range_check : BooleanFFlag<"range-check">, Group<gfortran_Group>;
defm real_4_real_10 : BooleanFFlag<"real-4-real-10">, Group<gfortran_Group>;
defm real_4_real_16 : BooleanFFlag<"real-4-real-16">, Group<gfortran_Group>;
defm real_4_real_8 : BooleanFFlag<"real-4-real-8">, Group<gfortran_Group>;
defm real_8_real_10 : BooleanFFlag<"real-8-real-10">, Group<gfortran_Group>;
defm real_8_real_16 : BooleanFFlag<"real-8-real-16">, Group<gfortran_Group>;
defm real_8_real_4 : BooleanFFlag<"real-8-real-4">, Group<gfortran_Group>;
defm realloc_lhs : BooleanFFlag<"realloc-lhs">, Group<gfortran_Group>;
defm recursive : BooleanFFlag<"recursive">, Group<gfortran_Group>;
defm repack_arrays : BooleanFFlag<"repack-arrays">, Group<gfortran_Group>;
defm second_underscore : BooleanFFlag<"second-underscore">, Group<gfortran_Group>;
defm sign_zero : BooleanFFlag<"sign-zero">, Group<gfortran_Group>;
defm stack_arrays : BooleanFFlag<"stack-arrays">, Group<gfortran_Group>;
defm underscoring : BooleanFFlag<"underscoring">, Group<gfortran_Group>;
defm whole_file : BooleanFFlag<"whole-file">, Group<gfortran_Group>;

// C++ SYCL options
def reuse_exe_EQ : Joined<["-"], "reuse-exe=">, Flags<[CoreOption]>,
  HelpText<"Speed up FPGA aoc compile if the device code in <exe> is unchanged.">,
  MetaVarName<"<exe>">;
def fsycl : Flag<["-"], "fsycl">, Flags<[NoXarchOption, CoreOption]>, Group<sycl_Group>,
  HelpText<"Enables SYCL kernels compilation for device">;
def fno_sycl : Flag<["-"], "fno-sycl">, Flags<[NoXarchOption, CoreOption]>, Group<sycl_Group>,
  HelpText<"Disables SYCL kernels compilation for device">;
// FIXME: -fsycl-explicit-simd is deprecated. remove it when support is dropped.
def : Flag<["-"], "fsycl-explicit-simd">, Flags<[CoreOption, Deprecated]>,
  Group<clang_ignored_legacy_options_Group>,
  HelpText<"Enable SYCL explicit SIMD extension. (deprecated)">;
def : Flag<["-"], "fno-sycl-explicit-simd">,
  Flags<[CoreOption, Deprecated]>,
  Group<clang_ignored_legacy_options_Group>,
  HelpText<"Disable SYCL explicit SIMD extension. (deprecated)">;
defm sycl_early_optimizations : OptOutCC1FFlag<"sycl-early-optimizations", "Enable", "Disable", " standard optimization pipeline for SYCL device compiler", [CoreOption]>;
def fsycl_dead_args_optimization : Flag<["-"], "fsycl-dead-args-optimization">,
  Group<sycl_Group>, Flags<[NoArgumentUnused, CoreOption]>, HelpText<"Enables "
  "elimination of DPC++ dead kernel arguments">;
def fno_sycl_dead_args_optimization : Flag<["-"], "fno-sycl-dead-args-optimization">,
  Group<sycl_Group>, Flags<[NoArgumentUnused, CoreOption]>, HelpText<"Disables "
  "elimination of DPC++ dead kernel arguments">;
def fsycl_device_lib_EQ : CommaJoined<["-"], "fsycl-device-lib=">, Group<sycl_Group>, Flags<[NoXarchOption, CoreOption]>,
  Values<"libc, libm-fp32, libm-fp64, libimf-fp32, libimf-fp64, all">, HelpText<"Control inclusion of "
  "device libraries into device binary linkage. Valid arguments "
  "are libc, libm-fp32, libm-fp64, libimf-fp32, libimf-fp64, all">;
def fno_sycl_device_lib_EQ : CommaJoined<["-"], "fno-sycl-device-lib=">, Group<sycl_Group>, Flags<[NoXarchOption, CoreOption]>,
  Values<"libc, libm-fp32, libm-fp64, all">, HelpText<"Control exclusion of "
  "device libraries from device binary linkage. Valid arguments "
  "are libc, libm-fp32, libm-fp64, all">;
def fsycl_device_lib_jit_link : Flag<["-"], "fsycl-device-lib-jit-link">,
  Group<sycl_Group>, Flags<[NoArgumentUnused, CoreOption]>, HelpText<"Enables "
  "sycl device library jit link (experimental)">;
def fno_sycl_device_lib_jit_link : Flag<["-"], "fno-sycl-device-lib-jit-link">,
  Group<sycl_Group>, Flags<[NoArgumentUnused, CoreOption]>, HelpText<"Disables "
  "sycl device library jit link (experimental)">;
def fsycl_fp32_prec_sqrt : Flag<["-"], "fsycl-fp32-prec-sqrt">, Group<sycl_Group>, Flags<[CC1Option]>,
  HelpText<"SYCL only. Specify that single precision floating-point sqrt is correctly rounded.">,
  MarshallingInfoFlag<CodeGenOpts<"SYCLFp32PrecSqrt">>;

//===----------------------------------------------------------------------===//
// FLangOption + NoXarchOption
//===----------------------------------------------------------------------===//

def flang_experimental_exec : Flag<["-"], "flang-experimental-exec">,
  Flags<[FlangOption, FlangOnlyOption, NoXarchOption, HelpHidden]>,
  HelpText<"Enable support for generating executables (experimental)">;

//===----------------------------------------------------------------------===//
// FLangOption + CoreOption + NoXarchOption
//===----------------------------------------------------------------------===//

def Xflang : Separate<["-"], "Xflang">,
  HelpText<"Pass <arg> to the flang compiler">, MetaVarName<"<arg>">,
  Flags<[FlangOption, FlangOnlyOption, NoXarchOption, CoreOption]>,
  Group<CompileOnly_Group>;

//===----------------------------------------------------------------------===//
// FlangOption and FC1 Options
//===----------------------------------------------------------------------===//

let Flags = [FC1Option, FlangOption, FlangOnlyOption] in {

def cpp : Flag<["-"], "cpp">, Group<f_Group>,
  HelpText<"Enable predefined and command line preprocessor macros">;
def nocpp : Flag<["-"], "nocpp">, Group<f_Group>,
  HelpText<"Disable predefined and command line preprocessor macros">;
def module_dir : JoinedOrSeparate<["-"], "module-dir">, MetaVarName<"<dir>">,
  HelpText<"Put MODULE files in <dir>">,
  DocBrief<[{This option specifies where to put .mod files for compiled modules.
It is also added to the list of directories to be searched by an USE statement.
The default is the current directory.}]>;

def ffixed_form : Flag<["-"], "ffixed-form">, Group<f_Group>,
  HelpText<"Process source files in fixed form">;
def ffree_form : Flag<["-"], "ffree-form">, Group<f_Group>,
  HelpText<"Process source files in free form">;
def ffixed_line_length_EQ : Joined<["-"], "ffixed-line-length=">, Group<f_Group>,
  HelpText<"Use <value> as character line width in fixed mode">,
  DocBrief<[{Set column after which characters are ignored in typical fixed-form lines in the source
file}]>;
def ffixed_line_length_VALUE : Joined<["-"], "ffixed-line-length-">, Group<f_Group>, Alias<ffixed_line_length_EQ>;
def fopenacc : Flag<["-"], "fopenacc">, Group<f_Group>,
  HelpText<"Enable OpenACC">;
def fdefault_double_8 : Flag<["-"],"fdefault-double-8">, Group<f_Group>,
  HelpText<"Set the default double precision kind to an 8 byte wide type">;
def fdefault_integer_8 : Flag<["-"],"fdefault-integer-8">, Group<f_Group>,
  HelpText<"Set the default integer kind to an 8 byte wide type">;
def fdefault_real_8 : Flag<["-"],"fdefault-real-8">, Group<f_Group>,
  HelpText<"Set the default real kind to an 8 byte wide type">;
def flarge_sizes : Flag<["-"],"flarge-sizes">, Group<f_Group>,
  HelpText<"Use INTEGER(KIND=8) for the result type in size-related intrinsics">;

def falternative_parameter_statement : Flag<["-"], "falternative-parameter-statement">, Group<f_Group>,
  HelpText<"Enable the old style PARAMETER statement">;
def fintrinsic_modules_path : Separate<["-"], "fintrinsic-modules-path">,  Group<f_Group>, MetaVarName<"<dir>">,
  HelpText<"Specify where to find the compiled intrinsic modules">,
  DocBrief<[{This option specifies the location of pre-compiled intrinsic modules,
  if they are not in the default location expected by the compiler.}]>;

defm backslash : OptInFC1FFlag<"backslash", "Specify that backslash in string introduces an escape character">;
defm xor_operator : OptInFC1FFlag<"xor-operator", "Enable .XOR. as a synonym of .NEQV.">;
defm logical_abbreviations : OptInFC1FFlag<"logical-abbreviations", "Enable logical abbreviations">;
defm implicit_none : OptInFC1FFlag<"implicit-none", "No implicit typing allowed unless overridden by IMPLICIT statements">;

def fno_automatic : Flag<["-"], "fno-automatic">, Group<f_Group>,
  HelpText<"Implies the SAVE attribute for non-automatic local objects in subprograms unless RECURSIVE">;

} // let Flags = [FC1Option, FlangOption, FlangOnlyOption]

def J : JoinedOrSeparate<["-"], "J">,
  Flags<[RenderJoined, FlangOption, FC1Option, FlangOnlyOption]>,
  Group<gfortran_Group>,
  Alias<module_dir>;

//===----------------------------------------------------------------------===//
// FC1 Options
//===----------------------------------------------------------------------===//

let Flags = [FC1Option, FlangOnlyOption] in {

def fget_definition : MultiArg<["-"], "fget-definition", 3>,
  HelpText<"Get the symbol definition from <line> <start-column> <end-column>">,
  Group<Action_Group>;
def test_io : Flag<["-"], "test-io">, Group<Action_Group>,
  HelpText<"Run the InputOuputTest action. Use for development and testing only.">;
def fdebug_unparse_no_sema : Flag<["-"], "fdebug-unparse-no-sema">, Group<Action_Group>,
  HelpText<"Unparse and stop (skips the semantic checks)">,
  DocBrief<[{Only run the parser, then unparse the parse-tree and output the
generated Fortran source file. Semantic checks are disabled.}]>;
def fdebug_unparse : Flag<["-"], "fdebug-unparse">, Group<Action_Group>,
  HelpText<"Unparse and stop.">,
  DocBrief<[{Run the parser and the semantic checks. Then unparse the
parse-tree and output the generated Fortran source file.}]>;
def fdebug_unparse_with_symbols : Flag<["-"], "fdebug-unparse-with-symbols">, Group<Action_Group>,
  HelpText<"Unparse and stop.">;
def fdebug_dump_symbols : Flag<["-"], "fdebug-dump-symbols">, Group<Action_Group>,
  HelpText<"Dump symbols after the semantic analysis">;
def fdebug_dump_parse_tree : Flag<["-"], "fdebug-dump-parse-tree">, Group<Action_Group>,
  HelpText<"Dump the parse tree">,
  DocBrief<[{Run the Parser and the semantic checks, and then output the
parse tree.}]>;
def fdebug_dump_pft : Flag<["-"], "fdebug-dump-pft">, Group<Action_Group>,
  HelpText<"Dump the pre-fir parse tree">;
def fdebug_dump_parse_tree_no_sema : Flag<["-"], "fdebug-dump-parse-tree-no-sema">, Group<Action_Group>,
  HelpText<"Dump the parse tree (skips the semantic checks)">,
  DocBrief<[{Run the Parser and then output the parse tree. Semantic
checks are disabled.}]>;
def fdebug_dump_all : Flag<["-"], "fdebug-dump-all">, Group<Action_Group>,
  HelpText<"Dump symbols and the parse tree after the semantic checks">;
def fdebug_dump_provenance : Flag<["-"], "fdebug-dump-provenance">, Group<Action_Group>,
  HelpText<"Dump provenance">;
def fdebug_dump_parsing_log : Flag<["-"], "fdebug-dump-parsing-log">, Group<Action_Group>,
  HelpText<"Run instrumented parse and dump the parsing log">;
def fdebug_measure_parse_tree : Flag<["-"], "fdebug-measure-parse-tree">, Group<Action_Group>,
  HelpText<"Measure the parse tree">;
def fdebug_pre_fir_tree : Flag<["-"], "fdebug-pre-fir-tree">, Group<Action_Group>,
  HelpText<"Dump the pre-FIR tree">;
def fdebug_module_writer : Flag<["-"],"fdebug-module-writer">,
  HelpText<"Enable debug messages while writing module files">;
def fget_symbols_sources : Flag<["-"], "fget-symbols-sources">, Group<Action_Group>,
  HelpText<"Dump symbols and their source code locations">;

def module_suffix : Separate<["-"], "module-suffix">,  Group<f_Group>, MetaVarName<"<suffix>">,
  HelpText<"Use <suffix> as the suffix for module files (the default value is `.mod`)">;
def fno_reformat : Flag<["-"], "fno-reformat">, Group<Preprocessor_Group>,
  HelpText<"Dump the cooked character stream in -E mode">;
defm analyzed_objects_for_unparse : OptOutFC1FFlag<"analyzed-objects-for-unparse", "", "Do not use the analyzed objects when unparsing">;

def emit_mlir : Flag<["-"], "emit-mlir">, Group<Action_Group>,
  HelpText<"Build the parse tree, then lower it to MLIR">;
def emit_fir : Flag<["-"], "emit-fir">, Alias<emit_mlir>;

} // let Flags = [FC1Option, FlangOnlyOption]

//===----------------------------------------------------------------------===//
// Target Options (cc1 + cc1as)
//===----------------------------------------------------------------------===//

let Flags = [CC1Option, CC1AsOption, NoDriverOption] in {

def target_cpu : Separate<["-"], "target-cpu">,
  HelpText<"Target a specific cpu type">,
  MarshallingInfoString<TargetOpts<"CPU">>;
def tune_cpu : Separate<["-"], "tune-cpu">,
  HelpText<"Tune for a specific cpu type">,
  MarshallingInfoString<TargetOpts<"TuneCPU">>;
def target_feature : Separate<["-"], "target-feature">,
  HelpText<"Target specific attributes">,
  MarshallingInfoStringVector<TargetOpts<"FeaturesAsWritten">>;
def target_abi : Separate<["-"], "target-abi">,
  HelpText<"Target a particular ABI type">,
  MarshallingInfoString<TargetOpts<"ABI">>;
def target_sdk_version_EQ : Joined<["-"], "target-sdk-version=">,
  HelpText<"The version of target SDK used for compilation">;
def darwin_target_variant_sdk_version_EQ : Joined<["-"],
  "darwin-target-variant-sdk-version=">,
  HelpText<"The version of darwin target variant SDK used for compilation">;

} // let Flags = [CC1Option, CC1AsOption, NoDriverOption]

let Flags = [CC1Option, CC1AsOption] in {

def darwin_target_variant_triple : Separate<["-"], "darwin-target-variant-triple">,
  HelpText<"Specify the darwin target variant triple">,
  MarshallingInfoString<TargetOpts<"DarwinTargetVariantTriple">>,
  Normalizer<"normalizeTriple">;

} // let Flags = [CC1Option, CC1AsOption]

//===----------------------------------------------------------------------===//
// Target Options (cc1 + cc1as + fc1)
//===----------------------------------------------------------------------===//

let Flags = [CC1Option, CC1AsOption, FC1Option, NoDriverOption] in {

def triple : Separate<["-"], "triple">,
  HelpText<"Specify target triple (e.g. i686-apple-darwin9)">,
  MarshallingInfoString<TargetOpts<"Triple">, "llvm::Triple::normalize(llvm::sys::getDefaultTargetTriple())">,
  AlwaysEmit, Normalizer<"normalizeTriple">;

} // let Flags = [CC1Option, CC1ASOption, FC1Option, NoDriverOption]

//===----------------------------------------------------------------------===//
// Target Options (other)
//===----------------------------------------------------------------------===//

let Flags = [CC1Option, NoDriverOption] in {

def target_linker_version : Separate<["-"], "target-linker-version">,
  HelpText<"Target linker version">,
  MarshallingInfoString<TargetOpts<"LinkerVersion">>;
def triple_EQ : Joined<["-"], "triple=">, Alias<triple>;
def mfpmath : Separate<["-"], "mfpmath">,
  HelpText<"Which unit to use for fp math">,
  MarshallingInfoString<TargetOpts<"FPMath">>;

defm padding_on_unsigned_fixed_point : BoolOption<"f", "padding-on-unsigned-fixed-point",
  LangOpts<"PaddingOnUnsignedFixedPoint">, DefaultFalse,
  PosFlag<SetTrue, [], "Force each unsigned fixed point type to have an extra bit of padding to align their scales with those of signed fixed point types">,
  NegFlag<SetFalse>>,
  ShouldParseIf<ffixed_point.KeyPath>;

} // let Flags = [CC1Option, NoDriverOption]

//===----------------------------------------------------------------------===//
// Analyzer Options
//===----------------------------------------------------------------------===//

let Flags = [CC1Option, NoDriverOption] in {

def analysis_UnoptimizedCFG : Flag<["-"], "unoptimized-cfg">,
  HelpText<"Generate unoptimized CFGs for all analyses">,
  MarshallingInfoFlag<AnalyzerOpts<"UnoptimizedCFG">>;
def analysis_CFGAddImplicitDtors : Flag<["-"], "cfg-add-implicit-dtors">,
  HelpText<"Add C++ implicit destructors to CFGs for all analyses">;

// We should remove this option in clang-16 release.
def analyzer_store : Separate<["-"], "analyzer-store">,
  HelpText<"Source Code Analysis - Abstract Memory Store Models [DEPRECATED, removing in clang-16]">;
def analyzer_store_EQ : Joined<["-"], "analyzer-store=">, Alias<analyzer_store>;

def analyzer_constraints : Separate<["-"], "analyzer-constraints">,
  HelpText<"Source Code Analysis - Symbolic Constraint Engines">;
def analyzer_constraints_EQ : Joined<["-"], "analyzer-constraints=">,
  Alias<analyzer_constraints>;

def analyzer_output : Separate<["-"], "analyzer-output">,
  HelpText<"Source Code Analysis - Output Options">;
def analyzer_output_EQ : Joined<["-"], "analyzer-output=">,
  Alias<analyzer_output>;

def analyzer_purge : Separate<["-"], "analyzer-purge">,
  HelpText<"Source Code Analysis - Dead Symbol Removal Frequency">;
def analyzer_purge_EQ : Joined<["-"], "analyzer-purge=">, Alias<analyzer_purge>;

def analyzer_opt_analyze_headers : Flag<["-"], "analyzer-opt-analyze-headers">,
  HelpText<"Force the static analyzer to analyze functions defined in header files">,
  MarshallingInfoFlag<AnalyzerOpts<"AnalyzeAll">>;
// We should remove this option in clang-16 release.
def analyzer_opt_analyze_nested_blocks : Flag<["-"], "analyzer-opt-analyze-nested-blocks">,
  HelpText<"Analyze the definitions of blocks in addition to functions [DEPRECATED, removing in clang-16]">;
def analyzer_display_progress : Flag<["-"], "analyzer-display-progress">,
  HelpText<"Emit verbose output about the analyzer's progress">,
  MarshallingInfoFlag<AnalyzerOpts<"AnalyzerDisplayProgress">>;
def analyze_function : Separate<["-"], "analyze-function">,
  HelpText<"Run analysis on specific function (for C++ include parameters in name)">,
  MarshallingInfoString<AnalyzerOpts<"AnalyzeSpecificFunction">>;
def analyze_function_EQ : Joined<["-"], "analyze-function=">, Alias<analyze_function>;
def trim_egraph : Flag<["-"], "trim-egraph">,
  HelpText<"Only show error-related paths in the analysis graph">,
  MarshallingInfoFlag<AnalyzerOpts<"TrimGraph">>;
def analyzer_viz_egraph_graphviz : Flag<["-"], "analyzer-viz-egraph-graphviz">,
  HelpText<"Display exploded graph using GraphViz">,
  MarshallingInfoFlag<AnalyzerOpts<"visualizeExplodedGraphWithGraphViz">>;
def analyzer_dump_egraph : Separate<["-"], "analyzer-dump-egraph">,
  HelpText<"Dump exploded graph to the specified file">,
  MarshallingInfoString<AnalyzerOpts<"DumpExplodedGraphTo">>;
def analyzer_dump_egraph_EQ : Joined<["-"], "analyzer-dump-egraph=">, Alias<analyzer_dump_egraph>;

def analyzer_inline_max_stack_depth : Separate<["-"], "analyzer-inline-max-stack-depth">,
  HelpText<"Bound on stack depth while inlining (4 by default)">,
  // Cap the stack depth at 4 calls (5 stack frames, base + 4 calls).
  MarshallingInfoInt<AnalyzerOpts<"InlineMaxStackDepth">, "5">;
def analyzer_inline_max_stack_depth_EQ : Joined<["-"], "analyzer-inline-max-stack-depth=">,
  Alias<analyzer_inline_max_stack_depth>;

def analyzer_inlining_mode : Separate<["-"], "analyzer-inlining-mode">,
  HelpText<"Specify the function selection heuristic used during inlining">;
def analyzer_inlining_mode_EQ : Joined<["-"], "analyzer-inlining-mode=">, Alias<analyzer_inlining_mode>;

def analyzer_disable_retry_exhausted : Flag<["-"], "analyzer-disable-retry-exhausted">,
  HelpText<"Do not re-analyze paths leading to exhausted nodes with a different strategy (may decrease code coverage)">,
  MarshallingInfoFlag<AnalyzerOpts<"NoRetryExhausted">>;

def analyzer_max_loop : Separate<["-"], "analyzer-max-loop">,
  HelpText<"The maximum number of times the analyzer will go through a loop">,
  MarshallingInfoInt<AnalyzerOpts<"maxBlockVisitOnPath">, "4">;
def analyzer_stats : Flag<["-"], "analyzer-stats">,
  HelpText<"Print internal analyzer statistics.">,
  MarshallingInfoFlag<AnalyzerOpts<"PrintStats">>;

def analyzer_checker : Separate<["-"], "analyzer-checker">,
  HelpText<"Choose analyzer checkers to enable">,
  ValuesCode<[{
    const char *Values =
    #define GET_CHECKERS
    #define CHECKER(FULLNAME, CLASS, HT, DOC_URI, IS_HIDDEN)  FULLNAME ","
    #include "clang/StaticAnalyzer/Checkers/Checkers.inc"
    #undef GET_CHECKERS
    #define GET_PACKAGES
    #define PACKAGE(FULLNAME)  FULLNAME ","
    #include "clang/StaticAnalyzer/Checkers/Checkers.inc"
    #undef GET_PACKAGES
    ;
  }]>;
def analyzer_checker_EQ : Joined<["-"], "analyzer-checker=">,
  Alias<analyzer_checker>;

def analyzer_disable_checker : Separate<["-"], "analyzer-disable-checker">,
  HelpText<"Choose analyzer checkers to disable">;
def analyzer_disable_checker_EQ : Joined<["-"], "analyzer-disable-checker=">,
  Alias<analyzer_disable_checker>;

def analyzer_disable_all_checks : Flag<["-"], "analyzer-disable-all-checks">,
  HelpText<"Disable all static analyzer checks">,
  MarshallingInfoFlag<AnalyzerOpts<"DisableAllCheckers">>;

def analyzer_checker_help : Flag<["-"], "analyzer-checker-help">,
  HelpText<"Display the list of analyzer checkers that are available">,
  MarshallingInfoFlag<AnalyzerOpts<"ShowCheckerHelp">>;

def analyzer_checker_help_alpha : Flag<["-"], "analyzer-checker-help-alpha">,
  HelpText<"Display the list of in development analyzer checkers. These "
           "are NOT considered safe, they are unstable and will emit incorrect "
           "reports. Enable ONLY FOR DEVELOPMENT purposes">,
  MarshallingInfoFlag<AnalyzerOpts<"ShowCheckerHelpAlpha">>;

def analyzer_checker_help_developer : Flag<["-"], "analyzer-checker-help-developer">,
  HelpText<"Display the list of developer-only checkers such as modeling "
           "and debug checkers">,
  MarshallingInfoFlag<AnalyzerOpts<"ShowCheckerHelpDeveloper">>;

def analyzer_config_help : Flag<["-"], "analyzer-config-help">,
  HelpText<"Display the list of -analyzer-config options. These are meant for "
           "development purposes only!">,
  MarshallingInfoFlag<AnalyzerOpts<"ShowConfigOptionsList">>;

def analyzer_list_enabled_checkers : Flag<["-"], "analyzer-list-enabled-checkers">,
  HelpText<"Display the list of enabled analyzer checkers">,
  MarshallingInfoFlag<AnalyzerOpts<"ShowEnabledCheckerList">>;

def analyzer_config : Separate<["-"], "analyzer-config">,
  HelpText<"Choose analyzer options to enable">;

def analyzer_checker_option_help : Flag<["-"], "analyzer-checker-option-help">,
  HelpText<"Display the list of checker and package options">,
  MarshallingInfoFlag<AnalyzerOpts<"ShowCheckerOptionList">>;

def analyzer_checker_option_help_alpha : Flag<["-"], "analyzer-checker-option-help-alpha">,
  HelpText<"Display the list of in development checker and package options. "
           "These are NOT considered safe, they are unstable and will emit "
           "incorrect reports. Enable ONLY FOR DEVELOPMENT purposes">,
  MarshallingInfoFlag<AnalyzerOpts<"ShowCheckerOptionAlphaList">>;

def analyzer_checker_option_help_developer : Flag<["-"], "analyzer-checker-option-help-developer">,
  HelpText<"Display the list of checker and package options meant for "
           "development purposes only">,
  MarshallingInfoFlag<AnalyzerOpts<"ShowCheckerOptionDeveloperList">>;

def analyzer_config_compatibility_mode : Separate<["-"], "analyzer-config-compatibility-mode">,
  HelpText<"Don't emit errors on invalid analyzer-config inputs">,
  Values<"true,false">, NormalizedValues<[[{false}], [{true}]]>,
  MarshallingInfoEnum<AnalyzerOpts<"ShouldEmitErrorsOnInvalidConfigValue">, [{true}]>;

def analyzer_config_compatibility_mode_EQ : Joined<["-"], "analyzer-config-compatibility-mode=">,
  Alias<analyzer_config_compatibility_mode>;

def analyzer_werror : Flag<["-"], "analyzer-werror">,
  HelpText<"Emit analyzer results as errors rather than warnings">,
  MarshallingInfoFlag<AnalyzerOpts<"AnalyzerWerror">>;

} // let Flags = [CC1Option, NoDriverOption]

//===----------------------------------------------------------------------===//
// Migrator Options
//===----------------------------------------------------------------------===//

def migrator_no_nsalloc_error : Flag<["-"], "no-ns-alloc-error">,
  HelpText<"Do not error on use of NSAllocateCollectable/NSReallocateCollectable">,
  Flags<[CC1Option, NoDriverOption]>,
  MarshallingInfoFlag<MigratorOpts<"NoNSAllocReallocError">>;

def migrator_no_finalize_removal : Flag<["-"], "no-finalize-removal">,
  HelpText<"Do not remove finalize method in gc mode">,
  Flags<[CC1Option, NoDriverOption]>,
  MarshallingInfoFlag<MigratorOpts<"NoFinalizeRemoval">>;

//===----------------------------------------------------------------------===//
// CodeGen Options
//===----------------------------------------------------------------------===//

let Flags = [CC1Option, CC1AsOption, NoDriverOption] in {

def debug_info_kind_EQ : Joined<["-"], "debug-info-kind=">;
def debug_info_macro : Flag<["-"], "debug-info-macro">,
  HelpText<"Emit macro debug information">,
  MarshallingInfoFlag<CodeGenOpts<"MacroDebugInfo">>;
def default_function_attr : Separate<["-"], "default-function-attr">,
  HelpText<"Apply given attribute to all functions">,
  MarshallingInfoStringVector<CodeGenOpts<"DefaultFunctionAttrs">>;
def dwarf_version_EQ : Joined<["-"], "dwarf-version=">,
  MarshallingInfoInt<CodeGenOpts<"DwarfVersion">>;
def debugger_tuning_EQ : Joined<["-"], "debugger-tuning=">,
  Values<"gdb,lldb,sce,dbx">,
  NormalizedValuesScope<"llvm::DebuggerKind">, NormalizedValues<["GDB", "LLDB", "SCE", "DBX"]>,
  MarshallingInfoEnum<CodeGenOpts<"DebuggerTuning">, "Default">;
def dwarf_debug_flags : Separate<["-"], "dwarf-debug-flags">,
  HelpText<"The string to embed in the Dwarf debug flags record.">,
  MarshallingInfoString<CodeGenOpts<"DwarfDebugFlags">>;
def record_command_line : Separate<["-"], "record-command-line">,
  HelpText<"The string to embed in the .LLVM.command.line section.">,
  MarshallingInfoString<CodeGenOpts<"RecordCommandLine">>;
def compress_debug_sections_EQ : Joined<["-", "--"], "compress-debug-sections=">,
    HelpText<"DWARF debug sections compression type">, Values<"none,zlib">,
    NormalizedValuesScope<"llvm::DebugCompressionType">, NormalizedValues<["None", "Z"]>,
    MarshallingInfoEnum<CodeGenOpts<"CompressDebugSections">, "None">;
def compress_debug_sections : Flag<["-", "--"], "compress-debug-sections">,
  Alias<compress_debug_sections_EQ>, AliasArgs<["zlib"]>;
def mno_exec_stack : Flag<["-"], "mnoexecstack">,
  HelpText<"Mark the file as not needing an executable stack">,
  MarshallingInfoFlag<CodeGenOpts<"NoExecStack">>;
def massembler_no_warn : Flag<["-"], "massembler-no-warn">,
  HelpText<"Make assembler not emit warnings">,
  MarshallingInfoFlag<CodeGenOpts<"NoWarn">>;
def massembler_fatal_warnings : Flag<["-"], "massembler-fatal-warnings">,
  HelpText<"Make assembler warnings fatal">,
  MarshallingInfoFlag<CodeGenOpts<"FatalWarnings">>;
def mrelax_relocations : Flag<["--"], "mrelax-relocations">,
    HelpText<"Use relaxable elf relocations">,
    MarshallingInfoFlag<CodeGenOpts<"RelaxELFRelocations">>;
def msave_temp_labels : Flag<["-"], "msave-temp-labels">,
  HelpText<"Save temporary labels in the symbol table. "
           "Note this may change .s semantics and shouldn't generally be used "
           "on compiler-generated code.">,
  MarshallingInfoFlag<CodeGenOpts<"SaveTempLabels">>;
def mrelocation_model : Separate<["-"], "mrelocation-model">,
  HelpText<"The relocation model to use">, Values<"static,pic,ropi,rwpi,ropi-rwpi,dynamic-no-pic">,
  NormalizedValuesScope<"llvm::Reloc">,
  NormalizedValues<["Static", "PIC_", "ROPI", "RWPI", "ROPI_RWPI", "DynamicNoPIC"]>,
  MarshallingInfoEnum<CodeGenOpts<"RelocationModel">, "PIC_">;
def fno_math_builtin : Flag<["-"], "fno-math-builtin">,
  HelpText<"Disable implicit builtin knowledge of math functions">,
  MarshallingInfoFlag<LangOpts<"NoMathBuiltin">>;
def fno_use_ctor_homing: Flag<["-"], "fno-use-ctor-homing">,
    HelpText<"Don't use constructor homing for debug info">;
def fuse_ctor_homing: Flag<["-"], "fuse-ctor-homing">,
    HelpText<"Use constructor homing if we are using limited debug info already">;

} // let Flags = [CC1Option, CC1AsOption, NoDriverOption]

let Flags = [CC1Option, NoDriverOption] in {

def disable_llvm_verifier : Flag<["-"], "disable-llvm-verifier">,
  HelpText<"Don't run the LLVM IR verifier pass">,
  MarshallingInfoNegativeFlag<CodeGenOpts<"VerifyModule">>;
def disable_llvm_passes : Flag<["-"], "disable-llvm-passes">,
  HelpText<"Use together with -emit-llvm to get pristine LLVM IR from the "
           "frontend by not running any LLVM passes at all">,
  MarshallingInfoFlag<CodeGenOpts<"DisableLLVMPasses">>;
def disable_llvm_optzns : Flag<["-"], "disable-llvm-optzns">,
  Alias<disable_llvm_passes>;
def disable_lifetimemarkers : Flag<["-"], "disable-lifetime-markers">,
  HelpText<"Disable lifetime-markers emission even when optimizations are "
           "enabled">,
  MarshallingInfoFlag<CodeGenOpts<"DisableLifetimeMarkers">>;
def disable_O0_optnone : Flag<["-"], "disable-O0-optnone">,
  HelpText<"Disable adding the optnone attribute to functions at O0">,
  MarshallingInfoFlag<CodeGenOpts<"DisableO0ImplyOptNone">>;
def disable_red_zone : Flag<["-"], "disable-red-zone">,
  HelpText<"Do not emit code that uses the red zone.">,
  MarshallingInfoFlag<CodeGenOpts<"DisableRedZone">>;
def dwarf_ext_refs : Flag<["-"], "dwarf-ext-refs">,
  HelpText<"Generate debug info with external references to clang modules"
           " or precompiled headers">,
  MarshallingInfoFlag<CodeGenOpts<"DebugTypeExtRefs">>;
def dwarf_explicit_import : Flag<["-"], "dwarf-explicit-import">,
  HelpText<"Generate explicit import from anonymous namespace to containing"
           " scope">,
  MarshallingInfoFlag<CodeGenOpts<"DebugExplicitImport">>;
def debug_forward_template_params : Flag<["-"], "debug-forward-template-params">,
  HelpText<"Emit complete descriptions of template parameters in forward"
           " declarations">,
  MarshallingInfoFlag<CodeGenOpts<"DebugFwdTemplateParams">>;
def fforbid_guard_variables : Flag<["-"], "fforbid-guard-variables">,
  HelpText<"Emit an error if a C++ static local initializer would need a guard variable">,
  MarshallingInfoFlag<CodeGenOpts<"ForbidGuardVariables">>;
def no_implicit_float : Flag<["-"], "no-implicit-float">,
  HelpText<"Don't generate implicit floating point instructions">,
  MarshallingInfoFlag<CodeGenOpts<"NoImplicitFloat">>;
def fdump_vtable_layouts : Flag<["-"], "fdump-vtable-layouts">,
  HelpText<"Dump the layouts of all vtables that will be emitted in a translation unit">,
  MarshallingInfoFlag<LangOpts<"DumpVTableLayouts">>;
def fmerge_functions : Flag<["-"], "fmerge-functions">,
  HelpText<"Permit merging of identical functions when optimizing.">,
  MarshallingInfoFlag<CodeGenOpts<"MergeFunctions">>;
def coverage_data_file : Separate<["-"], "coverage-data-file">,
  HelpText<"Emit coverage data to this filename.">,
  MarshallingInfoString<CodeGenOpts<"CoverageDataFile">>,
  ShouldParseIf<!strconcat(fprofile_arcs.KeyPath, "||", ftest_coverage.KeyPath)>;
def coverage_data_file_EQ : Joined<["-"], "coverage-data-file=">,
  Alias<coverage_data_file>;
def coverage_notes_file : Separate<["-"], "coverage-notes-file">,
  HelpText<"Emit coverage notes to this filename.">,
  MarshallingInfoString<CodeGenOpts<"CoverageNotesFile">>,
  ShouldParseIf<!strconcat(fprofile_arcs.KeyPath, "||", ftest_coverage.KeyPath)>;
def coverage_notes_file_EQ : Joined<["-"], "coverage-notes-file=">,
  Alias<coverage_notes_file>;
def coverage_version_EQ : Joined<["-"], "coverage-version=">,
  HelpText<"Four-byte version string for gcov files.">;
def dump_coverage_mapping : Flag<["-"], "dump-coverage-mapping">,
  HelpText<"Dump the coverage mapping records, for testing">,
  MarshallingInfoFlag<CodeGenOpts<"DumpCoverageMapping">>;
def fuse_register_sized_bitfield_access: Flag<["-"], "fuse-register-sized-bitfield-access">,
  HelpText<"Use register sized accesses to bit-fields, when possible.">,
  MarshallingInfoFlag<CodeGenOpts<"UseRegisterSizedBitfieldAccess">>;
def relaxed_aliasing : Flag<["-"], "relaxed-aliasing">,
  HelpText<"Turn off Type Based Alias Analysis">,
  MarshallingInfoFlag<CodeGenOpts<"RelaxedAliasing">>;
def no_struct_path_tbaa : Flag<["-"], "no-struct-path-tbaa">,
  HelpText<"Turn off struct-path aware Type Based Alias Analysis">,
  MarshallingInfoNegativeFlag<CodeGenOpts<"StructPathTBAA">>;
def new_struct_path_tbaa : Flag<["-"], "new-struct-path-tbaa">,
  HelpText<"Enable enhanced struct-path aware Type Based Alias Analysis">;
def mdebug_pass : Separate<["-"], "mdebug-pass">,
  HelpText<"Enable additional debug output">,
  MarshallingInfoString<CodeGenOpts<"DebugPass">>;
def mframe_pointer_EQ : Joined<["-"], "mframe-pointer=">,
  HelpText<"Specify which frame pointers to retain.">, Values<"all,non-leaf,none">,
  NormalizedValuesScope<"CodeGenOptions::FramePointerKind">, NormalizedValues<["All", "NonLeaf", "None"]>,
  MarshallingInfoEnum<CodeGenOpts<"FramePointer">, "None">;
def menable_no_infinities : Flag<["-"], "menable-no-infs">,
  HelpText<"Allow optimization to assume there are no infinities.">,
  MarshallingInfoFlag<LangOpts<"NoHonorInfs">>, ImpliedByAnyOf<[ffinite_math_only.KeyPath]>;
def menable_no_nans : Flag<["-"], "menable-no-nans">,
  HelpText<"Allow optimization to assume there are no NaNs.">,
  MarshallingInfoFlag<LangOpts<"NoHonorNaNs">>, ImpliedByAnyOf<[ffinite_math_only.KeyPath]>;
def mreassociate : Flag<["-"], "mreassociate">,
  HelpText<"Allow reassociation transformations for floating-point instructions">,
  MarshallingInfoFlag<LangOpts<"AllowFPReassoc">>, ImpliedByAnyOf<[menable_unsafe_fp_math.KeyPath]>;
def mabi_EQ_ieeelongdouble : Flag<["-"], "mabi=ieeelongdouble">,
  HelpText<"Use IEEE 754 quadruple-precision for long double">,
  MarshallingInfoFlag<LangOpts<"PPCIEEELongDouble">>;
def mfloat_abi : Separate<["-"], "mfloat-abi">,
  HelpText<"The float ABI to use">,
  MarshallingInfoString<CodeGenOpts<"FloatABI">>;
def mtp : Separate<["-"], "mtp">,
  HelpText<"Mode for reading thread pointer">;
def mlimit_float_precision : Separate<["-"], "mlimit-float-precision">,
  HelpText<"Limit float precision to the given value">,
  MarshallingInfoString<CodeGenOpts<"LimitFloatPrecision">>;
def mregparm : Separate<["-"], "mregparm">,
  HelpText<"Limit the number of registers available for integer arguments">,
  MarshallingInfoInt<CodeGenOpts<"NumRegisterParameters">>;
def msmall_data_limit : Separate<["-"], "msmall-data-limit">,
  HelpText<"Put global and static data smaller than the limit into a special section">,
  MarshallingInfoInt<CodeGenOpts<"SmallDataLimit">>;
def funwind_tables_EQ : Joined<["-"], "funwind-tables=">,
  HelpText<"Generate unwinding tables for all functions">,
  MarshallingInfoInt<CodeGenOpts<"UnwindTables">>;
defm constructor_aliases : BoolOption<"m", "constructor-aliases",
  CodeGenOpts<"CXXCtorDtorAliases">, DefaultFalse,
  PosFlag<SetTrue, [], "Enable">, NegFlag<SetFalse, [], "Disable">,
  BothFlags<[CC1Option], " emitting complete constructors and destructors as aliases when possible">>;
def mlink_bitcode_file : Separate<["-"], "mlink-bitcode-file">,
  HelpText<"Link the given bitcode file before performing optimizations.">;
def mlink_builtin_bitcode : Separate<["-"], "mlink-builtin-bitcode">,
  HelpText<"Link and internalize needed symbols from the given bitcode file "
           "before performing optimizations.">;
def mlink_cuda_bitcode : Separate<["-"], "mlink-cuda-bitcode">,
  Alias<mlink_builtin_bitcode>;
def vectorize_loops : Flag<["-"], "vectorize-loops">,
  HelpText<"Run the Loop vectorization passes">,
  MarshallingInfoFlag<CodeGenOpts<"VectorizeLoop">>;
def vectorize_slp : Flag<["-"], "vectorize-slp">,
  HelpText<"Run the SLP vectorization passes">,
  MarshallingInfoFlag<CodeGenOpts<"VectorizeSLP">>;
def dependent_lib : Joined<["--"], "dependent-lib=">,
  HelpText<"Add dependent library">,
  MarshallingInfoStringVector<CodeGenOpts<"DependentLibraries">>;
def linker_option : Joined<["--"], "linker-option=">,
  HelpText<"Add linker option">,
  MarshallingInfoStringVector<CodeGenOpts<"LinkerOptions">>;
def fsanitize_coverage_type : Joined<["-"], "fsanitize-coverage-type=">,
                              HelpText<"Sanitizer coverage type">,
                              MarshallingInfoInt<CodeGenOpts<"SanitizeCoverageType">>;
def fsanitize_coverage_indirect_calls
    : Flag<["-"], "fsanitize-coverage-indirect-calls">,
      HelpText<"Enable sanitizer coverage for indirect calls">,
      MarshallingInfoFlag<CodeGenOpts<"SanitizeCoverageIndirectCalls">>;
def fsanitize_coverage_trace_bb
    : Flag<["-"], "fsanitize-coverage-trace-bb">,
      HelpText<"Enable basic block tracing in sanitizer coverage">,
      MarshallingInfoFlag<CodeGenOpts<"SanitizeCoverageTraceBB">>;
def fsanitize_coverage_trace_cmp
    : Flag<["-"], "fsanitize-coverage-trace-cmp">,
      HelpText<"Enable cmp instruction tracing in sanitizer coverage">,
      MarshallingInfoFlag<CodeGenOpts<"SanitizeCoverageTraceCmp">>;
def fsanitize_coverage_trace_div
    : Flag<["-"], "fsanitize-coverage-trace-div">,
      HelpText<"Enable div instruction tracing in sanitizer coverage">,
      MarshallingInfoFlag<CodeGenOpts<"SanitizeCoverageTraceDiv">>;
def fsanitize_coverage_trace_gep
    : Flag<["-"], "fsanitize-coverage-trace-gep">,
      HelpText<"Enable gep instruction tracing in sanitizer coverage">,
      MarshallingInfoFlag<CodeGenOpts<"SanitizeCoverageTraceGep">>;
def fsanitize_coverage_8bit_counters
    : Flag<["-"], "fsanitize-coverage-8bit-counters">,
      HelpText<"Enable frequency counters in sanitizer coverage">,
      MarshallingInfoFlag<CodeGenOpts<"SanitizeCoverage8bitCounters">>;
def fsanitize_coverage_inline_8bit_counters
    : Flag<["-"], "fsanitize-coverage-inline-8bit-counters">,
      HelpText<"Enable inline 8-bit counters in sanitizer coverage">,
      MarshallingInfoFlag<CodeGenOpts<"SanitizeCoverageInline8bitCounters">>;
def fsanitize_coverage_inline_bool_flag
    : Flag<["-"], "fsanitize-coverage-inline-bool-flag">,
      HelpText<"Enable inline bool flag in sanitizer coverage">,
      MarshallingInfoFlag<CodeGenOpts<"SanitizeCoverageInlineBoolFlag">>;
def fsanitize_coverage_pc_table
    : Flag<["-"], "fsanitize-coverage-pc-table">,
      HelpText<"Create a table of coverage-instrumented PCs">,
      MarshallingInfoFlag<CodeGenOpts<"SanitizeCoveragePCTable">>;
def fsanitize_coverage_trace_pc
    : Flag<["-"], "fsanitize-coverage-trace-pc">,
      HelpText<"Enable PC tracing in sanitizer coverage">,
      MarshallingInfoFlag<CodeGenOpts<"SanitizeCoverageTracePC">>;
def fsanitize_coverage_trace_pc_guard
    : Flag<["-"], "fsanitize-coverage-trace-pc-guard">,
      HelpText<"Enable PC tracing with guard in sanitizer coverage">,
      MarshallingInfoFlag<CodeGenOpts<"SanitizeCoverageTracePCGuard">>;
def fsanitize_coverage_no_prune
    : Flag<["-"], "fsanitize-coverage-no-prune">,
      HelpText<"Disable coverage pruning (i.e. instrument all blocks/edges)">,
      MarshallingInfoFlag<CodeGenOpts<"SanitizeCoverageNoPrune">>;
def fsanitize_coverage_stack_depth
    : Flag<["-"], "fsanitize-coverage-stack-depth">,
      HelpText<"Enable max stack depth tracing">,
      MarshallingInfoFlag<CodeGenOpts<"SanitizeCoverageStackDepth">>;
def fsanitize_coverage_trace_loads
    : Flag<["-"], "fsanitize-coverage-trace-loads">,
      HelpText<"Enable tracing of loads">,
      MarshallingInfoFlag<CodeGenOpts<"SanitizeCoverageTraceLoads">>;
def fsanitize_coverage_trace_stores
    : Flag<["-"], "fsanitize-coverage-trace-stores">,
      HelpText<"Enable tracing of stores">,
      MarshallingInfoFlag<CodeGenOpts<"SanitizeCoverageTraceStores">>;
def fpatchable_function_entry_offset_EQ
    : Joined<["-"], "fpatchable-function-entry-offset=">, MetaVarName<"<M>">,
      HelpText<"Generate M NOPs before function entry">,
      MarshallingInfoInt<CodeGenOpts<"PatchableFunctionEntryOffset">>;
def fprofile_instrument_EQ : Joined<["-"], "fprofile-instrument=">,
    HelpText<"Enable PGO instrumentation">, Values<"none,clang,llvm,csllvm">,
    NormalizedValuesScope<"CodeGenOptions">,
    NormalizedValues<["ProfileNone", "ProfileClangInstr", "ProfileIRInstr", "ProfileCSIRInstr"]>,
    MarshallingInfoEnum<CodeGenOpts<"ProfileInstr">, "ProfileNone">;
def fprofile_instrument_path_EQ : Joined<["-"], "fprofile-instrument-path=">,
    HelpText<"Generate instrumented code to collect execution counts into "
             "<file> (overridden by LLVM_PROFILE_FILE env var)">,
    MarshallingInfoString<CodeGenOpts<"InstrProfileOutput">>;
def fprofile_instrument_use_path_EQ :
    Joined<["-"], "fprofile-instrument-use-path=">,
    HelpText<"Specify the profile path in PGO use compilation">,
    MarshallingInfoString<CodeGenOpts<"ProfileInstrumentUsePath">>;
def flto_visibility_public_std:
    Flag<["-"], "flto-visibility-public-std">,
    HelpText<"Use public LTO visibility for classes in std and stdext namespaces">,
    MarshallingInfoFlag<CodeGenOpts<"LTOVisibilityPublicStd">>;
defm lto_unit : BoolOption<"f", "lto-unit",
  CodeGenOpts<"LTOUnit">, DefaultFalse,
  PosFlag<SetTrue, [CC1Option], "Emit IR to support LTO unit features (CFI, whole program vtable opt)">,
  NegFlag<SetFalse>>;
def fverify_debuginfo_preserve
    : Flag<["-"], "fverify-debuginfo-preserve">,
      HelpText<"Enable Debug Info Metadata preservation testing in "
               "optimizations.">,
      MarshallingInfoFlag<CodeGenOpts<"EnableDIPreservationVerify">>;
def fverify_debuginfo_preserve_export
    : Joined<["-"], "fverify-debuginfo-preserve-export=">,
      MetaVarName<"<file>">,
      HelpText<"Export debug info (by testing original Debug Info) failures "
               "into specified (JSON) file (should be abs path as we use "
               "append mode to insert new JSON objects).">,
      MarshallingInfoString<CodeGenOpts<"DIBugsReportFilePath">>;
def fwarn_stack_size_EQ
    : Joined<["-"], "fwarn-stack-size=">,
      MarshallingInfoInt<CodeGenOpts<"WarnStackSize">, "UINT_MAX">;
// The driver option takes the key as a parameter to the -msign-return-address=
// and -mbranch-protection= options, but CC1 has a separate option so we
// don't have to parse the parameter twice.
def msign_return_address_key_EQ : Joined<["-"], "msign-return-address-key=">,
    Values<"a_key,b_key">;
def mbranch_target_enforce : Flag<["-"], "mbranch-target-enforce">,
  MarshallingInfoFlag<LangOpts<"BranchTargetEnforcement">>;
def fno_dllexport_inlines : Flag<["-"], "fno-dllexport-inlines">,
  MarshallingInfoNegativeFlag<LangOpts<"DllExportInlines">>;
def cfguard_no_checks : Flag<["-"], "cfguard-no-checks">,
    HelpText<"Emit Windows Control Flow Guard tables only (no checks)">,
    MarshallingInfoFlag<CodeGenOpts<"ControlFlowGuardNoChecks">>;
def cfguard : Flag<["-"], "cfguard">,
    HelpText<"Emit Windows Control Flow Guard tables and checks">,
    MarshallingInfoFlag<CodeGenOpts<"ControlFlowGuard">>;
def ehcontguard : Flag<["-"], "ehcontguard">,
    HelpText<"Emit Windows EH Continuation Guard tables">,
    MarshallingInfoFlag<CodeGenOpts<"EHContGuard">>;

def fdenormal_fp_math_f32_EQ : Joined<["-"], "fdenormal-fp-math-f32=">,
   Group<f_Group>;

} // let Flags = [CC1Option, NoDriverOption]

//===----------------------------------------------------------------------===//
// Dependency Output Options
//===----------------------------------------------------------------------===//

let Flags = [CC1Option, NoDriverOption] in {

def sys_header_deps : Flag<["-"], "sys-header-deps">,
  HelpText<"Include system headers in dependency output">,
  MarshallingInfoFlag<DependencyOutputOpts<"IncludeSystemHeaders">>;
def module_file_deps : Flag<["-"], "module-file-deps">,
  HelpText<"Include module files in dependency output">,
  MarshallingInfoFlag<DependencyOutputOpts<"IncludeModuleFiles">>;
def header_include_file : Separate<["-"], "header-include-file">,
  HelpText<"Filename (or -) to write header include output to">,
  MarshallingInfoString<DependencyOutputOpts<"HeaderIncludeOutputFile">>;
def show_includes : Flag<["--"], "show-includes">,
  HelpText<"Print cl.exe style /showIncludes to stdout">;
def dependency_filter : Separate<["-"], "dependency-filter">,
  HelpText<"Filter dependencies with prefix from the dependency output.">,
  MarshallingInfoString<DependencyOutputOpts<"DependencyFilter">>;

} // let Flags = [CC1Option, NoDriverOption]

//===----------------------------------------------------------------------===//
// Diagnostic Options
//===----------------------------------------------------------------------===//

let Flags = [CC1Option, NoDriverOption] in {

def diagnostic_log_file : Separate<["-"], "diagnostic-log-file">,
  HelpText<"Filename (or -) to log diagnostics to">,
  MarshallingInfoString<DiagnosticOpts<"DiagnosticLogFile">>;
def diagnostic_serialized_file : Separate<["-"], "serialize-diagnostic-file">,
  MetaVarName<"<filename>">,
  HelpText<"File for serializing diagnostics in a binary format">;

def fdiagnostics_format : Separate<["-"], "fdiagnostics-format">,
  HelpText<"Change diagnostic formatting to match IDE and command line tools">,
  Values<"clang,msvc,vi,sarif,SARIF">,
  NormalizedValuesScope<"DiagnosticOptions">, NormalizedValues<["Clang", "MSVC", "Vi", "SARIF", "SARIF"]>,
  MarshallingInfoEnum<DiagnosticOpts<"Format">, "Clang">;
def fdiagnostics_show_category : Separate<["-"], "fdiagnostics-show-category">,
  HelpText<"Print diagnostic category">,
  Values<"none,id,name">,
  NormalizedValues<["0", "1", "2"]>,
  MarshallingInfoEnum<DiagnosticOpts<"ShowCategories">, "0">;
def fno_diagnostics_use_presumed_location : Flag<["-"], "fno-diagnostics-use-presumed-location">,
  HelpText<"Ignore #line directives when displaying diagnostic locations">,
  MarshallingInfoNegativeFlag<DiagnosticOpts<"ShowPresumedLoc">>;
def ftabstop : Separate<["-"], "ftabstop">, MetaVarName<"<N>">,
  HelpText<"Set the tab stop distance.">,
  MarshallingInfoInt<DiagnosticOpts<"TabStop">, "DiagnosticOptions::DefaultTabStop">;
def ferror_limit : Separate<["-"], "ferror-limit">, MetaVarName<"<N>">,
  HelpText<"Set the maximum number of errors to emit before stopping (0 = no limit).">,
  MarshallingInfoInt<DiagnosticOpts<"ErrorLimit">>;
def fmacro_backtrace_limit : Separate<["-"], "fmacro-backtrace-limit">, MetaVarName<"<N>">,
  HelpText<"Set the maximum number of entries to print in a macro expansion backtrace (0 = no limit).">,
  MarshallingInfoInt<DiagnosticOpts<"MacroBacktraceLimit">, "DiagnosticOptions::DefaultMacroBacktraceLimit">;
def ftemplate_backtrace_limit : Separate<["-"], "ftemplate-backtrace-limit">, MetaVarName<"<N>">,
  HelpText<"Set the maximum number of entries to print in a template instantiation backtrace (0 = no limit).">,
  MarshallingInfoInt<DiagnosticOpts<"TemplateBacktraceLimit">, "DiagnosticOptions::DefaultTemplateBacktraceLimit">;
def fconstexpr_backtrace_limit : Separate<["-"], "fconstexpr-backtrace-limit">, MetaVarName<"<N>">,
  HelpText<"Set the maximum number of entries to print in a constexpr evaluation backtrace (0 = no limit).">,
  MarshallingInfoInt<DiagnosticOpts<"ConstexprBacktraceLimit">, "DiagnosticOptions::DefaultConstexprBacktraceLimit">;
def fspell_checking_limit : Separate<["-"], "fspell-checking-limit">, MetaVarName<"<N>">,
  HelpText<"Set the maximum number of times to perform spell checking on unrecognized identifiers (0 = no limit).">,
  MarshallingInfoInt<DiagnosticOpts<"SpellCheckingLimit">, "DiagnosticOptions::DefaultSpellCheckingLimit">;
def fcaret_diagnostics_max_lines :
  Separate<["-"], "fcaret-diagnostics-max-lines">, MetaVarName<"<N>">,
  HelpText<"Set the maximum number of source lines to show in a caret diagnostic">,
  MarshallingInfoInt<DiagnosticOpts<"SnippetLineLimit">, "DiagnosticOptions::DefaultSnippetLineLimit">;
def verify_EQ : CommaJoined<["-"], "verify=">,
  MetaVarName<"<prefixes>">,
  HelpText<"Verify diagnostic output using comment directives that start with"
           " prefixes in the comma-separated sequence <prefixes>">;
def verify : Flag<["-"], "verify">,
  HelpText<"Equivalent to -verify=expected">;
def verify_ignore_unexpected : Flag<["-"], "verify-ignore-unexpected">,
  HelpText<"Ignore unexpected diagnostic messages">;
def verify_ignore_unexpected_EQ : CommaJoined<["-"], "verify-ignore-unexpected=">,
  HelpText<"Ignore unexpected diagnostic messages">;
def Wno_rewrite_macros : Flag<["-"], "Wno-rewrite-macros">,
  HelpText<"Silence ObjC rewriting warnings">,
  MarshallingInfoFlag<DiagnosticOpts<"NoRewriteMacros">>;

} // let Flags = [CC1Option, NoDriverOption]

//===----------------------------------------------------------------------===//
// Frontend Options
//===----------------------------------------------------------------------===//

let Flags = [CC1Option, NoDriverOption] in {

// This isn't normally used, it is just here so we can parse a
// CompilerInvocation out of a driver-derived argument vector.
def cc1 : Flag<["-"], "cc1">;
def cc1as : Flag<["-"], "cc1as">;

def ast_merge : Separate<["-"], "ast-merge">,
  MetaVarName<"<ast file>">,
  HelpText<"Merge the given AST file into the translation unit being compiled.">,
  MarshallingInfoStringVector<FrontendOpts<"ASTMergeFiles">>;
def aux_target_cpu : Separate<["-"], "aux-target-cpu">,
  HelpText<"Target a specific auxiliary cpu type">;
def aux_target_feature : Separate<["-"], "aux-target-feature">,
  HelpText<"Target specific auxiliary attributes">;
def aux_triple : Separate<["-"], "aux-triple">,
  HelpText<"Auxiliary target triple.">,
  MarshallingInfoString<FrontendOpts<"AuxTriple">>;
def code_completion_at : Separate<["-"], "code-completion-at">,
  MetaVarName<"<file>:<line>:<column>">,
  HelpText<"Dump code-completion information at a location">;
def remap_file : Separate<["-"], "remap-file">,
  MetaVarName<"<from>;<to>">,
  HelpText<"Replace the contents of the <from> file with the contents of the <to> file">;
def code_completion_at_EQ : Joined<["-"], "code-completion-at=">,
  Alias<code_completion_at>;
def code_completion_macros : Flag<["-"], "code-completion-macros">,
  HelpText<"Include macros in code-completion results">,
  MarshallingInfoFlag<FrontendOpts<"CodeCompleteOpts.IncludeMacros">>;
def code_completion_patterns : Flag<["-"], "code-completion-patterns">,
  HelpText<"Include code patterns in code-completion results">,
  MarshallingInfoFlag<FrontendOpts<"CodeCompleteOpts.IncludeCodePatterns">>;
def no_code_completion_globals : Flag<["-"], "no-code-completion-globals">,
  HelpText<"Do not include global declarations in code-completion results.">,
  MarshallingInfoNegativeFlag<FrontendOpts<"CodeCompleteOpts.IncludeGlobals">>;
def no_code_completion_ns_level_decls : Flag<["-"], "no-code-completion-ns-level-decls">,
  HelpText<"Do not include declarations inside namespaces (incl. global namespace) in the code-completion results.">,
  MarshallingInfoNegativeFlag<FrontendOpts<"CodeCompleteOpts.IncludeNamespaceLevelDecls">>;
def code_completion_brief_comments : Flag<["-"], "code-completion-brief-comments">,
  HelpText<"Include brief documentation comments in code-completion results.">,
  MarshallingInfoFlag<FrontendOpts<"CodeCompleteOpts.IncludeBriefComments">>;
def code_completion_with_fixits : Flag<["-"], "code-completion-with-fixits">,
  HelpText<"Include code completion results which require small fix-its.">,
  MarshallingInfoFlag<FrontendOpts<"CodeCompleteOpts.IncludeFixIts">>;
def disable_free : Flag<["-"], "disable-free">,
  HelpText<"Disable freeing of memory on exit">,
  MarshallingInfoFlag<FrontendOpts<"DisableFree">>;
defm clear_ast_before_backend : BoolOption<"",
  "clear-ast-before-backend",
  CodeGenOpts<"ClearASTBeforeBackend">,
  DefaultFalse,
  PosFlag<SetTrue, [], "Clear">,
  NegFlag<SetFalse, [], "Don't clear">,
  BothFlags<[], " the Clang AST before running backend code generation">>;
defm enable_noundef_analysis : BoolOption<"",
  "enable-noundef-analysis",
  CodeGenOpts<"EnableNoundefAttrs">,
  DefaultTrue,
  PosFlag<SetTrue, [], "Enable">,
  NegFlag<SetFalse, [], "Disable">,
  BothFlags<[], " analyzing function argument and return types for mandatory definedness">>;
defm opaque_pointers : BoolOption<"",
  "opaque-pointers",
  CodeGenOpts<"OpaquePointers">,
  DefaultTrue,
  PosFlag<SetTrue, [], "Enable">,
  NegFlag<SetFalse, [], "Disable">,
  BothFlags<[], " opaque pointers">>;
def discard_value_names : Flag<["-"], "discard-value-names">,
  HelpText<"Discard value names in LLVM IR">,
  MarshallingInfoFlag<CodeGenOpts<"DiscardValueNames">>;
def plugin_arg : JoinedAndSeparate<["-"], "plugin-arg-">,
    MetaVarName<"<name> <arg>">,
    HelpText<"Pass <arg> to plugin <name>">;
def add_plugin : Separate<["-"], "add-plugin">, MetaVarName<"<name>">,
  HelpText<"Use the named plugin action in addition to the default action">,
  MarshallingInfoStringVector<FrontendOpts<"AddPluginActions">>;
def ast_dump_filter : Separate<["-"], "ast-dump-filter">,
  MetaVarName<"<dump_filter>">,
  HelpText<"Use with -ast-dump or -ast-print to dump/print only AST declaration"
           " nodes having a certain substring in a qualified name. Use"
           " -ast-list to list all filterable declaration node names.">,
  MarshallingInfoString<FrontendOpts<"ASTDumpFilter">>;
def ast_dump_filter_EQ : Joined<["-"], "ast-dump-filter=">,
  Alias<ast_dump_filter>;
def fno_modules_global_index : Flag<["-"], "fno-modules-global-index">,
  HelpText<"Do not automatically generate or update the global module index">,
  MarshallingInfoNegativeFlag<FrontendOpts<"UseGlobalModuleIndex">>;
def fno_modules_error_recovery : Flag<["-"], "fno-modules-error-recovery">,
  HelpText<"Do not automatically import modules for error recovery">,
  MarshallingInfoNegativeFlag<LangOpts<"ModulesErrorRecovery">>;
def fmodule_map_file_home_is_cwd : Flag<["-"], "fmodule-map-file-home-is-cwd">,
  HelpText<"Use the current working directory as the home directory of "
           "module maps specified by -fmodule-map-file=<FILE>">,
  MarshallingInfoFlag<HeaderSearchOpts<"ModuleMapFileHomeIsCwd">>;
def fmodule_file_home_is_cwd : Flag<["-"], "fmodule-file-home-is-cwd">,
  HelpText<"Use the current working directory as the base directory of "
           "compiled module files.">,
  MarshallingInfoFlag<HeaderSearchOpts<"ModuleFileHomeIsCwd">>;
def fmodule_feature : Separate<["-"], "fmodule-feature">,
  MetaVarName<"<feature>">,
  HelpText<"Enable <feature> in module map requires declarations">,
  MarshallingInfoStringVector<LangOpts<"ModuleFeatures">>;
def fmodules_embed_file_EQ : Joined<["-"], "fmodules-embed-file=">,
  MetaVarName<"<file>">,
  HelpText<"Embed the contents of the specified file into the module file "
           "being compiled.">,
  MarshallingInfoStringVector<FrontendOpts<"ModulesEmbedFiles">>;
def fmodules_embed_all_files : Joined<["-"], "fmodules-embed-all-files">,
  HelpText<"Embed the contents of all files read by this compilation into "
           "the produced module file.">,
  MarshallingInfoFlag<FrontendOpts<"ModulesEmbedAllFiles">>;
defm fimplicit_modules_use_lock : BoolOption<"f", "implicit-modules-use-lock",
  FrontendOpts<"BuildingImplicitModuleUsesLock">, DefaultTrue,
  NegFlag<SetFalse>,
  PosFlag<SetTrue, [],
          "Use filesystem locks for implicit modules builds to avoid "
          "duplicating work in competing clang invocations.">>;
// FIXME: We only need this in C++ modules / Modules TS if we might textually
// enter a different module (eg, when building a header unit).
def fmodules_local_submodule_visibility :
  Flag<["-"], "fmodules-local-submodule-visibility">,
  HelpText<"Enforce name visibility rules across submodules of the same "
           "top-level module.">,
  MarshallingInfoFlag<LangOpts<"ModulesLocalVisibility">>,
  ImpliedByAnyOf<[fmodules_ts.KeyPath, fcxx_modules.KeyPath]>;
def fmodules_codegen :
  Flag<["-"], "fmodules-codegen">,
  HelpText<"Generate code for uses of this module that assumes an explicit "
           "object file will be built for the module">,
  MarshallingInfoFlag<LangOpts<"ModulesCodegen">>;
def fmodules_debuginfo :
  Flag<["-"], "fmodules-debuginfo">,
  HelpText<"Generate debug info for types in an object file built from this "
           "module and do not generate them elsewhere">,
  MarshallingInfoFlag<LangOpts<"ModulesDebugInfo">>;
def fmodule_format_EQ : Joined<["-"], "fmodule-format=">,
  HelpText<"Select the container format for clang modules and PCH. "
           "Supported options are 'raw' and 'obj'.">,
  MarshallingInfoString<HeaderSearchOpts<"ModuleFormat">, [{"raw"}]>;
def ftest_module_file_extension_EQ :
  Joined<["-"], "ftest-module-file-extension=">,
  HelpText<"introduce a module file extension for testing purposes. "
           "The argument is parsed as blockname:major:minor:hashed:user info">;
def fconcepts_ts : Flag<["-"], "fconcepts-ts">,
  HelpText<"Enable C++ Extensions for Concepts. (deprecated - use -std=c++2a)">;

defm recovery_ast : BoolOption<"f", "recovery-ast",
  LangOpts<"RecoveryAST">, DefaultTrue,
  NegFlag<SetFalse>, PosFlag<SetTrue, [], "Preserve expressions in AST rather "
                              "than dropping them when encountering semantic errors">>;
defm recovery_ast_type : BoolOption<"f", "recovery-ast-type",
  LangOpts<"RecoveryASTType">, DefaultTrue,
  NegFlag<SetFalse>, PosFlag<SetTrue, [], "Preserve the type for recovery "
                              "expressions when possible">>;

let Group = Action_Group in {

def Eonly : Flag<["-"], "Eonly">,
  HelpText<"Just run preprocessor, no output (for timings)">;
def dump_raw_tokens : Flag<["-"], "dump-raw-tokens">,
  HelpText<"Lex file in raw mode and dump raw tokens">;
def analyze : Flag<["-"], "analyze">,
  HelpText<"Run static analysis engine">;
def dump_tokens : Flag<["-"], "dump-tokens">,
  HelpText<"Run preprocessor, dump internal rep of tokens">;
def fixit : Flag<["-"], "fixit">,
  HelpText<"Apply fix-it advice to the input source">;
def fixit_EQ : Joined<["-"], "fixit=">,
  HelpText<"Apply fix-it advice creating a file with the given suffix">;
def print_preamble : Flag<["-"], "print-preamble">,
  HelpText<"Print the \"preamble\" of a file, which is a candidate for implicit"
           " precompiled headers.">;
def emit_html : Flag<["-"], "emit-html">,
  HelpText<"Output input source as HTML">;
def ast_print : Flag<["-"], "ast-print">,
  HelpText<"Build ASTs and then pretty-print them">;
def ast_list : Flag<["-"], "ast-list">,
  HelpText<"Build ASTs and print the list of declaration node qualified names">;
def ast_dump : Flag<["-"], "ast-dump">,
  HelpText<"Build ASTs and then debug dump them">;
def ast_dump_EQ : Joined<["-"], "ast-dump=">,
  HelpText<"Build ASTs and then debug dump them in the specified format. "
           "Supported formats include: default, json">;
def ast_dump_all : Flag<["-"], "ast-dump-all">,
  HelpText<"Build ASTs and then debug dump them, forcing deserialization">;
def ast_dump_all_EQ : Joined<["-"], "ast-dump-all=">,
  HelpText<"Build ASTs and then debug dump them in the specified format, "
           "forcing deserialization. Supported formats include: default, json">;
def ast_dump_decl_types : Flag<["-"], "ast-dump-decl-types">,
  HelpText<"Include declaration types in AST dumps">,
  MarshallingInfoFlag<FrontendOpts<"ASTDumpDeclTypes">>;
def templight_dump : Flag<["-"], "templight-dump">,
  HelpText<"Dump templight information to stdout">;
def ast_dump_lookups : Flag<["-"], "ast-dump-lookups">,
  HelpText<"Build ASTs and then debug dump their name lookup tables">,
  MarshallingInfoFlag<FrontendOpts<"ASTDumpLookups">>;
def ast_view : Flag<["-"], "ast-view">,
  HelpText<"Build ASTs and view them with GraphViz">;
def emit_module : Flag<["-"], "emit-module">,
  HelpText<"Generate pre-compiled module file from a module map">;
def emit_module_interface : Flag<["-"], "emit-module-interface">,
  HelpText<"Generate pre-compiled module file from a C++ module interface">;
def emit_header_module : Flag<["-"], "emit-header-module">,
  HelpText<"Generate pre-compiled module file from a set of header files">;
def emit_header_unit : Flag<["-"], "emit-header-unit">,
  HelpText<"Generate C++20 header units from header files">;
def emit_pch : Flag<["-"], "emit-pch">,
  HelpText<"Generate pre-compiled header file">;
def emit_llvm_only : Flag<["-"], "emit-llvm-only">,
  HelpText<"Build ASTs and convert to LLVM, discarding output">;
def emit_spirv : Flag<["-"], "emit-spirv">,
  HelpText<"Build ASTs then convert to LLVM then convert to SPIR-V, emit .spv file">;
def emit_codegen_only : Flag<["-"], "emit-codegen-only">,
  HelpText<"Generate machine code, but discard output">;
def rewrite_test : Flag<["-"], "rewrite-test">,
  HelpText<"Rewriter playground">;
def rewrite_macros : Flag<["-"], "rewrite-macros">,
  HelpText<"Expand macros without full preprocessing">;
def migrate : Flag<["-"], "migrate">,
  HelpText<"Migrate source code">;
def compiler_options_dump : Flag<["-"], "compiler-options-dump">,
  HelpText<"Dump the compiler configuration options">;
def print_dependency_directives_minimized_source : Flag<["-"],
  "print-dependency-directives-minimized-source">,
  HelpText<"Print the output of the dependency directives source minimizer">;
}

defm emit_llvm_uselists : BoolOption<"", "emit-llvm-uselists",
  CodeGenOpts<"EmitLLVMUseLists">, DefaultFalse,
  PosFlag<SetTrue, [], "Preserve">,
  NegFlag<SetFalse, [], "Don't preserve">,
  BothFlags<[], " order of LLVM use-lists when serializing">>;

def mt_migrate_directory : Separate<["-"], "mt-migrate-directory">,
  HelpText<"Directory for temporary files produced during ARC or ObjC migration">,
  MarshallingInfoString<FrontendOpts<"MTMigrateDir">>;

def arcmt_action_EQ : Joined<["-"], "arcmt-action=">, Flags<[CC1Option, NoDriverOption]>,
  HelpText<"The ARC migration action to take">,
  Values<"check,modify,migrate">,
  NormalizedValuesScope<"FrontendOptions">,
  NormalizedValues<["ARCMT_Check", "ARCMT_Modify", "ARCMT_Migrate"]>,
  MarshallingInfoEnum<FrontendOpts<"ARCMTAction">, "ARCMT_None">;

def opt_record_file : Separate<["-"], "opt-record-file">,
  HelpText<"File name to use for YAML optimization record output">,
  MarshallingInfoString<LangOpts<"OptRecordFile">>;
def opt_record_passes : Separate<["-"], "opt-record-passes">,
  HelpText<"Only record remark information for passes whose names match the given regular expression">;
def opt_record_format : Separate<["-"], "opt-record-format">,
  HelpText<"The format used for serializing remarks (default: YAML)">;

def print_stats : Flag<["-"], "print-stats">,
  HelpText<"Print performance metrics and statistics">,
  MarshallingInfoFlag<FrontendOpts<"ShowStats">>;
def stats_file : Joined<["-"], "stats-file=">,
  HelpText<"Filename to write statistics to">,
  MarshallingInfoString<FrontendOpts<"StatsFile">>;
def fdump_record_layouts_simple : Flag<["-"], "fdump-record-layouts-simple">,
  HelpText<"Dump record layout information in a simple form used for testing">,
  MarshallingInfoFlag<LangOpts<"DumpRecordLayoutsSimple">>;
def fdump_record_layouts_canonical : Flag<["-"], "fdump-record-layouts-canonical">,
  HelpText<"Dump record layout information with canonical field types">,
  MarshallingInfoFlag<LangOpts<"DumpRecordLayoutsCanonical">>;
def fdump_record_layouts_complete : Flag<["-"], "fdump-record-layouts-complete">,
  HelpText<"Dump record layout information for all complete types">,
  MarshallingInfoFlag<LangOpts<"DumpRecordLayoutsComplete">>;
def fdump_record_layouts : Flag<["-"], "fdump-record-layouts">,
  HelpText<"Dump record layout information">,
  MarshallingInfoFlag<LangOpts<"DumpRecordLayouts">>,
  ImpliedByAnyOf<[fdump_record_layouts_simple.KeyPath, fdump_record_layouts_complete.KeyPath, fdump_record_layouts_canonical.KeyPath]>;
def fix_what_you_can : Flag<["-"], "fix-what-you-can">,
  HelpText<"Apply fix-it advice even in the presence of unfixable errors">,
  MarshallingInfoFlag<FrontendOpts<"FixWhatYouCan">>;
def fix_only_warnings : Flag<["-"], "fix-only-warnings">,
  HelpText<"Apply fix-it advice only for warnings, not errors">,
  MarshallingInfoFlag<FrontendOpts<"FixOnlyWarnings">>;
def fixit_recompile : Flag<["-"], "fixit-recompile">,
  HelpText<"Apply fix-it changes and recompile">,
  MarshallingInfoFlag<FrontendOpts<"FixAndRecompile">>;
def fixit_to_temp : Flag<["-"], "fixit-to-temporary">,
  HelpText<"Apply fix-it changes to temporary files">,
  MarshallingInfoFlag<FrontendOpts<"FixToTemporaries">>;

def foverride_record_layout_EQ : Joined<["-"], "foverride-record-layout=">,
  HelpText<"Override record layouts with those in the given file">,
  MarshallingInfoString<FrontendOpts<"OverrideRecordLayoutsFile">>;
def pch_through_header_EQ : Joined<["-"], "pch-through-header=">,
  HelpText<"Stop PCH generation after including this file.  When using a PCH, "
           "skip tokens until after this file is included.">,
  MarshallingInfoString<PreprocessorOpts<"PCHThroughHeader">>;
def pch_through_hdrstop_create : Flag<["-"], "pch-through-hdrstop-create">,
  HelpText<"When creating a PCH, stop PCH generation after #pragma hdrstop.">,
  MarshallingInfoFlag<PreprocessorOpts<"PCHWithHdrStopCreate">>;
def pch_through_hdrstop_use : Flag<["-"], "pch-through-hdrstop-use">,
  HelpText<"When using a PCH, skip tokens until after a #pragma hdrstop.">;
def fno_pch_timestamp : Flag<["-"], "fno-pch-timestamp">,
  HelpText<"Disable inclusion of timestamp in precompiled headers">,
  MarshallingInfoNegativeFlag<FrontendOpts<"IncludeTimestamps">>;
def building_pch_with_obj : Flag<["-"], "building-pch-with-obj">,
  HelpText<"This compilation is part of building a PCH with corresponding object file.">,
  MarshallingInfoFlag<LangOpts<"BuildingPCHWithObjectFile">>;

def aligned_alloc_unavailable : Flag<["-"], "faligned-alloc-unavailable">,
  HelpText<"Aligned allocation/deallocation functions are unavailable">,
  MarshallingInfoFlag<LangOpts<"AlignedAllocationUnavailable">>,
  ShouldParseIf<faligned_allocation.KeyPath>;

} // let Flags = [CC1Option, NoDriverOption]

//===----------------------------------------------------------------------===//
// Language Options
//===----------------------------------------------------------------------===//

def version : Flag<["-"], "version">,
  HelpText<"Print the compiler version">,
  Flags<[CC1Option, CC1AsOption, FC1Option, NoDriverOption]>,
  MarshallingInfoFlag<FrontendOpts<"ShowVersion">>;

def main_file_name : Separate<["-"], "main-file-name">,
  HelpText<"Main file name to use for debug info and source if missing">,
  Flags<[CC1Option, CC1AsOption, NoDriverOption]>,
  MarshallingInfoString<CodeGenOpts<"MainFileName">>;
def split_dwarf_output : Separate<["-"], "split-dwarf-output">,
  HelpText<"File name to use for split dwarf debug info output">,
  Flags<[CC1Option, CC1AsOption, NoDriverOption]>,
  MarshallingInfoString<CodeGenOpts<"SplitDwarfOutput">>;

let Flags = [CC1Option, NoDriverOption] in {

def fblocks_runtime_optional : Flag<["-"], "fblocks-runtime-optional">,
  HelpText<"Weakly link in the blocks runtime">,
  MarshallingInfoFlag<LangOpts<"BlocksRuntimeOptional">>;
def fexternc_nounwind : Flag<["-"], "fexternc-nounwind">,
  HelpText<"Assume all functions with C linkage do not unwind">,
  MarshallingInfoFlag<LangOpts<"ExternCNoUnwind">>;
def split_dwarf_file : Separate<["-"], "split-dwarf-file">,
  HelpText<"Name of the split dwarf debug info file to encode in the object file">,
  MarshallingInfoString<CodeGenOpts<"SplitDwarfFile">>;
def fno_wchar : Flag<["-"], "fno-wchar">,
  HelpText<"Disable C++ builtin type wchar_t">,
  MarshallingInfoNegativeFlag<LangOpts<"WChar">, cplusplus.KeyPath>,
  ShouldParseIf<cplusplus.KeyPath>;
def fconstant_string_class : Separate<["-"], "fconstant-string-class">,
  MetaVarName<"<class name>">,
  HelpText<"Specify the class to use for constant Objective-C string objects.">,
  MarshallingInfoString<LangOpts<"ObjCConstantStringClass">>;
def fobjc_arc_cxxlib_EQ : Joined<["-"], "fobjc-arc-cxxlib=">,
  HelpText<"Objective-C++ Automatic Reference Counting standard library kind">,
  Values<"libc++,libstdc++,none">,
  NormalizedValues<["ARCXX_libcxx", "ARCXX_libstdcxx", "ARCXX_nolib"]>,
  MarshallingInfoEnum<PreprocessorOpts<"ObjCXXARCStandardLibrary">, "ARCXX_nolib">;
def fobjc_runtime_has_weak : Flag<["-"], "fobjc-runtime-has-weak">,
  HelpText<"The target Objective-C runtime supports ARC weak operations">;
def fobjc_dispatch_method_EQ : Joined<["-"], "fobjc-dispatch-method=">,
  HelpText<"Objective-C dispatch method to use">,
  Values<"legacy,non-legacy,mixed">,
  NormalizedValuesScope<"CodeGenOptions">, NormalizedValues<["Legacy", "NonLegacy", "Mixed"]>,
  MarshallingInfoEnum<CodeGenOpts<"ObjCDispatchMethod">, "Legacy">;
def disable_objc_default_synthesize_properties : Flag<["-"], "disable-objc-default-synthesize-properties">,
  HelpText<"disable the default synthesis of Objective-C properties">,
  MarshallingInfoNegativeFlag<LangOpts<"ObjCDefaultSynthProperties">>;
def fencode_extended_block_signature : Flag<["-"], "fencode-extended-block-signature">,
  HelpText<"enable extended encoding of block type signature">,
  MarshallingInfoFlag<LangOpts<"EncodeExtendedBlockSig">>;
def function_alignment : Separate<["-"], "function-alignment">,
    HelpText<"default alignment for functions">,
    MarshallingInfoInt<LangOpts<"FunctionAlignment">>;
def pic_level : Separate<["-"], "pic-level">,
  HelpText<"Value for __PIC__">,
  MarshallingInfoInt<LangOpts<"PICLevel">>;
def pic_is_pie : Flag<["-"], "pic-is-pie">,
  HelpText<"File is for a position independent executable">,
  MarshallingInfoFlag<LangOpts<"PIE">>;
def fhalf_no_semantic_interposition : Flag<["-"], "fhalf-no-semantic-interposition">,
  HelpText<"Like -fno-semantic-interposition but don't use local aliases">,
  MarshallingInfoFlag<LangOpts<"HalfNoSemanticInterposition">>;
def fno_validate_pch : Flag<["-"], "fno-validate-pch">,
  HelpText<"Disable validation of precompiled headers">,
  MarshallingInfoFlag<PreprocessorOpts<"DisablePCHOrModuleValidation">, "DisableValidationForModuleKind::None">,
  Normalizer<"makeFlagToValueNormalizer(DisableValidationForModuleKind::All)">;
def fpcm_output_path_independent : Flag<["-"], "fpcm-output-path-independent">,
  HelpText<"Output a PCM/PCH file that does not write out information about its output path">,
  MarshallingInfoFlag<FrontendOpts<"OutputPathIndependentPCM">>;
def fallow_pcm_with_errors : Flag<["-"], "fallow-pcm-with-compiler-errors">,
  HelpText<"Accept a PCM file that was created with compiler errors">,
  MarshallingInfoFlag<FrontendOpts<"AllowPCMWithCompilerErrors">>;
def fallow_pch_with_errors : Flag<["-"], "fallow-pch-with-compiler-errors">,
  HelpText<"Accept a PCH file that was created with compiler errors">,
  MarshallingInfoFlag<PreprocessorOpts<"AllowPCHWithCompilerErrors">>,
  ImpliedByAnyOf<[fallow_pcm_with_errors.KeyPath]>;
def fallow_pch_with_different_modules_cache_path :
  Flag<["-"], "fallow-pch-with-different-modules-cache-path">,
  HelpText<"Accept a PCH file that was created with a different modules cache path">,
  MarshallingInfoFlag<PreprocessorOpts<"AllowPCHWithDifferentModulesCachePath">>;
def dump_deserialized_pch_decls : Flag<["-"], "dump-deserialized-decls">,
  HelpText<"Dump declarations that are deserialized from PCH, for testing">,
  MarshallingInfoFlag<PreprocessorOpts<"DumpDeserializedPCHDecls">>;
def error_on_deserialized_pch_decl : Separate<["-"], "error-on-deserialized-decl">,
  HelpText<"Emit error if a specific declaration is deserialized from PCH, for testing">;
def error_on_deserialized_pch_decl_EQ : Joined<["-"], "error-on-deserialized-decl=">,
  Alias<error_on_deserialized_pch_decl>;
def static_define : Flag<["-"], "static-define">,
  HelpText<"Should __STATIC__ be defined">,
  MarshallingInfoFlag<LangOpts<"Static">>;
def stack_protector : Separate<["-"], "stack-protector">,
  HelpText<"Enable stack protectors">,
  Values<"0,1,2,3">,
  NormalizedValuesScope<"LangOptions">,
  NormalizedValues<["SSPOff", "SSPOn", "SSPStrong", "SSPReq"]>,
  MarshallingInfoEnum<LangOpts<"StackProtector">, "SSPOff">;
def stack_protector_buffer_size : Separate<["-"], "stack-protector-buffer-size">,
  HelpText<"Lower bound for a buffer to be considered for stack protection">,
  MarshallingInfoInt<CodeGenOpts<"SSPBufferSize">, "8">;
def fvisibility : Separate<["-"], "fvisibility">,
  HelpText<"Default type and symbol visibility">,
  MarshallingInfoVisibility<LangOpts<"ValueVisibilityMode">, "DefaultVisibility">;
def ftype_visibility : Separate<["-"], "ftype-visibility">,
  HelpText<"Default type visibility">,
  MarshallingInfoVisibility<LangOpts<"TypeVisibilityMode">, fvisibility.KeyPath>;
def fapply_global_visibility_to_externs : Flag<["-"], "fapply-global-visibility-to-externs">,
  HelpText<"Apply global symbol visibility to external declarations without an explicit visibility">,
  MarshallingInfoFlag<LangOpts<"SetVisibilityForExternDecls">>;
def ftemplate_depth : Separate<["-"], "ftemplate-depth">,
  HelpText<"Maximum depth of recursive template instantiation">,
  MarshallingInfoInt<LangOpts<"InstantiationDepth">, "1024">;
def foperator_arrow_depth : Separate<["-"], "foperator-arrow-depth">,
  HelpText<"Maximum number of 'operator->'s to call for a member access">,
  MarshallingInfoInt<LangOpts<"ArrowDepth">, "256">;
def fconstexpr_depth : Separate<["-"], "fconstexpr-depth">,
  HelpText<"Maximum depth of recursive constexpr function calls">,
  MarshallingInfoInt<LangOpts<"ConstexprCallDepth">, "512">;
def fconstexpr_steps : Separate<["-"], "fconstexpr-steps">,
  HelpText<"Maximum number of steps in constexpr function evaluation">,
  MarshallingInfoInt<LangOpts<"ConstexprStepLimit">, "1048576">;
def fbracket_depth : Separate<["-"], "fbracket-depth">,
  HelpText<"Maximum nesting level for parentheses, brackets, and braces">,
  MarshallingInfoInt<LangOpts<"BracketDepth">, "256">;
defm const_strings : BoolOption<"f", "const-strings",
  LangOpts<"ConstStrings">, DefaultFalse,
  PosFlag<SetTrue, [CC1Option], "Use">, NegFlag<SetFalse, [], "Don't use">,
  BothFlags<[], " a const qualified type for string literals in C and ObjC">>;
def fno_bitfield_type_align : Flag<["-"], "fno-bitfield-type-align">,
  HelpText<"Ignore bit-field types when aligning structures">,
  MarshallingInfoFlag<LangOpts<"NoBitFieldTypeAlign">>;
def ffake_address_space_map : Flag<["-"], "ffake-address-space-map">,
  HelpText<"Use a fake address space map; OpenCL testing purposes only">,
  MarshallingInfoFlag<LangOpts<"FakeAddressSpaceMap">>;
def faddress_space_map_mangling_EQ : Joined<["-"], "faddress-space-map-mangling=">,
  HelpText<"Set the mode for address space map based mangling; OpenCL testing purposes only">,
  Values<"target,no,yes">,
  NormalizedValuesScope<"LangOptions">,
  NormalizedValues<["ASMM_Target", "ASMM_Off", "ASMM_On"]>,
  MarshallingInfoEnum<LangOpts<"AddressSpaceMapMangling">, "ASMM_Target">;
def funknown_anytype : Flag<["-"], "funknown-anytype">,
  HelpText<"Enable parser support for the __unknown_anytype type; for testing purposes only">,
  MarshallingInfoFlag<LangOpts<"ParseUnknownAnytype">>;
def fdebugger_support : Flag<["-"], "fdebugger-support">,
  HelpText<"Enable special debugger support behavior">,
  MarshallingInfoFlag<LangOpts<"DebuggerSupport">>;
def fdebugger_cast_result_to_id : Flag<["-"], "fdebugger-cast-result-to-id">,
  HelpText<"Enable casting unknown expression results to id">,
  MarshallingInfoFlag<LangOpts<"DebuggerCastResultToId">>;
def fdebugger_objc_literal : Flag<["-"], "fdebugger-objc-literal">,
  HelpText<"Enable special debugger support for Objective-C subscripting and literals">,
  MarshallingInfoFlag<LangOpts<"DebuggerObjCLiteral">>;
defm deprecated_macro : BoolOption<"f", "deprecated-macro",
  LangOpts<"Deprecated">, DefaultFalse,
  PosFlag<SetTrue, [], "Defines">, NegFlag<SetFalse, [], "Undefines">,
  BothFlags<[], " the __DEPRECATED macro">>;
def fobjc_subscripting_legacy_runtime : Flag<["-"], "fobjc-subscripting-legacy-runtime">,
  HelpText<"Allow Objective-C array and dictionary subscripting in legacy runtime">;
// TODO: Enforce values valid for MSVtorDispMode.
def vtordisp_mode_EQ : Joined<["-"], "vtordisp-mode=">,
  HelpText<"Control vtordisp placement on win32 targets">,
  MarshallingInfoInt<LangOpts<"VtorDispMode">, "1">;
def fnative_half_type: Flag<["-"], "fnative-half-type">,
  HelpText<"Use the native half type for __fp16 instead of promoting to float">,
  MarshallingInfoFlag<LangOpts<"NativeHalfType">>,
  ImpliedByAnyOf<[open_cl.KeyPath, render_script.KeyPath]>;
def fnative_half_arguments_and_returns : Flag<["-"], "fnative-half-arguments-and-returns">,
  HelpText<"Use the native __fp16 type for arguments and returns (and skip ABI-specific lowering)">,
  MarshallingInfoFlag<LangOpts<"NativeHalfArgsAndReturns">>,
  ImpliedByAnyOf<[open_cl.KeyPath, render_script.KeyPath]>;
def fallow_half_arguments_and_returns : Flag<["-"], "fallow-half-arguments-and-returns">,
  HelpText<"Allow function arguments and returns of type half">,
  MarshallingInfoFlag<LangOpts<"HalfArgsAndReturns">>,
  ImpliedByAnyOf<[fnative_half_arguments_and_returns.KeyPath]>;
def fdefault_calling_conv_EQ : Joined<["-"], "fdefault-calling-conv=">,
  HelpText<"Set default calling convention">,
  Values<"cdecl,fastcall,stdcall,vectorcall,regcall">,
  NormalizedValuesScope<"LangOptions">,
  NormalizedValues<["DCC_CDecl", "DCC_FastCall", "DCC_StdCall", "DCC_VectorCall", "DCC_RegCall"]>,
  MarshallingInfoEnum<LangOpts<"DefaultCallingConv">, "DCC_None">;

// These options cannot be marshalled, because they are used to set up the LangOptions defaults.
def finclude_default_header : Flag<["-"], "finclude-default-header">,
  HelpText<"Include default header file for OpenCL and HLSL">;
def fdeclare_opencl_builtins : Flag<["-"], "fdeclare-opencl-builtins">,
  HelpText<"Add OpenCL builtin function declarations (experimental)">;
def fdeclare_spirv_builtins
    : Flag<["-"], "fdeclare-spirv-builtins">,
      HelpText<"Add SPIR-V builtin function declarations (experimental)">,
      MarshallingInfoFlag<LangOpts<"DeclareSPIRVBuiltins">>;

def fpreserve_vec3_type : Flag<["-"], "fpreserve-vec3-type">,
  HelpText<"Preserve 3-component vector type">,
  MarshallingInfoFlag<CodeGenOpts<"PreserveVec3Type">>;
def fwchar_type_EQ : Joined<["-"], "fwchar-type=">,
  HelpText<"Select underlying type for wchar_t">,
  Values<"char,short,int">,
  NormalizedValues<["1", "2", "4"]>,
  MarshallingInfoEnum<LangOpts<"WCharSize">, "0">;
defm signed_wchar : BoolOption<"f", "signed-wchar",
  LangOpts<"WCharIsSigned">, DefaultTrue,
  NegFlag<SetFalse, [CC1Option], "Use an unsigned">, PosFlag<SetTrue, [], "Use a signed">,
  BothFlags<[], " type for wchar_t">>;
def fcompatibility_qualified_id_block_param_type_checking : Flag<["-"], "fcompatibility-qualified-id-block-type-checking">,
  HelpText<"Allow using blocks with parameters of more specific type than "
           "the type system guarantees when a parameter is qualified id">,
  MarshallingInfoFlag<LangOpts<"CompatibilityQualifiedIdBlockParamTypeChecking">>;
def fpass_by_value_is_noalias: Flag<["-"], "fpass-by-value-is-noalias">,
  HelpText<"Allows assuming by-value parameters do not alias any other value. "
           "Has no effect on non-trivially-copyable classes in C++.">, Group<f_Group>,
  MarshallingInfoFlag<CodeGenOpts<"PassByValueIsNoAlias">>;

// FIXME: Remove these entirely once functionality/tests have been excised.
def fobjc_gc_only : Flag<["-"], "fobjc-gc-only">, Group<f_Group>,
  HelpText<"Use GC exclusively for Objective-C related memory management">;
def fobjc_gc : Flag<["-"], "fobjc-gc">, Group<f_Group>,
  HelpText<"Enable Objective-C garbage collection">;

def fexperimental_max_bitint_width_EQ:
  Joined<["-"], "fexperimental-max-bitint-width=">, Group<f_Group>,
  MetaVarName<"<N>">,
  HelpText<"Set the maximum bitwidth for _BitInt (this option is expected to be removed in the future)">,
  MarshallingInfoInt<LangOpts<"MaxBitIntWidth">>;

} // let Flags = [CC1Option, NoDriverOption]

//===----------------------------------------------------------------------===//
// Header Search Options
//===----------------------------------------------------------------------===//

let Flags = [CC1Option, NoDriverOption] in {

def nostdsysteminc : Flag<["-"], "nostdsysteminc">,
  HelpText<"Disable standard system #include directories">,
  MarshallingInfoNegativeFlag<HeaderSearchOpts<"UseStandardSystemIncludes">>;
def fdisable_module_hash : Flag<["-"], "fdisable-module-hash">,
  HelpText<"Disable the module hash">,
  MarshallingInfoFlag<HeaderSearchOpts<"DisableModuleHash">>;
def fmodules_hash_content : Flag<["-"], "fmodules-hash-content">,
  HelpText<"Enable hashing the content of a module file">,
  MarshallingInfoFlag<HeaderSearchOpts<"ModulesHashContent">>;
def fmodules_strict_context_hash : Flag<["-"], "fmodules-strict-context-hash">,
  HelpText<"Enable hashing of all compiler options that could impact the "
           "semantics of a module in an implicit build">,
  MarshallingInfoFlag<HeaderSearchOpts<"ModulesStrictContextHash">>;
def c_isystem : JoinedOrSeparate<["-"], "c-isystem">, MetaVarName<"<directory>">,
  HelpText<"Add directory to the C SYSTEM include search path">;
def objc_isystem : JoinedOrSeparate<["-"], "objc-isystem">,
  MetaVarName<"<directory>">,
  HelpText<"Add directory to the ObjC SYSTEM include search path">;
def objcxx_isystem : JoinedOrSeparate<["-"], "objcxx-isystem">,
  MetaVarName<"<directory>">,
  HelpText<"Add directory to the ObjC++ SYSTEM include search path">;
def internal_isystem : JoinedOrSeparate<["-"], "internal-isystem">,
  MetaVarName<"<directory>">,
  HelpText<"Add directory to the internal system include search path; these "
           "are assumed to not be user-provided and are used to model system "
           "and standard headers' paths.">;
def internal_externc_isystem : JoinedOrSeparate<["-"], "internal-externc-isystem">,
  MetaVarName<"<directory>">,
  HelpText<"Add directory to the internal system include search path with "
           "implicit extern \"C\" semantics; these are assumed to not be "
           "user-provided and are used to model system and standard headers' "
           "paths.">;

} // let Flags = [CC1Option, NoDriverOption]

//===----------------------------------------------------------------------===//
// Preprocessor Options
//===----------------------------------------------------------------------===//

let Flags = [CC1Option, NoDriverOption] in {

def chain_include : Separate<["-"], "chain-include">, MetaVarName<"<file>">,
  HelpText<"Include and chain a header file after turning it into PCH">;
def preamble_bytes_EQ : Joined<["-"], "preamble-bytes=">,
  HelpText<"Assume that the precompiled header is a precompiled preamble "
           "covering the first N bytes of the main file">;
def detailed_preprocessing_record : Flag<["-"], "detailed-preprocessing-record">,
  HelpText<"include a detailed record of preprocessing actions">,
  MarshallingInfoFlag<PreprocessorOpts<"DetailedRecord">>;
def setup_static_analyzer : Flag<["-"], "setup-static-analyzer">,
  HelpText<"Set up preprocessor for static analyzer (done automatically when static analyzer is run).">,
  MarshallingInfoFlag<PreprocessorOpts<"SetUpStaticAnalyzer">>;
def disable_pragma_debug_crash : Flag<["-"], "disable-pragma-debug-crash">,
  HelpText<"Disable any #pragma clang __debug that can lead to crashing behavior. This is meant for testing.">,
  MarshallingInfoFlag<PreprocessorOpts<"DisablePragmaDebugCrash">>;

} // let Flags = [CC1Option, NoDriverOption]

//===----------------------------------------------------------------------===//
// CUDA Options
//===----------------------------------------------------------------------===//

let Flags = [CC1Option, NoDriverOption] in {

def fcuda_is_device : Flag<["-"], "fcuda-is-device">,
  HelpText<"Generate code for CUDA device">,
  MarshallingInfoFlag<LangOpts<"CUDAIsDevice">>;
def fcuda_include_gpubinary : Separate<["-"], "fcuda-include-gpubinary">,
  HelpText<"Incorporate CUDA device-side binary into host object file.">,
  MarshallingInfoString<CodeGenOpts<"CudaGpuBinaryFileName">>;
def fcuda_allow_variadic_functions : Flag<["-"], "fcuda-allow-variadic-functions">,
  HelpText<"Allow variadic functions in CUDA device code.">,
  MarshallingInfoFlag<LangOpts<"CUDAAllowVariadicFunctions">>;
def fno_cuda_host_device_constexpr : Flag<["-"], "fno-cuda-host-device-constexpr">,
  HelpText<"Don't treat unattributed constexpr functions as __host__ __device__.">,
  MarshallingInfoNegativeFlag<LangOpts<"CUDAHostDeviceConstexpr">>;

} // let Flags = [CC1Option, NoDriverOption]

//===----------------------------------------------------------------------===//
// OpenMP Options
//===----------------------------------------------------------------------===//

def fopenmp_is_device : Flag<["-"], "fopenmp-is-device">,
  HelpText<"Generate code only for an OpenMP target device.">,
  Flags<[CC1Option, NoDriverOption]>;
def fopenmp_host_ir_file_path : Separate<["-"], "fopenmp-host-ir-file-path">,
  HelpText<"Path to the IR file produced by the frontend for the host.">,
  Flags<[CC1Option, NoDriverOption]>;

//===----------------------------------------------------------------------===//
// SYCL Options
//===----------------------------------------------------------------------===//

let Flags = [CC1Option, NoDriverOption] in {

def fsycl_is_device : Flag<["-"], "fsycl-is-device">,
  HelpText<"Generate code for SYCL device.">,
  Flags<[CC1Option, NoDriverOption]>,
  MarshallingInfoFlag<LangOpts<"SYCLIsDevice">>;
def fsycl_is_host : Flag<["-"], "fsycl-is-host">,
  HelpText<"SYCL host compilation">,
  Flags<[CC1Option, NoDriverOption]>,
  MarshallingInfoFlag<LangOpts<"SYCLIsHost">>;
def fsycl_int_header : Separate<["-"], "fsycl-int-header">,
  HelpText<"Generate SYCL integration header into this file.">,
  MarshallingInfoString<LangOpts<"SYCLIntHeader">>;
def fsycl_int_header_EQ : Joined<["-"], "fsycl-int-header=">,
  Alias<fsycl_int_header>;
def fsycl_int_footer : Separate<["-"], "fsycl-int-footer">,
  HelpText<"Generate SYCL integration footer into this file.">,
  MarshallingInfoString<LangOpts<"SYCLIntFooter">>;
def fsycl_int_footer_EQ : Joined<["-"], "fsycl-int-footer=">,
  Alias<fsycl_int_footer>;
def fsycl_unique_prefix_EQ
    : Joined<["-"], "fsycl-unique-prefix=">,
      HelpText<"A unique prefix for this translation unit across devices, used "
               "to generate a unique name for local variables.">,
      MarshallingInfoString<LangOpts<"SYCLUniquePrefix">>;
def fsycl_std_layout_kernel_params: Flag<["-"], "fsycl-std-layout-kernel-params">,
  HelpText<"Enable standard layout requirement for SYCL kernel parameters.">,
  MarshallingInfoFlag<LangOpts<"SYCLStdLayoutKernelParams">>;
defm sycl_allow_func_ptr: BoolFOption<"sycl-allow-func-ptr",
  LangOpts<"SYCLAllowFuncPtr">, DefaultFalse,
  PosFlag<SetTrue, [], "Allow">,
  NegFlag<SetFalse, [], "Disallow">,
  BothFlags<[CC1Option, CoreOption], " function pointers in SYCL device.">>;
def fenable_sycl_dae : Flag<["-"], "fenable-sycl-dae">,
  HelpText<"Enable Dead Argument Elimination in SPIR kernels">,
  MarshallingInfoFlag<LangOpts<"EnableDAEInSpirKernels">>;
def fsycl_disable_range_rounding : Flag<["-"], "fsycl-disable-range-rounding">,
  HelpText<"Disable parallel for range rounding.">,
  MarshallingInfoFlag<LangOpts<"SYCLDisableRangeRounding">>;
def fsycl_enable_int_header_diags: Flag<["-"], "fsycl-enable-int-header-diags">,
  HelpText<"Enable diagnostics that require the SYCL integration header.">,
  MarshallingInfoFlag<LangOpts<"SYCLEnableIntHeaderDiags">>;

} // let Flags = [CC1Option, NoDriverOption]

def sycl_std_EQ : Joined<["-"], "sycl-std=">, Group<sycl_Group>,
  Flags<[CC1Option, NoArgumentUnused, CoreOption]>,
  HelpText<"SYCL language standard to compile for.">,
  Values<"2020,2017,121,1.2.1,sycl-1.2.1">,
  ShouldParseIf<!strconcat(fsycl_is_device.KeyPath, "||", fsycl_is_host.KeyPath)>;

def fsycl_default_sub_group_size
    : Separate<["-"], "fsycl-default-sub-group-size">,
      HelpText<"Set the default sub group size for SYCL kernels">,
      Flags<[CC1Option]>;
def fsycl_default_sub_group_size_EQ
    : Joined<["-"], "fsycl-default-sub-group-size=">,
      Alias<fsycl_default_sub_group_size>, Flags<[CC1Option]>;

defm cuda_approx_transcendentals : BoolFOption<"cuda-approx-transcendentals",
  LangOpts<"CUDADeviceApproxTranscendentals">, DefaultFalse,
  PosFlag<SetTrue, [CC1Option], "Use">, NegFlag<SetFalse, [], "Don't use">,
  BothFlags<[], " approximate transcendental functions">>,
  ShouldParseIf<fcuda_is_device.KeyPath>;

//===----------------------------------------------------------------------===//
// Frontend Options - cc1 + fc1
//===----------------------------------------------------------------------===//

let Flags = [CC1Option, FC1Option, NoDriverOption] in {
let Group = Action_Group in {

def emit_obj : Flag<["-"], "emit-obj">,
  HelpText<"Emit native object files">;
def init_only : Flag<["-"], "init-only">,
  HelpText<"Only execute frontend initialization">;
def emit_llvm_bc : Flag<["-"], "emit-llvm-bc">,
  HelpText<"Build ASTs then convert to LLVM, emit .bc file">;

} // let Group = Action_Group

def load : Separate<["-"], "load">, MetaVarName<"<dsopath>">,
  HelpText<"Load the named plugin (dynamic shared object)">;
def plugin : Separate<["-"], "plugin">, MetaVarName<"<name>">,
  HelpText<"Use the named plugin action instead of the default action (use \"help\" to list available options)">;
defm debug_pass_manager : BoolOption<"f", "debug-pass-manager",
  CodeGenOpts<"DebugPassManager">, DefaultFalse,
  PosFlag<SetTrue, [], "Prints debug information for the new pass manager">,
  NegFlag<SetFalse, [], "Disables debug printing for the new pass manager">>;

} // let Flags = [CC1Option, FC1Option, NoDriverOption]

//===----------------------------------------------------------------------===//
// cc1as-only Options
//===----------------------------------------------------------------------===//

let Flags = [CC1AsOption, NoDriverOption] in {

// Language Options
def n : Flag<["-"], "n">,
  HelpText<"Don't automatically start assembly file with a text section">;

// Frontend Options
def filetype : Separate<["-"], "filetype">,
    HelpText<"Specify the output file type ('asm', 'null', or 'obj')">;

// Transliterate Options
def output_asm_variant : Separate<["-"], "output-asm-variant">,
    HelpText<"Select the asm variant index to use for output">;
def show_encoding : Flag<["-"], "show-encoding">,
    HelpText<"Show instruction encoding information in transliterate mode">;
def show_inst : Flag<["-"], "show-inst">,
    HelpText<"Show internal instruction representation in transliterate mode">;

// Assemble Options
def dwarf_debug_producer : Separate<["-"], "dwarf-debug-producer">,
  HelpText<"The string to embed in the Dwarf debug AT_producer record.">;

def defsym : Separate<["-"], "defsym">,
  HelpText<"Define a value for a symbol">;

} // let Flags = [CC1AsOption]

//===----------------------------------------------------------------------===//
// clang-cl Options
//===----------------------------------------------------------------------===//

def cl_Group : OptionGroup<"<clang-cl options>">, Flags<[CLDXCOption]>,
  HelpText<"CL.EXE COMPATIBILITY OPTIONS">;

def cl_compile_Group : OptionGroup<"<clang-cl compile-only options>">,
  Group<cl_Group>;

def cl_ignored_Group : OptionGroup<"<clang-cl ignored options>">,
  Group<cl_Group>;

class CLFlag<string name> : Option<["/", "-"], name, KIND_FLAG>,
  Group<cl_Group>, Flags<[CLOption, NoXarchOption]>;

class CLCompileFlag<string name> : Option<["/", "-"], name, KIND_FLAG>,
  Group<cl_compile_Group>, Flags<[CLOption, NoXarchOption]>;

class CLIgnoredFlag<string name> : Option<["/", "-"], name, KIND_FLAG>,
  Group<cl_ignored_Group>, Flags<[CLOption, NoXarchOption]>;

class CLJoined<string name> : Option<["/", "-"], name, KIND_JOINED>,
  Group<cl_Group>, Flags<[CLOption, NoXarchOption]>;

class CLCompileJoined<string name> : Option<["/", "-"], name, KIND_JOINED>,
  Group<cl_compile_Group>, Flags<[CLOption, NoXarchOption]>;

class CLIgnoredJoined<string name> : Option<["/", "-"], name, KIND_JOINED>,
  Group<cl_ignored_Group>, Flags<[CLOption, NoXarchOption, HelpHidden]>;

class CLJoinedOrSeparate<string name> : Option<["/", "-"], name,
  KIND_JOINED_OR_SEPARATE>, Group<cl_Group>, Flags<[CLOption, NoXarchOption]>;

class CLDXCJoinedOrSeparate<string name> : Option<["/", "-"], name,
  KIND_JOINED_OR_SEPARATE>, Group<cl_Group>, Flags<[CLDXCOption, NoXarchOption]>;

class CLCompileJoinedOrSeparate<string name> : Option<["/", "-"], name,
  KIND_JOINED_OR_SEPARATE>, Group<cl_compile_Group>,
  Flags<[CLOption, NoXarchOption]>;

class CLRemainingArgsJoined<string name> : Option<["/", "-"], name,
  KIND_REMAINING_ARGS_JOINED>, Group<cl_Group>, Flags<[CLOption, NoXarchOption]>;

// Aliases:
// (We don't put any of these in cl_compile_Group as the options they alias are
// already in the right group.)

def _SLASH_Brepro : CLFlag<"Brepro">,
  HelpText<"Do not write current time into COFF output (breaks link.exe /incremental)">,
  Alias<mno_incremental_linker_compatible>;
def _SLASH_Brepro_ : CLFlag<"Brepro-">,
  HelpText<"Write current time into COFF output (default)">,
  Alias<mincremental_linker_compatible>;
def _SLASH_C : CLFlag<"C">,
  HelpText<"Do not discard comments when preprocessing">, Alias<C>;
def _SLASH_c : CLFlag<"c">, HelpText<"Compile only">, Alias<c>;
def _SLASH_d1PP : CLFlag<"d1PP">,
  HelpText<"Retain macro definitions in /E mode">, Alias<dD>;
def _SLASH_d1reportAllClassLayout : CLFlag<"d1reportAllClassLayout">,
  HelpText<"Dump record layout information">,
  Alias<Xclang>, AliasArgs<["-fdump-record-layouts"]>;
def _SLASH_diagnostics_caret : CLFlag<"diagnostics:caret">,
  HelpText<"Enable caret and column diagnostics (default)">;
def _SLASH_diagnostics_column : CLFlag<"diagnostics:column">,
  HelpText<"Disable caret diagnostics but keep column info">;
def _SLASH_diagnostics_classic : CLFlag<"diagnostics:classic">,
  HelpText<"Disable column and caret diagnostics">;
def _SLASH_D : CLJoinedOrSeparate<"D">, HelpText<"Define macro">,
  MetaVarName<"<macro[=value]>">, Alias<D>;
def _SLASH_E : CLFlag<"E">, HelpText<"Preprocess to stdout">, Alias<E>;
def _SLASH_external_COLON_I : CLJoinedOrSeparate<"external:I">, Alias<isystem>,
  HelpText<"Add directory to include search path with warnings suppressed">,
  MetaVarName<"<dir>">;
def _SLASH_fp_except : CLFlag<"fp:except">, HelpText<"">, Alias<ftrapping_math>;
def _SLASH_fp_except_ : CLFlag<"fp:except-">,
  HelpText<"">, Alias<fno_trapping_math>;
def _SLASH_fp_fast : CLFlag<"fp:fast">, HelpText<"">, Alias<ffast_math>;
def _SLASH_fp_precise : CLFlag<"fp:precise">,
  HelpText<"">, Alias<fno_fast_math>;
def _SLASH_fp_strict : CLFlag<"fp:strict">, HelpText<"">, Alias<fno_fast_math>;
def _SLASH_fsanitize_EQ_address : CLFlag<"fsanitize=address">,
  HelpText<"Enable AddressSanitizer">,
  Alias<fsanitize_EQ>, AliasArgs<["address"]>;
def _SLASH_GA : CLFlag<"GA">, Alias<ftlsmodel_EQ>, AliasArgs<["local-exec"]>,
  HelpText<"Assume thread-local variables are defined in the executable">;
def _SLASH_GR : CLFlag<"GR">, HelpText<"Emit RTTI data (default)">;
def _SLASH_GR_ : CLFlag<"GR-">, HelpText<"Do not emit RTTI data">;
def _SLASH_GF : CLIgnoredFlag<"GF">,
  HelpText<"Enable string pooling (default)">;
def _SLASH_GF_ : CLFlag<"GF-">, HelpText<"Disable string pooling">,
  Alias<fwritable_strings>;
def _SLASH_GS : CLFlag<"GS">,
  HelpText<"Enable buffer security check (default)">;
def _SLASH_GS_ : CLFlag<"GS-">, HelpText<"Disable buffer security check">;
def : CLFlag<"Gs">, HelpText<"Use stack probes (default)">,
  Alias<mstack_probe_size>, AliasArgs<["4096"]>;
def _SLASH_Gs : CLJoined<"Gs">,
  HelpText<"Set stack probe size (default 4096)">, Alias<mstack_probe_size>;
def _SLASH_Gy : CLFlag<"Gy">, HelpText<"Put each function in its own section">,
  Alias<ffunction_sections>;
def _SLASH_Gy_ : CLFlag<"Gy-">,
  HelpText<"Do not put each function in its own section (default)">,
  Alias<fno_function_sections>;
def _SLASH_Gw : CLFlag<"Gw">, HelpText<"Put each data item in its own section">,
  Alias<fdata_sections>;
def _SLASH_Gw_ : CLFlag<"Gw-">,
  HelpText<"Do not put each data item in its own section (default)">,
  Alias<fno_data_sections>;
def _SLASH_help : CLFlag<"help">, Alias<help>,
  HelpText<"Display available options">;
def _SLASH_HELP : CLFlag<"HELP">, Alias<help>;
def _SLASH_hotpatch : CLFlag<"hotpatch">, Alias<fms_hotpatch>,
  HelpText<"Create hotpatchable image">;
def _SLASH_I : CLDXCJoinedOrSeparate<"I">,
  HelpText<"Add directory to include search path">, MetaVarName<"<dir>">,
  Alias<I>;
def _SLASH_J : CLFlag<"J">, HelpText<"Make char type unsigned">,
  Alias<funsigned_char>;

// The _SLASH_O option handles all the /O flags, but we also provide separate
// aliased options to provide separate help messages.
def _SLASH_O : CLJoined<"O">,
  HelpText<"Set multiple /O flags at once; e.g. '/O2y-' for '/O2 /Oy-'">,
  MetaVarName<"<flags>">;
def : CLFlag<"O1">, Alias<_SLASH_O>, AliasArgs<["1"]>,
  HelpText<"Optimize for size  (like /Og     /Os /Oy /Ob2 /GF /Gy)">;
def : CLFlag<"O2">, Alias<_SLASH_O>, AliasArgs<["2"]>,
  HelpText<"Optimize for speed (like /Og /Oi /Ot /Oy /Ob2 /GF /Gy)">;
def : CLFlag<"Ob0">, Alias<_SLASH_O>, AliasArgs<["b0"]>,
  HelpText<"Disable function inlining">;
def : CLFlag<"Ob1">, Alias<_SLASH_O>, AliasArgs<["b1"]>,
  HelpText<"Only inline functions explicitly or implicitly marked inline">;
def : CLFlag<"Ob2">, Alias<_SLASH_O>, AliasArgs<["b2"]>,
  HelpText<"Inline functions as deemed beneficial by the compiler">;
def : CLFlag<"Od">, Alias<_SLASH_O>, AliasArgs<["d"]>,
  HelpText<"Disable optimization">;
def : CLFlag<"Og">, Alias<_SLASH_O>, AliasArgs<["g"]>,
  HelpText<"No effect">;
def : CLFlag<"Oi">, Alias<_SLASH_O>, AliasArgs<["i"]>,
  HelpText<"Enable use of builtin functions">;
def : CLFlag<"Oi-">, Alias<_SLASH_O>, AliasArgs<["i-"]>,
  HelpText<"Disable use of builtin functions">;
def : CLFlag<"Os">, Alias<_SLASH_O>, AliasArgs<["s"]>,
  HelpText<"Optimize for size">;
def : CLFlag<"Ot">, Alias<_SLASH_O>, AliasArgs<["t"]>,
  HelpText<"Optimize for speed">;
def : CLFlag<"Ox">, Alias<_SLASH_O>, AliasArgs<["x"]>,
  HelpText<"Deprecated (like /Og /Oi /Ot /Oy /Ob2); use /O2">;
def : CLFlag<"Oy">, Alias<_SLASH_O>, AliasArgs<["y"]>,
  HelpText<"Enable frame pointer omission (x86 only)">;
def : CLFlag<"Oy-">, Alias<_SLASH_O>, AliasArgs<["y-"]>,
  HelpText<"Disable frame pointer omission (x86 only, default)">;

def _SLASH_QUESTION : CLFlag<"?">, Alias<help>,
  HelpText<"Display available options">;
def _SLASH_Qvec : CLFlag<"Qvec">,
  HelpText<"Enable the loop vectorization passes">, Alias<fvectorize>;
def _SLASH_Qvec_ : CLFlag<"Qvec-">,
  HelpText<"Disable the loop vectorization passes">, Alias<fno_vectorize>;
def _SLASH_showIncludes : CLFlag<"showIncludes">,
  HelpText<"Print info about included files to stderr">;
def _SLASH_showIncludes_user : CLFlag<"showIncludes:user">,
  HelpText<"Like /showIncludes but omit system headers">;
def _SLASH_showFilenames : CLFlag<"showFilenames">,
  HelpText<"Print the name of each compiled file">;
def _SLASH_showFilenames_ : CLFlag<"showFilenames-">,
  HelpText<"Do not print the name of each compiled file (default)">;
def _SLASH_source_charset : CLCompileJoined<"source-charset:">,
  HelpText<"Set source encoding, supports only UTF-8">,
  Alias<finput_charset_EQ>;
def _SLASH_execution_charset : CLCompileJoined<"execution-charset:">,
  HelpText<"Set runtime encoding, supports only UTF-8">,
  Alias<fexec_charset_EQ>;
def _SLASH_std : CLCompileJoined<"std:">,
  HelpText<"Set language version (c++14,c++17,c++20,c++latest,c11,c17)">;
def _SLASH_U : CLJoinedOrSeparate<"U">, HelpText<"Undefine macro">,
  MetaVarName<"<macro>">, Alias<U>;
def _SLASH_validate_charset : CLFlag<"validate-charset">,
  Alias<W_Joined>, AliasArgs<["invalid-source-encoding"]>;
def _SLASH_validate_charset_ : CLFlag<"validate-charset-">,
  Alias<W_Joined>, AliasArgs<["no-invalid-source-encoding"]>;
def _SLASH_external_W0 : CLFlag<"external:W0">, HelpText<"Ignore warnings from system headers (default)">, Alias<Wno_system_headers>;
def _SLASH_external_W1 : CLFlag<"external:W1">, HelpText<"Enable -Wsystem-headers">, Alias<Wsystem_headers>;
def _SLASH_external_W2 : CLFlag<"external:W2">, HelpText<"Enable -Wsystem-headers">, Alias<Wsystem_headers>;
def _SLASH_external_W3 : CLFlag<"external:W3">, HelpText<"Enable -Wsystem-headers">, Alias<Wsystem_headers>;
def _SLASH_external_W4 : CLFlag<"external:W4">, HelpText<"Enable -Wsystem-headers">, Alias<Wsystem_headers>;
def _SLASH_W0 : CLFlag<"W0">, HelpText<"Disable all warnings">, Alias<w>;
def _SLASH_W1 : CLFlag<"W1">, HelpText<"Enable -Wall">, Alias<Wall>;
def _SLASH_W2 : CLFlag<"W2">, HelpText<"Enable -Wall">, Alias<Wall>;
def _SLASH_W3 : CLFlag<"W3">, HelpText<"Enable -Wall">, Alias<Wall>;
def _SLASH_W4 : CLFlag<"W4">, HelpText<"Enable -Wall and -Wextra">, Alias<WCL4>;
def _SLASH_Wall : CLFlag<"Wall">, HelpText<"Enable -Weverything">,
  Alias<W_Joined>, AliasArgs<["everything"]>;
def _SLASH_WX : CLFlag<"WX">, HelpText<"Treat warnings as errors">,
  Alias<W_Joined>, AliasArgs<["error"]>;
def _SLASH_WX_ : CLFlag<"WX-">,
  HelpText<"Do not treat warnings as errors (default)">,
  Alias<W_Joined>, AliasArgs<["no-error"]>;
def _SLASH_w_flag : CLFlag<"w">, HelpText<"Disable all warnings">, Alias<w>;
def _SLASH_wd : CLCompileJoined<"wd">;
def _SLASH_vd : CLJoined<"vd">, HelpText<"Control vtordisp placement">,
  Alias<vtordisp_mode_EQ>;
def _SLASH_X : CLFlag<"X">,
  HelpText<"Do not add %INCLUDE% to include search path">, Alias<nostdlibinc>;
def _SLASH_Zc_sizedDealloc : CLFlag<"Zc:sizedDealloc">,
  HelpText<"Enable C++14 sized global deallocation functions">,
  Alias<fsized_deallocation>;
def _SLASH_Zc_sizedDealloc_ : CLFlag<"Zc:sizedDealloc-">,
  HelpText<"Disable C++14 sized global deallocation functions">,
  Alias<fno_sized_deallocation>;
def _SLASH_Zc_alignedNew : CLFlag<"Zc:alignedNew">,
  HelpText<"Enable C++17 aligned allocation functions">,
  Alias<faligned_allocation>;
def _SLASH_Zc_alignedNew_ : CLFlag<"Zc:alignedNew-">,
  HelpText<"Disable C++17 aligned allocation functions">,
  Alias<fno_aligned_allocation>;
def _SLASH_Zc_char8_t : CLFlag<"Zc:char8_t">,
  HelpText<"Enable char8_t from C++2a">,
  Alias<fchar8__t>;
def _SLASH_Zc_char8_t_ : CLFlag<"Zc:char8_t-">,
  HelpText<"Disable char8_t from c++2a">,
  Alias<fno_char8__t>;
def _SLASH_Zc_strictStrings : CLFlag<"Zc:strictStrings">,
  HelpText<"Treat string literals as const">, Alias<W_Joined>,
  AliasArgs<["error=c++11-compat-deprecated-writable-strings"]>;
def _SLASH_Zc_threadSafeInit : CLFlag<"Zc:threadSafeInit">,
  HelpText<"Enable thread-safe initialization of static variables">,
  Alias<fthreadsafe_statics>;
def _SLASH_Zc_threadSafeInit_ : CLFlag<"Zc:threadSafeInit-">,
  HelpText<"Disable thread-safe initialization of static variables">,
  Alias<fno_threadsafe_statics>;
def _SLASH_Zc_trigraphs : CLFlag<"Zc:trigraphs">,
  HelpText<"Enable trigraphs">, Alias<ftrigraphs>;
def _SLASH_Zc_trigraphs_off : CLFlag<"Zc:trigraphs-">,
  HelpText<"Disable trigraphs (default)">, Alias<fno_trigraphs>;
def _SLASH_Zc_twoPhase : CLFlag<"Zc:twoPhase">,
  HelpText<"Enable two-phase name lookup in templates">,
  Alias<fno_delayed_template_parsing>;
def _SLASH_Zc_twoPhase_ : CLFlag<"Zc:twoPhase-">,
  HelpText<"Disable two-phase name lookup in templates (default)">,
  Alias<fdelayed_template_parsing>;
def _SLASH_Zc_wchar_t : CLFlag<"Zc:wchar_t">,
  HelpText<"Enable C++ builtin type wchar_t (default)">;
def _SLASH_Zc_wchar_t_ : CLFlag<"Zc:wchar_t-">,
  HelpText<"Disable C++ builtin type wchar_t">;
def _SLASH_Z7 : CLFlag<"Z7">,
  HelpText<"Enable CodeView debug information in object files">;
def _SLASH_Zi : CLFlag<"Zi">, Alias<_SLASH_Z7>,
  HelpText<"Like /Z7">;
def _SLASH_Zp : CLJoined<"Zp">,
  HelpText<"Set default maximum struct packing alignment">,
  Alias<fpack_struct_EQ>;
def _SLASH_Zp_flag : CLFlag<"Zp">,
  HelpText<"Set default maximum struct packing alignment to 1">,
  Alias<fpack_struct_EQ>, AliasArgs<["1"]>;
def _SLASH_Zs : CLFlag<"Zs">, HelpText<"Syntax-check only">,
  Alias<fsyntax_only>;
def _SLASH_openmp_ : CLFlag<"openmp-">,
  HelpText<"Disable OpenMP support">, Alias<fno_openmp>;
def _SLASH_openmp : CLFlag<"openmp">, HelpText<"Enable OpenMP support">,
  Alias<fopenmp>;
def _SLASH_openmp_experimental : CLFlag<"openmp:experimental">,
  HelpText<"Enable OpenMP support with experimental SIMD support">,
  Alias<fopenmp>;
def _SLASH_tune : CLCompileJoined<"tune:">,
  HelpText<"Set CPU for optimization without affecting instruction set">,
  Alias<mtune_EQ>;
def _SLASH_QIntel_jcc_erratum : CLFlag<"QIntel-jcc-erratum">,
  HelpText<"Align branches within 32-byte boundaries to mitigate the performance impact of the Intel JCC erratum.">,
  Alias<mbranches_within_32B_boundaries>;

// Non-aliases:

def _SLASH_arch : CLCompileJoined<"arch:">,
  HelpText<"Set architecture for code generation">;

def _SLASH_M_Group : OptionGroup<"</M group>">, Group<cl_compile_Group>;
def _SLASH_volatile_Group : OptionGroup<"</volatile group>">,
  Group<cl_compile_Group>;

def _SLASH_EH : CLJoined<"EH">, HelpText<"Set exception handling model">;
def _SLASH_EP : CLFlag<"EP">,
  HelpText<"Disable linemarker output and preprocess to stdout">;
def _SLASH_external_env : CLJoined<"external:env:">,
  HelpText<"Add dirs in env var <var> to include search path with warnings suppressed">,
  MetaVarName<"<var>">;
def _SLASH_FA : CLJoined<"FA">,
  HelpText<"Output assembly code file during compilation">;
def _SLASH_Fa : CLJoined<"Fa">,
  HelpText<"Set assembly output file name (with /FA)">,
  MetaVarName<"<file or dir/>">;
def _SLASH_FI : CLJoinedOrSeparate<"FI">,
  HelpText<"Include file before parsing">, Alias<include_>;
def _SLASH_Fe : CLJoined<"Fe">,
  HelpText<"Set output executable file name">,
  MetaVarName<"<file or dir/>">;
def _SLASH_Fe_COLON : CLJoined<"Fe:">, Alias<_SLASH_Fe>;
def _SLASH_Fi : CLCompileJoined<"Fi">,
  HelpText<"Set preprocess output file name (with /P)">,
  MetaVarName<"<file>">;
def _SLASH_Fo : CLCompileJoined<"Fo">,
  HelpText<"Set output object file (with /c)">,
  MetaVarName<"<file or dir/>">;
def _SLASH_guard : CLJoined<"guard:">,
  HelpText<"Enable Control Flow Guard with /guard:cf, or only the table with /guard:cf,nochecks. "
           "Enable EH Continuation Guard with /guard:ehcont">;
def _SLASH_GX : CLFlag<"GX">,
  HelpText<"Deprecated; use /EHsc">;
def _SLASH_GX_ : CLFlag<"GX-">,
  HelpText<"Deprecated (like not passing /EH)">;
def _SLASH_imsvc : CLJoinedOrSeparate<"imsvc">,
  HelpText<"Add <dir> to system include search path, as if in %INCLUDE%">,
  MetaVarName<"<dir>">;
def _SLASH_JMC : CLFlag<"JMC">,
  HelpText<"Enable just-my-code debugging">;
def _SLASH_JMC_ : CLFlag<"JMC-">,
  HelpText<"Disable just-my-code debugging (default)">;
def _SLASH_LD : CLFlag<"LD">, HelpText<"Create DLL">;
def _SLASH_LDd : CLFlag<"LDd">, HelpText<"Create debug DLL">;
def _SLASH_link : CLRemainingArgsJoined<"link">,
  HelpText<"Forward options to the linker">, MetaVarName<"<options>">;
def _SLASH_MD : Option<["/", "-"], "MD", KIND_FLAG>, Group<_SLASH_M_Group>,
  Flags<[CLOption, NoXarchOption]>, HelpText<"Use DLL run-time">;
def _SLASH_MDd : Option<["/", "-"], "MDd", KIND_FLAG>, Group<_SLASH_M_Group>,
  Flags<[CLOption, NoXarchOption]>, HelpText<"Use DLL debug run-time">;
def _SLASH_MT : Option<["/", "-"], "MT", KIND_FLAG>, Group<_SLASH_M_Group>,
  Flags<[CLOption, NoXarchOption]>, HelpText<"Use static run-time">;
def _SLASH_MTd : Option<["/", "-"], "MTd", KIND_FLAG>, Group<_SLASH_M_Group>,
  Flags<[CLOption, NoXarchOption]>, HelpText<"Use static debug run-time">;
def _SLASH_o : CLJoinedOrSeparate<"o">,
  HelpText<"Deprecated (set output file name); use /Fe or /Fe">,
  MetaVarName<"<file or dir/>">;
def _SLASH_P : CLFlag<"P">, HelpText<"Preprocess to file">;
def _SLASH_permissive : CLFlag<"permissive">,
  HelpText<"Enable some non conforming code to compile">;
def _SLASH_permissive_ : CLFlag<"permissive-">,
  HelpText<"Disable non conforming code from compiling (default)">;
def _SLASH_Tc : CLCompileJoinedOrSeparate<"Tc">,
  HelpText<"Treat <file> as C source file">, MetaVarName<"<file>">;
def _SLASH_TC : CLCompileFlag<"TC">, HelpText<"Treat all source files as C">;
def _SLASH_Tp : CLCompileJoinedOrSeparate<"Tp">,
  HelpText<"Treat <file> as C++ source file">, MetaVarName<"<file>">;
def _SLASH_TP : CLCompileFlag<"TP">, HelpText<"Treat all source files as C++">;
def _SLASH_diasdkdir : CLJoinedOrSeparate<"diasdkdir">,
  HelpText<"Path to the DIA SDK">, MetaVarName<"<dir>">;
def _SLASH_vctoolsdir : CLJoinedOrSeparate<"vctoolsdir">,
  HelpText<"Path to the VCToolChain">, MetaVarName<"<dir>">;
def _SLASH_vctoolsversion : CLJoinedOrSeparate<"vctoolsversion">,
  HelpText<"For use with /winsysroot, defaults to newest found">;
def _SLASH_winsdkdir : CLJoinedOrSeparate<"winsdkdir">,
  HelpText<"Path to the Windows SDK">, MetaVarName<"<dir>">;
def _SLASH_winsdkversion : CLJoinedOrSeparate<"winsdkversion">,
  HelpText<"Full version of the Windows SDK, defaults to newest found">;
def _SLASH_winsysroot : CLJoinedOrSeparate<"winsysroot">,
  HelpText<"Same as \"/diasdkdir <dir>/DIA SDK\" /vctoolsdir <dir>/VC/Tools/MSVC/<vctoolsversion> \"/winsdkdir <dir>/Windows Kits/10\"">,
  MetaVarName<"<dir>">;
def _SLASH_volatile_iso : Option<["/", "-"], "volatile:iso", KIND_FLAG>,
  Group<_SLASH_volatile_Group>, Flags<[CLOption, NoXarchOption]>,
  HelpText<"Volatile loads and stores have standard semantics">;
def _SLASH_vmb : CLFlag<"vmb">,
  HelpText<"Use a best-case representation method for member pointers">;
def _SLASH_vmg : CLFlag<"vmg">,
  HelpText<"Use a most-general representation for member pointers">;
def _SLASH_vms : CLFlag<"vms">,
  HelpText<"Set the default most-general representation to single inheritance">;
def _SLASH_vmm : CLFlag<"vmm">,
  HelpText<"Set the default most-general representation to "
           "multiple inheritance">;
def _SLASH_vmv : CLFlag<"vmv">,
  HelpText<"Set the default most-general representation to "
           "virtual inheritance">;
def _SLASH_volatile_ms  : Option<["/", "-"], "volatile:ms", KIND_FLAG>,
  Group<_SLASH_volatile_Group>, Flags<[CLOption, NoXarchOption]>,
  HelpText<"Volatile loads and stores have acquire and release semantics">;
def _SLASH_clang : CLJoined<"clang:">,
  HelpText<"Pass <arg> to the clang driver">, MetaVarName<"<arg>">;
def _SLASH_Zl : CLFlag<"Zl">,
  HelpText<"Do not let object file auto-link default libraries">;

def _SLASH_Yc : CLJoined<"Yc">,
  HelpText<"Generate a pch file for all code up to and including <filename>">,
  MetaVarName<"<filename>">;
def _SLASH_Yu : CLJoined<"Yu">,
  HelpText<"Load a pch file and use it instead of all code up to "
           "and including <filename>">,
  MetaVarName<"<filename>">;
def _SLASH_Y_ : CLFlag<"Y-">,
  HelpText<"Disable precompiled headers, overrides /Yc and /Yu">;
def _SLASH_Zc_dllexportInlines : CLFlag<"Zc:dllexportInlines">,
  HelpText<"dllexport/dllimport inline member functions of dllexport/import classes (default)">;
def _SLASH_Zc_dllexportInlines_ : CLFlag<"Zc:dllexportInlines-">,
  HelpText<"Do not dllexport/dllimport inline member functions of dllexport/import classes">;
def _SLASH_Fp : CLJoined<"Fp">,
  HelpText<"Set pch file name (with /Yc and /Yu)">, MetaVarName<"<file>">;

def _SLASH_Gd : CLFlag<"Gd">,
  HelpText<"Set __cdecl as a default calling convention">;
def _SLASH_Gr : CLFlag<"Gr">,
  HelpText<"Set __fastcall as a default calling convention">;
def _SLASH_Gz : CLFlag<"Gz">,
  HelpText<"Set __stdcall as a default calling convention">;
def _SLASH_Gv : CLFlag<"Gv">,
  HelpText<"Set __vectorcall as a default calling convention">;
def _SLASH_Gregcall : CLFlag<"Gregcall">,
  HelpText<"Set __regcall as a default calling convention">;

// Ignored:

def _SLASH_analyze_ : CLIgnoredFlag<"analyze-">;
def _SLASH_bigobj : CLIgnoredFlag<"bigobj">;
def _SLASH_cgthreads : CLIgnoredJoined<"cgthreads">;
def _SLASH_d2FastFail : CLIgnoredFlag<"d2FastFail">;
def _SLASH_d2Zi_PLUS : CLIgnoredFlag<"d2Zi+">;
def _SLASH_errorReport : CLIgnoredJoined<"errorReport">;
def _SLASH_FC : CLIgnoredFlag<"FC">;
def _SLASH_Fd : CLIgnoredJoined<"Fd">;
def _SLASH_FS : CLIgnoredFlag<"FS">;
def _SLASH_kernel_ : CLIgnoredFlag<"kernel-">;
def _SLASH_nologo : CLIgnoredFlag<"nologo">;
def _SLASH_RTC : CLIgnoredJoined<"RTC">;
def _SLASH_sdl : CLIgnoredFlag<"sdl">;
def _SLASH_sdl_ : CLIgnoredFlag<"sdl-">;
def _SLASH_utf8 : CLIgnoredFlag<"utf-8">,
  HelpText<"Set source and runtime encoding to UTF-8 (default)">;
def _SLASH_w : CLIgnoredJoined<"w">;
def _SLASH_Wv_ : CLIgnoredJoined<"Wv">;
def _SLASH_Zc___cplusplus : CLIgnoredFlag<"Zc:__cplusplus">;
def _SLASH_Zc_auto : CLIgnoredFlag<"Zc:auto">;
def _SLASH_Zc_forScope : CLIgnoredFlag<"Zc:forScope">;
def _SLASH_Zc_inline : CLIgnoredFlag<"Zc:inline">;
def _SLASH_Zc_rvalueCast : CLIgnoredFlag<"Zc:rvalueCast">;
def _SLASH_Zc_ternary : CLIgnoredFlag<"Zc:ternary">;
def _SLASH_ZH_MD5 : CLIgnoredFlag<"ZH:MD5">;
def _SLASH_ZH_SHA1 : CLIgnoredFlag<"ZH:SHA1">;
def _SLASH_ZH_SHA_256 : CLIgnoredFlag<"ZH:SHA_256">;
def _SLASH_Zm : CLIgnoredJoined<"Zm">;
def _SLASH_Zo : CLIgnoredFlag<"Zo">;
def _SLASH_Zo_ : CLIgnoredFlag<"Zo-">;


// Unsupported:

def _SLASH_await : CLFlag<"await">;
def _SLASH_await_COLON : CLJoined<"await:">;
def _SLASH_constexpr : CLJoined<"constexpr:">;
def _SLASH_AI : CLJoinedOrSeparate<"AI">;
def _SLASH_Bt : CLFlag<"Bt">;
def _SLASH_Bt_plus : CLFlag<"Bt+">;
def _SLASH_clr : CLJoined<"clr">;
def _SLASH_d2 : CLJoined<"d2">;
def _SLASH_doc : CLJoined<"doc">;
def _SLASH_experimental : CLJoined<"experimental:">;
def _SLASH_exportHeader : CLFlag<"exportHeader">;
def _SLASH_external : CLJoined<"external:">;
def _SLASH_favor : CLJoined<"favor">;
def _SLASH_fsanitize_address_use_after_return : CLJoined<"fsanitize-address-use-after-return">;
def _SLASH_fno_sanitize_address_vcasan_lib : CLJoined<"fno-sanitize-address-vcasan-lib">;
def _SLASH_F : CLJoinedOrSeparate<"F">;
def _SLASH_Fm : CLJoined<"Fm">;
def _SLASH_Fr : CLJoined<"Fr">;
def _SLASH_FR : CLJoined<"FR">;
def _SLASH_FU : CLJoinedOrSeparate<"FU">;
def _SLASH_Fx : CLFlag<"Fx">;
def _SLASH_G1 : CLFlag<"G1">;
def _SLASH_G2 : CLFlag<"G2">;
def _SLASH_Ge : CLFlag<"Ge">;
def _SLASH_Gh : CLFlag<"Gh">;
def _SLASH_GH : CLFlag<"GH">;
def _SLASH_GL : CLFlag<"GL">;
def _SLASH_GL_ : CLFlag<"GL-">;
def _SLASH_Gm : CLFlag<"Gm">;
def _SLASH_Gm_ : CLFlag<"Gm-">;
def _SLASH_GT : CLFlag<"GT">;
def _SLASH_GZ : CLFlag<"GZ">;
def _SLASH_H : CLFlag<"H">;
def _SLASH_headername : CLJoined<"headerName:">;
def _SLASH_headerUnit : CLJoinedOrSeparate<"headerUnit">;
def _SLASH_headerUnitAngle : CLJoinedOrSeparate<"headerUnit:angle">;
def _SLASH_headerUnitQuote : CLJoinedOrSeparate<"headerUnit:quote">;
def _SLASH_homeparams : CLFlag<"homeparams">;
def _SLASH_kernel : CLFlag<"kernel">;
def _SLASH_LN : CLFlag<"LN">;
def _SLASH_MP : CLJoined<"MP">;
def _SLASH_Qfast_transcendentals : CLFlag<"Qfast_transcendentals">;
def _SLASH_QIfist : CLFlag<"QIfist">;
def _SLASH_Qimprecise_fwaits : CLFlag<"Qimprecise_fwaits">;
def _SLASH_Qpar : CLFlag<"Qpar">;
def _SLASH_Qpar_report : CLJoined<"Qpar-report">;
def _SLASH_Qsafe_fp_loads : CLFlag<"Qsafe_fp_loads">;
def _SLASH_Qspectre : CLFlag<"Qspectre">;
def _SLASH_Qspectre_load : CLFlag<"Qspectre-load">;
def _SLASH_Qspectre_load_cf : CLFlag<"Qspectre-load-cf">;
def _SLASH_Qvec_report : CLJoined<"Qvec-report">;
def _SLASH_reference : CLJoinedOrSeparate<"reference">;
def _SLASH_sourceDependencies : CLJoinedOrSeparate<"sourceDependencies">;
def _SLASH_sourceDependenciesDirectives : CLJoinedOrSeparate<"sourceDependencies:directives">;
def _SLASH_translateInclude : CLFlag<"translateInclude">;
def _SLASH_u : CLFlag<"u">;
def _SLASH_V : CLFlag<"V">;
def _SLASH_WL : CLFlag<"WL">;
def _SLASH_Wp64 : CLFlag<"Wp64">;
def _SLASH_Yd : CLFlag<"Yd">;
def _SLASH_Yl : CLJoined<"Yl">;
def _SLASH_Za : CLFlag<"Za">;
def _SLASH_Zc : CLJoined<"Zc:">;
def _SLASH_Ze : CLFlag<"Ze">;
def _SLASH_Zg : CLFlag<"Zg">;
def _SLASH_ZI : CLFlag<"ZI">;
def _SLASH_ZW : CLJoined<"ZW">;

//===----------------------------------------------------------------------===//
// clang-dxc Options
//===----------------------------------------------------------------------===//

def dxc_Group : OptionGroup<"<clang-dxc options>">, Flags<[DXCOption]>,
  HelpText<"dxc compatibility options">;
class DXCFlag<string name> : Option<["/", "-"], name, KIND_FLAG>,
  Group<dxc_Group>, Flags<[DXCOption, NoXarchOption]>;
class DXCJoinedOrSeparate<string name> : Option<["/", "-"], name,
  KIND_JOINED_OR_SEPARATE>, Group<dxc_Group>, Flags<[DXCOption, NoXarchOption]>;

def dxc_help : Option<["/", "-", "--"], "help", KIND_JOINED>,
  Group<dxc_Group>, Flags<[DXCOption, NoXarchOption]>, Alias<help>,
  HelpText<"Display available options">;
def dxc_no_stdinc : DXCFlag<"hlsl-no-stdinc">,
  HelpText<"HLSL only. Disables all standard includes containing non-native compiler types and functions.">;
def Fo : DXCJoinedOrSeparate<"Fo">, Alias<o>,
  HelpText<"Output object file">;
def dxil_validator_version : Option<["/", "-"], "validator-version", KIND_SEPARATE>,
  Group<dxc_Group>, Flags<[DXCOption, NoXarchOption, CC1Option, HelpHidden]>,
  HelpText<"Override validator version for module. Format: <major.minor>;"
           "Default: DXIL.dll version or current internal version">,
  MarshallingInfoString<TargetOpts<"DxilValidatorVersion">>;
def target_profile : DXCJoinedOrSeparate<"T">, MetaVarName<"<profile>">,
  HelpText<"Set target profile">,
  Values<"ps_6_0, ps_6_1, ps_6_2, ps_6_3, ps_6_4, ps_6_5, ps_6_6, ps_6_7,"
         "vs_6_0, vs_6_1, vs_6_2, vs_6_3, vs_6_4, vs_6_5, vs_6_6, vs_6_7,"
         "gs_6_0, gs_6_1, gs_6_2, gs_6_3, gs_6_4, gs_6_5, gs_6_6, gs_6_7,"
         "hs_6_0, hs_6_1, hs_6_2, hs_6_3, hs_6_4, hs_6_5, hs_6_6, hs_6_7,"
         "ds_6_0, ds_6_1, ds_6_2, ds_6_3, ds_6_4, ds_6_5, ds_6_6, ds_6_7,"
         "cs_6_0, cs_6_1, cs_6_2, cs_6_3, cs_6_4, cs_6_5, cs_6_6, cs_6_7,"
         "lib_6_3, lib_6_4, lib_6_5, lib_6_6, lib_6_7, lib_6_x,"
         "ms_6_5, ms_6_6, ms_6_7,"
         "as_6_5, as_6_6, as_6_7">;
def dxc_D : Option<["--", "/", "-"], "D", KIND_JOINED_OR_SEPARATE>,
  Group<dxc_Group>, Flags<[DXCOption, NoXarchOption]>, Alias<D>;
def emit_pristine_llvm : DXCFlag<"emit-pristine-llvm">,
  HelpText<"Emit pristine LLVM IR from the frontend by not running any LLVM passes at all."
           "Same as -S + -emit-llvm + -disable-llvm-passes.">;
def fcgl : DXCFlag<"fcgl">, Alias<emit_pristine_llvm>;
def enable_16bit_types : DXCFlag<"enable-16bit-types">, Alias<fnative_half_type>,
  HelpText<"Enable 16-bit types and disable min precision types."
           "Available in HLSL 2018 and shader model 6.2.">;<|MERGE_RESOLUTION|>--- conflicted
+++ resolved
@@ -3009,16 +3009,7 @@
   Flags<[CC1Option, CoreOption]>,
   MarshallingInfoInt<FrontendOpts<"TimeTraceGranularity">, "500u">;
 def ftime_trace_EQ : Joined<["-"], "ftime-trace=">, Group<f_Group>,
-<<<<<<< HEAD
-  HelpText<"Turn on time profiler. Generates JSON file based on output filename. "
-           "Specify the path which stores the tracing output file.">,
-  DocBrief<[{
-Turn on time profiler. Generates JSON file based on output filename. Results
-can be analyzed with chrome://tracing or `Speedscope App
-<https://www.speedscope.app>`_ for flamegraph visualization.}]>,
-=======
   HelpText<"Similar to -ftime-trace. Specify the JSON file or a directory which will contain the JSON file">,
->>>>>>> 0bb3aafb
   Flags<[CC1Option, CoreOption]>,
   MarshallingInfoString<FrontendOpts<"TimeTracePath">>;
 def fproc_stat_report : Joined<["-"], "fproc-stat-report">, Group<f_Group>,
