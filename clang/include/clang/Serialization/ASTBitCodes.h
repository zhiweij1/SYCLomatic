//===- ASTBitCodes.h - Enum values for the PCH bitcode format ---*- C++ -*-===//
//
// Part of the LLVM Project, under the Apache License v2.0 with LLVM Exceptions.
// See https://llvm.org/LICENSE.txt for license information.
// SPDX-License-Identifier: Apache-2.0 WITH LLVM-exception
//
//===----------------------------------------------------------------------===//
//
// This header defines Bitcode enum values for Clang serialized AST files.
//
// The enum values defined in this file should be considered permanent.  If
// new features are added, they should have values added at the end of the
// respective lists.
//
//===----------------------------------------------------------------------===//

#ifndef LLVM_CLANG_SERIALIZATION_ASTBITCODES_H
#define LLVM_CLANG_SERIALIZATION_ASTBITCODES_H

#include "clang/AST/DeclID.h"
#include "clang/AST/DeclarationName.h"
#include "clang/AST/Type.h"
#include "clang/Basic/IdentifierTable.h"
#include "clang/Basic/OperatorKinds.h"
#include "clang/Basic/SourceLocation.h"
#include "llvm/ADT/DenseMapInfo.h"
#include "llvm/Bitstream/BitCodes.h"
#include <cassert>
#include <cstdint>

namespace clang {
namespace serialization {

/// AST file major version number supported by this version of
/// Clang.
///
/// Whenever the AST file format changes in a way that makes it
/// incompatible with previous versions (such that a reader
/// designed for the previous version could not support reading
/// the new version), this number should be increased.
///
/// Version 4 of AST files also requires that the version control branch and
/// revision match exactly, since there is no backward compatibility of
/// AST files at this time.
const unsigned VERSION_MAJOR = 30;

/// AST file minor version number supported by this version of
/// Clang.
///
/// Whenever the AST format changes in a way that is still
/// compatible with previous versions (such that a reader designed
/// for the previous version could still support reading the new
/// version by ignoring new kinds of subblocks), this number
/// should be increased.
const unsigned VERSION_MINOR = 1;

/// An ID number that refers to an identifier in an AST file.
///
/// The ID numbers of identifiers are consecutive (in order of discovery)
/// and start at 1. 0 is reserved for NULL.
using IdentifierID = uint32_t;

/// An ID number that refers to a declaration in an AST file. See the comments
/// in DeclIDBase for details.
using DeclID = DeclIDBase::DeclID;

/// An ID number that refers to a type in an AST file.
///
/// The ID of a type is partitioned into two parts: the lower
/// three bits are used to store the const/volatile/restrict
/// qualifiers (as with QualType) and the upper bits provide a
/// type index. The type index values are partitioned into two
/// sets. The values below NUM_PREDEF_TYPE_IDs are predefined type
/// IDs (based on the PREDEF_TYPE_*_ID constants), with 0 as a
/// placeholder for "no type". Values from NUM_PREDEF_TYPE_IDs are
/// other types that have serialized representations.
using TypeID = uint32_t;

/// A type index; the type ID with the qualifier bits removed.
class TypeIdx {
  uint32_t Idx = 0;

public:
  TypeIdx() = default;
  explicit TypeIdx(uint32_t index) : Idx(index) {}

  uint32_t getIndex() const { return Idx; }

  TypeID asTypeID(unsigned FastQuals) const {
    if (Idx == uint32_t(-1))
      return TypeID(-1);

    return (Idx << Qualifiers::FastWidth) | FastQuals;
  }

  static TypeIdx fromTypeID(TypeID ID) {
    if (ID == TypeID(-1))
      return TypeIdx(-1);

    return TypeIdx(ID >> Qualifiers::FastWidth);
  }
};

/// A structure for putting "fast"-unqualified QualTypes into a
/// DenseMap.  This uses the standard pointer hash function.
struct UnsafeQualTypeDenseMapInfo {
  static bool isEqual(QualType A, QualType B) { return A == B; }

  static QualType getEmptyKey() {
    return QualType::getFromOpaquePtr((void *)1);
  }

  static QualType getTombstoneKey() {
    return QualType::getFromOpaquePtr((void *)2);
  }

  static unsigned getHashValue(QualType T) {
    assert(!T.getLocalFastQualifiers() &&
           "hash invalid for types with fast quals");
    uintptr_t v = reinterpret_cast<uintptr_t>(T.getAsOpaquePtr());
    return (unsigned(v) >> 4) ^ (unsigned(v) >> 9);
  }
};

/// An ID number that refers to an identifier in an AST file.
using IdentID = uint32_t;

/// The number of predefined identifier IDs.
const unsigned int NUM_PREDEF_IDENT_IDS = 1;

/// An ID number that refers to a macro in an AST file.
using MacroID = uint32_t;

/// A global ID number that refers to a macro in an AST file.
using GlobalMacroID = uint32_t;

/// A local to a module ID number that refers to a macro in an
/// AST file.
using LocalMacroID = uint32_t;

/// The number of predefined macro IDs.
const unsigned int NUM_PREDEF_MACRO_IDS = 1;

/// An ID number that refers to an ObjC selector in an AST file.
using SelectorID = uint32_t;

/// The number of predefined selector IDs.
const unsigned int NUM_PREDEF_SELECTOR_IDS = 1;

/// An ID number that refers to a set of CXXBaseSpecifiers in an
/// AST file.
using CXXBaseSpecifiersID = uint32_t;

/// An ID number that refers to a list of CXXCtorInitializers in an
/// AST file.
using CXXCtorInitializersID = uint32_t;

/// An ID number that refers to an entity in the detailed
/// preprocessing record.
using PreprocessedEntityID = uint32_t;

/// An ID number that refers to a submodule in a module file.
using SubmoduleID = uint32_t;

/// The number of predefined submodule IDs.
const unsigned int NUM_PREDEF_SUBMODULE_IDS = 1;

/// Source range/offset of a preprocessed entity.
struct PPEntityOffset {
  /// Raw source location of beginning of range.
  SourceLocation::UIntTy Begin;

  /// Raw source location of end of range.
  SourceLocation::UIntTy End;

  /// Offset in the AST file relative to ModuleFile::MacroOffsetsBase.
  uint32_t BitOffset;

  PPEntityOffset(SourceRange R, uint32_t BitOffset)
      : Begin(R.getBegin().getRawEncoding()), End(R.getEnd().getRawEncoding()),
        BitOffset(BitOffset) {}

  SourceLocation getBegin() const {
    return SourceLocation::getFromRawEncoding(Begin);
  }

  SourceLocation getEnd() const {
    return SourceLocation::getFromRawEncoding(End);
  }
};

/// Source range of a skipped preprocessor region
struct PPSkippedRange {
  /// Raw source location of beginning of range.
  SourceLocation::UIntTy Begin;
  /// Raw source location of end of range.
  SourceLocation::UIntTy End;

  PPSkippedRange(SourceRange R)
      : Begin(R.getBegin().getRawEncoding()), End(R.getEnd().getRawEncoding()) {
  }

  SourceLocation getBegin() const {
    return SourceLocation::getFromRawEncoding(Begin);
  }
  SourceLocation getEnd() const {
    return SourceLocation::getFromRawEncoding(End);
  }
};

/// Offset in the AST file. Use splitted 64-bit integer into low/high
/// parts to keep structure alignment 32-bit (it is important because
/// blobs in bitstream are 32-bit aligned). This structure is serialized
/// "as is" to the AST file.
struct UnderalignedInt64 {
  uint32_t BitOffsetLow = 0;
  uint32_t BitOffsetHigh = 0;

  UnderalignedInt64() = default;
  UnderalignedInt64(uint64_t BitOffset) { setBitOffset(BitOffset); }

  void setBitOffset(uint64_t Offset) {
    BitOffsetLow = Offset;
    BitOffsetHigh = Offset >> 32;
  }

  uint64_t getBitOffset() const {
    return BitOffsetLow | (uint64_t(BitOffsetHigh) << 32);
  }
};

/// Source location and bit offset of a declaration.
struct DeclOffset {
  /// Raw source location.
  SourceLocation::UIntTy Loc = 0;

  /// Offset relative to the start of the DECLTYPES_BLOCK block. Keep
  /// structure alignment 32-bit and avoid padding gap because undefined
  /// value in the padding affects AST hash.
  UnderalignedInt64 BitOffset;

  DeclOffset() = default;
  DeclOffset(SourceLocation Loc, uint64_t BitOffset,
             uint64_t DeclTypesBlockStartOffset) {
    setLocation(Loc);
    setBitOffset(BitOffset, DeclTypesBlockStartOffset);
  }

  void setLocation(SourceLocation L) { Loc = L.getRawEncoding(); }

  SourceLocation getLocation() const {
    return SourceLocation::getFromRawEncoding(Loc);
  }

  void setBitOffset(uint64_t Offset, const uint64_t DeclTypesBlockStartOffset) {
    BitOffset.setBitOffset(Offset - DeclTypesBlockStartOffset);
  }

  uint64_t getBitOffset(const uint64_t DeclTypesBlockStartOffset) const {
    return BitOffset.getBitOffset() + DeclTypesBlockStartOffset;
  }
};

/// The number of predefined preprocessed entity IDs.
const unsigned int NUM_PREDEF_PP_ENTITY_IDS = 1;

/// Describes the various kinds of blocks that occur within
/// an AST file.
enum BlockIDs {
  /// The AST block, which acts as a container around the
  /// full AST block.
  AST_BLOCK_ID = llvm::bitc::FIRST_APPLICATION_BLOCKID,

  /// The block containing information about the source
  /// manager.
  SOURCE_MANAGER_BLOCK_ID,

  /// The block containing information about the
  /// preprocessor.
  PREPROCESSOR_BLOCK_ID,

  /// The block containing the definitions of all of the
  /// types and decls used within the AST file.
  DECLTYPES_BLOCK_ID,

  /// The block containing the detailed preprocessing record.
  PREPROCESSOR_DETAIL_BLOCK_ID,

  /// The block containing the submodule structure.
  SUBMODULE_BLOCK_ID,

  /// The block containing comments.
  COMMENTS_BLOCK_ID,

  /// The control block, which contains all of the
  /// information that needs to be validated prior to committing
  /// to loading the AST file.
  CONTROL_BLOCK_ID,

  /// The block of input files, which were used as inputs
  /// to create this AST file.
  ///
  /// This block is part of the control block.
  INPUT_FILES_BLOCK_ID,

  /// The block of configuration options, used to check that
  /// a module is being used in a configuration compatible with the
  /// configuration in which it was built.
  ///
  /// This block is part of the control block.
  OPTIONS_BLOCK_ID,

  /// A block containing a module file extension.
  EXTENSION_BLOCK_ID,

  /// A block with unhashed content.
  ///
  /// These records should not change the \a ASTFileSignature.  See \a
  /// UnhashedControlBlockRecordTypes for the list of records.
  UNHASHED_CONTROL_BLOCK_ID,
};

/// Record types that occur within the control block.
enum ControlRecordTypes {
  /// AST file metadata, including the AST file version number
  /// and information about the compiler used to build this AST file.
  METADATA = 1,

  /// Record code for the list of other AST files imported by
  /// this AST file.
  IMPORTS,

  /// Record code for the original file that was used to
  /// generate the AST file, including both its file ID and its
  /// name.
  ORIGINAL_FILE,

  /// Record code for file ID of the file or buffer that was used to
  /// generate the AST file.
  ORIGINAL_FILE_ID,

  /// Offsets into the input-files block where input files
  /// reside.
  INPUT_FILE_OFFSETS,

  /// Record code for the module name.
  MODULE_NAME,

  /// Record code for the module map file that was used to build this
  /// AST file.
  MODULE_MAP_FILE,

  /// Record code for the module build directory.
  MODULE_DIRECTORY,
};

/// Record types that occur within the options block inside
/// the control block.
enum OptionsRecordTypes {
  /// Record code for the language options table.
  ///
  /// The record with this code contains the contents of the
  /// LangOptions structure. We serialize the entire contents of
  /// the structure, and let the reader decide which options are
  /// actually important to check.
  LANGUAGE_OPTIONS = 1,

  /// Record code for the target options table.
  TARGET_OPTIONS,

  /// Record code for the filesystem options table.
  FILE_SYSTEM_OPTIONS,

  /// Record code for the headers search options table.
  HEADER_SEARCH_OPTIONS,

  /// Record code for the preprocessor options table.
  PREPROCESSOR_OPTIONS,
};

/// Record codes for the unhashed control block.
enum UnhashedControlBlockRecordTypes {
  /// Record code for the signature that identifiers this AST file.
  SIGNATURE = 1,

  /// Record code for the content hash of the AST block.
  AST_BLOCK_HASH,

  /// Record code for the diagnostic options table.
  DIAGNOSTIC_OPTIONS,

  /// Record code for the headers search paths.
  HEADER_SEARCH_PATHS,

  /// Record code for \#pragma diagnostic mappings.
  DIAG_PRAGMA_MAPPINGS,

  /// Record code for the indices of used header search entries.
  HEADER_SEARCH_ENTRY_USAGE,

  /// Record code for the indices of used VFSs.
  VFS_USAGE,
};

/// Record code for extension blocks.
enum ExtensionBlockRecordTypes {
  /// Metadata describing this particular extension.
  EXTENSION_METADATA = 1,

  /// The first record ID allocated to the extensions themselves.
  FIRST_EXTENSION_RECORD_ID = 4
};

/// Record types that occur within the input-files block
/// inside the control block.
enum InputFileRecordTypes {
  /// An input file.
  INPUT_FILE = 1,

  /// The input file content hash
  INPUT_FILE_HASH
};

/// Record types that occur within the AST block itself.
enum ASTRecordTypes {
  /// Record code for the offsets of each type.
  ///
  /// The TYPE_OFFSET constant describes the record that occurs
  /// within the AST block. The record itself is an array of offsets that
  /// point into the declarations and types block (identified by
  /// DECLTYPES_BLOCK_ID). The index into the array is based on the ID
  /// of a type. For a given type ID @c T, the lower three bits of
  /// @c T are its qualifiers (const, volatile, restrict), as in
  /// the QualType class. The upper bits, after being shifted and
  /// subtracting NUM_PREDEF_TYPE_IDS, are used to index into the
  /// TYPE_OFFSET block to determine the offset of that type's
  /// corresponding record within the DECLTYPES_BLOCK_ID block.
  TYPE_OFFSET = 1,

  /// Record code for the offsets of each decl.
  ///
  /// The DECL_OFFSET constant describes the record that occurs
  /// within the block identified by DECL_OFFSETS_BLOCK_ID within
  /// the AST block. The record itself is an array of offsets that
  /// point into the declarations and types block (identified by
  /// DECLTYPES_BLOCK_ID). The declaration ID is an index into this
  /// record, after subtracting one to account for the use of
  /// declaration ID 0 for a NULL declaration pointer. Index 0 is
  /// reserved for the translation unit declaration.
  DECL_OFFSET = 2,

  /// Record code for the table of offsets of each
  /// identifier ID.
  ///
  /// The offset table contains offsets into the blob stored in
  /// the IDENTIFIER_TABLE record. Each offset points to the
  /// NULL-terminated string that corresponds to that identifier.
  IDENTIFIER_OFFSET = 3,

  /// This is so that older clang versions, before the introduction
  /// of the control block, can read and reject the newer PCH format.
  /// *DON'T CHANGE THIS NUMBER*.
  METADATA_OLD_FORMAT = 4,

  /// Record code for the identifier table.
  ///
  /// The identifier table is a simple blob that contains
  /// NULL-terminated strings for all of the identifiers
  /// referenced by the AST file. The IDENTIFIER_OFFSET table
  /// contains the mapping from identifier IDs to the characters
  /// in this blob. Note that the starting offsets of all of the
  /// identifiers are odd, so that, when the identifier offset
  /// table is loaded in, we can use the low bit to distinguish
  /// between offsets (for unresolved identifier IDs) and
  /// IdentifierInfo pointers (for already-resolved identifier
  /// IDs).
  IDENTIFIER_TABLE = 5,

  /// Record code for the array of eagerly deserialized decls.
  ///
  /// The AST file contains a list of all of the declarations that should be
  /// eagerly deserialized present within the parsed headers, stored as an
  /// array of declaration IDs. These declarations will be
  /// reported to the AST consumer after the AST file has been
  /// read, since their presence can affect the semantics of the
  /// program (e.g., for code generation).
  EAGERLY_DESERIALIZED_DECLS = 6,

  /// Record code for the set of non-builtin, special
  /// types.
  ///
  /// This record contains the type IDs for the various type nodes
  /// that are constructed during semantic analysis (e.g.,
  /// __builtin_va_list). The SPECIAL_TYPE_* constants provide
  /// offsets into this record.
  SPECIAL_TYPES = 7,

  /// Record code for the extra statistics we gather while
  /// generating an AST file.
  STATISTICS = 8,

  /// Record code for the array of tentative definitions.
  TENTATIVE_DEFINITIONS = 9,

  // ID 10 used to be for a list of extern "C" declarations.

  /// Record code for the table of offsets into the
  /// Objective-C method pool.
  SELECTOR_OFFSETS = 11,

  /// Record code for the Objective-C method pool,
  METHOD_POOL = 12,

  /// The value of the next __COUNTER__ to dispense.
  /// [PP_COUNTER_VALUE, Val]
  PP_COUNTER_VALUE = 13,

  /// Record code for the table of offsets into the block
  /// of source-location information.
  SOURCE_LOCATION_OFFSETS = 14,

  // ID 15 used to be for source location entry preloads.

  /// Record code for the set of ext_vector type names.
  EXT_VECTOR_DECLS = 16,

  /// Record code for the array of unused file scoped decls.
  UNUSED_FILESCOPED_DECLS = 17,

  /// Record code for the table of offsets to entries in the
  /// preprocessing record.
  PPD_ENTITIES_OFFSETS = 18,

  /// Record code for the array of VTable uses.
  VTABLE_USES = 19,

  // ID 20 used to be for a list of dynamic classes.

  /// Record code for referenced selector pool.
  REFERENCED_SELECTOR_POOL = 21,

  /// Record code for an update to the TU's lexically contained
  /// declarations.
  TU_UPDATE_LEXICAL = 22,

  // ID 23 used to be for a list of local redeclarations.

  /// Record code for declarations that Sema keeps references of.
  SEMA_DECL_REFS = 24,

  /// Record code for weak undeclared identifiers.
  WEAK_UNDECLARED_IDENTIFIERS = 25,

  /// Record code for pending implicit instantiations.
  PENDING_IMPLICIT_INSTANTIATIONS = 26,

  // ID 27 used to be for a list of replacement decls.

  /// Record code for an update to a decl context's lookup table.
  ///
  /// In practice, this should only be used for the TU and namespaces.
  UPDATE_VISIBLE = 28,

  /// Record for offsets of DECL_UPDATES records for declarations
  /// that were modified after being deserialized and need updates.
  DECL_UPDATE_OFFSETS = 29,

  // ID 30 used to be a decl update record. These are now in the DECLTYPES
  // block.

  // ID 31 used to be a list of offsets to DECL_CXX_BASE_SPECIFIERS records.

  // ID 32 used to be the code for \#pragma diagnostic mappings.

  /// Record code for special CUDA declarations.
  CUDA_SPECIAL_DECL_REFS = 33,

  /// Record code for header search information.
  HEADER_SEARCH_TABLE = 34,

  /// Record code for floating point \#pragma options.
  FP_PRAGMA_OPTIONS = 35,

  /// Record code for enabled OpenCL extensions.
  OPENCL_EXTENSIONS = 36,

  /// The list of delegating constructor declarations.
  DELEGATING_CTORS = 37,

  /// Record code for the set of known namespaces, which are used
  /// for typo correction.
  KNOWN_NAMESPACES = 38,

  /// Record code for the remapping information used to relate
  /// loaded modules to the various offsets and IDs(e.g., source location
  /// offests, declaration and type IDs) that are used in that module to
  /// refer to other modules.
  MODULE_OFFSET_MAP = 39,

  /// Record code for the source manager line table information,
  /// which stores information about \#line directives.
  SOURCE_MANAGER_LINE_TABLE = 40,

  /// Record code for map of Objective-C class definition IDs to the
  /// ObjC categories in a module that are attached to that class.
  OBJC_CATEGORIES_MAP = 41,

  /// Record code for a file sorted array of DeclIDs in a module.
  FILE_SORTED_DECLS = 42,

  /// Record code for an array of all of the (sub)modules that were
  /// imported by the AST file.
  IMPORTED_MODULES = 43,

  // ID 44 used to be a table of merged canonical declarations.
  // ID 45 used to be a list of declaration IDs of local redeclarations.

  /// Record code for the array of Objective-C categories (including
  /// extensions).
  ///
  /// This array can only be interpreted properly using the Objective-C
  /// categories map.
  OBJC_CATEGORIES = 46,

  /// Record code for the table of offsets of each macro ID.
  ///
  /// The offset table contains offsets into the blob stored in
  /// the preprocessor block. Each offset points to the corresponding
  /// macro definition.
  MACRO_OFFSET = 47,

  /// A list of "interesting" identifiers. Only used in C++ (where we
  /// don't normally do lookups into the serialized identifier table). These
  /// are eagerly deserialized.
  INTERESTING_IDENTIFIERS = 48,

  /// Record code for undefined but used functions and variables that
  /// need a definition in this TU.
  UNDEFINED_BUT_USED = 49,

  /// Record code for late parsed template functions.
  LATE_PARSED_TEMPLATE = 50,

  /// Record code for \#pragma optimize options.
  OPTIMIZE_PRAGMA_OPTIONS = 51,

  /// Record code for potentially unused local typedef names.
  UNUSED_LOCAL_TYPEDEF_NAME_CANDIDATES = 52,

  // ID 53 used to be a table of constructor initializer records.

  /// Delete expressions that will be analyzed later.
  DELETE_EXPRS_TO_ANALYZE = 54,

  /// Record code for \#pragma ms_struct options.
  MSSTRUCT_PRAGMA_OPTIONS = 55,

  /// Record code for \#pragma ms_struct options.
  POINTERS_TO_MEMBERS_PRAGMA_OPTIONS = 56,

  /// Number of unmatched #pragma clang cuda_force_host_device begin
  /// directives we've seen.
  CUDA_PRAGMA_FORCE_HOST_DEVICE_DEPTH = 57,

  /// Record code for types associated with OpenCL extensions.
  OPENCL_EXTENSION_TYPES = 58,

  /// Record code for declarations associated with OpenCL extensions.
  OPENCL_EXTENSION_DECLS = 59,

  MODULAR_CODEGEN_DECLS = 60,

  /// Record code for \#pragma align/pack options.
  ALIGN_PACK_PRAGMA_OPTIONS = 61,

  /// The stack of open #ifs/#ifdefs recorded in a preamble.
  PP_CONDITIONAL_STACK = 62,

  /// A table of skipped ranges within the preprocessing record.
  PPD_SKIPPED_RANGES = 63,

  /// Record code for the Decls to be checked for deferred diags.
  DECLS_TO_CHECK_FOR_DEFERRED_DIAGS = 64,

  /// Record code for \#pragma float_control options.
  FLOAT_CONTROL_PRAGMA_OPTIONS = 65,

  /// ID 66 used to be the list of included files.

  /// Record code for an unterminated \#pragma clang assume_nonnull begin
  /// recorded in a preamble.
  PP_ASSUME_NONNULL_LOC = 67,

  /// Record code for lexical and visible block for delayed namespace in
  /// reduced BMI.
  DELAYED_NAMESPACE_LEXICAL_VISIBLE_RECORD = 68,
};

/// Record types used within a source manager block.
enum SourceManagerRecordTypes {
  /// Describes a source location entry (SLocEntry) for a
  /// file.
  SM_SLOC_FILE_ENTRY = 1,

  /// Describes a source location entry (SLocEntry) for a
  /// buffer.
  SM_SLOC_BUFFER_ENTRY = 2,

  /// Describes a blob that contains the data for a buffer
  /// entry. This kind of record always directly follows a
  /// SM_SLOC_BUFFER_ENTRY record or a SM_SLOC_FILE_ENTRY with an
  /// overridden buffer.
  SM_SLOC_BUFFER_BLOB = 3,

  /// Describes a zlib-compressed blob that contains the data for
  /// a buffer entry.
  SM_SLOC_BUFFER_BLOB_COMPRESSED = 4,

  /// Describes a source location entry (SLocEntry) for a
  /// macro expansion.
  SM_SLOC_EXPANSION_ENTRY = 5
};

/// Record types used within a preprocessor block.
enum PreprocessorRecordTypes {
  // The macros in the PP section are a PP_MACRO_* instance followed by a
  // list of PP_TOKEN instances for each token in the definition.

  /// An object-like macro definition.
  /// [PP_MACRO_OBJECT_LIKE, IdentInfoID, SLoc, IsUsed]
  PP_MACRO_OBJECT_LIKE = 1,

  /// A function-like macro definition.
  /// [PP_MACRO_FUNCTION_LIKE, \<ObjectLikeStuff>, IsC99Varargs,
  /// IsGNUVarars, NumArgs, ArgIdentInfoID* ]
  PP_MACRO_FUNCTION_LIKE = 2,

  /// Describes one token.
  /// [PP_TOKEN, SLoc, Length, IdentInfoID, Kind, Flags]
  PP_TOKEN = 3,

  /// The macro directives history for a particular identifier.
  PP_MACRO_DIRECTIVE_HISTORY = 4,

  /// A macro directive exported by a module.
  /// [PP_MODULE_MACRO, SubmoduleID, MacroID, (Overridden SubmoduleID)*]
  PP_MODULE_MACRO = 5,
};

/// Record types used within a preprocessor detail block.
enum PreprocessorDetailRecordTypes {
  /// Describes a macro expansion within the preprocessing record.
  PPD_MACRO_EXPANSION = 0,

  /// Describes a macro definition within the preprocessing record.
  PPD_MACRO_DEFINITION = 1,

  /// Describes an inclusion directive within the preprocessing
  /// record.
  PPD_INCLUSION_DIRECTIVE = 2
};

/// Record types used within a submodule description block.
enum SubmoduleRecordTypes {
  /// Metadata for submodules as a whole.
  SUBMODULE_METADATA = 0,

  /// Defines the major attributes of a submodule, including its
  /// name and parent.
  SUBMODULE_DEFINITION = 1,

  /// Specifies the umbrella header used to create this module,
  /// if any.
  SUBMODULE_UMBRELLA_HEADER = 2,

  /// Specifies a header that falls into this (sub)module.
  SUBMODULE_HEADER = 3,

  /// Specifies a top-level header that falls into this (sub)module.
  SUBMODULE_TOPHEADER = 4,

  /// Specifies an umbrella directory.
  SUBMODULE_UMBRELLA_DIR = 5,

  /// Specifies the submodules that are imported by this
  /// submodule.
  SUBMODULE_IMPORTS = 6,

  /// Specifies the submodules that are re-exported from this
  /// submodule.
  SUBMODULE_EXPORTS = 7,

  /// Specifies a required feature.
  SUBMODULE_REQUIRES = 8,

  /// Specifies a header that has been explicitly excluded
  /// from this submodule.
  SUBMODULE_EXCLUDED_HEADER = 9,

  /// Specifies a library or framework to link against.
  SUBMODULE_LINK_LIBRARY = 10,

  /// Specifies a configuration macro for this module.
  SUBMODULE_CONFIG_MACRO = 11,

  /// Specifies a conflict with another module.
  SUBMODULE_CONFLICT = 12,

  /// Specifies a header that is private to this submodule.
  SUBMODULE_PRIVATE_HEADER = 13,

  /// Specifies a header that is part of the module but must be
  /// textually included.
  SUBMODULE_TEXTUAL_HEADER = 14,

  /// Specifies a header that is private to this submodule but
  /// must be textually included.
  SUBMODULE_PRIVATE_TEXTUAL_HEADER = 15,

  /// Specifies some declarations with initializers that must be
  /// emitted to initialize the module.
  SUBMODULE_INITIALIZERS = 16,

  /// Specifies the name of the module that will eventually
  /// re-export the entities in this module.
  SUBMODULE_EXPORT_AS = 17,

  /// Specifies affecting modules that were not imported.
  SUBMODULE_AFFECTING_MODULES = 18,
};

/// Record types used within a comments block.
enum CommentRecordTypes { COMMENTS_RAW_COMMENT = 0 };

/// \defgroup ASTAST AST file AST constants
///
/// The constants in this group describe various components of the
/// abstract syntax tree within an AST file.
///
/// @{

/// Predefined type IDs.
///
/// These type IDs correspond to predefined types in the AST
/// context, such as built-in types (int) and special place-holder
/// types (the \<overload> and \<dependent> type markers). Such
/// types are never actually serialized, since they will be built
/// by the AST context when it is created.
enum PredefinedTypeIDs {
  /// The NULL type.
  PREDEF_TYPE_NULL_ID = 0,

  /// The void type.
  PREDEF_TYPE_VOID_ID = 1,

  /// The 'bool' or '_Bool' type.
  PREDEF_TYPE_BOOL_ID = 2,

  /// The 'char' type, when it is unsigned.
  PREDEF_TYPE_CHAR_U_ID = 3,

  /// The 'unsigned char' type.
  PREDEF_TYPE_UCHAR_ID = 4,

  /// The 'unsigned short' type.
  PREDEF_TYPE_USHORT_ID = 5,

  /// The 'unsigned int' type.
  PREDEF_TYPE_UINT_ID = 6,

  /// The 'unsigned long' type.
  PREDEF_TYPE_ULONG_ID = 7,

  /// The 'unsigned long long' type.
  PREDEF_TYPE_ULONGLONG_ID = 8,

  /// The 'char' type, when it is signed.
  PREDEF_TYPE_CHAR_S_ID = 9,

  /// The 'signed char' type.
  PREDEF_TYPE_SCHAR_ID = 10,

  /// The C++ 'wchar_t' type.
  PREDEF_TYPE_WCHAR_ID = 11,

  /// The (signed) 'short' type.
  PREDEF_TYPE_SHORT_ID = 12,

  /// The (signed) 'int' type.
  PREDEF_TYPE_INT_ID = 13,

  /// The (signed) 'long' type.
  PREDEF_TYPE_LONG_ID = 14,

  /// The (signed) 'long long' type.
  PREDEF_TYPE_LONGLONG_ID = 15,

  /// The 'float' type.
  PREDEF_TYPE_FLOAT_ID = 16,

  /// The 'double' type.
  PREDEF_TYPE_DOUBLE_ID = 17,

  /// The 'long double' type.
  PREDEF_TYPE_LONGDOUBLE_ID = 18,

  /// The placeholder type for overloaded function sets.
  PREDEF_TYPE_OVERLOAD_ID = 19,

  /// The placeholder type for dependent types.
  PREDEF_TYPE_DEPENDENT_ID = 20,

  /// The '__uint128_t' type.
  PREDEF_TYPE_UINT128_ID = 21,

  /// The '__int128_t' type.
  PREDEF_TYPE_INT128_ID = 22,

  /// The type of 'nullptr'.
  PREDEF_TYPE_NULLPTR_ID = 23,

  /// The C++ 'char16_t' type.
  PREDEF_TYPE_CHAR16_ID = 24,

  /// The C++ 'char32_t' type.
  PREDEF_TYPE_CHAR32_ID = 25,

  /// The ObjC 'id' type.
  PREDEF_TYPE_OBJC_ID = 26,

  /// The ObjC 'Class' type.
  PREDEF_TYPE_OBJC_CLASS = 27,

  /// The ObjC 'SEL' type.
  PREDEF_TYPE_OBJC_SEL = 28,

  /// The 'unknown any' placeholder type.
  PREDEF_TYPE_UNKNOWN_ANY = 29,

  /// The placeholder type for bound member functions.
  PREDEF_TYPE_BOUND_MEMBER = 30,

  /// The "auto" deduction type.
  PREDEF_TYPE_AUTO_DEDUCT = 31,

  /// The "auto &&" deduction type.
  PREDEF_TYPE_AUTO_RREF_DEDUCT = 32,

  /// The OpenCL 'half' / ARM NEON __fp16 type.
  PREDEF_TYPE_HALF_ID = 33,

  /// ARC's unbridged-cast placeholder type.
  PREDEF_TYPE_ARC_UNBRIDGED_CAST = 34,

  /// The pseudo-object placeholder type.
  PREDEF_TYPE_PSEUDO_OBJECT = 35,

  /// The placeholder type for builtin functions.
  PREDEF_TYPE_BUILTIN_FN = 36,

  /// OpenCL event type.
  PREDEF_TYPE_EVENT_ID = 37,

  /// OpenCL clk event type.
  PREDEF_TYPE_CLK_EVENT_ID = 38,

  /// OpenCL sampler type.
  PREDEF_TYPE_SAMPLER_ID = 39,

  /// OpenCL queue type.
  PREDEF_TYPE_QUEUE_ID = 40,

  /// OpenCL reserve_id type.
  PREDEF_TYPE_RESERVE_ID_ID = 41,

  /// The placeholder type for an array section.
  PREDEF_TYPE_ARRAY_SECTION = 42,

  /// The '__float128' type
  PREDEF_TYPE_FLOAT128_ID = 43,

  /// The '_Float16' type
  PREDEF_TYPE_FLOAT16_ID = 44,

  /// The C++ 'char8_t' type.
  PREDEF_TYPE_CHAR8_ID = 45,

  /// \brief The 'short _Accum' type
  PREDEF_TYPE_SHORT_ACCUM_ID = 46,

  /// \brief The '_Accum' type
  PREDEF_TYPE_ACCUM_ID = 47,

  /// \brief The 'long _Accum' type
  PREDEF_TYPE_LONG_ACCUM_ID = 48,

  /// \brief The 'unsigned short _Accum' type
  PREDEF_TYPE_USHORT_ACCUM_ID = 49,

  /// \brief The 'unsigned _Accum' type
  PREDEF_TYPE_UACCUM_ID = 50,

  /// \brief The 'unsigned long _Accum' type
  PREDEF_TYPE_ULONG_ACCUM_ID = 51,

  /// \brief The 'short _Fract' type
  PREDEF_TYPE_SHORT_FRACT_ID = 52,

  /// \brief The '_Fract' type
  PREDEF_TYPE_FRACT_ID = 53,

  /// \brief The 'long _Fract' type
  PREDEF_TYPE_LONG_FRACT_ID = 54,

  /// \brief The 'unsigned short _Fract' type
  PREDEF_TYPE_USHORT_FRACT_ID = 55,

  /// \brief The 'unsigned _Fract' type
  PREDEF_TYPE_UFRACT_ID = 56,

  /// \brief The 'unsigned long _Fract' type
  PREDEF_TYPE_ULONG_FRACT_ID = 57,

  /// \brief The '_Sat short _Accum' type
  PREDEF_TYPE_SAT_SHORT_ACCUM_ID = 58,

  /// \brief The '_Sat _Accum' type
  PREDEF_TYPE_SAT_ACCUM_ID = 59,

  /// \brief The '_Sat long _Accum' type
  PREDEF_TYPE_SAT_LONG_ACCUM_ID = 60,

  /// \brief The '_Sat unsigned short _Accum' type
  PREDEF_TYPE_SAT_USHORT_ACCUM_ID = 61,

  /// \brief The '_Sat unsigned _Accum' type
  PREDEF_TYPE_SAT_UACCUM_ID = 62,

  /// \brief The '_Sat unsigned long _Accum' type
  PREDEF_TYPE_SAT_ULONG_ACCUM_ID = 63,

  /// \brief The '_Sat short _Fract' type
  PREDEF_TYPE_SAT_SHORT_FRACT_ID = 64,

  /// \brief The '_Sat _Fract' type
  PREDEF_TYPE_SAT_FRACT_ID = 65,

  /// \brief The '_Sat long _Fract' type
  PREDEF_TYPE_SAT_LONG_FRACT_ID = 66,

  /// \brief The '_Sat unsigned short _Fract' type
  PREDEF_TYPE_SAT_USHORT_FRACT_ID = 67,

  /// \brief The '_Sat unsigned _Fract' type
  PREDEF_TYPE_SAT_UFRACT_ID = 68,

  /// \brief The '_Sat unsigned long _Fract' type
  PREDEF_TYPE_SAT_ULONG_FRACT_ID = 69,

  /// The placeholder type for OpenMP array shaping operation.
  PREDEF_TYPE_OMP_ARRAY_SHAPING = 70,

  /// The placeholder type for OpenMP iterator expression.
  PREDEF_TYPE_OMP_ITERATOR = 71,

  /// A placeholder type for incomplete matrix index operations.
  PREDEF_TYPE_INCOMPLETE_MATRIX_IDX = 72,

  /// \brief The '__bf16' type
  PREDEF_TYPE_BFLOAT16_ID = 73,

  /// \brief The '__ibm128' type
  PREDEF_TYPE_IBM128_ID = 74,

/// OpenCL image types with auto numeration
#define IMAGE_TYPE(ImgType, Id, SingletonId, Access, Suffix)                   \
  PREDEF_TYPE_##Id##_ID,
#include "clang/Basic/OpenCLImageTypes.def"
#define IMAGE_TYPE(ImgType, Id, SingletonId, Access, Suffix)                   \
  PREDEF_TYPE_SAMPLED_##Id##_ID,
#define IMAGE_WRITE_TYPE(Type, Id, Ext)
#define IMAGE_READ_WRITE_TYPE(Type, Id, Ext)
#include "clang/Basic/OpenCLImageTypes.def"
/// \brief OpenCL extension types with auto numeration
#define EXT_OPAQUE_TYPE(ExtType, Id, Ext) PREDEF_TYPE_##Id##_ID,
#include "clang/Basic/OpenCLExtensionTypes.def"
// \brief SVE types with auto numeration
#define SVE_TYPE(Name, Id, SingletonId) PREDEF_TYPE_##Id##_ID,
#include "clang/Basic/AArch64SVEACLETypes.def"
// \brief  PowerPC MMA types with auto numeration
#define PPC_VECTOR_TYPE(Name, Id, Size) PREDEF_TYPE_##Id##_ID,
#include "clang/Basic/PPCTypes.def"
// \brief RISC-V V types with auto numeration
#define RVV_TYPE(Name, Id, SingletonId) PREDEF_TYPE_##Id##_ID,
#include "clang/Basic/RISCVVTypes.def"
// \brief WebAssembly reference types with auto numeration
#define WASM_TYPE(Name, Id, SingletonId) PREDEF_TYPE_##Id##_ID,
#include "clang/Basic/WebAssemblyReferenceTypes.def"

  /// The placeholder type for unresolved templates.
  PREDEF_TYPE_UNRESOLVED_TEMPLATE,
  // Sentinel value. Considered a predefined type but not useable as one.
  PREDEF_TYPE_LAST_ID
};

/// The number of predefined type IDs that are reserved for
/// the PREDEF_TYPE_* constants.
///
/// Type IDs for non-predefined types will start at
/// NUM_PREDEF_TYPE_IDs.
<<<<<<< HEAD
const unsigned NUM_PREDEF_TYPE_IDS = 514;
=======
const unsigned NUM_PREDEF_TYPE_IDS = 503;
>>>>>>> 7a484d3a

// Ensure we do not overrun the predefined types we reserved
// in the enum PredefinedTypeIDs above.
static_assert(PREDEF_TYPE_LAST_ID < NUM_PREDEF_TYPE_IDS,
              "Too many enumerators in PredefinedTypeIDs. Review the value of "
              "NUM_PREDEF_TYPE_IDS");

/// Record codes for each kind of type.
///
/// These constants describe the type records that can occur within a
/// block identified by DECLTYPES_BLOCK_ID in the AST file. Each
/// constant describes a record for a specific type class in the
/// AST. Note that DeclCode values share this code space.
enum TypeCode {
#define TYPE_BIT_CODE(CLASS_ID, CODE_ID, CODE_VALUE)                           \
  TYPE_##CODE_ID = CODE_VALUE,
#include "clang/Serialization/TypeBitCodes.def"

  /// An ExtQualType record.
  TYPE_EXT_QUAL = 1
};

/// The type IDs for special types constructed by semantic
/// analysis.
///
/// The constants in this enumeration are indices into the
/// SPECIAL_TYPES record.
enum SpecialTypeIDs {
  /// CFConstantString type
  SPECIAL_TYPE_CF_CONSTANT_STRING = 0,

  /// C FILE typedef type
  SPECIAL_TYPE_FILE = 1,

  /// C jmp_buf typedef type
  SPECIAL_TYPE_JMP_BUF = 2,

  /// C sigjmp_buf typedef type
  SPECIAL_TYPE_SIGJMP_BUF = 3,

  /// Objective-C "id" redefinition type
  SPECIAL_TYPE_OBJC_ID_REDEFINITION = 4,

  /// Objective-C "Class" redefinition type
  SPECIAL_TYPE_OBJC_CLASS_REDEFINITION = 5,

  /// Objective-C "SEL" redefinition type
  SPECIAL_TYPE_OBJC_SEL_REDEFINITION = 6,

  /// C ucontext_t typedef type
  SPECIAL_TYPE_UCONTEXT_T = 7
};

/// The number of special type IDs.
const unsigned NumSpecialTypeIDs = 8;

/// Record of updates for a declaration that was modified after
/// being deserialized. This can occur within DECLTYPES_BLOCK_ID.
const unsigned int DECL_UPDATES = 49;

/// Record code for a list of local redeclarations of a declaration.
/// This can occur within DECLTYPES_BLOCK_ID.
const unsigned int LOCAL_REDECLARATIONS = 50;

/// Record codes for each kind of declaration.
///
/// These constants describe the declaration records that can occur within
/// a declarations block (identified by DECLTYPES_BLOCK_ID). Each
/// constant describes a record for a specific declaration class
/// in the AST. Note that TypeCode values share this code space.
enum DeclCode {
  /// A TypedefDecl record.
  DECL_TYPEDEF = 51,
  /// A TypeAliasDecl record.

  DECL_TYPEALIAS,

  /// An EnumDecl record.
  DECL_ENUM,

  /// A RecordDecl record.
  DECL_RECORD,

  /// An EnumConstantDecl record.
  DECL_ENUM_CONSTANT,

  /// A FunctionDecl record.
  DECL_FUNCTION,

  /// A ObjCMethodDecl record.
  DECL_OBJC_METHOD,

  /// A ObjCInterfaceDecl record.
  DECL_OBJC_INTERFACE,

  /// A ObjCProtocolDecl record.
  DECL_OBJC_PROTOCOL,

  /// A ObjCIvarDecl record.
  DECL_OBJC_IVAR,

  /// A ObjCAtDefsFieldDecl record.
  DECL_OBJC_AT_DEFS_FIELD,

  /// A ObjCCategoryDecl record.
  DECL_OBJC_CATEGORY,

  /// A ObjCCategoryImplDecl record.
  DECL_OBJC_CATEGORY_IMPL,

  /// A ObjCImplementationDecl record.
  DECL_OBJC_IMPLEMENTATION,

  /// A ObjCCompatibleAliasDecl record.
  DECL_OBJC_COMPATIBLE_ALIAS,

  /// A ObjCPropertyDecl record.
  DECL_OBJC_PROPERTY,

  /// A ObjCPropertyImplDecl record.
  DECL_OBJC_PROPERTY_IMPL,

  /// A FieldDecl record.
  DECL_FIELD,

  /// A MSPropertyDecl record.
  DECL_MS_PROPERTY,

  /// A MSGuidDecl record.
  DECL_MS_GUID,

  /// A TemplateParamObjectDecl record.
  DECL_TEMPLATE_PARAM_OBJECT,

  /// A VarDecl record.
  DECL_VAR,

  /// An ImplicitParamDecl record.
  DECL_IMPLICIT_PARAM,

  /// A ParmVarDecl record.
  DECL_PARM_VAR,

  /// A DecompositionDecl record.
  DECL_DECOMPOSITION,

  /// A BindingDecl record.
  DECL_BINDING,

  /// A FileScopeAsmDecl record.
  DECL_FILE_SCOPE_ASM,

  /// A TopLevelStmtDecl record.
  DECL_TOP_LEVEL_STMT_DECL,

  /// A BlockDecl record.
  DECL_BLOCK,

  /// A CapturedDecl record.
  DECL_CAPTURED,

  /// A record that stores the set of declarations that are
  /// lexically stored within a given DeclContext.
  ///
  /// The record itself is a blob that is an array of declaration IDs,
  /// in the order in which those declarations were added to the
  /// declaration context. This data is used when iterating over
  /// the contents of a DeclContext, e.g., via
  /// DeclContext::decls_begin() and DeclContext::decls_end().
  DECL_CONTEXT_LEXICAL,

  /// A record that stores the set of declarations that are
  /// visible from a given DeclContext.
  ///
  /// The record itself stores a set of mappings, each of which
  /// associates a declaration name with one or more declaration
  /// IDs. This data is used when performing qualified name lookup
  /// into a DeclContext via DeclContext::lookup.
  DECL_CONTEXT_VISIBLE,

  /// A LabelDecl record.
  DECL_LABEL,

  /// A NamespaceDecl record.
  DECL_NAMESPACE,

  /// A NamespaceAliasDecl record.
  DECL_NAMESPACE_ALIAS,

  /// A UsingDecl record.
  DECL_USING,

  /// A UsingEnumDecl record.
  DECL_USING_ENUM,

  /// A UsingPackDecl record.
  DECL_USING_PACK,

  /// A UsingShadowDecl record.
  DECL_USING_SHADOW,

  /// A ConstructorUsingShadowDecl record.
  DECL_CONSTRUCTOR_USING_SHADOW,

  /// A UsingDirecitveDecl record.
  DECL_USING_DIRECTIVE,

  /// An UnresolvedUsingValueDecl record.
  DECL_UNRESOLVED_USING_VALUE,

  /// An UnresolvedUsingTypenameDecl record.
  DECL_UNRESOLVED_USING_TYPENAME,

  /// A LinkageSpecDecl record.
  DECL_LINKAGE_SPEC,

  /// An ExportDecl record.
  DECL_EXPORT,

  /// A CXXRecordDecl record.
  DECL_CXX_RECORD,

  /// A CXXDeductionGuideDecl record.
  DECL_CXX_DEDUCTION_GUIDE,

  /// A CXXMethodDecl record.
  DECL_CXX_METHOD,

  /// A CXXConstructorDecl record.
  DECL_CXX_CONSTRUCTOR,

  /// A CXXDestructorDecl record.
  DECL_CXX_DESTRUCTOR,

  /// A CXXConversionDecl record.
  DECL_CXX_CONVERSION,

  /// An AccessSpecDecl record.
  DECL_ACCESS_SPEC,

  /// A FriendDecl record.
  DECL_FRIEND,

  /// A FriendTemplateDecl record.
  DECL_FRIEND_TEMPLATE,

  /// A ClassTemplateDecl record.
  DECL_CLASS_TEMPLATE,

  /// A ClassTemplateSpecializationDecl record.
  DECL_CLASS_TEMPLATE_SPECIALIZATION,

  /// A ClassTemplatePartialSpecializationDecl record.
  DECL_CLASS_TEMPLATE_PARTIAL_SPECIALIZATION,

  /// A VarTemplateDecl record.
  DECL_VAR_TEMPLATE,

  /// A VarTemplateSpecializationDecl record.
  DECL_VAR_TEMPLATE_SPECIALIZATION,

  /// A VarTemplatePartialSpecializationDecl record.
  DECL_VAR_TEMPLATE_PARTIAL_SPECIALIZATION,

  /// A FunctionTemplateDecl record.
  DECL_FUNCTION_TEMPLATE,

  /// A TemplateTypeParmDecl record.
  DECL_TEMPLATE_TYPE_PARM,

  /// A NonTypeTemplateParmDecl record.
  DECL_NON_TYPE_TEMPLATE_PARM,

  /// A TemplateTemplateParmDecl record.
  DECL_TEMPLATE_TEMPLATE_PARM,

  /// A TypeAliasTemplateDecl record.
  DECL_TYPE_ALIAS_TEMPLATE,

  /// \brief A ConceptDecl record.
  DECL_CONCEPT,

  /// An UnresolvedUsingIfExistsDecl record.
  DECL_UNRESOLVED_USING_IF_EXISTS,

  /// \brief A StaticAssertDecl record.
  DECL_STATIC_ASSERT,

  /// A record containing CXXBaseSpecifiers.
  DECL_CXX_BASE_SPECIFIERS,

  /// A record containing CXXCtorInitializers.
  DECL_CXX_CTOR_INITIALIZERS,

  /// A IndirectFieldDecl record.
  DECL_INDIRECTFIELD,

  /// A NonTypeTemplateParmDecl record that stores an expanded
  /// non-type template parameter pack.
  DECL_EXPANDED_NON_TYPE_TEMPLATE_PARM_PACK,

  /// A TemplateTemplateParmDecl record that stores an expanded
  /// template template parameter pack.
  DECL_EXPANDED_TEMPLATE_TEMPLATE_PARM_PACK,

  /// An ImportDecl recording a module import.
  DECL_IMPORT,

  /// An OMPThreadPrivateDecl record.
  DECL_OMP_THREADPRIVATE,

  /// An OMPRequiresDecl record.
  DECL_OMP_REQUIRES,

  /// An OMPAllocateDcl record.
  DECL_OMP_ALLOCATE,

  /// An EmptyDecl record.
  DECL_EMPTY,

  /// An LifetimeExtendedTemporaryDecl record.
  DECL_LIFETIME_EXTENDED_TEMPORARY,

  /// A RequiresExprBodyDecl record.
  DECL_REQUIRES_EXPR_BODY,

  /// An ObjCTypeParamDecl record.
  DECL_OBJC_TYPE_PARAM,

  /// An OMPCapturedExprDecl record.
  DECL_OMP_CAPTUREDEXPR,

  /// A PragmaCommentDecl record.
  DECL_PRAGMA_COMMENT,

  /// A PragmaDetectMismatchDecl record.
  DECL_PRAGMA_DETECT_MISMATCH,

  /// An OMPDeclareMapperDecl record.
  DECL_OMP_DECLARE_MAPPER,

  /// An OMPDeclareReductionDecl record.
  DECL_OMP_DECLARE_REDUCTION,

  /// A UnnamedGlobalConstantDecl record.
  DECL_UNNAMED_GLOBAL_CONSTANT,

  /// A HLSLBufferDecl record.
  DECL_HLSL_BUFFER,

  /// An ImplicitConceptSpecializationDecl record.
  DECL_IMPLICIT_CONCEPT_SPECIALIZATION,

  DECL_LAST = DECL_IMPLICIT_CONCEPT_SPECIALIZATION
};

/// Record codes for each kind of statement or expression.
///
/// These constants describe the records that describe statements
/// or expressions. These records  occur within type and declarations
/// block, so they begin with record values of 128.  Each constant
/// describes a record for a specific statement or expression class in the
/// AST.
enum StmtCode {
  /// A marker record that indicates that we are at the end
  /// of an expression.
  STMT_STOP = DECL_LAST + 1,

  /// A NULL expression.
  STMT_NULL_PTR,

  /// A reference to a previously [de]serialized Stmt record.
  STMT_REF_PTR,

  /// A NullStmt record.
  STMT_NULL,

  /// A CompoundStmt record.
  STMT_COMPOUND,

  /// A CaseStmt record.
  STMT_CASE,

  /// A DefaultStmt record.
  STMT_DEFAULT,

  /// A LabelStmt record.
  STMT_LABEL,

  /// An AttributedStmt record.
  STMT_ATTRIBUTED,

  /// An IfStmt record.
  STMT_IF,

  /// A SwitchStmt record.
  STMT_SWITCH,

  /// A WhileStmt record.
  STMT_WHILE,

  /// A DoStmt record.
  STMT_DO,

  /// A ForStmt record.
  STMT_FOR,

  /// A GotoStmt record.
  STMT_GOTO,

  /// An IndirectGotoStmt record.
  STMT_INDIRECT_GOTO,

  /// A ContinueStmt record.
  STMT_CONTINUE,

  /// A BreakStmt record.
  STMT_BREAK,

  /// A ReturnStmt record.
  STMT_RETURN,

  /// A DeclStmt record.
  STMT_DECL,

  /// A CapturedStmt record.
  STMT_CAPTURED,

  /// A GCC-style AsmStmt record.
  STMT_GCCASM,

  /// A MS-style AsmStmt record.
  STMT_MSASM,

  /// A constant expression context.
  EXPR_CONSTANT,

  /// A PredefinedExpr record.
  EXPR_PREDEFINED,

  /// A DeclRefExpr record.
  EXPR_DECL_REF,

  /// An IntegerLiteral record.
  EXPR_INTEGER_LITERAL,

  /// A FloatingLiteral record.
  EXPR_FLOATING_LITERAL,

  /// An ImaginaryLiteral record.
  EXPR_IMAGINARY_LITERAL,

  /// A StringLiteral record.
  EXPR_STRING_LITERAL,

  /// A CharacterLiteral record.
  EXPR_CHARACTER_LITERAL,

  /// A ParenExpr record.
  EXPR_PAREN,

  /// A ParenListExpr record.
  EXPR_PAREN_LIST,

  /// A UnaryOperator record.
  EXPR_UNARY_OPERATOR,

  /// An OffsetOfExpr record.
  EXPR_OFFSETOF,

  /// A SizefAlignOfExpr record.
  EXPR_SIZEOF_ALIGN_OF,

  /// An ArraySubscriptExpr record.
  EXPR_ARRAY_SUBSCRIPT,

  /// An MatrixSubscriptExpr record.
  EXPR_MATRIX_SUBSCRIPT,

  /// A CallExpr record.
  EXPR_CALL,

  /// A MemberExpr record.
  EXPR_MEMBER,

  /// A BinaryOperator record.
  EXPR_BINARY_OPERATOR,

  /// A CompoundAssignOperator record.
  EXPR_COMPOUND_ASSIGN_OPERATOR,

  /// A ConditionOperator record.
  EXPR_CONDITIONAL_OPERATOR,

  /// An ImplicitCastExpr record.
  EXPR_IMPLICIT_CAST,

  /// A CStyleCastExpr record.
  EXPR_CSTYLE_CAST,

  /// A CompoundLiteralExpr record.
  EXPR_COMPOUND_LITERAL,

  /// An ExtVectorElementExpr record.
  EXPR_EXT_VECTOR_ELEMENT,

  /// An InitListExpr record.
  EXPR_INIT_LIST,

  /// A DesignatedInitExpr record.
  EXPR_DESIGNATED_INIT,

  /// A DesignatedInitUpdateExpr record.
  EXPR_DESIGNATED_INIT_UPDATE,

  /// An NoInitExpr record.
  EXPR_NO_INIT,

  /// An ArrayInitLoopExpr record.
  EXPR_ARRAY_INIT_LOOP,

  /// An ArrayInitIndexExpr record.
  EXPR_ARRAY_INIT_INDEX,

  /// An ImplicitValueInitExpr record.
  EXPR_IMPLICIT_VALUE_INIT,

  /// A VAArgExpr record.
  EXPR_VA_ARG,

  /// An AddrLabelExpr record.
  EXPR_ADDR_LABEL,

  /// A StmtExpr record.
  EXPR_STMT,

  /// A ChooseExpr record.
  EXPR_CHOOSE,

  /// A GNUNullExpr record.
  EXPR_GNU_NULL,

  /// A SourceLocExpr record.
  EXPR_SOURCE_LOC,

  /// A ShuffleVectorExpr record.
  EXPR_SHUFFLE_VECTOR,

  /// A ConvertVectorExpr record.
  EXPR_CONVERT_VECTOR,

  /// BlockExpr
  EXPR_BLOCK,

  /// A GenericSelectionExpr record.
  EXPR_GENERIC_SELECTION,

  /// A PseudoObjectExpr record.
  EXPR_PSEUDO_OBJECT,

  /// An AtomicExpr record.
  EXPR_ATOMIC,

  /// A RecoveryExpr record.
  EXPR_RECOVERY,

  // Objective-C

  /// An ObjCStringLiteral record.
  EXPR_OBJC_STRING_LITERAL,

  EXPR_OBJC_BOXED_EXPRESSION,
  EXPR_OBJC_ARRAY_LITERAL,
  EXPR_OBJC_DICTIONARY_LITERAL,

  /// An ObjCEncodeExpr record.
  EXPR_OBJC_ENCODE,

  /// An ObjCSelectorExpr record.
  EXPR_OBJC_SELECTOR_EXPR,

  /// An ObjCProtocolExpr record.
  EXPR_OBJC_PROTOCOL_EXPR,

  /// An ObjCIvarRefExpr record.
  EXPR_OBJC_IVAR_REF_EXPR,

  /// An ObjCPropertyRefExpr record.
  EXPR_OBJC_PROPERTY_REF_EXPR,

  /// An ObjCSubscriptRefExpr record.
  EXPR_OBJC_SUBSCRIPT_REF_EXPR,

  /// UNUSED
  EXPR_OBJC_KVC_REF_EXPR,

  /// An ObjCMessageExpr record.
  EXPR_OBJC_MESSAGE_EXPR,

  /// An ObjCIsa Expr record.
  EXPR_OBJC_ISA,

  /// An ObjCIndirectCopyRestoreExpr record.
  EXPR_OBJC_INDIRECT_COPY_RESTORE,

  /// An ObjCForCollectionStmt record.
  STMT_OBJC_FOR_COLLECTION,

  /// An ObjCAtCatchStmt record.
  STMT_OBJC_CATCH,

  /// An ObjCAtFinallyStmt record.
  STMT_OBJC_FINALLY,

  /// An ObjCAtTryStmt record.
  STMT_OBJC_AT_TRY,

  /// An ObjCAtSynchronizedStmt record.
  STMT_OBJC_AT_SYNCHRONIZED,

  /// An ObjCAtThrowStmt record.
  STMT_OBJC_AT_THROW,

  /// An ObjCAutoreleasePoolStmt record.
  STMT_OBJC_AUTORELEASE_POOL,

  /// An ObjCBoolLiteralExpr record.
  EXPR_OBJC_BOOL_LITERAL,

  /// An ObjCAvailabilityCheckExpr record.
  EXPR_OBJC_AVAILABILITY_CHECK,

  // C++

  /// A CXXCatchStmt record.
  STMT_CXX_CATCH,

  /// A CXXTryStmt record.
  STMT_CXX_TRY,
  /// A CXXForRangeStmt record.

  STMT_CXX_FOR_RANGE,

  /// A CXXOperatorCallExpr record.
  EXPR_CXX_OPERATOR_CALL,

  /// A CXXMemberCallExpr record.
  EXPR_CXX_MEMBER_CALL,

  /// A CXXRewrittenBinaryOperator record.
  EXPR_CXX_REWRITTEN_BINARY_OPERATOR,

  /// A CXXConstructExpr record.
  EXPR_CXX_CONSTRUCT,

  /// A CXXInheritedCtorInitExpr record.
  EXPR_CXX_INHERITED_CTOR_INIT,

  /// A CXXTemporaryObjectExpr record.
  EXPR_CXX_TEMPORARY_OBJECT,

  /// A CXXStaticCastExpr record.
  EXPR_CXX_STATIC_CAST,

  /// A CXXDynamicCastExpr record.
  EXPR_CXX_DYNAMIC_CAST,

  /// A CXXReinterpretCastExpr record.
  EXPR_CXX_REINTERPRET_CAST,

  /// A CXXConstCastExpr record.
  EXPR_CXX_CONST_CAST,

  /// A CXXAddrspaceCastExpr record.
  EXPR_CXX_ADDRSPACE_CAST,

  /// A CXXFunctionalCastExpr record.
  EXPR_CXX_FUNCTIONAL_CAST,

  /// A BuiltinBitCastExpr record.
  EXPR_BUILTIN_BIT_CAST,

  /// A UserDefinedLiteral record.
  EXPR_USER_DEFINED_LITERAL,

  /// A CXXStdInitializerListExpr record.
  EXPR_CXX_STD_INITIALIZER_LIST,

  /// A CXXBoolLiteralExpr record.
  EXPR_CXX_BOOL_LITERAL,

  /// A CXXParenListInitExpr record.
  EXPR_CXX_PAREN_LIST_INIT,

  EXPR_CXX_NULL_PTR_LITERAL, // CXXNullPtrLiteralExpr
  EXPR_CXX_TYPEID_EXPR,      // CXXTypeidExpr (of expr).
  EXPR_CXX_TYPEID_TYPE,      // CXXTypeidExpr (of type).
  EXPR_CXX_THIS,             // CXXThisExpr
  EXPR_CXX_THROW,            // CXXThrowExpr
  EXPR_CXX_DEFAULT_ARG,      // CXXDefaultArgExpr
  EXPR_CXX_DEFAULT_INIT,     // CXXDefaultInitExpr
  EXPR_CXX_BIND_TEMPORARY,   // CXXBindTemporaryExpr

  EXPR_CXX_SCALAR_VALUE_INIT, // CXXScalarValueInitExpr
  EXPR_CXX_NEW,               // CXXNewExpr
  EXPR_CXX_DELETE,            // CXXDeleteExpr
  EXPR_CXX_PSEUDO_DESTRUCTOR, // CXXPseudoDestructorExpr

  EXPR_EXPR_WITH_CLEANUPS, // ExprWithCleanups

  EXPR_CXX_DEPENDENT_SCOPE_MEMBER,   // CXXDependentScopeMemberExpr
  EXPR_CXX_DEPENDENT_SCOPE_DECL_REF, // DependentScopeDeclRefExpr
  EXPR_CXX_UNRESOLVED_CONSTRUCT,     // CXXUnresolvedConstructExpr
  EXPR_CXX_UNRESOLVED_MEMBER,        // UnresolvedMemberExpr
  EXPR_CXX_UNRESOLVED_LOOKUP,        // UnresolvedLookupExpr

  EXPR_CXX_EXPRESSION_TRAIT, // ExpressionTraitExpr
  EXPR_CXX_NOEXCEPT,         // CXXNoexceptExpr

  EXPR_OPAQUE_VALUE,                // OpaqueValueExpr
  EXPR_BINARY_CONDITIONAL_OPERATOR, // BinaryConditionalOperator
  EXPR_TYPE_TRAIT,                  // TypeTraitExpr
  EXPR_ARRAY_TYPE_TRAIT,            // ArrayTypeTraitIntExpr

  EXPR_PACK_EXPANSION,                    // PackExpansionExpr
  EXPR_PACK_INDEXING,                     // PackIndexingExpr
  EXPR_SIZEOF_PACK,                       // SizeOfPackExpr
  EXPR_SUBST_NON_TYPE_TEMPLATE_PARM,      // SubstNonTypeTemplateParmExpr
  EXPR_SUBST_NON_TYPE_TEMPLATE_PARM_PACK, // SubstNonTypeTemplateParmPackExpr
  EXPR_FUNCTION_PARM_PACK,                // FunctionParmPackExpr
  EXPR_MATERIALIZE_TEMPORARY,             // MaterializeTemporaryExpr
  EXPR_CXX_FOLD,                          // CXXFoldExpr
  EXPR_CONCEPT_SPECIALIZATION,            // ConceptSpecializationExpr
  EXPR_REQUIRES,                          // RequiresExpr

  // CUDA
  EXPR_CUDA_KERNEL_CALL, // CUDAKernelCallExpr

  // OpenCL
  EXPR_ASTYPE, // AsTypeExpr

  // Microsoft
  EXPR_CXX_PROPERTY_REF_EXPR,       // MSPropertyRefExpr
  EXPR_CXX_PROPERTY_SUBSCRIPT_EXPR, // MSPropertySubscriptExpr
  EXPR_CXX_UUIDOF_EXPR,             // CXXUuidofExpr (of expr).
  EXPR_CXX_UUIDOF_TYPE,             // CXXUuidofExpr (of type).
  STMT_SEH_LEAVE,                   // SEHLeaveStmt
  STMT_SEH_EXCEPT,                  // SEHExceptStmt
  STMT_SEH_FINALLY,                 // SEHFinallyStmt
  STMT_SEH_TRY,                     // SEHTryStmt

  // OpenMP directives
  STMT_OMP_META_DIRECTIVE,
  STMT_OMP_CANONICAL_LOOP,
  STMT_OMP_PARALLEL_DIRECTIVE,
  STMT_OMP_SIMD_DIRECTIVE,
  STMT_OMP_TILE_DIRECTIVE,
  STMT_OMP_UNROLL_DIRECTIVE,
  STMT_OMP_FOR_DIRECTIVE,
  STMT_OMP_FOR_SIMD_DIRECTIVE,
  STMT_OMP_SECTIONS_DIRECTIVE,
  STMT_OMP_SECTION_DIRECTIVE,
  STMT_OMP_SINGLE_DIRECTIVE,
  STMT_OMP_MASTER_DIRECTIVE,
  STMT_OMP_CRITICAL_DIRECTIVE,
  STMT_OMP_PARALLEL_FOR_DIRECTIVE,
  STMT_OMP_PARALLEL_FOR_SIMD_DIRECTIVE,
  STMT_OMP_PARALLEL_MASTER_DIRECTIVE,
  STMT_OMP_PARALLEL_MASKED_DIRECTIVE,
  STMT_OMP_PARALLEL_SECTIONS_DIRECTIVE,
  STMT_OMP_TASK_DIRECTIVE,
  STMT_OMP_TASKYIELD_DIRECTIVE,
  STMT_OMP_ERROR_DIRECTIVE,
  STMT_OMP_BARRIER_DIRECTIVE,
  STMT_OMP_TASKWAIT_DIRECTIVE,
  STMT_OMP_FLUSH_DIRECTIVE,
  STMT_OMP_DEPOBJ_DIRECTIVE,
  STMT_OMP_SCAN_DIRECTIVE,
  STMT_OMP_ORDERED_DIRECTIVE,
  STMT_OMP_ATOMIC_DIRECTIVE,
  STMT_OMP_TARGET_DIRECTIVE,
  STMT_OMP_TARGET_DATA_DIRECTIVE,
  STMT_OMP_TARGET_ENTER_DATA_DIRECTIVE,
  STMT_OMP_TARGET_EXIT_DATA_DIRECTIVE,
  STMT_OMP_TARGET_PARALLEL_DIRECTIVE,
  STMT_OMP_TARGET_PARALLEL_FOR_DIRECTIVE,
  STMT_OMP_TEAMS_DIRECTIVE,
  STMT_OMP_TASKGROUP_DIRECTIVE,
  STMT_OMP_CANCELLATION_POINT_DIRECTIVE,
  STMT_OMP_CANCEL_DIRECTIVE,
  STMT_OMP_TASKLOOP_DIRECTIVE,
  STMT_OMP_TASKLOOP_SIMD_DIRECTIVE,
  STMT_OMP_MASTER_TASKLOOP_DIRECTIVE,
  STMT_OMP_MASTER_TASKLOOP_SIMD_DIRECTIVE,
  STMT_OMP_PARALLEL_MASTER_TASKLOOP_DIRECTIVE,
  STMT_OMP_PARALLEL_MASTER_TASKLOOP_SIMD_DIRECTIVE,
  STMT_OMP_MASKED_TASKLOOP_DIRECTIVE,
  STMT_OMP_MASKED_TASKLOOP_SIMD_DIRECTIVE,
  STMT_OMP_PARALLEL_MASKED_TASKLOOP_DIRECTIVE,
  STMT_OMP_PARALLEL_MASKED_TASKLOOP_SIMD_DIRECTIVE,
  STMT_OMP_DISTRIBUTE_DIRECTIVE,
  STMT_OMP_TARGET_UPDATE_DIRECTIVE,
  STMT_OMP_DISTRIBUTE_PARALLEL_FOR_DIRECTIVE,
  STMT_OMP_DISTRIBUTE_PARALLEL_FOR_SIMD_DIRECTIVE,
  STMT_OMP_DISTRIBUTE_SIMD_DIRECTIVE,
  STMT_OMP_TARGET_PARALLEL_FOR_SIMD_DIRECTIVE,
  STMT_OMP_TARGET_SIMD_DIRECTIVE,
  STMT_OMP_TEAMS_DISTRIBUTE_DIRECTIVE,
  STMT_OMP_TEAMS_DISTRIBUTE_SIMD_DIRECTIVE,
  STMT_OMP_TEAMS_DISTRIBUTE_PARALLEL_FOR_SIMD_DIRECTIVE,
  STMT_OMP_TEAMS_DISTRIBUTE_PARALLEL_FOR_DIRECTIVE,
  STMT_OMP_TARGET_TEAMS_DIRECTIVE,
  STMT_OMP_TARGET_TEAMS_DISTRIBUTE_DIRECTIVE,
  STMT_OMP_TARGET_TEAMS_DISTRIBUTE_PARALLEL_FOR_DIRECTIVE,
  STMT_OMP_TARGET_TEAMS_DISTRIBUTE_PARALLEL_FOR_SIMD_DIRECTIVE,
  STMT_OMP_TARGET_TEAMS_DISTRIBUTE_SIMD_DIRECTIVE,
  STMT_OMP_SCOPE_DIRECTIVE,
  STMT_OMP_INTEROP_DIRECTIVE,
  STMT_OMP_DISPATCH_DIRECTIVE,
  STMT_OMP_MASKED_DIRECTIVE,
  STMT_OMP_GENERIC_LOOP_DIRECTIVE,
  STMT_OMP_TEAMS_GENERIC_LOOP_DIRECTIVE,
  STMT_OMP_TARGET_TEAMS_GENERIC_LOOP_DIRECTIVE,
  STMT_OMP_PARALLEL_GENERIC_LOOP_DIRECTIVE,
  STMT_OMP_TARGET_PARALLEL_GENERIC_LOOP_DIRECTIVE,
  EXPR_ARRAY_SECTION,
  EXPR_OMP_ARRAY_SHAPING,
  EXPR_OMP_ITERATOR,

  // ARC
  EXPR_OBJC_BRIDGED_CAST, // ObjCBridgedCastExpr

  STMT_MS_DEPENDENT_EXISTS, // MSDependentExistsStmt
  EXPR_LAMBDA,              // LambdaExpr
  STMT_COROUTINE_BODY,
  STMT_CORETURN,
  EXPR_COAWAIT,
  EXPR_COYIELD,
  EXPR_DEPENDENT_COAWAIT,

  // FixedPointLiteral
  EXPR_FIXEDPOINT_LITERAL,

  // SYCL
  EXPR_SYCL_BUILTIN_NUM_FIELDS,
  EXPR_SYCL_BUILTIN_FIELD_TYPE,
  EXPR_SYCL_BUILTIN_NUM_BASES,
  EXPR_SYCL_BUILTIN_BASE_TYPE,
  EXPR_SYCL_UNIQUE_STABLE_NAME,
  // SYCLUniqueStableIdExpr
  EXPR_SYCL_UNIQUE_STABLE_ID,

  // OpenACC Constructs
  STMT_OPENACC_COMPUTE_CONSTRUCT,
};

/// The kinds of designators that can occur in a
/// DesignatedInitExpr.
enum DesignatorTypes {
  /// Field designator where only the field name is known.
  DESIG_FIELD_NAME = 0,

  /// Field designator where the field has been resolved to
  /// a declaration.
  DESIG_FIELD_DECL = 1,

  /// Array designator.
  DESIG_ARRAY = 2,

  /// GNU array range designator.
  DESIG_ARRAY_RANGE = 3
};

/// The different kinds of data that can occur in a
/// CtorInitializer.
enum CtorInitializerType {
  CTOR_INITIALIZER_BASE,
  CTOR_INITIALIZER_DELEGATING,
  CTOR_INITIALIZER_MEMBER,
  CTOR_INITIALIZER_INDIRECT_MEMBER
};

/// Kinds of cleanup objects owned by ExprWithCleanups.
enum CleanupObjectKind { COK_Block, COK_CompoundLiteral };

/// Describes the categories of an Objective-C class.
struct ObjCCategoriesInfo {
  // The ID of the definition
  LocalDeclID DefinitionID;

  // Offset into the array of category lists.
  unsigned Offset;

  friend bool operator<(const ObjCCategoriesInfo &X,
                        const ObjCCategoriesInfo &Y) {
    return X.DefinitionID < Y.DefinitionID;
  }

  friend bool operator>(const ObjCCategoriesInfo &X,
                        const ObjCCategoriesInfo &Y) {
    return X.DefinitionID > Y.DefinitionID;
  }

  friend bool operator<=(const ObjCCategoriesInfo &X,
                         const ObjCCategoriesInfo &Y) {
    return X.DefinitionID <= Y.DefinitionID;
  }

  friend bool operator>=(const ObjCCategoriesInfo &X,
                         const ObjCCategoriesInfo &Y) {
    return X.DefinitionID >= Y.DefinitionID;
  }
};

/// A key used when looking up entities by \ref DeclarationName.
///
/// Different \ref DeclarationNames are mapped to different keys, but the
/// same key can occasionally represent multiple names (for names that
/// contain types, in particular).
class DeclarationNameKey {
  using NameKind = unsigned;

  NameKind Kind = 0;
  uint64_t Data = 0;

public:
  DeclarationNameKey() = default;
  DeclarationNameKey(DeclarationName Name);
  DeclarationNameKey(NameKind Kind, uint64_t Data) : Kind(Kind), Data(Data) {}

  NameKind getKind() const { return Kind; }

  IdentifierInfo *getIdentifier() const {
    assert(Kind == DeclarationName::Identifier ||
           Kind == DeclarationName::CXXLiteralOperatorName ||
           Kind == DeclarationName::CXXDeductionGuideName);
    return (IdentifierInfo *)Data;
  }

  Selector getSelector() const {
    assert(Kind == DeclarationName::ObjCZeroArgSelector ||
           Kind == DeclarationName::ObjCOneArgSelector ||
           Kind == DeclarationName::ObjCMultiArgSelector);
    return Selector(Data);
  }

  OverloadedOperatorKind getOperatorKind() const {
    assert(Kind == DeclarationName::CXXOperatorName);
    return (OverloadedOperatorKind)Data;
  }

  /// Compute a fingerprint of this key for use in on-disk hash table.
  unsigned getHash() const;

  friend bool operator==(const DeclarationNameKey &A,
                         const DeclarationNameKey &B) {
    return A.Kind == B.Kind && A.Data == B.Data;
  }
};

/// @}

} // namespace serialization
} // namespace clang

namespace llvm {

template <> struct DenseMapInfo<clang::serialization::DeclarationNameKey> {
  static clang::serialization::DeclarationNameKey getEmptyKey() {
    return clang::serialization::DeclarationNameKey(-1, 1);
  }

  static clang::serialization::DeclarationNameKey getTombstoneKey() {
    return clang::serialization::DeclarationNameKey(-1, 2);
  }

  static unsigned
  getHashValue(const clang::serialization::DeclarationNameKey &Key) {
    return Key.getHash();
  }

  static bool isEqual(const clang::serialization::DeclarationNameKey &L,
                      const clang::serialization::DeclarationNameKey &R) {
    return L == R;
  }
};

} // namespace llvm

#endif // LLVM_CLANG_SERIALIZATION_ASTBITCODES_H<|MERGE_RESOLUTION|>--- conflicted
+++ resolved
@@ -1108,11 +1108,7 @@
 ///
 /// Type IDs for non-predefined types will start at
 /// NUM_PREDEF_TYPE_IDs.
-<<<<<<< HEAD
-const unsigned NUM_PREDEF_TYPE_IDS = 514;
-=======
-const unsigned NUM_PREDEF_TYPE_IDS = 503;
->>>>>>> 7a484d3a
+const unsigned NUM_PREDEF_TYPE_IDS = 515;
 
 // Ensure we do not overrun the predefined types we reserved
 // in the enum PredefinedTypeIDs above.
