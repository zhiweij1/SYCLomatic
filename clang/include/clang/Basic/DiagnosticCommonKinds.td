//==--- DiagnosticCommonKinds.td - common diagnostics ---------------------===//
//
// Part of the LLVM Project, under the Apache License v2.0 with LLVM Exceptions.
// See https://llvm.org/LICENSE.txt for license information.
// SPDX-License-Identifier: Apache-2.0 WITH LLVM-exception
//
//===----------------------------------------------------------------------===//

//===----------------------------------------------------------------------===//
// Common Helpers
//===----------------------------------------------------------------------===//

let Component = "Common" in {

// Substitutions.

def select_constexpr_spec_kind : TextSubstitution<
  "%select{<ERROR>|constexpr|consteval|constinit}0">;

// Basic.

def fatal_too_many_errors
  : Error<"too many errors emitted, stopping now">, DefaultFatal;

// SYCLomatic_CUSTOMIZATION begin
def warn_stack_exhausted : Warning<
  "stack nearly exhausted; migration time may suffer, and "
  "crashes due to stack overflow are likely">,
  InGroup<DiagGroup<"stack-exhausted">>, NoSFINAE;
// SYCLomatic_CUSTOMIZATION end

def note_declared_at : Note<"declared here">;
def note_previous_definition : Note<"previous definition is here">;
def note_previous_declaration : Note<"previous declaration is here">;
def note_previous_implicit_declaration : Note<
  "previous implicit declaration is here">;
def note_previous_use : Note<"previous use is here">;
def note_duplicate_case_prev : Note<"previous case defined here">;
def note_forward_declaration : Note<"forward declaration of %0">;
def note_type_being_defined : Note<
  "definition of %0 is not complete until the closing '}'">;
/// note_matching - this is used as a continuation of a previous diagnostic,
/// e.g. to specify the '(' when we expected a ')'.
def note_matching : Note<"to match this %0">;

def note_using : Note<"using">;
def note_possibility : Note<"one possibility">;
def note_also_found : Note<"also found">;

// Parse && Lex

let CategoryName = "Lexical or Preprocessor Issue" in {

def err_expected_colon_after_setter_name : Error<
  "method name referenced in property setter attribute "
  "must end with ':'">;
def err_expected_string_literal : Error<"expected string literal "
  "%select{in %1|for diagnostic message in static_assert|"
          "for optional message in 'availability' attribute|"
          "for %select{language name|source container name|USR}1 in "
          "'external_source_symbol' attribute|"
          "as argument of '%1' attribute}0">;

def err_invalid_string_udl : Error<
  "string literal with user-defined suffix cannot be used here">;
def err_invalid_character_udl : Error<
  "character literal with user-defined suffix cannot be used here">;
def err_invalid_numeric_udl : Error<
  "numeric literal with user-defined suffix cannot be used here">;
def warn_pragma_debug_missing_argument : Warning<
  "missing argument to debug command '%0'">, InGroup<IgnoredPragmas>;
def warn_pragma_debug_unexpected_argument : Warning<
  "unexpected argument to debug command">, InGroup<IgnoredPragmas>;

}

// Parse && Sema

let CategoryName = "Parse Issue" in {

def err_expected : Error<"expected %0">;
def err_expected_either : Error<"expected %0 or %1">;
def err_expected_after : Error<"expected %1 after %0">;

def err_param_redefinition : Error<"redefinition of parameter %0">;
def warn_method_param_redefinition : Warning<"redefinition of method parameter %0">;
def warn_method_param_declaration : Warning<"redeclaration of method parameter %0">,
  InGroup<DuplicateArgDecl>, DefaultIgnore;
def err_invalid_storage_class_in_func_decl : Error<
  "invalid storage class specifier in function declarator">;
def err_expected_namespace_name : Error<"expected namespace name">;
def ext_variadic_templates : ExtWarn<
  "variadic templates are a C++11 extension">, InGroup<CXX11>;
def warn_cxx98_compat_variadic_templates :
  Warning<"variadic templates are incompatible with C++98">,
  InGroup<CXX98Compat>, DefaultIgnore;
def err_default_special_members : Error<
  "only special member functions %select{|and comparison operators }0"
  "may be defaulted">;
def err_deleted_non_function : Error<
  "only functions can have deleted definitions">;
def err_module_not_found : Error<"module '%0' not found">, DefaultFatal;
def err_module_not_built : Error<"could not build module '%0'">, DefaultFatal;
def err_module_build_disabled: Error<
  "module '%0' is needed but has not been provided, and implicit use of module "
  "files is disabled">, DefaultFatal;
def err_module_unavailable : Error<
  "module '%0' %select{is incompatible with|requires}1 feature '%2'">;
def err_module_header_missing : Error<
  "%select{|umbrella }0header '%1' not found">;
def remark_module_lock_failure : Remark<
  "could not acquire lock file for module '%0': %1">, InGroup<ModuleBuild>;
def remark_module_lock_timeout : Remark<
  "timed out waiting to acquire lock file for module '%0'">, InGroup<ModuleBuild>;
def err_module_shadowed : Error<"import of shadowed module '%0'">, DefaultFatal;
def err_module_build_shadowed_submodule : Error<
  "build a shadowed submodule '%0'">, DefaultFatal;
def err_module_cycle : Error<"cyclic dependency in module '%0': %1">,
  DefaultFatal;
def err_module_prebuilt : Error<
  "error in loading module '%0' from prebuilt module path">, DefaultFatal;
def err_module_rebuild_finalized : Error<
  "cannot rebuild module '%0' as it is already finalized">, DefaultFatal;
def note_pragma_entered_here : Note<"#pragma entered here">;
def note_decl_hiding_tag_type : Note<
  "%1 %0 is hidden by a non-type declaration of %0 here">;
def err_attribute_not_type_attr : Error<
  "%0%select{ attribute|}1 cannot be applied to types">;
def err_enum_template : Error<"enumeration cannot be a template">;

def warn_cxx20_compat_consteval : Warning<
  "'consteval' specifier is incompatible with C++ standards before C++20">,
  InGroup<CXX20Compat>, DefaultIgnore;
def warn_missing_type_specifier : Warning<
  "type specifier missing, defaults to 'int'">,
  InGroup<ImplicitInt>, DefaultIgnore;

def ext_c_empty_initializer : Extension<
  "use of an empty initializer is a C23 extension">, InGroup<C23>;
def warn_c23_compat_empty_initializer : Warning<
  "use of an empty initializer is incompatible with C standards before C23">,
  InGroup<CPre23Compat>, DefaultIgnore;
}

let CategoryName = "Nullability Issue" in {

def warn_nullability_duplicate : Warning<
  "duplicate nullability specifier %0">,
  InGroup<Nullability>;

def warn_conflicting_nullability_attr_overriding_ret_types : Warning<
  "conflicting nullability specifier on return types, %0 "
  "conflicts with existing specifier %1">,
  InGroup<Nullability>;

def warn_conflicting_nullability_attr_overriding_param_types : Warning<
  "conflicting nullability specifier on parameter types, %0 "
  "conflicts with existing specifier %1">,
  InGroup<Nullability>;

def err_nullability_conflicting : Error<
  "nullability specifier %0 conflicts with existing specifier %1">;

def warn_incompatible_branch_protection_option: Warning <
  "'-mbranch-protection=' option is incompatible with the '%0' architecture">,
  InGroup<BranchProtection>;

def warn_target_unsupported_branch_protection_attribute: Warning <
  "ignoring the 'branch-protection' attribute because the '%0' architecture does not support it">,
  InGroup<BranchProtection>;
}

// OpenCL Section 6.8.g
def err_opencl_unknown_type_specifier : Error<
  "%0 does not support the '%1' "
  "%select{type qualifier|storage class specifier}2">;

def warn_unknown_attribute_ignored : Warning<
  "unknown attribute %0 ignored">, InGroup<UnknownAttributes>;
def warn_attribute_ignored : Warning<"%0 attribute ignored">,
  InGroup<IgnoredAttributes>;
def err_keyword_not_supported_on_target : Error<
  "%0 is not supported on this target">;
def err_use_of_tag_name_without_tag : Error<
  "must use '%1' tag to refer to type %0%select{| in this scope}2">;

def duplicate_declspec : TextSubstitution<
  "duplicate '%0' declaration specifier">;

def ext_duplicate_declspec : Extension<"%sub{duplicate_declspec}0">,
  InGroup<DuplicateDeclSpecifier>;
def ext_warn_duplicate_declspec : ExtWarn<"%sub{duplicate_declspec}0">,
  InGroup<DuplicateDeclSpecifier>;
def warn_duplicate_declspec : Warning<"%sub{duplicate_declspec}0">,
  InGroup<DuplicateDeclSpecifier>;

def err_duplicate_declspec : Error<"%sub{duplicate_declspec}0">;

def err_friend_decl_spec : Error<"'%0' is invalid in friend declarations">;

def err_invalid_member_in_interface : Error<
  "%select{data member |non-public member function |static member function |"
          "user-declared constructor|user-declared destructor|operator |"
          "nested class }0%1 is not permitted within an interface type">;

def err_attribute_uuid_malformed_guid : Error<
  "uuid attribute contains a malformed GUID">;

// Sema && Lex
def ext_c99_longlong : Extension<
  "'long long' is an extension when C99 mode is not enabled">,
  InGroup<LongLong>;
def ext_cxx11_longlong : Extension<
  "'long long' is a C++11 extension">,
  InGroup<CXX11LongLong>;
def warn_cxx98_compat_longlong : Warning<
  "'long long' is incompatible with C++98">,
  InGroup<CXX98CompatPedantic>, DefaultIgnore;
def ext_cxx23_size_t_suffix : ExtWarn<
  "'size_t' suffix for literals is a C++23 extension">,
  InGroup<CXX23>;
def warn_cxx20_compat_size_t_suffix : Warning<
  "'size_t' suffix for literals is incompatible with C++ standards before "
  "C++23">, InGroup<CXXPre23Compat>, DefaultIgnore;
def err_cxx23_size_t_suffix: Error<
  "'size_t' suffix for literals is a C++23 feature">;
def err_size_t_literal_too_large: Error<
  "%select{signed |}0'size_t' literal is out of range of possible "
  "%select{signed |}0'size_t' values">;
def ext_c23_bitint_suffix : ExtWarn<
  "'_BitInt' suffix for literals is a C23 extension">,
  InGroup<C23>;
def warn_c23_compat_bitint_suffix : Warning<
  "'_BitInt' suffix for literals is incompatible with C standards before C23">,
  InGroup<CPre23Compat>, DefaultIgnore;
def err_integer_literal_too_large : Error<
  "integer literal is too large to be represented in any %select{signed |}0"
  "integer type">;
def ext_integer_literal_too_large_for_signed : ExtWarn<
  "integer literal is too large to be represented in a signed integer type, "
  "interpreting as unsigned">,
  InGroup<ImplicitlyUnsignedLiteral>;
def warn_old_implicitly_unsigned_long : Warning<
  "integer literal is too large to be represented in type 'long', "
  "interpreting as 'unsigned long' per C89; this literal will "
  "%select{have type 'long long'|be ill-formed}0 in C99 onwards">,
  InGroup<C99Compat>;
def warn_old_implicitly_unsigned_long_cxx : Warning<
  "integer literal is too large to be represented in type 'long', "
  "interpreting as 'unsigned long' per C++98; this literal will "
  "%select{have type 'long long'|be ill-formed}0 in C++11 onwards">,
  InGroup<CXX11Compat>;
def ext_old_implicitly_unsigned_long_cxx : ExtWarn<
  "integer literal is too large to be represented in type 'long' and is "
  "subject to undefined behavior under C++98, interpreting as 'unsigned long'; "
  "this literal will %select{have type 'long long'|be ill-formed}0 "
  "in C++11 onwards">,
  InGroup<CXX11Compat>;
def ext_clang_enable_if : Extension<"'enable_if' is a clang extension">,
                          InGroup<GccCompat>;
def ext_clang_diagnose_if : Extension<"'diagnose_if' is a clang extension">,
                            InGroup<GccCompat>;
def err_too_large_for_fixed_point : Error<
  "this value is too large for this fixed point type">;

// SYCLomatic_CUSTOMIZATION begin
def err_fixed_point_not_enabled : Error<"migrate with "
  "'--extra-arg=\"-ffixed-point\"' to enable fixed point types">;
// SYCLomatic_CUSTOMIZATION end

def err_unimplemented_conversion_with_fixed_point_type : Error<
  "conversion between fixed point and %0 is not yet supported">;

// SEH
def err_seh_expected_handler : Error<
  "expected '__except' or '__finally' block">;
def err_seh___except_block : Error<
  "%0 only allowed in __except block or filter expression">;
def err_seh___except_filter : Error<
  "%0 only allowed in __except filter expression">;
def err_seh___finally_block : Error<
  "%0 only allowed in __finally block">;

// Sema && AST
def note_invalid_subexpr_in_const_expr : Note<
  "subexpression not valid in a constant expression">;
def note_constexpr_invalid_template_arg : Note<
  "%select{pointer|reference}0 to %select{|subobject of }1"
  "%select{type_info object|string literal|temporary object|"
  "predefined '%3' variable}2 is not allowed in a template argument">;
def err_constexpr_invalid_template_arg : Error<
  note_constexpr_invalid_template_arg.Summary>;

// Sema && Frontend
let CategoryName = "Inline Assembly Issue" in {
def err_asm_invalid_type_in_input : Error<
  "invalid type %0 in asm input for constraint '%1'">;

def err_asm_invalid_type : Error<
  "invalid type %0 in asm %select{input|output}1">;

def err_ms_asm_bitfield_unsupported : Error<
  "an inline asm block cannot have an operand which is a bit-field">;

def warn_stack_clash_protection_inline_asm : Warning<
  "unable to protect inline asm that clobbers stack pointer against stack "
  "clash">, InGroup<DiagGroup<"stack-protector">>;

def warn_slh_does_not_support_asm_goto : Warning<
  "speculative load hardening does not protect functions with asm goto">,
  InGroup<DiagGroup<"slh-asm-goto">>;

def err_drv_incompatible_options : Error<
  "the combination of '%0' and '%1' is incompatible">;
}

// Sema && Serialization
def warn_dup_category_def : Warning<
  "duplicate definition of category %1 on interface %0">,
  InGroup<DiagGroup<"objc-duplicate-category-definition">>;

// Targets

def err_target_unknown_triple : Error<
  "unknown target triple '%0'">;
def err_target_unknown_cpu : Error<"unknown target CPU '%0'">;
def note_valid_options : Note<"valid target CPU values are: %0">;
def err_target_unsupported_cpu_for_micromips : Error<
  "micromips is not supported for target CPU '%0'">;
def err_target_unknown_abi : Error<"unknown target ABI '%0'">;
def err_target_unsupported_abi : Error<"ABI '%0' is not supported on CPU '%1'">;
def err_target_unsupported_abi_for_triple : Error<
  "ABI '%0' is not supported for '%1'">;
def err_unsupported_abi_for_opt : Error<"'%0' can only be used with the '%1' ABI">;
def err_mips_fp64_req : Error<
    "'%0' can only be used if the target supports the mfhc1 and mthc1 instructions">;
def err_target_unknown_fpmath : Error<"unknown FP unit '%0'">;
def err_target_unsupported_fpmath : Error<
    "the '%0' unit is not supported with this instruction set">;
def err_target_unsupported_unaligned : Error<
  "the %0 sub-architecture does not support unaligned accesses">;
def err_target_unsupported_execute_only : Error<
  "execute only is not supported for the %0 sub-architecture">;
def err_target_unsupported_tp_hard : Error<
  "hardware TLS register is not supported for the %0 sub-architecture">;
def err_target_unsupported_mcmse : Error<
  "-mcmse is not supported for %0">;
def err_opt_not_valid_with_opt : Error<
  "option '%0' cannot be specified with '%1'">;
def err_opt_not_valid_with_opt_on_target : Error<
  "option '%0' cannot be specified with '%1' for the %2 sub-architecture">;
def err_opt_not_valid_without_opt : Error<
  "option '%0' cannot be specified without '%1'">;
def err_opt_not_valid_on_target : Error<
  "option '%0' cannot be specified on this target">;
def err_invalid_feature_combination : Error<
  "invalid feature combination: %0">;
def warn_target_unrecognized_env : Warning<
  "mismatch between architecture and environment in target triple '%0'; did you mean '%1'?">,
  InGroup<InvalidCommandLineArgument>;

// Source manager
def err_cannot_open_file : Error<"cannot open file '%0': %1">, DefaultFatal;
def err_file_modified : Error<
  "file '%0' modified since it was first processed">, DefaultFatal;
def err_file_too_large : Error<
  "sorry, unsupported: file '%0' is too large for Clang to process">;
def err_include_too_large : Error<
  "sorry, this include generates a translation unit too large for"
  " Clang to process.">, DefaultFatal;
def err_unsupported_bom : Error<"%0 byte order mark detected in '%1', but "
  "encoding is not supported">, DefaultFatal;
def err_unable_to_rename_temp : Error<
  "unable to rename temporary '%0' to output file '%1': '%2'">;
def err_unable_to_make_temp : Error<
  "unable to make temporary file: %0">;
def remark_sloc_usage : Remark<
  "source manager location address space usage:">,
  InGroup<DiagGroup<"sloc-usage">>, DefaultRemark, ShowInSystemHeader;
def note_total_sloc_usage : Note<
  "%0B in local locations, %1B in locations loaded from AST files, for a total "
  "of %2B (%3%% of available space)">;
def note_file_sloc_usage : Note<
  "file entered %0 time%s0 using %1B of space"
  "%plural{0:|: plus %2B for macro expansions}2">;
def note_file_misc_sloc_usage : Note<
  "%0 additional files entered using a total of %1B of space">;

// Modules
def err_module_format_unhandled : Error<
  "no handler registered for module format '%0'">, DefaultFatal;

// TransformActions
// TODO: Use a custom category name to distinguish rewriter errors.
def err_mt_message : Error<"[rewriter] %0">, SuppressInSystemHeader;
def warn_mt_message : Warning<"[rewriter] %0">;
def note_mt_message : Note<"[rewriter] %0">;

// ARCMigrate
def warn_arcmt_nsalloc_realloc : Warning<"[rewriter] call returns pointer to GC managed memory; it will become unmanaged in ARC">;
def err_arcmt_nsinvocation_ownership : Error<"NSInvocation's %0 is not safe to be used with an object with ownership other than __unsafe_unretained">;

// C++ for OpenCL.
def err_openclcxx_not_supported : Error<
  "'%0' is not supported in C++ for OpenCL">;

// HIP
def warn_ignored_hip_only_option : Warning<
  "'%0' is ignored since it is only supported for HIP">,
  InGroup<HIPOnly>;

// OpenMP
def err_omp_more_one_clause : Error<
  "directive '#pragma omp %0' cannot contain more than one '%1' clause%select{| with '%3' name modifier| with 'source' dependence}2">;
def err_omp_required_clause : Error<
  "directive '#pragma omp %0' requires the '%1' clause">;

// Static Analyzer Core
def err_unknown_analyzer_checker_or_package : Error<
    "no analyzer checkers or packages are associated with '%0'">;
def note_suggest_disabling_all_checkers : Note<
    "use -analyzer-disable-all-checks to disable all static analyzer checkers">;

// Poison system directories.
// SYCLomatic_CUSTOMIZATION begin
def warn_poison_system_directories : Warning <
  "include location '%0' is unsafe for migration">,
  InGroup<DiagGroup<"poison-system-directories">>, DefaultIgnore;

def warn_opencl_unsupported_core_feature : Warning<
  "%0 is a core feature in %select{OpenCL C|C++ for OpenCL}1 version %2 but not supported on this target">,
  InGroup<OpenCLCoreFeaturesDiagGroup>, DefaultIgnore;

def err_opencl_extension_and_feature_differs : Error<
  "options %0 and %1 are set to different values">;
def err_opencl_feature_requires : Error<
  "feature %0 requires support of %1 feature">;
<<<<<<< HEAD
}
// SYCLomatic_CUSTOMIZATION end
=======

def warn_throw_not_valid_on_target : Warning<
  "target '%0' does not support exception handling;"
  " 'throw' is assumed to be never reached">,
  InGroup<OpenMPTargetException>;
def warn_try_not_valid_on_target : Warning<
  "target '%0' does not support exception handling;"
  " 'catch' block is ignored">,
  InGroup<OpenMPTargetException>;
}
>>>>>>> e6960513
<|MERGE_RESOLUTION|>--- conflicted
+++ resolved
@@ -435,10 +435,6 @@
   "options %0 and %1 are set to different values">;
 def err_opencl_feature_requires : Error<
   "feature %0 requires support of %1 feature">;
-<<<<<<< HEAD
-}
-// SYCLomatic_CUSTOMIZATION end
-=======
 
 def warn_throw_not_valid_on_target : Warning<
   "target '%0' does not support exception handling;"
@@ -449,4 +445,4 @@
   " 'catch' block is ignored">,
   InGroup<OpenMPTargetException>;
 }
->>>>>>> e6960513
+// SYCLomatic_CUSTOMIZATION end