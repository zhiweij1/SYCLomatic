//==--- DiagnosticDriverKinds.td - libdriver diagnostics ------------------===//
//
// Part of the LLVM Project, under the Apache License v2.0 with LLVM Exceptions.
// See https://llvm.org/LICENSE.txt for license information.
// SPDX-License-Identifier: Apache-2.0 WITH LLVM-exception
//
//===----------------------------------------------------------------------===//

let Component = "Driver" in {

def err_drv_no_such_file : Error<"no such file or directory: '%0'">;
def err_drv_no_such_file_with_suggestion : Error<
  "no such file or directory: '%0'; did you mean '%1'?">;
def err_drv_unsupported_opt : Error<"unsupported option '%0'">;
def err_drv_unsupported_opt_with_suggestion : Error<
  "unsupported option '%0'; did you mean '%1'?">;
def err_drv_unsupported_opt_for_target : Error<
  "unsupported option '%0' for target '%1'">;
def err_drv_unsupported_option_argument : Error<
  "unsupported argument '%1' to option '%0'">;
def err_drv_unknown_stdin_type : Error<
  "-E or -x required when input is from standard input">;
def err_drv_unknown_stdin_type_clang_cl : Error<
  "use /Tc or /Tp to set input type for standard input">;
def err_drv_unknown_language : Error<"language not recognized: '%0'">;
def err_drv_invalid_arch_name : Error<
  "invalid arch name '%0'">;
def err_drv_invalid_riscv_arch_name : Error<
  "invalid arch name '%0', %1">;
def err_drv_invalid_riscv_ext_arch_name : Error<
  "invalid arch name '%0', %1 '%2'">;
def warn_drv_avr_mcu_not_specified : Warning<
  "no target microcontroller specified on command line, cannot "
  "link standard libraries, please pass -mmcu=<mcu name>">,
  InGroup<AVRRtlibLinkingQuirks>;
def warn_drv_avr_gcc_not_found: Warning<
  "no avr-gcc installation can be found on the system, "
  "cannot link standard libraries">,
  InGroup<AVRRtlibLinkingQuirks>;
def warn_drv_avr_libc_not_found: Warning<
  "no avr-libc installation can be found on the system, "
  "cannot link standard libraries">,
  InGroup<AVRRtlibLinkingQuirks>;
def warn_drv_avr_family_linking_stdlibs_not_implemented: Warning<
  "support for linking stdlibs for microcontroller '%0' is not implemented">,
  InGroup<AVRRtlibLinkingQuirks>;
def warn_drv_avr_linker_section_addresses_not_implemented: Warning<
  "support for passing the data section address to the linker for "
  "microcontroller '%0' is not implemented">,
  InGroup<AVRRtlibLinkingQuirks>;
def warn_drv_avr_stdlib_not_linked: Warning<
  "standard library not linked and so no interrupt vector table or "
  "compiler runtime routines will be linked">,
  InGroup<AVRRtlibLinkingQuirks>;
def err_drv_cuda_bad_gpu_arch : Error<"Unsupported CUDA gpu architecture: %0">;
def err_drv_no_cuda_installation : Error<
  "cannot find CUDA installation. Provide its path via --cuda-path, or pass "
  "-nocudainc to build without CUDA includes.">;
def err_drv_no_cuda_libdevice : Error<
  "cannot find libdevice for %0. Provide path to different CUDA installation "
  "via --cuda-path, or pass -nocudalib to build without linking with libdevice.">;

def err_drv_no_rocm_device_lib : Error<
  "cannot find ROCm device library%select{| for %1}0. Provide its path via --rocm-path or "
  "--rocm-device-lib-path, or pass -nogpulib to build without ROCm device library.">;
def err_drv_no_hip_runtime : Error<
  "cannot find HIP runtime. Provide its path via --rocm-path, or pass "
  "-nogpuinc to build without HIP runtime.">;

def err_drv_cuda_version_unsupported : Error<
  "GPU arch %0 is supported by CUDA versions between %1 and %2 (inclusive), "
  "but installation at %3 is %4. Use --cuda-path to specify a different CUDA "
  "install, pass a different GPU arch with --cuda-gpu-arch, or pass "
  "--no-cuda-version-check.">;
def warn_drv_unknown_cuda_version: Warning<
  "Unknown CUDA version. %0 Assuming the latest supported version %1">,
  InGroup<CudaUnknownVersion>;
def err_drv_cuda_host_arch : Error<"unsupported architecture '%0' for host compilation.">;
def err_drv_no_sycl_libspirv : Error<
  "cannot find `libspirv-nvptx64--nvidiacl.bc`. Provide path to libspirv library via "
  "-fsycl-libspirv-path, or pass -fno-sycl-libspirv to build without linking with libspirv.">;
def err_drv_mix_cuda_hip : Error<"Mixed Cuda and HIP compilation is not supported.">;
def err_drv_bad_target_id : Error<"Invalid target ID: %0 (A target ID is a processor name "
  "followed by an optional list of predefined features post-fixed by a plus or minus sign deliminated "
  "by colon, e.g. 'gfx908:sramecc+:xnack-')">;
def err_drv_bad_offload_arch_combo : Error<"Invalid offload arch combinations: %0 and %1 (For a specific "
  "processor, a feature should either exist in all offload archs, or not exist in any offload archs)">;
def err_drv_invalid_thread_model_for_target : Error<
  "invalid thread model '%0' in '%1' for this target">;
def err_drv_invalid_linker_name : Error<
  "invalid linker name in argument '%0'">;
def err_drv_invalid_rtlib_name : Error<
  "invalid runtime library name in argument '%0'">;
def err_drv_unsupported_rtlib_for_platform : Error<
  "unsupported runtime library '%0' for platform '%1'">;
def err_drv_invalid_unwindlib_name : Error<
  "invalid unwind library name in argument '%0'">;
def err_drv_incompatible_unwindlib : Error<
  "--rtlib=libgcc requires --unwindlib=libgcc">;
def err_drv_invalid_stdlib_name : Error<
  "invalid library name in argument '%0'">;
def err_drv_invalid_output_with_multiple_archs : Error<
  "cannot use '%0' output with multiple -arch options">;
def err_drv_no_input_files : Error<"no input files">;
def err_drv_use_of_Z_option : Error<
  "unsupported use of internal gcc -Z option '%0'">;
def err_drv_output_argument_with_multiple_files : Error<
  "cannot specify -o when generating multiple output files">;
def err_drv_out_file_argument_with_multiple_sources : Error<
  "cannot specify '%0%1' when compiling multiple source files">;
def err_no_external_assembler : Error<
  "there is no external assembler that can be used on this platform">;
def err_drv_unable_to_remove_file : Error<
  "unable to remove file: %0">;
def err_drv_unable_to_set_working_directory : Error <
  "unable to set working directory: %0">;
def err_drv_command_failure : Error<
  "unable to execute command: %0">;
def err_drv_invalid_darwin_version : Error<
  "invalid Darwin version number: %0">;
def err_drv_invalid_diagnotics_hotness_threshold : Error<
  "invalid argument in '%0', only integer or 'auto' is supported">;
def err_drv_missing_argument : Error<
  "argument to '%0' is missing (expected %1 value%s1)">;
def err_drv_invalid_Xarch_argument_with_args : Error<
  "invalid Xarch argument: '%0', options requiring arguments are unsupported">;
def err_drv_Xopenmp_target_missing_triple : Error<
  "cannot deduce implicit triple value for -Xopenmp-target, specify triple using -Xopenmp-target=<triple>">;
def err_drv_invalid_Xopenmp_target_with_args : Error<
  "invalid -Xopenmp-target argument: '%0', options requiring arguments are unsupported">;
def err_drv_Xsycl_target_missing_triple : Error<
  "cannot deduce implicit triple value for '%0', specify triple using '%0=<triple>'">;
def err_drv_invalid_Xsycl_frontend_with_args : Error<
  "invalid -Xsycl-target-frontend argument: '%0', options requiring arguments are unsupported">;
def err_drv_bad_fpga_device_count : Error<
  "More than one FPGA specific device binary found in input objects">;
def err_drv_unsupported_opt_dpcpp : Error<"option '%0' unsupported with DPC++">;
def err_drv_argument_only_allowed_with : Error<
  "invalid argument '%0' only allowed with '%1'">;
def err_drv_argument_not_allowed_with : Error<
  "invalid argument '%0' not allowed with '%1'">;
def err_drv_invalid_version_number : Error<
  "invalid version number in '%0'">;
def err_drv_no_linker_llvm_support : Error<
  "'%0': unable to pass LLVM bit-code files to linker">;
def err_drv_no_ast_support : Error<
  "'%0': unable to use AST files with this tool">;
def err_drv_no_module_support : Error<
  "'%0': unable to use module files with this tool">;
def err_drv_clang_unsupported : Error<
  "the clang compiler does not support '%0'">;
def err_drv_clang_unsupported_opt_cxx_darwin_i386 : Error<
  "the clang compiler does not support '%0' for C++ on Darwin/i386">;
def err_drv_clang_unsupported_opt_pg_darwin: Error<
  "the clang compiler does not support -pg option on %select{Darwin|versions of OS X 10.9 and later}0">;
def err_drv_clang_unsupported_opt_faltivec : Error<
  "the clang compiler does not support '%0', %1">;
def err_drv_command_failed : Error<
  "%0 command failed with exit code %1 (use -v to see invocation)">;
def err_drv_compilationdatabase : Error<
  "compilation database '%0' could not be opened: %1">;
def err_drv_command_signalled : Error<
  "%0 command failed due to signal (use -v to see invocation)">;
def err_drv_force_crash : Error<
  "failing because %select{environment variable 'FORCE_CLANG_DIAGNOSTICS_CRASH' is set|'-gen-reproducer' is used}0">;
def err_drv_invalid_mfloat_abi : Error<
  "invalid float ABI '%0'">;
def err_drv_invalid_mtp : Error<
  "invalid thread pointer reading mode '%0'">;
def err_drv_missing_arg_mtp : Error<
  "missing argument to '%0'">;
def err_drv_invalid_libcxx_deployment : Error<
  "invalid deployment target for -stdlib=libc++ (requires %0 or later)">;
def err_drv_invalid_argument_to_option : Error<
  "invalid argument '%0' to -%1">;
def err_drv_malformed_sanitizer_blacklist : Error<
  "malformed sanitizer blacklist: '%0'">;
def err_drv_malformed_sanitizer_coverage_whitelist : Error<
  "malformed sanitizer coverage whitelist: '%0'">;
def err_drv_malformed_sanitizer_coverage_blacklist : Error<
  "malformed sanitizer coverage blacklist: '%0'">;
def err_drv_duplicate_config : Error<
  "no more than one option '--config' is allowed">;
def err_drv_config_file_not_exist : Error<
  "configuration file '%0' does not exist">;
def err_drv_config_file_not_found : Error<
  "configuration file '%0' cannot be found">;
def note_drv_config_file_searched_in : Note<
  "was searched for in the directory: %0">;
def err_drv_cannot_read_config_file : Error<
  "cannot read configuration file '%0'">;
def err_drv_nested_config_file: Error<
  "option '--config' is not allowed inside configuration file">;
def err_drv_arg_requires_bitcode_input: Error<
  "option '%0' requires input to be LLVM bitcode">;

def err_target_unsupported_arch
  : Error<"the target architecture '%0' is not supported by the target '%1'">;
def err_cpu_unsupported_isa
  : Error<"CPU '%0' does not support '%1' execution mode">;
def err_arch_unsupported_isa
  : Error<"Architecture '%0' does not support '%1' execution mode">;

def err_drv_I_dash_not_supported : Error<
  "'%0' not supported, please use -iquote instead">;
def err_drv_unknown_argument : Error<"unknown argument: '%0'">;
def err_drv_unknown_argument_with_suggestion : Error<
  "unknown argument '%0'; did you mean '%1'?">;
def warn_drv_unknown_argument_clang_cl : Warning<
  "unknown argument ignored in clang-cl: '%0'">,
  InGroup<UnknownArgument>;
def warn_drv_unknown_argument_clang_cl_with_suggestion : Warning<
  "unknown argument ignored in clang-cl '%0'; did you mean '%1'?">,
  InGroup<UnknownArgument>;

def warn_drv_ycyu_different_arg_clang_cl : Warning<
  "support for '/Yc' and '/Yu' with different filenames not implemented yet; flags ignored">,
  InGroup<ClangClPch>;
def warn_drv_yc_multiple_inputs_clang_cl : Warning<
  "support for '/Yc' with more than one source file not implemented yet; flag ignored">,
  InGroup<ClangClPch>;

def err_drv_invalid_value : Error<"invalid value '%1' in '%0'">;
def err_drv_invalid_int_value : Error<"invalid integral value '%1' in '%0'">;
def err_drv_invalid_value_with_suggestion : Error<"invalid value '%1' in '%0','%2'">;
def err_drv_invalid_remap_file : Error<
    "invalid option '%0' not of the form <from-file>;<to-file>">;
def err_drv_invalid_gcc_output_type : Error<
    "invalid output type '%0' for use with gcc tool">;
def err_drv_cc_print_options_failure : Error<
    "unable to open CC_PRINT_OPTIONS file: %0">;
def err_drv_lto_without_lld : Error<"LTO requires -fuse-ld=lld">;
def err_drv_preamble_format : Error<
    "incorrect format for -preamble-bytes=N,END">;
def warn_invalid_ios_deployment_target : Warning<
  "invalid iOS deployment version '%0', iOS 10 is the maximum deployment "
  "target for 32-bit targets">, InGroup<InvalidIOSDeploymentTarget>,
  DefaultError;
def err_drv_conflicting_deployment_targets : Error<
  "conflicting deployment targets, both '%0' and '%1' are present in environment">;
def err_arc_unsupported_on_runtime : Error<
  "-fobjc-arc is not supported on platforms using the legacy runtime">;
def err_arc_unsupported_on_toolchain : Error< // feel free to generalize this
  "-fobjc-arc is not supported on versions of OS X prior to 10.6">;
def err_objc_weak_with_gc : Error<
  "-fobjc-weak is not supported in Objective-C garbage collection">;
def err_objc_weak_unsupported : Error<
  "-fobjc-weak is not supported on the current deployment target">;
def err_drv_mg_requires_m_or_mm : Error<
  "option '-MG' requires '-M' or '-MM'">;
def err_drv_unknown_objc_runtime : Error<
  "unknown or ill-formed Objective-C runtime '%0'">;
def err_drv_invalid_cf_runtime_abi
  : Error<"invalid CoreFoundation Runtime ABI '%0'; must be one of "
          "'objc', 'standalone', 'swift', 'swift-5.0', 'swift-4.2', 'swift-4.1'">;
def err_drv_gnustep_objc_runtime_incompatible_binary : Error<
  "GNUstep Objective-C runtime version %0 incompatible with target binary format">;
def err_drv_emit_llvm_link : Error<
   "-emit-llvm cannot be used when linking">;
def err_drv_optimization_remark_pattern : Error<
  "in pattern '%1': %0">;
def err_drv_optimization_remark_format : Error<
  "unknown remark serializer format: '%0'">;
def err_drv_no_neon_modifier : Error<"[no]neon is not accepted as modifier, please use [no]simd instead">;
def err_drv_invalid_omp_target : Error<"OpenMP target is invalid: '%0'">;
def err_drv_invalid_sycl_target : Error<"SYCL target is invalid: '%0'">;
def err_drv_incompatible_omp_arch : Error<"OpenMP target architecture '%0' pointer size is incompatible with host '%1'">;
def err_drv_option_conflict : Error<"The option %0 conflicts with %1">;
def err_drv_omp_host_ir_file_not_found : Error<
  "The provided host compiler IR file '%0' is required to generate code for OpenMP target regions but cannot be found.">;
def err_drv_omp_host_target_not_supported : Error<
  "The target '%0' is not a supported OpenMP host target.">;
def err_drv_expecting_fopenmp_with_fopenmp_targets : Error<
  "The option -fopenmp-targets must be used in conjunction with a -fopenmp option compatible with offloading, please use -fopenmp=libomp or -fopenmp=libiomp5.">;
def err_drv_expecting_fsycl_with_sycl_opt : Error<
  "The option %0 must be used in conjunction with -fsycl to enable offloading.">;
def err_drv_fsycl_with_c_type : Error<
  "The option '%0' must not be used in conjunction with '-fsycl', which expects C++ source.">;
def warn_drv_sycl_offload_target_duplicate : Warning<
  "The SYCL offloading target '%0' is similar to target '%1' already specified - will be ignored.">,
  InGroup<SyclTarget>;
def err_drv_omp_offload_target_missingbcruntime : Error<
  "No library '%0' found in the default clang lib directory or in LIBRARY_PATH. Please use --libomptarget-%1-bc-path to specify %1 bitcode library.">;
def err_drv_omp_offload_target_bcruntime_not_found : Error<"Bitcode library '%0' does not exist.">;
def err_drv_omp_offload_target_cuda_version_not_support : Error<"NVPTX target requires CUDA 9.2 or above. CUDA %0 is detected.">;
def warn_drv_omp_offload_target_duplicate : Warning<
  "The OpenMP offloading target '%0' is similar to target '%1' already specified - will be ignored.">,
  InGroup<OpenMPTarget>;
def err_drv_unsupported_embed_bitcode
    : Error<"%0 is not supported with -fembed-bitcode">;
def err_drv_bitcode_unsupported_on_toolchain : Error<
  "-fembed-bitcode is not supported on versions of iOS prior to 6.0">;

def err_drv_invalid_malign_branch_EQ : Error<
  "invalid argument '%0' to -malign-branch=; each element must be one of: %1">;

def warn_O4_is_O3 : Warning<"-O4 is equivalent to -O3">, InGroup<Deprecated>;
def warn_drv_optimization_value : Warning<"optimization level '%0' is not supported; using '%1%2' instead">,
  InGroup<InvalidCommandLineArgument>;
def warn_ignored_gcc_optimization : Warning<"optimization flag '%0' is not supported">,
  InGroup<IgnoredOptimizationArgument>;
def warn_ignored_clang_option : Warning<"the flag '%0' has been deprecated and will be ignored">,
  InGroup<UnusedCommandLineArgument>;
def warn_drv_unsupported_opt_for_target : Warning<
  "optimization flag '%0' is not supported for target '%1'">,
  InGroup<IgnoredOptimizationArgument>;
def warn_drv_unsupported_debug_info_opt_for_target : Warning<
  "debug information option '%0' is not supported for target '%1'">,
  InGroup<UnsupportedTargetOpt>;
def warn_drv_dwarf_version_limited_by_target : Warning<
  "debug information option '%0' is not supported. It needs DWARF-%2 but target '%1' only provides DWARF-%3.">,
  InGroup<UnsupportedTargetOpt>;
def warn_c_kext : Warning<
  "ignoring -fapple-kext which is valid for C++ and Objective-C++ only">;
def warn_ignoring_fdiscard_for_bitcode : Warning<
  "ignoring -fdiscard-value-names for LLVM Bitcode">,
  InGroup<UnusedCommandLineArgument>;
def warn_drv_input_file_unused : Warning<
  "%0: '%1' input unused%select{ when '%3' is present|}2">,
  InGroup<UnusedCommandLineArgument>;
def warn_drv_input_file_unused_by_cpp : Warning<
  "%0: '%1' input unused in cpp mode">,
  InGroup<UnusedCommandLineArgument>;
def warn_drv_preprocessed_input_file_unused : Warning<
  "%0: previously preprocessed input%select{ unused when '%2' is present|}1">,
  InGroup<UnusedCommandLineArgument>;
def warn_drv_unused_argument : Warning<
  "argument unused during compilation: '%0'">,
  InGroup<UnusedCommandLineArgument>;
def warn_drv_empty_joined_argument : Warning<
  "joined argument expects additional value: '%0'">,
  InGroup<UnusedCommandLineArgument>;
def warn_drv_diagnostics_hotness_requires_pgo : Warning<
  "argument '%0' requires profile-guided optimization information">,
  InGroup<UnusedCommandLineArgument>;
def warn_drv_clang_unsupported : Warning<
  "the clang compiler does not support '%0'">;
def warn_drv_deprecated_arg : Warning<
  "argument '%0' is deprecated, use '%1' instead">, InGroup<Deprecated>;
def warn_drv_assuming_mfloat_abi_is : Warning<
  "unknown platform, assuming -mfloat-abi=%0">;
def warn_ignoring_ftabstop_value : Warning<
  "ignoring invalid -ftabstop value '%0', using default value %1">;
def warn_drv_overriding_flag_option : Warning<
  "overriding '%0' option with '%1'">,
  InGroup<DiagGroup<"overriding-t-option">>;
def warn_drv_treating_input_as_cxx : Warning<
  "treating '%0' input as '%1' when in C++ mode, this behavior is deprecated">,
  InGroup<Deprecated>;
def warn_drv_pch_not_first_include : Warning<
  "precompiled header '%0' was ignored because '%1' is not first '-include'">;
def warn_drv_existing_archive_append: Warning<
  "appending to an existing archive '%0'">, InGroup<DiagGroup<"archive-append">>;
def warn_missing_sysroot : Warning<"no such sysroot directory: '%0'">,
  InGroup<DiagGroup<"missing-sysroot">>;
def warn_incompatible_sysroot : Warning<"using sysroot for '%0' but targeting '%1'">,
  InGroup<DiagGroup<"incompatible-sysroot">>;
def warn_debug_compression_unavailable : Warning<"cannot compress debug sections (zlib not installed)">,
  InGroup<DiagGroup<"debug-compression-unavailable">>;
def warn_drv_disabling_vptr_no_rtti_default : Warning<
  "implicitly disabling vptr sanitizer because rtti wasn't enabled">,
  InGroup<AutoDisableVptrSanitizer>;
def warn_drv_object_size_disabled_O0 : Warning<
  "the object size sanitizer has no effect at -O0, but is explicitly enabled: %0">,
  InGroup<InvalidCommandLineArgument>, DefaultWarnNoWerror;
<<<<<<< HEAD
def warn_drv_deprecated_option : Warning<
  "option '%0' is deprecated, use '%1' directly instead">, InGroup<Deprecated>;
=======
def warn_ignoring_verify_debuginfo_preserve_export : Warning<
  "ignoring -fverify-debuginfo-preserve-export=%0 because "
  "-fverify-debuginfo-preserve wasn't enabled">,
  InGroup<UnusedCommandLineArgument>;
>>>>>>> 8420a533
def err_invalid_branch_protection: Error <
  "invalid branch protection option '%0' in '%1'">;
def err_invalid_sls_hardening : Error<
  "invalid sls hardening option '%0' in '%1'">;
def err_sls_hardening_arm_not_supported : Error<
  "-mharden-sls is only supported on armv7-a or later">;

def note_drv_command_failed_diag_msg : Note<
  "diagnostic msg: %0">;
def note_drv_t_option_is_global : Note<
  "The last /TC or /TP option takes precedence over earlier instances">;
def note_drv_address_sanitizer_debug_runtime : Note<
  "AddressSanitizer doesn't support linking with debug runtime libraries yet">;
def note_drv_use_standard : Note<"use '%0'"
  "%select{| or '%3'|, '%3', or '%4'|, '%3', '%4', or '%5'}2 "
  "for '%1' standard">;

def err_analyzer_config_no_value : Error<
  "analyzer-config option '%0' has a key but no value">;
def err_analyzer_config_multiple_values : Error<
  "analyzer-config option '%0' should contain only one '='">;
def err_analyzer_config_invalid_input : Error<
  "invalid input for analyzer-config option '%0', that expects %1 value">;
def err_analyzer_config_unknown : Error<"unknown analyzer-config '%0'">;
def err_analyzer_checker_option_unknown : Error<
  "checker '%0' has no option called '%1'">;
def err_analyzer_checker_option_invalid_input : Error<
  "invalid input for checker option '%0', that expects %1">;
def err_analyzer_checker_incompatible_analyzer_option : Error<
  "checker cannot be enabled with analyzer option '%0' == %1">;

def err_drv_invalid_hvx_length : Error<
  "-mhvx-length is not supported without a -mhvx/-mhvx= flag">;
def warn_drv_vectorize_needs_hvx : Warning<
  "auto-vectorization requires HVX, use -mhvx to enable it">,
  InGroup<OptionIgnored>;

def err_drv_module_header_wrong_kind : Error<
  "header file '%0' input type '%1' does not match type of prior input "
  "in module compilation; use '-x %2' to override">;
def err_drv_modules_validate_once_requires_timestamp : Error<
  "option '-fmodules-validate-once-per-build-session' requires "
  "'-fbuild-session-timestamp=<seconds since Epoch>' or '-fbuild-session-file=<file>'">;

def err_test_module_file_extension_format : Error<
  "-ftest-module-file-extension argument '%0' is not of the required form "
  "'blockname:major:minor:hashed:user info'">;

def warn_slash_u_filename : Warning<"'/U%0' treated as the '/U' option">,
  InGroup<DiagGroup<"slash-u-filename">>;
def note_use_dashdash : Note<"Use '--' to treat subsequent arguments as filenames">;

def err_drv_ropi_rwpi_incompatible_with_pic : Error<
  "embedded and GOT-based position independence are incompatible">;
def err_drv_ropi_incompatible_with_cxx : Error<
  "ROPI is not compatible with c++">;

def err_stack_tagging_requires_hardware_feature : Error<
  "'-fsanitize=memtag' requires hardware support (+memtag)">;

def err_cmse_pi_are_incompatible : Error<
  "cmse is not compatible with %select{RWPI|ROPI}0">;

def warn_target_unsupported_nan2008 : Warning<
  "ignoring '-mnan=2008' option because the '%0' architecture does not support it">,
  InGroup<UnsupportedNan>;
def warn_target_unsupported_nanlegacy : Warning<
  "ignoring '-mnan=legacy' option because the '%0' architecture does not support it">,
  InGroup<UnsupportedNan>;
def warn_target_unsupported_abslegacy : Warning<
  "ignoring '-mabs=legacy' option because the '%0' architecture does not support it">,
  InGroup<UnsupportedAbs>;
def warn_target_unsupported_abs2008 : Warning<
  "ignoring '-mabs=2008' option because the '%0' architecture does not support it">,
  InGroup<UnsupportedAbs>;
def warn_target_unsupported_compact_branches : Warning<
  "ignoring '-mcompact-branches=' option because the '%0' architecture does not"
  " support it">, InGroup<UnsupportedCB>;
def warn_target_unsupported_extension : Warning<
  "ignoring extension '%0' because the '%1' architecture does not support it">,
   InGroup<InvalidCommandLineArgument>;
def warn_drv_unsupported_gpopt : Warning<
  "ignoring '-mgpopt' option as it cannot be used with %select{|the implicit"
  " usage of }0-mabicalls">,
  InGroup<UnsupportedGPOpt>;
def warn_drv_unsupported_sdata : Warning<
  "ignoring '-msmall-data-limit=' with -mcmodel=large for -fpic or RV64">,
  InGroup<OptionIgnored>;
def warn_drv_unsupported_longcalls : Warning<
  "ignoring '-mlong-calls' option as it is not currently supported with "
  "%select{|the implicit usage of }0-mabicalls">,
  InGroup<OptionIgnored>;
def warn_drv_unsupported_pic_with_mabicalls : Warning<
  "ignoring '%0' option as it cannot be used with "
  "%select{implicit usage of|}1 -mabicalls and the N64 ABI">,
  InGroup<OptionIgnored>;
def err_drv_unsupported_noabicalls_pic : Error<
  "position-independent code requires '-mabicalls'">;
def err_drv_unsupported_indirect_jump_opt : Error<
  "'-mindirect-jump=%0' is unsupported with the '%1' architecture">;
def err_drv_unknown_indirect_jump_opt : Error<
  "unknown '-mindirect-jump=' option '%0'">;
def err_drv_unsupported_fpatchable_function_entry_argument : Error<
  "the second argument of '-fpatchable-function-entry' must be smaller than the first argument">;

def warn_drv_unable_to_find_directory_expected : Warning<
  "unable to find %0 directory, expected to be in '%1'">,
  InGroup<InvalidOrNonExistentDirectory>, DefaultIgnore;

def warn_drv_ps4_force_pic : Warning<
  "option '%0' was ignored by the PS4 toolchain, using '-fPIC'">,
  InGroup<OptionIgnored>;

def warn_drv_ps4_sdk_dir : Warning<
  "environment variable SCE_ORBIS_SDK_DIR is set, but points to invalid or nonexistent directory '%0'">,
  InGroup<InvalidOrNonExistentDirectory>;

def err_drv_unsupported_linker : Error<"unsupported value '%0' for -linker option">;
def err_drv_defsym_invalid_format : Error<"defsym must be of the form: sym=value: %0">;
def err_drv_defsym_invalid_symval : Error<"Value is not an integer: %0">;
def warn_drv_msvc_not_found : Warning<
  "unable to find a Visual Studio installation; "
  "try running Clang from a developer command prompt">,
  InGroup<DiagGroup<"msvc-not-found">>;

def warn_drv_fuse_ld_path : Warning<
  "'-fuse-ld=' taking a path is deprecated. Use '--ld-path=' instead">,
  InGroup<FUseLdPath>, DefaultIgnore;

def warn_drv_fine_grained_bitfield_accesses_ignored : Warning<
  "option '-ffine-grained-bitfield-accesses' cannot be enabled together with a sanitizer; flag ignored">,
  InGroup<OptionIgnored>;

def note_drv_verify_prefix_spelling : Note<
  "-verify prefixes must start with a letter and contain only alphanumeric"
  " characters, hyphens, and underscores">;

def warn_drv_global_isel_incomplete : Warning<
  "-fglobal-isel support for the '%0' architecture is incomplete">,
  InGroup<GlobalISel>;

def warn_drv_global_isel_incomplete_opt : Warning<
  "-fglobal-isel support is incomplete for this architecture at the current optimization level">,
  InGroup<GlobalISel>;

def warn_drv_moutline_unsupported_opt : Warning<
  "The '%0' architecture does not support -moutline; flag ignored">,
  InGroup<OptionIgnored>;

def warn_drv_moutline_atomics_unsupported_opt : Warning<
  "The '%0' architecture does not support -moutline-atomics; flag ignored">,
  InGroup<OptionIgnored>;

def warn_drv_darwin_sdk_invalid_settings : Warning<
  "SDK settings were ignored as 'SDKSettings.json' could not be parsed">,
  InGroup<DiagGroup<"darwin-sdk-settings">>;

def err_drv_trivial_auto_var_init_zero_disabled : Error<
  "-ftrivial-auto-var-init=zero hasn't been enabled. Enable it at your own peril for benchmarking purpose only with "
  "-enable-trivial-auto-var-init-zero-knowing-it-will-be-removed-from-clang">;

def err_drv_trivial_auto_var_init_stop_after_missing_dependency : Error<
  "-ftrivial-auto-var-init-stop-after=* is used without -ftrivial-auto-var-init=zero or -ftrivial-auto-var-init=pattern.">;

def err_drv_trivial_auto_var_init_stop_after_invalid_value : Error<
  "-ftrivial-auto-var-init-stop-after=* only accepts positive integers.">;

def warn_drv_msp430_hwmult_unsupported : Warning<"the given MCU does not "
  "support hardware multiply, but -mhwmult is set to %0.">,
   InGroup<InvalidCommandLineArgument>;
def warn_drv_msp430_hwmult_mismatch : Warning<"the given MCU supports %0 "
  "hardware multiply, but -mhwmult is set to %1.">,
   InGroup<InvalidCommandLineArgument>;
def warn_drv_msp430_hwmult_no_device : Warning<"no MCU device specified, but "
  "'-mhwmult' is set to 'auto', assuming no hardware multiply. Use -mmcu to "
  "specify a MSP430 device, or -mhwmult to set hardware multiply type "
  "explicitly.">, InGroup<InvalidCommandLineArgument>;

def warn_drv_libstdcxx_not_found : Warning<
  "include path for libstdc++ headers not found; pass '-stdlib=libc++' on the "
  "command line to use the libc++ standard library instead">,
  InGroup<DiagGroup<"stdlibcxx-not-found">>;

def err_drv_cannot_mix_options : Error<"cannot specify '%1' along with '%0'">;

def err_drv_invalid_object_mode : Error<"OBJECT_MODE setting %0 is not recognized and is not a valid setting.">;

def err_aix_default_altivec_abi : Error<
  "The default Altivec ABI on AIX is not yet supported, use '-mabi=vec-extabi' for the extended Altivec ABI">;

def note_cc1_round_trip_original : Note<"Original arguments in round-trip: %0">;
def note_cc1_round_trip_generated : Note<"Generated arguments #%0 in round-trip: %1">;
def remark_cc1_round_trip_generated : Remark<"Generated arguments #%0 in round-trip: %1">, InGroup<RoundTripCC1Args>;
def err_cc1_round_trip_fail_then_ok : Error<"Original arguments parse failed, then succeeded in round-trip">;
def err_cc1_round_trip_ok_then_fail : Error<"Generated arguments parse failed in round-trip">;
def err_cc1_round_trip_mismatch : Error<"Generated arguments do not match in round-trip">;
}<|MERGE_RESOLUTION|>--- conflicted
+++ resolved
@@ -363,15 +363,12 @@
 def warn_drv_object_size_disabled_O0 : Warning<
   "the object size sanitizer has no effect at -O0, but is explicitly enabled: %0">,
   InGroup<InvalidCommandLineArgument>, DefaultWarnNoWerror;
-<<<<<<< HEAD
 def warn_drv_deprecated_option : Warning<
   "option '%0' is deprecated, use '%1' directly instead">, InGroup<Deprecated>;
-=======
 def warn_ignoring_verify_debuginfo_preserve_export : Warning<
   "ignoring -fverify-debuginfo-preserve-export=%0 because "
   "-fverify-debuginfo-preserve wasn't enabled">,
   InGroup<UnusedCommandLineArgument>;
->>>>>>> 8420a533
 def err_invalid_branch_protection: Error <
   "invalid branch protection option '%0' in '%1'">;
 def err_invalid_sls_hardening : Error<
