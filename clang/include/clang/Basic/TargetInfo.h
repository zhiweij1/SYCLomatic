//===--- TargetInfo.h - Expose information about the target -----*- C++ -*-===//
//
// Part of the LLVM Project, under the Apache License v2.0 with LLVM Exceptions.
// See https://llvm.org/LICENSE.txt for license information.
// SPDX-License-Identifier: Apache-2.0 WITH LLVM-exception
//
//===----------------------------------------------------------------------===//
///
/// \file
/// Defines the clang::TargetInfo interface.
///
//===----------------------------------------------------------------------===//

#ifndef LLVM_CLANG_BASIC_TARGETINFO_H
#define LLVM_CLANG_BASIC_TARGETINFO_H

#include "clang/Basic/AddressSpaces.h"
#include "clang/Basic/CodeGenOptions.h"
#include "clang/Basic/LLVM.h"
#include "clang/Basic/LangOptions.h"
#include "clang/Basic/Specifiers.h"
#include "clang/Basic/TargetCXXABI.h"
#include "clang/Basic/TargetOptions.h"
#include "llvm/ADT/APFloat.h"
#include "llvm/ADT/APInt.h"
#include "llvm/ADT/ArrayRef.h"
#include "llvm/ADT/IntrusiveRefCntPtr.h"
#include "llvm/ADT/Optional.h"
#include "llvm/ADT/SmallSet.h"
#include "llvm/ADT/StringMap.h"
#include "llvm/ADT/StringRef.h"
#include "llvm/ADT/Triple.h"
#include "llvm/Frontend/OpenMP/OMPGridValues.h"
#include "llvm/Support/DataTypes.h"
#include "llvm/Support/Error.h"
#include "llvm/Support/VersionTuple.h"
#include <cassert>
#include <string>
#include <vector>

namespace llvm {
struct fltSemantics;
}

namespace clang {
class DiagnosticsEngine;
class LangOptions;
class CodeGenOptions;
class MacroBuilder;
class QualType;
class SourceLocation;
class SourceManager;

namespace Builtin { struct Info; }

/// Fields controlling how types are laid out in memory; these may need to
/// be copied for targets like AMDGPU that base their ABIs on an auxiliary
/// CPU target.
struct TransferrableTargetInfo {
  unsigned char PointerWidth, PointerAlign;
  unsigned char BoolWidth, BoolAlign;
  unsigned char IntWidth, IntAlign;
  unsigned char HalfWidth, HalfAlign;
  unsigned char BFloat16Width, BFloat16Align;
  unsigned char FloatWidth, FloatAlign;
  unsigned char DoubleWidth, DoubleAlign;
  unsigned char LongDoubleWidth, LongDoubleAlign, Float128Align;
  unsigned char LargeArrayMinWidth, LargeArrayAlign;
  unsigned char LongWidth, LongAlign;
  unsigned char LongLongWidth, LongLongAlign;

  // Fixed point bit widths
  unsigned char ShortAccumWidth, ShortAccumAlign;
  unsigned char AccumWidth, AccumAlign;
  unsigned char LongAccumWidth, LongAccumAlign;
  unsigned char ShortFractWidth, ShortFractAlign;
  unsigned char FractWidth, FractAlign;
  unsigned char LongFractWidth, LongFractAlign;

  // If true, unsigned fixed point types have the same number of fractional bits
  // as their signed counterparts, forcing the unsigned types to have one extra
  // bit of padding. Otherwise, unsigned fixed point types have
  // one more fractional bit than its corresponding signed type. This is false
  // by default.
  bool PaddingOnUnsignedFixedPoint;

  // Fixed point integral and fractional bit sizes
  // Saturated types share the same integral/fractional bits as their
  // corresponding unsaturated types.
  // For simplicity, the fractional bits in a _Fract type will be one less the
  // width of that _Fract type. This leaves all signed _Fract types having no
  // padding and unsigned _Fract types will only have 1 bit of padding after the
  // sign if PaddingOnUnsignedFixedPoint is set.
  unsigned char ShortAccumScale;
  unsigned char AccumScale;
  unsigned char LongAccumScale;

  unsigned char SuitableAlign;
  unsigned char DefaultAlignForAttributeAligned;
  unsigned char MinGlobalAlign;

  unsigned short NewAlign;
  unsigned MaxVectorAlign;
  unsigned MaxTLSAlign;

  const llvm::fltSemantics *HalfFormat, *BFloat16Format, *FloatFormat,
    *DoubleFormat, *LongDoubleFormat, *Float128Format;

  ///===---- Target Data Type Query Methods -------------------------------===//
  enum IntType {
    NoInt = 0,
    SignedChar,
    UnsignedChar,
    SignedShort,
    UnsignedShort,
    SignedInt,
    UnsignedInt,
    SignedLong,
    UnsignedLong,
    SignedLongLong,
    UnsignedLongLong
  };

  enum RealType {
    NoFloat = 255,
    Float = 0,
    Double,
    LongDouble,
    Float128
  };
protected:
  IntType SizeType, IntMaxType, PtrDiffType, IntPtrType, WCharType,
          WIntType, Char16Type, Char32Type, Int64Type, SigAtomicType,
          ProcessIDType;

  /// Whether Objective-C's built-in boolean type should be signed char.
  ///
  /// Otherwise, when this flag is not set, the normal built-in boolean type is
  /// used.
  unsigned UseSignedCharForObjCBool : 1;

  /// Control whether the alignment of bit-field types is respected when laying
  /// out structures. If true, then the alignment of the bit-field type will be
  /// used to (a) impact the alignment of the containing structure, and (b)
  /// ensure that the individual bit-field will not straddle an alignment
  /// boundary.
  unsigned UseBitFieldTypeAlignment : 1;

  /// Whether zero length bitfields (e.g., int : 0;) force alignment of
  /// the next bitfield.
  ///
  /// If the alignment of the zero length bitfield is greater than the member
  /// that follows it, `bar', `bar' will be aligned as the type of the
  /// zero-length bitfield.
  unsigned UseZeroLengthBitfieldAlignment : 1;

  /// Whether zero length bitfield alignment is respected if they are the
  /// leading members.
  unsigned UseLeadingZeroLengthBitfield : 1;

  ///  Whether explicit bit field alignment attributes are honored.
  unsigned UseExplicitBitFieldAlignment : 1;

  /// If non-zero, specifies a fixed alignment value for bitfields that follow
  /// zero length bitfield, regardless of the zero length bitfield type.
  unsigned ZeroLengthBitfieldBoundary;

  /// If non-zero, specifies a maximum alignment to truncate alignment
  /// specified in the aligned attribute of a static variable to this value.
  unsigned MaxAlignedAttribute;
};

/// OpenCL type kinds.
enum OpenCLTypeKind : uint8_t {
  OCLTK_Default,
  OCLTK_ClkEvent,
  OCLTK_Event,
  OCLTK_Image,
  OCLTK_Pipe,
  OCLTK_Queue,
  OCLTK_ReserveID,
  OCLTK_Sampler,
};

/// Exposes information about the current target.
///
class TargetInfo : public virtual TransferrableTargetInfo,
                   public RefCountedBase<TargetInfo> {
  std::shared_ptr<TargetOptions> TargetOpts;
  llvm::Triple Triple;
protected:
  // Target values set by the ctor of the actual target implementation.  Default
  // values are specified by the TargetInfo constructor.
  bool BigEndian;
  bool TLSSupported;
  bool VLASupported;
  bool NoAsmVariants;  // True if {|} are normal characters.
  bool HasLegalHalfType; // True if the backend supports operations on the half
                         // LLVM IR type.
  bool HasFloat128;
  bool HasFloat16;
  bool HasBFloat16;
  bool HasStrictFP;

  unsigned char MaxAtomicPromoteWidth, MaxAtomicInlineWidth;
  unsigned short SimdDefaultAlign;
  std::string DataLayoutString;
  const char *UserLabelPrefix;
  const char *MCountName;
  unsigned char RegParmMax, SSERegParmMax;
  TargetCXXABI TheCXXABI;
  const LangASMap *AddrSpaceMap;
  const unsigned *GridValues =
      nullptr; // Array of target-specific GPU grid values that must be
               // consistent between host RTL (plugin), device RTL, and clang.

  mutable StringRef PlatformName;
  mutable VersionTuple PlatformMinVersion;

  unsigned HasAlignMac68kSupport : 1;
  unsigned RealTypeUsesObjCFPRet : 3;
  unsigned ComplexLongDoubleUsesFP2Ret : 1;

  unsigned HasBuiltinMSVaList : 1;

  unsigned IsRenderScriptTarget : 1;

  unsigned HasAArch64SVETypes : 1;

  unsigned HasRISCVVTypes : 1;

  unsigned AllowAMDGPUUnsafeFPAtomics : 1;

  unsigned ARMCDECoprocMask : 8;

  unsigned MaxOpenCLWorkGroupSize;

  // TargetInfo Constructor.  Default initializes all fields.
  TargetInfo(const llvm::Triple &T);

  // UserLabelPrefix must match DL's getGlobalPrefix() when interpreted
  // as a DataLayout object.
  void resetDataLayout(StringRef DL, const char *UserLabelPrefix = "");

public:
  /// Construct a target for the given options.
  ///
  /// \param Opts - The options to use to initialize the target. The target may
  /// modify the options to canonicalize the target feature information to match
  /// what the backend expects.
  static TargetInfo *
  CreateTargetInfo(DiagnosticsEngine &Diags,
                   const std::shared_ptr<TargetOptions> &Opts);

  virtual ~TargetInfo();

  /// Retrieve the target options.
  TargetOptions &getTargetOpts() const {
    assert(TargetOpts && "Missing target options");
    return *TargetOpts;
  }

  /// The different kinds of __builtin_va_list types defined by
  /// the target implementation.
  enum BuiltinVaListKind {
    /// typedef char* __builtin_va_list;
    CharPtrBuiltinVaList = 0,

    /// typedef void* __builtin_va_list;
    VoidPtrBuiltinVaList,

    /// __builtin_va_list as defined by the AArch64 ABI
    /// http://infocenter.arm.com/help/topic/com.arm.doc.ihi0055a/IHI0055A_aapcs64.pdf
    AArch64ABIBuiltinVaList,

    /// __builtin_va_list as defined by the PNaCl ABI:
    /// http://www.chromium.org/nativeclient/pnacl/bitcode-abi#TOC-Machine-Types
    PNaClABIBuiltinVaList,

    /// __builtin_va_list as defined by the Power ABI:
    /// https://www.power.org
    ///        /resources/downloads/Power-Arch-32-bit-ABI-supp-1.0-Embedded.pdf
    PowerABIBuiltinVaList,

    /// __builtin_va_list as defined by the x86-64 ABI:
    /// http://refspecs.linuxbase.org/elf/x86_64-abi-0.21.pdf
    X86_64ABIBuiltinVaList,

    /// __builtin_va_list as defined by ARM AAPCS ABI
    /// http://infocenter.arm.com
    //        /help/topic/com.arm.doc.ihi0042d/IHI0042D_aapcs.pdf
    AAPCSABIBuiltinVaList,

    // typedef struct __va_list_tag
    //   {
    //     long __gpr;
    //     long __fpr;
    //     void *__overflow_arg_area;
    //     void *__reg_save_area;
    //   } va_list[1];
    SystemZBuiltinVaList,

    // typedef struct __va_list_tag {
    //    void *__current_saved_reg_area_pointer;
    //    void *__saved_reg_area_end_pointer;
    //    void *__overflow_area_pointer;
    //} va_list;
    HexagonBuiltinVaList
  };

protected:
  /// Specify if mangling based on address space map should be used or
  /// not for language specific address spaces
  bool UseAddrSpaceMapMangling;

public:
  IntType getSizeType() const { return SizeType; }
  IntType getSignedSizeType() const {
    switch (SizeType) {
    case UnsignedShort:
      return SignedShort;
    case UnsignedInt:
      return SignedInt;
    case UnsignedLong:
      return SignedLong;
    case UnsignedLongLong:
      return SignedLongLong;
    default:
      llvm_unreachable("Invalid SizeType");
    }
  }
  IntType getIntMaxType() const { return IntMaxType; }
  IntType getUIntMaxType() const {
    return getCorrespondingUnsignedType(IntMaxType);
  }
  IntType getPtrDiffType(unsigned AddrSpace) const {
    return AddrSpace == 0 ? PtrDiffType : getPtrDiffTypeV(AddrSpace);
  }
  IntType getUnsignedPtrDiffType(unsigned AddrSpace) const {
    return getCorrespondingUnsignedType(getPtrDiffType(AddrSpace));
  }
  IntType getIntPtrType() const { return IntPtrType; }
  IntType getUIntPtrType() const {
    return getCorrespondingUnsignedType(IntPtrType);
  }
  IntType getWCharType() const { return WCharType; }
  IntType getWIntType() const { return WIntType; }
  IntType getChar16Type() const { return Char16Type; }
  IntType getChar32Type() const { return Char32Type; }
  IntType getInt64Type() const { return Int64Type; }
  IntType getUInt64Type() const {
    return getCorrespondingUnsignedType(Int64Type);
  }
  IntType getSigAtomicType() const { return SigAtomicType; }
  IntType getProcessIDType() const { return ProcessIDType; }

  static IntType getCorrespondingUnsignedType(IntType T) {
    switch (T) {
    case SignedChar:
      return UnsignedChar;
    case SignedShort:
      return UnsignedShort;
    case SignedInt:
      return UnsignedInt;
    case SignedLong:
      return UnsignedLong;
    case SignedLongLong:
      return UnsignedLongLong;
    default:
      llvm_unreachable("Unexpected signed integer type");
    }
  }

  /// In the event this target uses the same number of fractional bits for its
  /// unsigned types as it does with its signed counterparts, there will be
  /// exactly one bit of padding.
  /// Return true if unsigned fixed point types have padding for this target.
  bool doUnsignedFixedPointTypesHavePadding() const {
    return PaddingOnUnsignedFixedPoint;
  }

  /// Return the width (in bits) of the specified integer type enum.
  ///
  /// For example, SignedInt -> getIntWidth().
  unsigned getTypeWidth(IntType T) const;

  /// Return integer type with specified width.
  virtual IntType getIntTypeByWidth(unsigned BitWidth, bool IsSigned) const;

  /// Return the smallest integer type with at least the specified width.
  virtual IntType getLeastIntTypeByWidth(unsigned BitWidth,
                                         bool IsSigned) const;

  /// Return floating point type with specified width. On PPC, there are
  /// three possible types for 128-bit floating point: "PPC double-double",
  /// IEEE 754R quad precision, and "long double" (which under the covers
  /// is represented as one of those two). At this time, there is no support
  /// for an explicit "PPC double-double" type (i.e. __ibm128) so we only
  /// need to differentiate between "long double" and IEEE quad precision.
  RealType getRealTypeByWidth(unsigned BitWidth, bool ExplicitIEEE) const;

  /// Return the alignment (in bits) of the specified integer type enum.
  ///
  /// For example, SignedInt -> getIntAlign().
  unsigned getTypeAlign(IntType T) const;

  /// Returns true if the type is signed; false otherwise.
  static bool isTypeSigned(IntType T);

  /// Return the width of pointers on this target, for the
  /// specified address space.
  uint64_t getPointerWidth(unsigned AddrSpace) const {
    return AddrSpace == 0 ? PointerWidth : getPointerWidthV(AddrSpace);
  }
  uint64_t getPointerAlign(unsigned AddrSpace) const {
    return AddrSpace == 0 ? PointerAlign : getPointerAlignV(AddrSpace);
  }

  /// Return the maximum width of pointers on this target.
  virtual uint64_t getMaxPointerWidth() const {
    return PointerWidth;
  }

  /// Get integer value for null pointer.
  /// \param AddrSpace address space of pointee in source language.
  virtual uint64_t getNullPointerValue(LangAS AddrSpace) const { return 0; }

  /// Return the size of '_Bool' and C++ 'bool' for this target, in bits.
  unsigned getBoolWidth() const { return BoolWidth; }

  /// Return the alignment of '_Bool' and C++ 'bool' for this target.
  unsigned getBoolAlign() const { return BoolAlign; }

  unsigned getCharWidth() const { return 8; } // FIXME
  unsigned getCharAlign() const { return 8; } // FIXME

  /// Return the size of 'signed short' and 'unsigned short' for this
  /// target, in bits.
  unsigned getShortWidth() const { return 16; } // FIXME

  /// Return the alignment of 'signed short' and 'unsigned short' for
  /// this target.
  unsigned getShortAlign() const { return 16; } // FIXME

  /// getIntWidth/Align - Return the size of 'signed int' and 'unsigned int' for
  /// this target, in bits.
  unsigned getIntWidth() const { return IntWidth; }
  unsigned getIntAlign() const { return IntAlign; }

  /// getLongWidth/Align - Return the size of 'signed long' and 'unsigned long'
  /// for this target, in bits.
  unsigned getLongWidth() const { return LongWidth; }
  unsigned getLongAlign() const { return LongAlign; }

  /// getLongLongWidth/Align - Return the size of 'signed long long' and
  /// 'unsigned long long' for this target, in bits.
  unsigned getLongLongWidth() const { return LongLongWidth; }
  unsigned getLongLongAlign() const { return LongLongAlign; }

  /// getShortAccumWidth/Align - Return the size of 'signed short _Accum' and
  /// 'unsigned short _Accum' for this target, in bits.
  unsigned getShortAccumWidth() const { return ShortAccumWidth; }
  unsigned getShortAccumAlign() const { return ShortAccumAlign; }

  /// getAccumWidth/Align - Return the size of 'signed _Accum' and
  /// 'unsigned _Accum' for this target, in bits.
  unsigned getAccumWidth() const { return AccumWidth; }
  unsigned getAccumAlign() const { return AccumAlign; }

  /// getLongAccumWidth/Align - Return the size of 'signed long _Accum' and
  /// 'unsigned long _Accum' for this target, in bits.
  unsigned getLongAccumWidth() const { return LongAccumWidth; }
  unsigned getLongAccumAlign() const { return LongAccumAlign; }

  /// getShortFractWidth/Align - Return the size of 'signed short _Fract' and
  /// 'unsigned short _Fract' for this target, in bits.
  unsigned getShortFractWidth() const { return ShortFractWidth; }
  unsigned getShortFractAlign() const { return ShortFractAlign; }

  /// getFractWidth/Align - Return the size of 'signed _Fract' and
  /// 'unsigned _Fract' for this target, in bits.
  unsigned getFractWidth() const { return FractWidth; }
  unsigned getFractAlign() const { return FractAlign; }

  /// getLongFractWidth/Align - Return the size of 'signed long _Fract' and
  /// 'unsigned long _Fract' for this target, in bits.
  unsigned getLongFractWidth() const { return LongFractWidth; }
  unsigned getLongFractAlign() const { return LongFractAlign; }

  /// getShortAccumScale/IBits - Return the number of fractional/integral bits
  /// in a 'signed short _Accum' type.
  unsigned getShortAccumScale() const { return ShortAccumScale; }
  unsigned getShortAccumIBits() const {
    return ShortAccumWidth - ShortAccumScale - 1;
  }

  /// getAccumScale/IBits - Return the number of fractional/integral bits
  /// in a 'signed _Accum' type.
  unsigned getAccumScale() const { return AccumScale; }
  unsigned getAccumIBits() const { return AccumWidth - AccumScale - 1; }

  /// getLongAccumScale/IBits - Return the number of fractional/integral bits
  /// in a 'signed long _Accum' type.
  unsigned getLongAccumScale() const { return LongAccumScale; }
  unsigned getLongAccumIBits() const {
    return LongAccumWidth - LongAccumScale - 1;
  }

  /// getUnsignedShortAccumScale/IBits - Return the number of
  /// fractional/integral bits in a 'unsigned short _Accum' type.
  unsigned getUnsignedShortAccumScale() const {
    return PaddingOnUnsignedFixedPoint ? ShortAccumScale : ShortAccumScale + 1;
  }
  unsigned getUnsignedShortAccumIBits() const {
    return PaddingOnUnsignedFixedPoint
               ? getShortAccumIBits()
               : ShortAccumWidth - getUnsignedShortAccumScale();
  }

  /// getUnsignedAccumScale/IBits - Return the number of fractional/integral
  /// bits in a 'unsigned _Accum' type.
  unsigned getUnsignedAccumScale() const {
    return PaddingOnUnsignedFixedPoint ? AccumScale : AccumScale + 1;
  }
  unsigned getUnsignedAccumIBits() const {
    return PaddingOnUnsignedFixedPoint ? getAccumIBits()
                                       : AccumWidth - getUnsignedAccumScale();
  }

  /// getUnsignedLongAccumScale/IBits - Return the number of fractional/integral
  /// bits in a 'unsigned long _Accum' type.
  unsigned getUnsignedLongAccumScale() const {
    return PaddingOnUnsignedFixedPoint ? LongAccumScale : LongAccumScale + 1;
  }
  unsigned getUnsignedLongAccumIBits() const {
    return PaddingOnUnsignedFixedPoint
               ? getLongAccumIBits()
               : LongAccumWidth - getUnsignedLongAccumScale();
  }

  /// getShortFractScale - Return the number of fractional bits
  /// in a 'signed short _Fract' type.
  unsigned getShortFractScale() const { return ShortFractWidth - 1; }

  /// getFractScale - Return the number of fractional bits
  /// in a 'signed _Fract' type.
  unsigned getFractScale() const { return FractWidth - 1; }

  /// getLongFractScale - Return the number of fractional bits
  /// in a 'signed long _Fract' type.
  unsigned getLongFractScale() const { return LongFractWidth - 1; }

  /// getUnsignedShortFractScale - Return the number of fractional bits
  /// in a 'unsigned short _Fract' type.
  unsigned getUnsignedShortFractScale() const {
    return PaddingOnUnsignedFixedPoint ? getShortFractScale()
                                       : getShortFractScale() + 1;
  }

  /// getUnsignedFractScale - Return the number of fractional bits
  /// in a 'unsigned _Fract' type.
  unsigned getUnsignedFractScale() const {
    return PaddingOnUnsignedFixedPoint ? getFractScale() : getFractScale() + 1;
  }

  /// getUnsignedLongFractScale - Return the number of fractional bits
  /// in a 'unsigned long _Fract' type.
  unsigned getUnsignedLongFractScale() const {
    return PaddingOnUnsignedFixedPoint ? getLongFractScale()
                                       : getLongFractScale() + 1;
  }

  /// Determine whether the __int128 type is supported on this target.
  virtual bool hasInt128Type() const {
    return (getPointerWidth(0) >= 64) || getTargetOpts().ForceEnableInt128;
  } // FIXME

  /// Determine whether the _ExtInt type is supported on this target. This
  /// limitation is put into place for ABI reasons.
  virtual bool hasExtIntType() const {
    return false;
  }

  /// Determine whether _Float16 is supported on this target.
  virtual bool hasLegalHalfType() const { return HasLegalHalfType; }

  /// Determine whether the __float128 type is supported on this target.
  virtual bool hasFloat128Type() const { return HasFloat128; }

  /// Determine whether the _Float16 type is supported on this target.
  virtual bool hasFloat16Type() const { return HasFloat16; }

  /// Determine whether the _BFloat16 type is supported on this target.
  virtual bool hasBFloat16Type() const { return HasBFloat16; }

  /// Determine whether constrained floating point is supported on this target.
  virtual bool hasStrictFP() const { return HasStrictFP; }

  /// Return the alignment that is the largest alignment ever used for any
  /// scalar/SIMD data type on the target machine you are compiling for
  /// (including types with an extended alignment requirement).
  unsigned getSuitableAlign() const { return SuitableAlign; }

  /// Return the default alignment for __attribute__((aligned)) on
  /// this target, to be used if no alignment value is specified.
  unsigned getDefaultAlignForAttributeAligned() const {
    return DefaultAlignForAttributeAligned;
  }

  /// getMinGlobalAlign - Return the minimum alignment of a global variable,
  /// unless its alignment is explicitly reduced via attributes.
  virtual unsigned getMinGlobalAlign (uint64_t) const {
    return MinGlobalAlign;
  }

  /// Return the largest alignment for which a suitably-sized allocation with
  /// '::operator new(size_t)' or 'malloc' is guaranteed to produce a
  /// correctly-aligned pointer.
  unsigned getNewAlign() const {
    return NewAlign ? NewAlign : std::max(LongDoubleAlign, LongLongAlign);
  }

  /// getWCharWidth/Align - Return the size of 'wchar_t' for this target, in
  /// bits.
  unsigned getWCharWidth() const { return getTypeWidth(WCharType); }
  unsigned getWCharAlign() const { return getTypeAlign(WCharType); }

  /// getChar16Width/Align - Return the size of 'char16_t' for this target, in
  /// bits.
  unsigned getChar16Width() const { return getTypeWidth(Char16Type); }
  unsigned getChar16Align() const { return getTypeAlign(Char16Type); }

  /// getChar32Width/Align - Return the size of 'char32_t' for this target, in
  /// bits.
  unsigned getChar32Width() const { return getTypeWidth(Char32Type); }
  unsigned getChar32Align() const { return getTypeAlign(Char32Type); }

  /// getHalfWidth/Align/Format - Return the size/align/format of 'half'.
  unsigned getHalfWidth() const { return HalfWidth; }
  unsigned getHalfAlign() const { return HalfAlign; }
  const llvm::fltSemantics &getHalfFormat() const { return *HalfFormat; }

  /// getFloatWidth/Align/Format - Return the size/align/format of 'float'.
  unsigned getFloatWidth() const { return FloatWidth; }
  unsigned getFloatAlign() const { return FloatAlign; }
  const llvm::fltSemantics &getFloatFormat() const { return *FloatFormat; }

  /// getBFloat16Width/Align/Format - Return the size/align/format of '__bf16'.
  unsigned getBFloat16Width() const { return BFloat16Width; }
  unsigned getBFloat16Align() const { return BFloat16Align; }
  const llvm::fltSemantics &getBFloat16Format() const { return *BFloat16Format; }

  /// getDoubleWidth/Align/Format - Return the size/align/format of 'double'.
  unsigned getDoubleWidth() const { return DoubleWidth; }
  unsigned getDoubleAlign() const { return DoubleAlign; }
  const llvm::fltSemantics &getDoubleFormat() const { return *DoubleFormat; }

  /// getLongDoubleWidth/Align/Format - Return the size/align/format of 'long
  /// double'.
  unsigned getLongDoubleWidth() const { return LongDoubleWidth; }
  unsigned getLongDoubleAlign() const { return LongDoubleAlign; }
  const llvm::fltSemantics &getLongDoubleFormat() const {
    return *LongDoubleFormat;
  }

  /// getFloat128Width/Align/Format - Return the size/align/format of
  /// '__float128'.
  unsigned getFloat128Width() const { return 128; }
  unsigned getFloat128Align() const { return Float128Align; }
  const llvm::fltSemantics &getFloat128Format() const {
    return *Float128Format;
  }

  /// Return the mangled code of long double.
  virtual const char *getLongDoubleMangling() const { return "e"; }

  /// Return the mangled code of __float128.
  virtual const char *getFloat128Mangling() const { return "g"; }

  /// Return the mangled code of bfloat.
  virtual const char *getBFloat16Mangling() const {
    llvm_unreachable("bfloat not implemented on this target");
  }

  /// Return the value for the C99 FLT_EVAL_METHOD macro.
  virtual unsigned getFloatEvalMethod() const { return 0; }

  // getLargeArrayMinWidth/Align - Return the minimum array size that is
  // 'large' and its alignment.
  unsigned getLargeArrayMinWidth() const { return LargeArrayMinWidth; }
  unsigned getLargeArrayAlign() const { return LargeArrayAlign; }

  /// Return the maximum width lock-free atomic operation which will
  /// ever be supported for the given target
  unsigned getMaxAtomicPromoteWidth() const { return MaxAtomicPromoteWidth; }
  /// Return the maximum width lock-free atomic operation which can be
  /// inlined given the supported features of the given target.
  unsigned getMaxAtomicInlineWidth() const { return MaxAtomicInlineWidth; }
  /// Set the maximum inline or promote width lock-free atomic operation
  /// for the given target.
  virtual void setMaxAtomicWidth() {}
  /// Returns true if the given target supports lock-free atomic
  /// operations at the specified width and alignment.
  virtual bool hasBuiltinAtomic(uint64_t AtomicSizeInBits,
                                uint64_t AlignmentInBits) const {
    return AtomicSizeInBits <= AlignmentInBits &&
           AtomicSizeInBits <= getMaxAtomicInlineWidth() &&
           (AtomicSizeInBits <= getCharWidth() ||
            llvm::isPowerOf2_64(AtomicSizeInBits / getCharWidth()));
  }

  /// Return the maximum vector alignment supported for the given target.
  unsigned getMaxVectorAlign() const { return MaxVectorAlign; }
  /// Return default simd alignment for the given target. Generally, this
  /// value is type-specific, but this alignment can be used for most of the
  /// types for the given target.
  unsigned getSimdDefaultAlign() const { return SimdDefaultAlign; }

  unsigned getMaxOpenCLWorkGroupSize() const { return MaxOpenCLWorkGroupSize; }

  /// Return the alignment (in bits) of the thrown exception object. This is
  /// only meaningful for targets that allocate C++ exceptions in a system
  /// runtime, such as those using the Itanium C++ ABI.
  virtual unsigned getExnObjectAlignment() const {
    // Itanium says that an _Unwind_Exception has to be "double-word"
    // aligned (and thus the end of it is also so-aligned), meaning 16
    // bytes.  Of course, that was written for the actual Itanium,
    // which is a 64-bit platform.  Classically, the ABI doesn't really
    // specify the alignment on other platforms, but in practice
    // libUnwind declares the struct with __attribute__((aligned)), so
    // we assume that alignment here.  (It's generally 16 bytes, but
    // some targets overwrite it.)
    return getDefaultAlignForAttributeAligned();
  }

  /// Return the size of intmax_t and uintmax_t for this target, in bits.
  unsigned getIntMaxTWidth() const {
    return getTypeWidth(IntMaxType);
  }

  // Return the size of unwind_word for this target.
  virtual unsigned getUnwindWordWidth() const { return getPointerWidth(0); }

  /// Return the "preferred" register width on this target.
  virtual unsigned getRegisterWidth() const {
    // Currently we assume the register width on the target matches the pointer
    // width, we can introduce a new variable for this if/when some target wants
    // it.
    return PointerWidth;
  }

  /// \brief Returns the default value of the __USER_LABEL_PREFIX__ macro,
  /// which is the prefix given to user symbols by default.
  ///
  /// On most platforms this is "", but it is "_" on some.
  const char *getUserLabelPrefix() const { return UserLabelPrefix; }

  /// Returns the name of the mcount instrumentation function.
  const char *getMCountName() const {
    return MCountName;
  }

  /// Check if the Objective-C built-in boolean type should be signed
  /// char.
  ///
  /// Otherwise, if this returns false, the normal built-in boolean type
  /// should also be used for Objective-C.
  bool useSignedCharForObjCBool() const {
    return UseSignedCharForObjCBool;
  }
  void noSignedCharForObjCBool() {
    UseSignedCharForObjCBool = false;
  }

  /// Check whether the alignment of bit-field types is respected
  /// when laying out structures.
  bool useBitFieldTypeAlignment() const {
    return UseBitFieldTypeAlignment;
  }

  /// Check whether zero length bitfields should force alignment of
  /// the next member.
  bool useZeroLengthBitfieldAlignment() const {
    return UseZeroLengthBitfieldAlignment;
  }

  /// Check whether zero length bitfield alignment is respected if they are
  /// leading members.
  bool useLeadingZeroLengthBitfield() const {
    return UseLeadingZeroLengthBitfield;
  }

  /// Get the fixed alignment value in bits for a member that follows
  /// a zero length bitfield.
  unsigned getZeroLengthBitfieldBoundary() const {
    return ZeroLengthBitfieldBoundary;
  }

  /// Get the maximum alignment in bits for a static variable with
  /// aligned attribute.
  unsigned getMaxAlignedAttribute() const { return MaxAlignedAttribute; }

  /// Check whether explicit bitfield alignment attributes should be
  //  honored, as in "__attribute__((aligned(2))) int b : 1;".
  bool useExplicitBitFieldAlignment() const {
    return UseExplicitBitFieldAlignment;
  }

  /// Check whether this target support '\#pragma options align=mac68k'.
  bool hasAlignMac68kSupport() const {
    return HasAlignMac68kSupport;
  }

  /// Return the user string for the specified integer type enum.
  ///
  /// For example, SignedShort -> "short".
  static const char *getTypeName(IntType T);

  /// Return the constant suffix for the specified integer type enum.
  ///
  /// For example, SignedLong -> "L".
  const char *getTypeConstantSuffix(IntType T) const;

  /// Return the printf format modifier for the specified
  /// integer type enum.
  ///
  /// For example, SignedLong -> "l".
  static const char *getTypeFormatModifier(IntType T);

  /// Check whether the given real type should use the "fpret" flavor of
  /// Objective-C message passing on this target.
  bool useObjCFPRetForRealType(RealType T) const {
    return RealTypeUsesObjCFPRet & (1 << T);
  }

  /// Check whether _Complex long double should use the "fp2ret" flavor
  /// of Objective-C message passing on this target.
  bool useObjCFP2RetForComplexLongDouble() const {
    return ComplexLongDoubleUsesFP2Ret;
  }

  /// Check whether llvm intrinsics such as llvm.convert.to.fp16 should be used
  /// to convert to and from __fp16.
  /// FIXME: This function should be removed once all targets stop using the
  /// conversion intrinsics.
  virtual bool useFP16ConversionIntrinsics() const {
    return true;
  }

  /// Specify if mangling based on address space map should be used or
  /// not for language specific address spaces
  bool useAddressSpaceMapMangling() const {
    return UseAddrSpaceMapMangling;
  }

  ///===---- Other target property query methods --------------------------===//

  /// Appends the target-specific \#define values for this
  /// target set to the specified buffer.
  virtual void getTargetDefines(const LangOptions &Opts,
                                MacroBuilder &Builder) const = 0;


  /// Return information about target-specific builtins for
  /// the current primary target, and info about which builtins are non-portable
  /// across the current set of primary and secondary targets.
  virtual ArrayRef<Builtin::Info> getTargetBuiltins() const = 0;

  /// The __builtin_clz* and __builtin_ctz* built-in
  /// functions are specified to have undefined results for zero inputs, but
  /// on targets that support these operations in a way that provides
  /// well-defined results for zero without loss of performance, it is a good
  /// idea to avoid optimizing based on that undef behavior.
  virtual bool isCLZForZeroUndef() const { return true; }

  /// Returns the kind of __builtin_va_list type that should be used
  /// with this target.
  virtual BuiltinVaListKind getBuiltinVaListKind() const = 0;

  /// Returns whether or not type \c __builtin_ms_va_list type is
  /// available on this target.
  bool hasBuiltinMSVaList() const { return HasBuiltinMSVaList; }

  /// Returns true for RenderScript.
  bool isRenderScriptTarget() const { return IsRenderScriptTarget; }

  /// Returns whether or not the AArch64 SVE built-in types are
  /// available on this target.
  bool hasAArch64SVETypes() const { return HasAArch64SVETypes; }

  /// Returns whether or not the RISC-V V built-in types are
  /// available on this target.
  bool hasRISCVVTypes() const { return HasRISCVVTypes; }

  /// Returns whether or not the AMDGPU unsafe floating point atomics are
  /// allowed.
  bool allowAMDGPUUnsafeFPAtomics() const { return AllowAMDGPUUnsafeFPAtomics; }

  /// For ARM targets returns a mask defining which coprocessors are configured
  /// as Custom Datapath.
  uint32_t getARMCDECoprocMask() const { return ARMCDECoprocMask; }

  /// Returns whether the passed in string is a valid clobber in an
  /// inline asm statement.
  ///
  /// This is used by Sema.
  bool isValidClobber(StringRef Name) const;

  /// Returns whether the passed in string is a valid register name
  /// according to GCC.
  ///
  /// This is used by Sema for inline asm statements.
  virtual bool isValidGCCRegisterName(StringRef Name) const;

  /// Returns the "normalized" GCC register name.
  ///
  /// ReturnCannonical true will return the register name without any additions
  /// such as "{}" or "%" in it's canonical form, for example:
  /// ReturnCanonical = true and Name = "rax", will return "ax".
  StringRef getNormalizedGCCRegisterName(StringRef Name,
                                         bool ReturnCanonical = false) const;

  virtual bool isSPRegName(StringRef) const { return false; }

  /// Extracts a register from the passed constraint (if it is a
  /// single-register constraint) and the asm label expression related to a
  /// variable in the input or output list of an inline asm statement.
  ///
  /// This function is used by Sema in order to diagnose conflicts between
  /// the clobber list and the input/output lists.
  virtual StringRef getConstraintRegister(StringRef Constraint,
                                          StringRef Expression) const {
    return "";
  }

  struct ConstraintInfo {
    enum {
      CI_None = 0x00,
      CI_AllowsMemory = 0x01,
      CI_AllowsRegister = 0x02,
      CI_ReadWrite = 0x04,         // "+r" output constraint (read and write).
      CI_HasMatchingInput = 0x08,  // This output operand has a matching input.
      CI_ImmediateConstant = 0x10, // This operand must be an immediate constant
      CI_EarlyClobber = 0x20,      // "&" output constraint (early clobber).
    };
    unsigned Flags;
    int TiedOperand;
    struct {
      int Min;
      int Max;
      bool isConstrained;
    } ImmRange;
    llvm::SmallSet<int, 4> ImmSet;

    std::string ConstraintStr;  // constraint: "=rm"
    std::string Name;           // Operand name: [foo] with no []'s.
  public:
    ConstraintInfo(StringRef ConstraintStr, StringRef Name)
        : Flags(0), TiedOperand(-1), ConstraintStr(ConstraintStr.str()),
          Name(Name.str()) {
      ImmRange.Min = ImmRange.Max = 0;
      ImmRange.isConstrained = false;
    }

    const std::string &getConstraintStr() const { return ConstraintStr; }
    const std::string &getName() const { return Name; }
    bool isReadWrite() const { return (Flags & CI_ReadWrite) != 0; }
    bool earlyClobber() { return (Flags & CI_EarlyClobber) != 0; }
    bool allowsRegister() const { return (Flags & CI_AllowsRegister) != 0; }
    bool allowsMemory() const { return (Flags & CI_AllowsMemory) != 0; }

    /// Return true if this output operand has a matching
    /// (tied) input operand.
    bool hasMatchingInput() const { return (Flags & CI_HasMatchingInput) != 0; }

    /// Return true if this input operand is a matching
    /// constraint that ties it to an output operand.
    ///
    /// If this returns true then getTiedOperand will indicate which output
    /// operand this is tied to.
    bool hasTiedOperand() const { return TiedOperand != -1; }
    unsigned getTiedOperand() const {
      assert(hasTiedOperand() && "Has no tied operand!");
      return (unsigned)TiedOperand;
    }

    bool requiresImmediateConstant() const {
      return (Flags & CI_ImmediateConstant) != 0;
    }
    bool isValidAsmImmediate(const llvm::APInt &Value) const {
      if (!ImmSet.empty())
        return Value.isSignedIntN(32) &&
               ImmSet.count(Value.getZExtValue()) != 0;
      return !ImmRange.isConstrained ||
             (Value.sge(ImmRange.Min) && Value.sle(ImmRange.Max));
    }

    void setIsReadWrite() { Flags |= CI_ReadWrite; }
    void setEarlyClobber() { Flags |= CI_EarlyClobber; }
    void setAllowsMemory() { Flags |= CI_AllowsMemory; }
    void setAllowsRegister() { Flags |= CI_AllowsRegister; }
    void setHasMatchingInput() { Flags |= CI_HasMatchingInput; }
    void setRequiresImmediate(int Min, int Max) {
      Flags |= CI_ImmediateConstant;
      ImmRange.Min = Min;
      ImmRange.Max = Max;
      ImmRange.isConstrained = true;
    }
    void setRequiresImmediate(llvm::ArrayRef<int> Exacts) {
      Flags |= CI_ImmediateConstant;
      for (int Exact : Exacts)
        ImmSet.insert(Exact);
    }
    void setRequiresImmediate(int Exact) {
      Flags |= CI_ImmediateConstant;
      ImmSet.insert(Exact);
    }
    void setRequiresImmediate() {
      Flags |= CI_ImmediateConstant;
    }

    /// Indicate that this is an input operand that is tied to
    /// the specified output operand.
    ///
    /// Copy over the various constraint information from the output.
    void setTiedOperand(unsigned N, ConstraintInfo &Output) {
      Output.setHasMatchingInput();
      Flags = Output.Flags;
      TiedOperand = N;
      // Don't copy Name or constraint string.
    }
  };

  /// Validate register name used for global register variables.
  ///
  /// This function returns true if the register passed in RegName can be used
  /// for global register variables on this target. In addition, it returns
  /// true in HasSizeMismatch if the size of the register doesn't match the
  /// variable size passed in RegSize.
  virtual bool validateGlobalRegisterVariable(StringRef RegName,
                                              unsigned RegSize,
                                              bool &HasSizeMismatch) const {
    HasSizeMismatch = false;
    return true;
  }

  // validateOutputConstraint, validateInputConstraint - Checks that
  // a constraint is valid and provides information about it.
  // FIXME: These should return a real error instead of just true/false.
  bool validateOutputConstraint(ConstraintInfo &Info) const;
  bool validateInputConstraint(MutableArrayRef<ConstraintInfo> OutputConstraints,
                               ConstraintInfo &info) const;

  virtual bool validateOutputSize(const llvm::StringMap<bool> &FeatureMap,
                                  StringRef /*Constraint*/,
                                  unsigned /*Size*/) const {
    return true;
  }

  virtual bool validateInputSize(const llvm::StringMap<bool> &FeatureMap,
                                 StringRef /*Constraint*/,
                                 unsigned /*Size*/) const {
    return true;
  }
  virtual bool
  validateConstraintModifier(StringRef /*Constraint*/,
                             char /*Modifier*/,
                             unsigned /*Size*/,
                             std::string &/*SuggestedModifier*/) const {
    return true;
  }
  virtual bool
  validateAsmConstraint(const char *&Name,
                        TargetInfo::ConstraintInfo &info) const = 0;

  bool resolveSymbolicName(const char *&Name,
                           ArrayRef<ConstraintInfo> OutputConstraints,
                           unsigned &Index) const;

  // Constraint parm will be left pointing at the last character of
  // the constraint.  In practice, it won't be changed unless the
  // constraint is longer than one character.
  virtual std::string convertConstraint(const char *&Constraint) const {
    // 'p' defaults to 'r', but can be overridden by targets.
    if (*Constraint == 'p')
      return std::string("r");
    return std::string(1, *Constraint);
  }

  /// Returns a string of target-specific clobbers, in LLVM format.
  virtual const char *getClobbers() const = 0;

  /// Returns true if NaN encoding is IEEE 754-2008.
  /// Only MIPS allows a different encoding.
  virtual bool isNan2008() const {
    return true;
  }

  /// Returns the target triple of the primary target.
  const llvm::Triple &getTriple() const {
    return Triple;
  }

  /// Returns the target ID if supported.
  virtual llvm::Optional<std::string> getTargetID() const { return llvm::None; }

  const char *getDataLayoutString() const {
    assert(!DataLayoutString.empty() && "Uninitialized DataLayout!");
    return DataLayoutString.c_str();
  }

  struct GCCRegAlias {
    const char * const Aliases[5];
    const char * const Register;
  };

  struct AddlRegName {
    const char * const Names[5];
    const unsigned RegNum;
  };

  /// Does this target support "protected" visibility?
  ///
  /// Any target which dynamic libraries will naturally support
  /// something like "default" (meaning that the symbol is visible
  /// outside this shared object) and "hidden" (meaning that it isn't)
  /// visibilities, but "protected" is really an ELF-specific concept
  /// with weird semantics designed around the convenience of dynamic
  /// linker implementations.  Which is not to suggest that there's
  /// consistent target-independent semantics for "default" visibility
  /// either; the entire thing is pretty badly mangled.
  virtual bool hasProtectedVisibility() const { return true; }

  /// Does this target aim for semantic compatibility with
  /// Microsoft C++ code using dllimport/export attributes?
  virtual bool shouldDLLImportComdatSymbols() const {
    return getTriple().isWindowsMSVCEnvironment() ||
           getTriple().isWindowsItaniumEnvironment() || getTriple().isPS4CPU();
  }

  // Does this target have PS4 specific dllimport/export handling?
  virtual bool hasPS4DLLImportExport() const {
    return getTriple().isPS4CPU() ||
           // Windows Itanium support allows for testing the SCEI flavour of
           // dllimport/export handling on a Windows system.
           (getTriple().isWindowsItaniumEnvironment() &&
            getTriple().getVendor() == llvm::Triple::SCEI);
<<<<<<< HEAD
  }

  /// An optional hook that targets can implement to perform semantic
  /// checking on attribute((section("foo"))) specifiers.
  ///
  /// In this case, "foo" is passed in to be checked.  If the section
  /// specifier is invalid, the backend should return an Error that indicates
  /// the problem.
  ///
  /// This hook is a simple quality of implementation feature to catch errors
  /// and give good diagnostics in cases when the assembler or code generator
  /// would otherwise reject the section specifier.
  ///
  virtual llvm::Error isValidSectionSpecifier(StringRef SR) const {
    return llvm::Error::success();
=======
>>>>>>> 11299179
  }

  /// Set forced language options.
  ///
  /// Apply changes to the target information with respect to certain
  /// language options which change the target configuration and adjust
  /// the language based on the target options where applicable.
  virtual void adjust(LangOptions &Opts);

  /// Adjust target options based on codegen options.
  virtual void adjustTargetOptions(const CodeGenOptions &CGOpts,
                                   TargetOptions &TargetOpts) const {}

  /// Initialize the map with the default set of target features for the
  /// CPU this should include all legal feature strings on the target.
  ///
  /// \return False on error (invalid features).
  virtual bool initFeatureMap(llvm::StringMap<bool> &Features,
                              DiagnosticsEngine &Diags, StringRef CPU,
                              const std::vector<std::string> &FeatureVec) const;

  /// Get the ABI currently in use.
  virtual StringRef getABI() const { return StringRef(); }

  /// Get the C++ ABI currently in use.
  TargetCXXABI getCXXABI() const {
    return TheCXXABI;
  }

  /// Target the specified CPU.
  ///
  /// \return  False on error (invalid CPU name).
  virtual bool setCPU(const std::string &Name) {
    return false;
  }

  /// Fill a SmallVectorImpl with the valid values to setCPU.
  virtual void fillValidCPUList(SmallVectorImpl<StringRef> &Values) const {}

  /// Fill a SmallVectorImpl with the valid values for tuning CPU.
  virtual void fillValidTuneCPUList(SmallVectorImpl<StringRef> &Values) const {
    fillValidCPUList(Values);
  }

  /// brief Determine whether this TargetInfo supports the given CPU name.
  virtual bool isValidCPUName(StringRef Name) const {
    return true;
  }

  /// brief Determine whether this TargetInfo supports the given CPU name for
  // tuning.
  virtual bool isValidTuneCPUName(StringRef Name) const {
    return isValidCPUName(Name);
  }

  /// brief Determine whether this TargetInfo supports tune in target attribute.
  virtual bool supportsTargetAttributeTune() const {
    return false;
  }

  /// Use the specified ABI.
  ///
  /// \return False on error (invalid ABI name).
  virtual bool setABI(const std::string &Name) {
    return false;
  }

  /// Use the specified unit for FP math.
  ///
  /// \return False on error (invalid unit name).
  virtual bool setFPMath(StringRef Name) {
    return false;
  }

  /// Check if target has a given feature enabled
  virtual bool hasFeatureEnabled(const llvm::StringMap<bool> &Features,
                                 StringRef Name) const {
    return Features.lookup(Name);
  }

  /// Enable or disable a specific target feature;
  /// the feature name must be valid.
  virtual void setFeatureEnabled(llvm::StringMap<bool> &Features,
                                 StringRef Name,
                                 bool Enabled) const {
    Features[Name] = Enabled;
  }

  /// Determine whether this TargetInfo supports the given feature.
  virtual bool isValidFeatureName(StringRef Feature) const {
    return true;
  }

  struct BranchProtectionInfo {
    LangOptions::SignReturnAddressScopeKind SignReturnAddr =
        LangOptions::SignReturnAddressScopeKind::None;
    LangOptions::SignReturnAddressKeyKind SignKey =
        LangOptions::SignReturnAddressKeyKind::AKey;
    bool BranchTargetEnforcement = false;
  };

  /// Determine if this TargetInfo supports the given branch protection
  /// specification
  virtual bool validateBranchProtection(StringRef Spec,
                                        BranchProtectionInfo &BPI,
                                        StringRef &Err) const {
    Err = "";
    return false;
  }

  /// Perform initialization based on the user configured
  /// set of features (e.g., +sse4).
  ///
  /// The list is guaranteed to have at most one entry per feature.
  ///
  /// The target may modify the features list, to change which options are
  /// passed onwards to the backend.
  /// FIXME: This part should be fixed so that we can change handleTargetFeatures
  /// to merely a TargetInfo initialization routine.
  ///
  /// \return  False on error.
  virtual bool handleTargetFeatures(std::vector<std::string> &Features,
                                    DiagnosticsEngine &Diags) {
    return true;
  }

  /// Determine whether the given target has the given feature.
  virtual bool hasFeature(StringRef Feature) const {
    return false;
  }

  /// Identify whether this target supports multiversioning of functions,
  /// which requires support for cpu_supports and cpu_is functionality.
  bool supportsMultiVersioning() const { return getTriple().isX86(); }

  /// Identify whether this target supports IFuncs.
  bool supportsIFunc() const { return getTriple().isOSBinFormatELF(); }

  // Validate the contents of the __builtin_cpu_supports(const char*)
  // argument.
  virtual bool validateCpuSupports(StringRef Name) const { return false; }

  // Return the target-specific priority for features/cpus/vendors so
  // that they can be properly sorted for checking.
  virtual unsigned multiVersionSortPriority(StringRef Name) const {
    return 0;
  }

  // Validate the contents of the __builtin_cpu_is(const char*)
  // argument.
  virtual bool validateCpuIs(StringRef Name) const { return false; }

  // Validate a cpu_dispatch/cpu_specific CPU option, which is a different list
  // from cpu_is, since it checks via features rather than CPUs directly.
  virtual bool validateCPUSpecificCPUDispatch(StringRef Name) const {
    return false;
  }

  // Get the character to be added for mangling purposes for cpu_specific.
  virtual char CPUSpecificManglingCharacter(StringRef Name) const {
    llvm_unreachable(
        "cpu_specific Multiversioning not implemented on this target");
  }

  // Get a list of the features that make up the CPU option for
  // cpu_specific/cpu_dispatch so that it can be passed to llvm as optimization
  // options.
  virtual void getCPUSpecificCPUDispatchFeatures(
      StringRef Name, llvm::SmallVectorImpl<StringRef> &Features) const {
    llvm_unreachable(
        "cpu_specific Multiversioning not implemented on this target");
  }

  // Get the cache line size of a given cpu. This method switches over
  // the given cpu and returns "None" if the CPU is not found.
  virtual Optional<unsigned> getCPUCacheLineSize() const { return None; }

  // Returns maximal number of args passed in registers.
  unsigned getRegParmMax() const {
    assert(RegParmMax < 7 && "RegParmMax value is larger than AST can handle");
    return RegParmMax;
  }

  /// Whether the target supports thread-local storage.
  bool isTLSSupported() const {
    return TLSSupported;
  }

  /// Return the maximum alignment (in bits) of a TLS variable
  ///
  /// Gets the maximum alignment (in bits) of a TLS variable on this target.
  /// Returns zero if there is no such constraint.
  unsigned getMaxTLSAlign() const { return MaxTLSAlign; }

  /// Whether target supports variable-length arrays.
  bool isVLASupported() const { return VLASupported; }

  /// Whether the target supports SEH __try.
  bool isSEHTrySupported() const {
    return getTriple().isOSWindows() &&
           (getTriple().isX86() ||
            getTriple().getArch() == llvm::Triple::aarch64);
  }

  /// Return true if {|} are normal characters in the asm string.
  ///
  /// If this returns false (the default), then {abc|xyz} is syntax
  /// that says that when compiling for asm variant #0, "abc" should be
  /// generated, but when compiling for asm variant #1, "xyz" should be
  /// generated.
  bool hasNoAsmVariants() const {
    return NoAsmVariants;
  }

  /// Return the register number that __builtin_eh_return_regno would
  /// return with the specified argument.
  /// This corresponds with TargetLowering's getExceptionPointerRegister
  /// and getExceptionSelectorRegister in the backend.
  virtual int getEHDataRegisterNumber(unsigned RegNo) const {
    return -1;
  }

  /// Return the section to use for C++ static initialization functions.
  virtual const char *getStaticInitSectionSpecifier() const {
    return nullptr;
  }

  const LangASMap &getAddressSpaceMap() const { return *AddrSpaceMap; }

  /// Map from the address space field in builtin description strings to the
  /// language address space.
  virtual LangAS getOpenCLBuiltinAddressSpace(unsigned AS) const {
    return getLangASFromTargetAS(AS);
  }

  /// Map from the address space field in builtin description strings to the
  /// language address space.
  virtual LangAS getCUDABuiltinAddressSpace(unsigned AS) const {
    return getLangASFromTargetAS(AS);
  }

  /// Return an AST address space which can be used opportunistically
  /// for constant global memory. It must be possible to convert pointers into
  /// this address space to LangAS::Default. If no such address space exists,
  /// this may return None, and such optimizations will be disabled.
  virtual llvm::Optional<LangAS> getConstantAddressSpace() const {
    return LangAS::Default;
  }

  /// Return a target-specific GPU grid value based on the GVIDX enum \p gv
  unsigned getGridValue(llvm::omp::GVIDX gv) const {
    assert(GridValues != nullptr && "GridValues not initialized");
    return GridValues[gv];
  }

  /// Retrieve the name of the platform as it is used in the
  /// availability attribute.
  StringRef getPlatformName() const { return PlatformName; }

  /// Retrieve the minimum desired version of the platform, to
  /// which the program should be compiled.
  VersionTuple getPlatformMinVersion() const { return PlatformMinVersion; }

  bool isBigEndian() const { return BigEndian; }
  bool isLittleEndian() const { return !BigEndian; }

  /// Gets the default calling convention for the given target and
  /// declaration context.
  virtual CallingConv getDefaultCallingConv() const {
    // Not all targets will specify an explicit calling convention that we can
    // express.  This will always do the right thing, even though it's not
    // an explicit calling convention.
    return CC_C;
  }

  enum CallingConvCheckResult {
    CCCR_OK,
    CCCR_Warning,
    CCCR_Ignore,
    CCCR_Error,
  };

  /// Determines whether a given calling convention is valid for the
  /// target. A calling convention can either be accepted, produce a warning
  /// and be substituted with the default calling convention, or (someday)
  /// produce an error (such as using thiscall on a non-instance function).
  virtual CallingConvCheckResult checkCallingConvention(CallingConv CC) const {
    switch (CC) {
      default:
        return CCCR_Warning;
      case CC_C:
        return CCCR_OK;
    }
  }

  enum CallingConvKind {
    CCK_Default,
    CCK_ClangABI4OrPS4,
    CCK_MicrosoftWin64
  };

  virtual CallingConvKind getCallingConvKind(bool ClangABICompat4) const;

  /// Controls if __builtin_longjmp / __builtin_setjmp can be lowered to
  /// llvm.eh.sjlj.longjmp / llvm.eh.sjlj.setjmp.
  virtual bool hasSjLjLowering() const {
    return false;
  }

  /// Check if the target supports CFProtection branch.
  virtual bool
  checkCFProtectionBranchSupported(DiagnosticsEngine &Diags) const;

  /// Check if the target supports CFProtection branch.
  virtual bool
  checkCFProtectionReturnSupported(DiagnosticsEngine &Diags) const;

  /// Whether target allows to overalign ABI-specified preferred alignment
  virtual bool allowsLargerPreferedTypeAlignment() const { return true; }

  /// Whether target defaults to the `power` alignment rules of AIX.
  virtual bool defaultsToAIXPowerAlignment() const { return false; }

  /// Set supported OpenCL extensions and optional core features.
  virtual void setSupportedOpenCLOpts() {}

  virtual void supportAllOpenCLOpts(bool V = true) {
#define OPENCLEXTNAME(Ext)                                                     \
  setFeatureEnabled(getTargetOpts().OpenCLFeaturesMap, #Ext, V);
#include "clang/Basic/OpenCLExtensions.def"
  }

  /// Set supported OpenCL extensions as written on command line
  virtual void setCommandLineOpenCLOpts() {
    for (const auto &Ext : getTargetOpts().OpenCLExtensionsAsWritten) {
      bool IsPrefixed = (Ext[0] == '+' || Ext[0] == '-');
      std::string Name = IsPrefixed ? Ext.substr(1) : Ext;
      bool V = IsPrefixed ? Ext[0] == '+' : true;

      if (Name == "all") {
        supportAllOpenCLOpts(V);
        continue;
      }

      getTargetOpts().OpenCLFeaturesMap[Name] = V;
    }
  }

  /// Get supported OpenCL extensions and optional core features.
  llvm::StringMap<bool> &getSupportedOpenCLOpts() {
    return getTargetOpts().OpenCLFeaturesMap;
  }

  /// Get const supported OpenCL extensions and optional core features.
  const llvm::StringMap<bool> &getSupportedOpenCLOpts() const {
    return getTargetOpts().OpenCLFeaturesMap;
  }

  /// Get address space for OpenCL type.
  virtual LangAS getOpenCLTypeAddrSpace(OpenCLTypeKind TK) const;

  /// \returns Target specific vtbl ptr address space.
  virtual unsigned getVtblPtrAddressSpace() const {
    return 0;
  }

  /// \returns If a target requires an address within a target specific address
  /// space \p AddressSpace to be converted in order to be used, then return the
  /// corresponding target specific DWARF address space.
  ///
  /// \returns Otherwise return None and no conversion will be emitted in the
  /// DWARF.
  virtual Optional<unsigned> getDWARFAddressSpace(unsigned AddressSpace) const {
    return None;
  }

  /// \returns The version of the SDK which was used during the compilation if
  /// one was specified, or an empty version otherwise.
  const llvm::VersionTuple &getSDKVersion() const {
    return getTargetOpts().SDKVersion;
  }

  /// Check the target is valid after it is fully initialized.
  virtual bool validateTarget(DiagnosticsEngine &Diags) const {
    return true;
  }

  /// Check that OpenCL target has valid options setting based on OpenCL
  /// version.
  virtual bool validateOpenCLTarget(const LangOptions &Opts,
                                    DiagnosticsEngine &Diags) const;

  virtual void setAuxTarget(const TargetInfo *Aux) {}

  /// Whether target allows debuginfo types for decl only variables/functions.
  virtual bool allowDebugInfoForExternalRef() const { return false; }

protected:
  /// Copy type and layout related info.
  void copyAuxTarget(const TargetInfo *Aux);
  virtual uint64_t getPointerWidthV(unsigned AddrSpace) const {
    return PointerWidth;
  }
  virtual uint64_t getPointerAlignV(unsigned AddrSpace) const {
    return PointerAlign;
  }
  virtual enum IntType getPtrDiffTypeV(unsigned AddrSpace) const {
    return PtrDiffType;
  }
  virtual ArrayRef<const char *> getGCCRegNames() const = 0;
  virtual ArrayRef<GCCRegAlias> getGCCRegAliases() const = 0;
  virtual ArrayRef<AddlRegName> getGCCAddlRegNames() const {
    return None;
  }

 private:
  // Assert the values for the fractional and integral bits for each fixed point
  // type follow the restrictions given in clause 6.2.6.3 of N1169.
  void CheckFixedPointBits() const;
};

}  // end namespace clang

#endif<|MERGE_RESOLUTION|>--- conflicted
+++ resolved
@@ -1145,24 +1145,6 @@
            // dllimport/export handling on a Windows system.
            (getTriple().isWindowsItaniumEnvironment() &&
             getTriple().getVendor() == llvm::Triple::SCEI);
-<<<<<<< HEAD
-  }
-
-  /// An optional hook that targets can implement to perform semantic
-  /// checking on attribute((section("foo"))) specifiers.
-  ///
-  /// In this case, "foo" is passed in to be checked.  If the section
-  /// specifier is invalid, the backend should return an Error that indicates
-  /// the problem.
-  ///
-  /// This hook is a simple quality of implementation feature to catch errors
-  /// and give good diagnostics in cases when the assembler or code generator
-  /// would otherwise reject the section specifier.
-  ///
-  virtual llvm::Error isValidSectionSpecifier(StringRef SR) const {
-    return llvm::Error::success();
-=======
->>>>>>> 11299179
   }
 
   /// Set forced language options.
