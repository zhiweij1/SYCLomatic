--- conflicted
+++ resolved
@@ -644,25 +644,12 @@
 
 template <bool is_hermitian, class T, class Tbeta>
 inline void rk_impl(sycl::queue &q, oneapi::mkl::uplo uplo,
-<<<<<<< HEAD
-                    oneapi::mkl::transpose trans, std::int64_t n,
-                    std::int64_t k, const T *alpha, const T *a,
-                    std::int64_t lda, const T *b, std::int64_t ldb,
-                    const Tbeta *beta, T *c, std::int64_t ldc) {
-  // For symmetric matrix, this function performs:
-  // C = alpha*OP(A)*(OP(B))^T + beta*C
-  // For Hermitian matrix, this function performs:
-  // C = alpha*OP(A)*(OP(B))^H + beta*C
-  // The gemmt() function performs:
-  // C = alpha*OPA(A)*OPB(B) + beta*C
-=======
                     oneapi::mkl::transpose trans, int n, int k, const T *alpha,
                     const T *a, int lda, const T *b, int ldb, const Tbeta *beta,
                     T *c, int ldc DPCT_COMPUTE_MODE_PARAM) {
   // For symmetric matrix, this function performs: C = alpha*OP(A)*(OP(B))^T + beta*C
   // For Hermitian matrix, this function performs: C = alpha*OP(A)*(OP(B))^H + beta*C
   // The gemmt() function performs: C = alpha*OPA(A)*OPB(B) + beta*C
->>>>>>> 3edc3912
   // So the OPB need be updated before we call gemmt().
   using Ty = typename dpct::DataType<T>::T2;
   using Ts = typename dpct::DataType<Tbeta>::T2;
@@ -693,11 +680,7 @@
         origin_b_cols, origin_b_rows * origin_b_cols, 1);
     oneapi::mkl::blas::column_major::gemmt(
         q, uplo, trans_A, trans_B, n, k, alpha_value, data_a, lda, new_B_buffer,
-<<<<<<< HEAD
-        origin_b_cols, beta_value, data_c, ldc);
-=======
         origin_b_cols, beta_value, data_c, ldc DPCT_COMPUTE_MODE_ARG);
->>>>>>> 3edc3912
 #else
     working_memory<T> new_B(origin_b_rows * origin_b_cols * sizeof(T), q);
     oneapi::mkl::blas::column_major::omatcopy_batch(
@@ -708,11 +691,7 @@
     sycl::event e = oneapi::mkl::blas::column_major::gemmt(
         q, uplo, trans_A, trans_B, n, k, alpha_value, data_a, lda,
         reinterpret_cast<Ty *>(new_B.get_ptr()), origin_b_cols, beta_value,
-<<<<<<< HEAD
-        data_c, ldc);
-=======
         data_c, ldc DPCT_COMPUTE_MODE_ARG);
->>>>>>> 3edc3912
     new_B.set_event(e);
 #endif
   } else {
@@ -728,15 +707,9 @@
     auto data_a = get_memory<const Ty>(a);
     auto data_b = get_memory<const Ty>(b);
     auto data_c = get_memory<Ty>(c);
-<<<<<<< HEAD
-    oneapi::mkl::blas::column_major::gemmt(q, uplo, trans_A, trans_B, n, k,
-                                           alpha_value, data_a, lda, data_b,
-                                           ldb, beta_value, data_c, ldc);
-=======
     oneapi::mkl::blas::column_major::gemmt(
         q, uplo, trans_A, trans_B, n, k, alpha_value, data_a, lda, data_b, ldb,
         beta_value, data_c, ldc DPCT_COMPUTE_MODE_ARG);
->>>>>>> 3edc3912
   }
 }
 
@@ -2108,7 +2081,6 @@
   }
 }
 
-namespace blas {
 /// This routines perform a special rank-k update of a symmetric matrix C by
 /// general matrices A and B.
 /// \param [in] desc_ptr Descriptor.
@@ -2125,14 +2097,6 @@
 /// \param [in, out] c Input/Output matrix C.
 /// \param [in] ldc Leading dimension of C.
 template <class T>
-<<<<<<< HEAD
-inline void syrk(sycl::queue &q, oneapi::mkl::uplo uplo,
-                 oneapi::mkl::transpose trans, std::int64_t n, std::int64_t k,
-                 const T *alpha, const T *a, std::int64_t lda, const T *b,
-                 std::int64_t ldb, const T *beta, T *c, std::int64_t ldc) {
-  detail::rk_impl<false, T, T>(q, uplo, trans, n, k, alpha, a, lda, b, ldb,
-                               beta, c, ldc);
-=======
 inline void syrk(descriptor_ptr desc_ptr, oneapi::mkl::uplo uplo,
                  oneapi::mkl::transpose trans, int n, int k, const T *alpha,
                  const T *a, int lda, const T *b, int ldb, const T *beta, T *c,
@@ -2143,7 +2107,6 @@
 #endif
   dpct::detail::rk_impl<false, T, T>(q, uplo, trans, n, k, alpha, a, lda, b,
                                      ldb, beta, c, ldc DPCT_COMPUTE_MODE_ARG);
->>>>>>> 3edc3912
 }
 
 /// This routines perform a special rank-k update of a Hermitian matrix C by
@@ -2162,65 +2125,6 @@
 /// \param [in, out] c Input/Output matrix C.
 /// \param [in] ldc Leading dimension of C.
 template <class T, class Tbeta>
-<<<<<<< HEAD
-inline void herk(sycl::queue &q, oneapi::mkl::uplo uplo,
-                 oneapi::mkl::transpose trans, std::int64_t n, std::int64_t k,
-                 const T *alpha, const T *a, std::int64_t lda, const T *b,
-                 std::int64_t ldb, const Tbeta *beta, T *c, std::int64_t ldc) {
-  detail::rk_impl<true, T, Tbeta>(q, uplo, trans, n, k, alpha, a, lda, b, ldb,
-                                  beta, c, ldc);
-}
-} // namespace blas
-
-/// This routines perform a special rank-k update of a symmetric matrix C by
-/// general matrices A and B.
-/// \param [in] q The queue where the routine should be executed.
-/// \param [in] uplo Specifies whether C's data is stored in its upper or lower triangle.
-/// \param [in] trans Specifies the operation to apply.
-/// \param [in] n The number of rows and columns in C.
-/// \param [in] k The inner dimension of matrix multiplications.
-/// \param [in] alpha Scaling factor for the rank-k update.
-/// \param [in] a Input matrix A.
-/// \param [in] lda Leading dimension of A.
-/// \param [in] b Input matrix B.
-/// \param [in] ldb Leading dimension of B.
-/// \param [in] beta Scaling factor for the rank-k update.
-/// \param [in, out] c Input/Output matrix C.
-/// \param [in] ldc Leading dimension of C.
-template <class T>
-[[deprecated(
-    "Use the 64-bit version dpct::blas::syrk<T> instead.")]] inline void
-syrk(sycl::queue &q, oneapi::mkl::uplo uplo, oneapi::mkl::transpose trans,
-     int n, int k, const T *alpha, const T *a, int lda, const T *b, int ldb,
-     const T *beta, T *c, int ldc) {
-  detail::rk_impl<false, T, T>(q, uplo, trans, n, k, alpha, a, lda, b, ldb,
-                               beta, c, ldc);
-}
-
-/// This routines perform a special rank-k update of a Hermitian matrix C by
-/// general matrices A and B.
-/// \param [in] q The queue where the routine should be executed.
-/// \param [in] uplo Specifies whether C's data is stored in its upper or lower triangle.
-/// \param [in] trans Specifies the operation to apply.
-/// \param [in] n The number of rows and columns in C.
-/// \param [in] k The inner dimension of matrix multiplications.
-/// \param [in] alpha Scaling factor for the rank-k update.
-/// \param [in] a Input matrix A.
-/// \param [in] lda Leading dimension of A.
-/// \param [in] b Input matrix B.
-/// \param [in] ldb Leading dimension of B.
-/// \param [in] beta Scaling factor for the rank-k update.
-/// \param [in, out] c Input/Output matrix C.
-/// \param [in] ldc Leading dimension of C.
-template <class T, class Tbeta>
-[[deprecated("Use the 64-bit version dpct::blas::herk<T, Tbeta> "
-             "instead.")]] inline void
-herk(sycl::queue &q, oneapi::mkl::uplo uplo, oneapi::mkl::transpose trans,
-     int n, int k, const T *alpha, const T *a, int lda, const T *b, int ldb,
-     const Tbeta *beta, T *c, int ldc) {
-  detail::rk_impl<true, T, Tbeta>(q, uplo, trans, n, k, alpha, a, lda, b, ldb,
-                                  beta, c, ldc);
-=======
 inline void herk(descriptor_ptr desc_ptr, oneapi::mkl::uplo uplo,
                  oneapi::mkl::transpose trans, int n, int k, const T *alpha,
                  const T *a, int lda, const T *b, int ldb, const Tbeta *beta,
@@ -2231,7 +2135,6 @@
 #endif
   dpct::detail::rk_impl<true, T, Tbeta>(q, uplo, trans, n, k, alpha, a, lda, b,
                                         ldb, beta, c, ldc DPCT_COMPUTE_MODE_ARG);
->>>>>>> 3edc3912
 }
 
 /// This routine performs a group of trsm operations. Each trsm solves an
@@ -2313,7 +2216,6 @@
 #endif
 }
 
-namespace blas {
 /// Computes a triangular matrix-general matrix product.
 /// \param [in] desc_ptr Descriptor.
 /// \param [in] left_right Specifies A is on the left or right side of the
@@ -2333,9 +2235,8 @@
 template <class T>
 inline void trmm(descriptor_ptr desc_ptr, oneapi::mkl::side left_right,
                  oneapi::mkl::uplo upper_lower, oneapi::mkl::transpose trans,
-                 oneapi::mkl::diag unit_diag, std::int64_t m, std::int64_t n,
-                 const T *alpha, const T *a, std::int64_t lda, const T *b,
-                 std::int64_t ldb, T *c, std::int64_t ldc) {
+                 oneapi::mkl::diag unit_diag, int m, int n, const T *alpha,
+                 const T *a, int lda, const T *b, int ldb, T *c, int ldc) {
   using Ty = typename DataType<T>::T2;
   sycl::queue q = desc_ptr->get_queue();
 #ifdef __INTEL_MKL__
@@ -2455,6 +2356,7 @@
                    stride_c, batch_size, scaling_type);
 }
 
+namespace blas {
 /// This routines perform a special rank-k update of a symmetric matrix C by
 /// general matrices A and B.
 /// \param [in] q The queue where the routine should be executed.
@@ -2537,6 +2439,7 @@
                    scaling_type);
 }
 
+namespace blas {
 /// Computes a triangular matrix-general matrix product.
 /// \param [in] q The queue where the routine should be executed.
 /// \param [in] left_right Specifies A is on the left or right side of the
