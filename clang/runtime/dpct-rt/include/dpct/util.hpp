//==---- util.hpp ---------------------------------*- C++ -*----------------==//
//
// Copyright (C) Intel Corporation
// SPDX-License-Identifier: Apache-2.0 WITH LLVM-exception
// See https://llvm.org/LICENSE.txt for license information.
//
//===----------------------------------------------------------------------===//

#ifndef __DPCT_UTIL_HPP__
#define __DPCT_UTIL_HPP__

#include <sycl/sycl.hpp>
#include <complex>
#include <type_traits>
#include <cassert>
#include <cstdint>

// TODO: Remove these function definitions once they exist in the DPC++ compiler
#if defined(__SYCL_DEVICE_ONLY__) && defined(__INTEL_LLVM_COMPILER)
template <typename T>
__SYCL_CONVERGENT__ extern SYCL_EXTERNAL __SYCL_EXPORT __attribute__((noduplicate))
T __spirv_GroupNonUniformShuffle(__spv::Scope::Flag, T, unsigned) noexcept;

template <typename T>
__SYCL_CONVERGENT__ extern SYCL_EXTERNAL __SYCL_EXPORT __attribute__((noduplicate))
T __spirv_GroupNonUniformShuffleDown(__spv::Scope::Flag, T, unsigned) noexcept;

template <typename T>
__SYCL_CONVERGENT__ extern SYCL_EXTERNAL __SYCL_EXPORT __attribute__((noduplicate))
T __spirv_GroupNonUniformShuffleUp(__spv::Scope::Flag, T, unsigned) noexcept;
#endif

namespace dpct {

namespace detail {

template <typename tag, typename T> class generic_error_type {
public:
  generic_error_type() = default;
  generic_error_type(T value) : value{value} {}
  operator T() const { return value; }

private:
  T value;
};

} // namespace detail

using err0 = detail::generic_error_type<struct err0_tag, int>;
using err1 = detail::generic_error_type<struct err1_tag, int>;

template <int... Ints> struct integer_sequence {};
template <int Size, int... Ints>
struct make_index_sequence
    : public make_index_sequence<Size - 1, Size - 1, Ints...> {};
template <int... Ints>
struct make_index_sequence<0, Ints...> : public integer_sequence<Ints...> {};

template <typename T> struct DataType { using T2 = T; };
template <typename T> struct DataType<sycl::vec<T, 2>> {
  using T2 = std::complex<T>;
};

<<<<<<< HEAD
inline void matrix_mem_copy(void *to_ptr, const void *from_ptr,
                            std::int64_t to_ld, std::int64_t from_ld,
                            std::int64_t rows, std::int64_t cols,
                            std::int64_t elem_size,
                            memcpy_direction direction = automatic,
                            sycl::queue &queue = dpct::get_default_queue(),
                            bool async = false) {
=======
[[deprecated("Please use dpct::blas::matrix_mem_copy() instead.")]] inline void
matrix_mem_copy(void *to_ptr, const void *from_ptr, int to_ld, int from_ld,
                int rows, int cols, int elem_size,
                memcpy_direction direction = automatic,
                sycl::queue &queue = dpct::get_default_queue(),
                bool async = false) {
>>>>>>> 1383b242
  if (to_ptr == from_ptr && to_ld == from_ld) {
    return;
  }

  if (to_ld == from_ld) {
    size_t copy_size = elem_size * ((cols - 1) * (size_t)to_ld + rows);
    if (async)
      detail::dpct_memcpy(queue, (void *)to_ptr, (void *)from_ptr, copy_size,
                          direction);
    else
      detail::dpct_memcpy(queue, (void *)to_ptr, (void *)from_ptr, copy_size,
                          direction)
          .wait();
  } else {
    if (async)
      detail::dpct_memcpy(queue, to_ptr, from_ptr, elem_size * to_ld,
                          elem_size * from_ld, elem_size * rows, cols,
                          direction);
    else
      sycl::event::wait(detail::dpct_memcpy(
          queue, to_ptr, from_ptr, elem_size * to_ld, elem_size * from_ld,
          elem_size * rows, cols, direction));
  }
}

[[deprecated(
    "Use the 64-bit version dpct::matrix_mem_copy instead.")]] inline void
matrix_mem_copy(void *to_ptr, const void *from_ptr, int to_ld, int from_ld,
                int rows, int cols, int elem_size,
                memcpy_direction direction = automatic,
                sycl::queue &queue = dpct::get_default_queue(),
                bool async = false) {
  matrix_mem_copy(to_ptr, from_ptr, (std::int64_t)to_ld, (std::int64_t)from_ld,
                  (std::int64_t)rows, (std::int64_t)cols,
                  (std::int64_t)elem_size, direction, queue, async);
}

/// Copy matrix data. The default leading dimension is column.
/// \param [out] to_ptr A pointer points to the destination location.
/// \param [in] from_ptr A pointer points to the source location.
/// \param [in] to_ld The leading dimension the destination matrix.
/// \param [in] from_ld The leading dimension the source matrix.
/// \param [in] rows The number of rows of the source matrix.
/// \param [in] cols The number of columns of the source matrix.
/// \param [in] direction The direction of the data copy.
/// \param [in] queue The queue where the routine should be executed.
/// \param [in] async If this argument is true, the return of the function
/// does NOT guarantee the copy is completed.
template <typename T>
<<<<<<< HEAD
inline void matrix_mem_copy(T *to_ptr, const T *from_ptr, std::int64_t to_ld,
                            std::int64_t from_ld, std::int64_t rows,
                            std::int64_t cols,
                            memcpy_direction direction = automatic,
                            sycl::queue &queue = dpct::get_default_queue(),
                            bool async = false) {
=======
[[deprecated("Please use dpct::blas::matrix_mem_copy() instead.")]] inline void
matrix_mem_copy(T *to_ptr, const T *from_ptr, int to_ld, int from_ld, int rows,
                int cols, memcpy_direction direction = automatic,
                sycl::queue &queue = dpct::get_default_queue(),
                bool async = false) {
>>>>>>> 1383b242
  using Ty = typename DataType<T>::T2;
  matrix_mem_copy((void *)to_ptr, (void *)from_ptr, to_ld, from_ld, rows, cols,
                  (std::int64_t)sizeof(Ty), direction, queue, async);
}

/// Copy matrix data. The default leading dimension is column.
/// \param [out] to_ptr A pointer points to the destination location.
/// \param [in] from_ptr A pointer points to the source location.
/// \param [in] to_ld The leading dimension the destination matrix.
/// \param [in] from_ld The leading dimension the source matrix.
/// \param [in] rows The number of rows of the source matrix.
/// \param [in] cols The number of columns of the source matrix.
/// \param [in] direction The direction of the data copy.
/// \param [in] queue The queue where the routine should be executed.
/// \param [in] async If this argument is true, the return of the function
/// does NOT guarantee the copy is completed.
template <typename T>
[[deprecated(
    "Use the 64-bit version dpct::matrix_mem_copy<T> instead.")]] inline void
matrix_mem_copy(T *to_ptr, const T *from_ptr, int to_ld, int from_ld, int rows,
                int cols, memcpy_direction direction = automatic,
                sycl::queue &queue = dpct::get_default_queue(),
                bool async = false) {
  using Ty = typename DataType<T>::T2;
  matrix_mem_copy((void *)to_ptr, (void *)from_ptr, to_ld, from_ld, rows, cols,
                  sizeof(Ty), direction, queue, async);
}

/// Cast the high or low 32 bits of a double to an integer.
/// \param [in] d The double value.
/// \param [in] use_high32 Cast the high 32 bits of the double if true;
/// otherwise cast the low 32 bits.
inline int cast_double_to_int(double d, bool use_high32 = true) {
  sycl::vec<double, 1> v0{d};
  auto v1 = v0.as<sycl::int2>();
  if (use_high32)
    return v1[1];
  return v1[0];
}

/// Combine two integers, the first as the high 32 bits and the second
/// as the low 32 bits, into a double.
/// \param [in] high32 The integer as the high 32 bits
/// \param [in] low32 The integer as the low 32 bits
inline double cast_ints_to_double(int high32, int low32) {
  sycl::int2 v0{low32, high32};
  auto v1 = v0.as<sycl::vec<double, 1>>();
  return v1;
}

/// Reverse the bit order of an unsigned integer
/// \param [in] a Input unsigned integer value
/// \returns Value of a with the bit order reversed
template <typename T> inline T reverse_bits(T a) {
  static_assert(std::is_unsigned<T>::value && std::is_integral<T>::value,
                "unsigned integer required");
  if (!a)
    return 0;
  T mask = 0;
  size_t count = 4 * sizeof(T);
  mask = ~mask >> count;
  while (count) {
    a = ((a & mask) << count) | ((a & ~mask) >> count);
    count = count >> 1;
    mask = mask ^ (mask << count);
  }
  return a;
}

/// \param [in] a The first value contains 4 bytes
/// \param [in] b The second value contains 4 bytes
/// \param [in] s The selector value, only lower 16bit used
/// \returns the permutation result of 4 bytes selected in the way
/// specified by \p s from \p a and \p b
inline unsigned int byte_level_permute(unsigned int a, unsigned int b,
                                       unsigned int s) {
  unsigned int ret;
  ret =
      ((((std::uint64_t)b << 32 | a) >> (s & 0x7) * 8) & 0xff) |
      (((((std::uint64_t)b << 32 | a) >> ((s >> 4) & 0x7) * 8) & 0xff) << 8) |
      (((((std::uint64_t)b << 32 | a) >> ((s >> 8) & 0x7) * 8) & 0xff) << 16) |
      (((((std::uint64_t)b << 32 | a) >> ((s >> 12) & 0x7) * 8) & 0xff) << 24);
  return ret;
}

/// Find position of first least significant set bit in an integer.
/// ffs(0) returns 0.
///
/// \param [in] a Input integer value
/// \returns The position
template <typename T> inline int ffs(T a) {
  static_assert(std::is_integral<T>::value, "integer required");
  return (sycl::ctz(a) + 1) % (sizeof(T) * 8 + 1);
}

/// select_from_sub_group allows work-items to obtain a copy of a value held by
/// any other work-item in the sub_group. The input sub_group will be divided
/// into several logical sub_groups with id range [0, \p logical_sub_group_size
/// - 1]. Each work-item in logical sub_group gets value from another work-item
/// whose id is \p remote_local_id. If \p remote_local_id is outside the
/// logical sub_group id range, \p remote_local_id will modulo with \p
/// logical_sub_group_size. The \p logical_sub_group_size must be a power of 2
/// and not exceed input sub_group size.
/// \tparam T Input value type
/// \param [in] g Input sub_group
/// \param [in] x Input value
/// \param [in] remote_local_id Input source work item id
/// \param [in] logical_sub_group_size Input logical sub_group size
/// \returns The result
template <typename T>
T select_from_sub_group(sycl::sub_group g, T x, int remote_local_id,
                        int logical_sub_group_size = 32) {
  unsigned int start_index =
      g.get_local_linear_id() / logical_sub_group_size * logical_sub_group_size;
  return sycl::select_from_group(
      g, x, start_index + remote_local_id % logical_sub_group_size);
}

/// shift_sub_group_left move values held by the work-items in a sub_group
/// directly to another work-item in the sub_group, by shifting values a fixed
/// number of work-items to the left. The input sub_group will be divided into
/// several logical sub_groups with id range [0, \p logical_sub_group_size - 1].
/// Each work-item in logical sub_group gets value from another work-item whose
/// id is caller's id adds \p delta. If calculated id is outside the logical
/// sub_group id range, the work-item will get value from itself. The \p
/// logical_sub_group_size must be a power of 2 and not exceed input sub_group
/// size.
/// \tparam T Input value type
/// \param [in] g Input sub_group
/// \param [in] x Input value
/// \param [in] delta Input delta
/// \param [in] logical_sub_group_size Input logical sub_group size
/// \returns The result
template <typename T>
T shift_sub_group_left(sycl::sub_group g, T x, unsigned int delta,
                       int logical_sub_group_size = 32) {
  unsigned int id = g.get_local_linear_id();
  unsigned int end_index =
      (id / logical_sub_group_size + 1) * logical_sub_group_size;
  T result = sycl::shift_group_left(g, x, delta);
  if ((id + delta) >= end_index) {
    result = x;
  }
  return result;
}

/// shift_sub_group_right move values held by the work-items in a sub_group
/// directly to another work-item in the sub_group, by shifting values a fixed
/// number of work-items to the right. The input sub_group will be divided into
/// several logical_sub_groups with id range [0, \p logical_sub_group_size - 1].
/// Each work-item in logical_sub_group gets value from another work-item whose
/// id is caller's id subtracts \p delta. If calculated id is outside the
/// logical sub_group id range, the work-item will get value from itself. The \p
/// logical_sub_group_size must be a power of 2 and not exceed input sub_group
/// size.
/// \tparam T Input value type
/// \param [in] g Input sub_group
/// \param [in] x Input value
/// \param [in] delta Input delta
/// \param [in] logical_sub_group_size Input logical sub_group size
/// \returns The result
template <typename T>
T shift_sub_group_right(sycl::sub_group g, T x, unsigned int delta,
                        int logical_sub_group_size = 32) {
  unsigned int id = g.get_local_linear_id();
  unsigned int start_index =
      id / logical_sub_group_size * logical_sub_group_size;
  T result = sycl::shift_group_right(g, x, delta);
  if ((id - start_index) < delta) {
    result = x;
  }
  return result;
}

/// permute_sub_group_by_xor permutes values by exchanging values held by pairs
/// of work-items identified by computing the bitwise exclusive OR of the
/// work-item id and some fixed mask. The input sub_group will be divided into
/// several logical sub_groups with id range [0, \p logical_sub_group_size - 1].
/// Each work-item in logical sub_group gets value from another work-item whose
/// id is bitwise exclusive OR of the caller's id and \p mask. If calculated id
/// is outside the logical sub_group id range, the work-item will get value from
/// itself. The \p logical_sub_group_size must be a power of 2 and not exceed
/// input sub_group size.
/// \tparam T Input value type
/// \param [in] g Input sub_group
/// \param [in] x Input value
/// \param [in] mask Input mask
/// \param [in] logical_sub_group_size Input logical sub_group size
/// \returns The result
template <typename T>
T permute_sub_group_by_xor(sycl::sub_group g, T x, unsigned int mask,
                           int logical_sub_group_size = 32) {
  unsigned int id = g.get_local_linear_id();
  unsigned int start_index =
      id / logical_sub_group_size * logical_sub_group_size;
  unsigned int target_offset = (id % logical_sub_group_size) ^ mask;
  return sycl::select_from_group(g, x,
                                 target_offset < logical_sub_group_size
                                     ? start_index + target_offset
                                     : id);
}

/// The function match_any_over_sub_group conducts a comparison of values
/// across work-items within a sub-group. match_any_over_sub_group return a mask
/// in which some bits are set to 1, indicating that the \p value provided by
/// the work-item represented by these bits are equal. The n-th bit of mask
/// representing the work-item with id n. The parameter \p member_mask
/// indicating the work-items participating the call.
/// \tparam T Input value type
/// \param [in] g Input sub_group
/// \param [in] member_mask Input mask
/// \param [in] value Input value
/// \returns The result
template <typename T>
unsigned int match_any_over_sub_group(sycl::sub_group g, unsigned member_mask,
                                      T value) {
  static_assert(std::is_trivially_copyable_v<T>,
                "Value type must be trivially copyable type.");
  if (!member_mask) {
    return 0;
  }
  unsigned int id = g.get_local_linear_id();
  unsigned int flag = 0, result = 0, reduce_result = 0;
  unsigned int bit_index = 0x1 << id;
  bool is_participate = member_mask & bit_index;
  T broadcast_value = 0;
  bool matched = false;
  while (flag != member_mask) {
    broadcast_value =
        sycl::select_from_group(g, value, sycl::ctz((~flag & member_mask)));
    reduce_result = sycl::reduce_over_group(
        g, is_participate ? (broadcast_value == value ? bit_index : 0) : 0,
        sycl::plus<>());
    flag |= reduce_result;
    matched = reduce_result & bit_index;
    result = matched * reduce_result + (1 - matched) * result;
  }
  return result;
}

/// The function match_all_over_sub_group conducts a comparison of values
/// across work-items within a sub-group. match_all_over_sub_group return \p
/// member_mask and predicate \p pred will be set to 1 if all \p value that
/// provided by each work-item in \p member_mask are equal, otherwise return 0
/// and the predicate \p pred will be set to 0. The n-th bit of \p member_mask
/// representing the work-item with id n. The parameter \p member_mask
/// indicating the work-items participating the call.
/// \tparam T Input value type
/// \param [in] g Input sub_group
/// \param [in] member_mask Input mask
/// \param [in] value Input value
/// \param [out] pred Output predicate
/// \returns The result
template <typename T>
unsigned int match_all_over_sub_group(sycl::sub_group g, unsigned member_mask,
                                      T value, int *pred) {
  static_assert(std::is_trivially_copyable_v<T>,
                "Value type must be trivially copyable type.");
  if (!member_mask) {
    return 0;
  }
  unsigned int id = g.get_local_linear_id();
  unsigned int bit_index = 0x1 << id;
  bool is_participate = member_mask & bit_index;
  T broadcast_value = sycl::select_from_group(g, value, sycl::ctz(member_mask));
  unsigned int reduce_result = sycl::reduce_over_group(
      g,
      (member_mask & bit_index) ? (broadcast_value == value ? bit_index : 0)
                                : 0,
      sycl::plus<>());
  bool all_equal = (reduce_result == member_mask);
  *pred = is_participate & all_equal;
  return all_equal * member_mask;
}

namespace experimental {
#if defined(__NVPTX__) && defined(__SYCL_DEVICE_ONLY__)
#define SHFL_SYNC(RES, MASK, VAL, SHFL_PARAM, C, SHUFFLE_INSTR)                \
  if constexpr (std::is_same_v<T, double>) {                                   \
    int x_a, x_b;                                                              \
    asm("mov.b64 {%0,%1},%2;" : "=r"(x_a), "=r"(x_b) : "d"(VAL));              \
    auto tmp_a = __nvvm_shfl_sync_##SHUFFLE_INSTR(MASK, x_a, SHFL_PARAM, C);   \
    auto tmp_b = __nvvm_shfl_sync_##SHUFFLE_INSTR(MASK, x_b, SHFL_PARAM, C);   \
    asm("mov.b64 %0,{%1,%2};" : "=d"(RES) : "r"(tmp_a), "r"(tmp_b));           \
  } else if constexpr (std::is_same_v<T, long> ||                              \
                       std::is_same_v<T, unsigned long>) {                     \
    int x_a, x_b;                                                              \
    asm("mov.b64 {%0,%1},%2;" : "=r"(x_a), "=r"(x_b) : "l"(VAL));              \
    auto tmp_a = __nvvm_shfl_sync_##SHUFFLE_INSTR(MASK, x_a, SHFL_PARAM, C);   \
    auto tmp_b = __nvvm_shfl_sync_##SHUFFLE_INSTR(MASK, x_b, SHFL_PARAM, C);   \
    asm("mov.b64 %0,{%1,%2};" : "=l"(RES) : "r"(tmp_a), "r"(tmp_b));           \
  } else if constexpr (std::is_same_v<T, sycl::half>) {                        \
    short tmp_b16;                                                             \
    asm("mov.b16 %0,%1;" : "=h"(tmp_b16) : "h"(VAL));                          \
    auto tmp_b32 = __nvvm_shfl_sync_##SHUFFLE_INSTR(                           \
        MASK, static_cast<int>(tmp_b16), SHFL_PARAM, C);                       \
    asm("mov.b16 %0,%1;" : "=h"(RES) : "h"(static_cast<short>(tmp_b32)));      \
  } else if constexpr (std::is_same_v<T, float>) {                             \
    auto tmp_b32 = __nvvm_shfl_sync_##SHUFFLE_INSTR(                           \
        MASK, __nvvm_bitcast_f2i(VAL), SHFL_PARAM, C);                         \
    RES = __nvvm_bitcast_i2f(tmp_b32);                                         \
  } else {                                                                     \
    RES = __nvvm_shfl_sync_##SHUFFLE_INSTR(MASK, VAL, SHFL_PARAM, C);          \
  }
#endif
/// Masked version of select_from_sub_group, which execute masked sub-group
/// operation. The parameter member_mask indicating the work-items participating
/// the call. Whether the n-th bit is set to 1 representing whether the
/// work-item with id n is participating the call. All work-items named in
/// member_mask must be executed with the same member_mask, or the result is
/// undefined.
/// \tparam T Input value type
/// \param [in] member_mask Input mask
/// \param [in] g Input sub_group
/// \param [in] x Input value
/// \param [in] remote_local_id Input source work item id
/// \param [in] logical_sub_group_size Input logical sub_group size
/// \returns The result
template <typename T>
T select_from_sub_group(unsigned int member_mask,
                        sycl::sub_group g, T x, int remote_local_id,
                        int logical_sub_group_size = 32) {
#if defined(__SYCL_DEVICE_ONLY__)
#if defined(__SPIR__)
  unsigned int start_index =
      g.get_local_linear_id() / logical_sub_group_size * logical_sub_group_size;
  unsigned logical_remote_id =
      start_index + remote_local_id % logical_sub_group_size;
  return __spirv_GroupNonUniformShuffle(__spv::Scope::Subgroup, x, logical_remote_id);
#elif defined(__NVPTX__)
  T result;
  int cVal = ((32 - logical_sub_group_size) << 8) | 31;
  SHFL_SYNC(result, member_mask, x, remote_local_id, cVal, idx_i32)
  return result;
#endif
#else
  (void)g;
  (void)x;
  (void)remote_local_id;
  (void)logical_sub_group_size;
  (void)member_mask;
  throw sycl::exception(sycl::errc::runtime, "Masked version of select_from_sub_group not "
                        "supported on host device.");
#endif // __SYCL_DEVICE_ONLY__
}

/// Masked version of shift_sub_group_left, which execute masked sub-group
/// operation. The parameter member_mask indicating the work-items participating
/// the call. Whether the n-th bit is set to 1 representing whether the
/// work-item with id n is participating the call. All work-items named in
/// member_mask must be executed with the same member_mask, or the result is
/// undefined.
/// \tparam T Input value type
/// \param [in] member_mask Input mask
/// \param [in] g Input sub_group
/// \param [in] x Input value
/// \param [in] delta Input delta
/// \param [in] logical_sub_group_size Input logical sub_group size
/// \returns The result
template <typename T>
T shift_sub_group_left(unsigned int member_mask,
                       sycl::sub_group g, T x, unsigned int delta,
                       int logical_sub_group_size = 32) {
#if defined(__SYCL_DEVICE_ONLY__)
#if defined(__SPIR__)
  unsigned int id = g.get_local_linear_id();
  unsigned int end_index =
      (id / logical_sub_group_size + 1) * logical_sub_group_size;
  T result = __spirv_GroupNonUniformShuffleDown(__spv::Scope::Subgroup, x, delta);
  if ((id + delta) >= end_index) {
    result = x;
  }
  return result;
#elif defined(__NVPTX__)
  T result;
  int cVal = ((32 - logical_sub_group_size) << 8) | 31;
  SHFL_SYNC(result, member_mask, x, delta, cVal, down_i32)
  return result;
#endif
#else
  (void)g;
  (void)x;
  (void)delta;
  (void)logical_sub_group_size;
  (void)member_mask;
  throw sycl::exception(sycl::errc::runtime, "Masked version of select_from_sub_group not "
                        "supported on host device.");
#endif // __SYCL_DEVICE_ONLY__
}

/// Masked version of shift_sub_group_right, which execute masked sub-group
/// operation. The parameter member_mask indicating the work-items participating
/// the call. Whether the n-th bit is set to 1 representing whether the
/// work-item with id n is participating the call. All work-items named in
/// member_mask must be executed with the same member_mask, or the result is
/// undefined.
/// \tparam T Input value type
/// \param [in] member_mask Input mask
/// \param [in] g Input sub_group
/// \param [in] x Input value
/// \param [in] delta Input delta
/// \param [in] logical_sub_group_size Input logical sub_group size
/// \returns The result
template <typename T>
T shift_sub_group_right(unsigned int member_mask,
                        sycl::sub_group g, T x, unsigned int delta,
                        int logical_sub_group_size = 32) {
#if defined(__SYCL_DEVICE_ONLY__)
#if defined(__SPIR__)
  unsigned int id = g.get_local_linear_id();
  unsigned int start_index =
      id / logical_sub_group_size * logical_sub_group_size;
  T result = __spirv_GroupNonUniformShuffleUp(__spv::Scope::Subgroup, x, delta);
  if ((id - start_index) < delta) {
    result = x;
  }
  return result;
#elif defined(__NVPTX__)
  T result;
  int cVal = ((32 - logical_sub_group_size) << 8);
  SHFL_SYNC(result, member_mask, x, delta, cVal, up_i32)
  return result;
#endif
#else
  (void)g;
  (void)x;
  (void)delta;
  (void)logical_sub_group_size;
  (void)member_mask;
  throw sycl::exception(sycl::errc::runtime, "Masked version of select_from_sub_group not "
                        "supported on host device.");
#endif // __SYCL_DEVICE_ONLY__
}

/// Masked version of permute_sub_group_by_xor, which execute masked sub-group
/// operation. The parameter member_mask indicating the work-items participating
/// the call. Whether the n-th bit is set to 1 representing whether the
/// work-item with id n is participating the call. All work-items named in
/// member_mask must be executed with the same member_mask, or the result is
/// undefined.
/// \tparam T Input value type
/// \param [in] member_mask Input mask
/// \param [in] g Input sub_group
/// \param [in] x Input value
/// \param [in] mask Input mask
/// \param [in] logical_sub_group_size Input logical sub_group size
/// \returns The result
template <typename T>
T permute_sub_group_by_xor(unsigned int member_mask,
                           sycl::sub_group g, T x, unsigned int mask,
                           int logical_sub_group_size = 32) {
#if defined(__SYCL_DEVICE_ONLY__)
#if defined(__SPIR__)
  unsigned int id = g.get_local_linear_id();
  unsigned int start_index =
      id / logical_sub_group_size * logical_sub_group_size;
  unsigned int target_offset = (id % logical_sub_group_size) ^ mask;
  unsigned logical_remote_id = (target_offset < logical_sub_group_size) ? start_index + target_offset : id;
  return __spirv_GroupNonUniformShuffle(__spv::Scope::Subgroup, x, logical_remote_id);
#elif defined(__NVPTX__)
  T result;
  int cVal = ((32 - logical_sub_group_size) << 8) | 31;
  SHFL_SYNC(result, member_mask, x, mask, cVal, bfly_i32)
  return result;
#endif
#else
  (void)g;
  (void)x;
  (void)mask;
  (void)logical_sub_group_size;
  (void)member_mask;
  throw sycl::exception(sycl::errc::runtime, "Masked version of select_from_sub_group not "
                        "supported on host device.");
#endif // __SYCL_DEVICE_ONLY__
}
#if defined(__NVPTX__)
#undef SHFL_SYNC
#endif
} // namespace experimental

/// Computes the multiplication of two complex numbers.
/// \tparam T Complex element type
/// \param [in] x The first input complex number
/// \param [in] y The second input complex number
/// \returns The result
template <typename T>
sycl::vec<T, 2> cmul(sycl::vec<T, 2> x, sycl::vec<T, 2> y) {
  std::complex<T> t1(x[0], x[1]), t2(y[0], y[1]);
  t1 = t1 * t2;
  return sycl::vec<T, 2>(t1.real(), t1.imag());
}

/// Computes the division of two complex numbers.
/// \tparam T Complex element type
/// \param [in] x The first input complex number
/// \param [in] y The second input complex number
/// \returns The result
template <typename T>
sycl::vec<T, 2> cdiv(sycl::vec<T, 2> x, sycl::vec<T, 2> y) {
  std::complex<T> t1(x[0], x[1]), t2(y[0], y[1]);
  t1 = t1 / t2;
  return sycl::vec<T, 2>(t1.real(), t1.imag());
}

/// Computes the magnitude of a complex number.
/// \tparam T Complex element type
/// \param [in] x The input complex number
/// \returns The result
template <typename T>
T cabs(sycl::vec<T, 2> x) {
  std::complex<T> t(x[0], x[1]);
  return std::abs(t);
}

/// Computes the complex conjugate of a complex number.
/// \tparam T Complex element type
/// \param [in] x The input complex number
/// \returns The result
template <typename T>
sycl::vec<T, 2> conj(sycl::vec<T, 2> x) {
  std::complex<T> t(x[0], x[1]);
  t = std::conj(t);
  return sycl::vec<T, 2>(t.real(), t.imag());
}

inline int get_sycl_language_version() {
#ifdef SYCL_LANGUAGE_VERSION
  return SYCL_LANGUAGE_VERSION;
#else
  return 202000;
#endif
}

namespace experimental {
/// Synchronize work items from all work groups within a SYCL kernel.
/// \param [in] item:  Represents a work group.
/// \param [in] counter: An atomic object defined on a device memory which can
/// be accessed by work items in all work groups. The initial value of the
/// counter should be zero.
/// Note: Please make sure that all the work items of all work groups within
/// a SYCL kernel can be scheduled actively at the same time on a device.
template <int dimensions = 3>
inline void nd_range_barrier(
    const sycl::nd_item<dimensions> &item,
    sycl::atomic_ref<unsigned int,
#ifdef __AMDGPU__
                     sycl::memory_order::acq_rel,
#else
                     sycl::memory_order::seq_cst,
#endif
                     sycl::memory_scope::device,
                     sycl::access::address_space::global_space> &counter) {

  static_assert(dimensions == 3, "dimensions must be 3.");

  unsigned int num_groups = item.get_group_range(2) * item.get_group_range(1) *
                            item.get_group_range(0);

  item.barrier();

  if (item.get_local_linear_id() == 0) {
    unsigned int inc = 1;
    unsigned int old_arrive = 0;
    bool is_group0 =
        (item.get_group(2) + item.get_group(1) + item.get_group(0) == 0);
    if (is_group0) {
      inc = 0x80000000 - (num_groups - 1);
    }

    old_arrive = counter.fetch_add(inc);
    // Synchronize all the work groups
    while (((old_arrive ^ counter.load()) & 0x80000000) == 0)
      ;
  }

  item.barrier();
}

/// Synchronize work items from all work groups within a SYCL kernel.
/// \param [in] item:  Represents a work group.
/// \param [in] counter: An atomic object defined on a device memory which can
/// be accessed by work items in all work groups. The initial value of the
/// counter should be zero.
/// Note: Please make sure that all the work items of all work groups within
/// a SYCL kernel can be scheduled actively at the same time on a device.
template <>
inline void nd_range_barrier(
    const sycl::nd_item<1> &item,
    sycl::atomic_ref<unsigned int,
#ifdef __AMDGPU__
                     sycl::memory_order::acq_rel,
#else
                     sycl::memory_order::seq_cst,
#endif
                     sycl::memory_scope::device,
                     sycl::access::address_space::global_space> &counter) {
  unsigned int num_groups = item.get_group_range(0);

  item.barrier();

  if (item.get_local_linear_id() == 0) {
    unsigned int inc = 1;
    unsigned int old_arrive = 0;
    bool is_group0 = (item.get_group(0) == 0);
    if (is_group0) {
      inc = 0x80000000 - (num_groups - 1);
    }

    old_arrive = counter.fetch_add(inc);
    // Synchronize all the work groups
    while (((old_arrive ^ counter.load()) & 0x80000000) == 0)
      ;
  }

  item.barrier();
}

/// The logical-group is a logical collection of some work-items within a
/// work-group.
/// Note: Please make sure that the logical-group size is a power of 2 in the
/// range [1, current_sub_group_size].
template <int dimensions = 3> class logical_group {
  sycl::nd_item<dimensions> _item;
  sycl::group<dimensions> _g;
  uint32_t _logical_group_size;
  uint32_t _group_linear_range_in_parent;

public:
  /// Dividing \p parent_group into several logical-groups.
  /// \param [in] item Current work-item.
  /// \param [in] parent_group The group to be divided.
  /// \param [in] size The logical-group size.
  logical_group(sycl::nd_item<dimensions> item,
                sycl::group<dimensions> parent_group, uint32_t size)
      : _item(item), _g(parent_group), _logical_group_size(size) {
    _group_linear_range_in_parent =
        (_g.get_local_linear_range() - 1) / _logical_group_size + 1;
  }
  logical_group(sycl::nd_item<dimensions> item)
      : _item(item), _g(item.get_group()) {}
  /// Returns the index of the work-item within the logical-group.
  uint32_t get_local_linear_id() const {
    return _item.get_local_linear_id() % _logical_group_size;
  }
  /// Returns the index of the logical-group in the parent group.
  uint32_t get_group_linear_id() const {
    return _item.get_local_linear_id() / _logical_group_size;
  }
  /// Returns the number of work-items in the logical-group.
  uint32_t get_local_linear_range() const {
    if (_g.get_local_linear_range() % _logical_group_size == 0) {
      return _logical_group_size;
    }
    uint32_t last_item_group_id =
        _g.get_local_linear_range() / _logical_group_size;
    uint32_t first_of_last_group = last_item_group_id * _logical_group_size;
    if (_item.get_local_linear_id() >= first_of_last_group) {
      return _g.get_local_linear_range() - first_of_last_group;
    } else {
      return _logical_group_size;
    }
  }
  /// Returns the number of logical-group in the parent group.
  uint32_t get_group_linear_range() const {
    return _group_linear_range_in_parent;
  }
};

// The original source of the functions calculate_max_active_wg_per_xecore and
// calculate_max_potential_wg were under the license below:
//
// Copyright (C) Intel Corporation
//
// Permission is hereby granted, free of charge, to any person obtaining a copy
// of this software and associated documentation files (the "Software"), to deal
// in the Software without restriction, including without limitation the rights
// to use, copy, modify, merge, publish, distribute, sublicense, and/or sell
// copies of the Software, and to permit persons to whom the Software is
// furnished to do so, subject to the following conditions:
//
// The above copyright notice and this permission notice shall be included in
// all copies or substantial portions of the Software.
//
// THE SOFTWARE IS PROVIDED "AS IS", WITHOUT WARRANTY OF ANY KIND, EXPRESS OR
// IMPLIED, INCLUDING BUT NOT LIMITED TO THE WARRANTIES OF MERCHANTABILITY,
// FITNESS FOR A PARTICULAR PURPOSE AND NONINFRINGEMENT. IN NO EVENT SHALL THE
// AUTHORS OR COPYRIGHT HOLDERS BE LIABLE FOR ANY CLAIM, DAMAGES OR OTHER
// LIABILITY, WHETHER IN AN ACTION OF CONTRACT, TORT OR OTHERWISE, ARISING FROM,
// OUT OF OR IN CONNECTION WITH THE SOFTWARE OR THE USE OR OTHER DEALINGS IN THE
// SOFTWARE.
//
/// This function is used for occupancy calculation, it computes the max active
/// work-group number per Xe-Core. Ref to
/// https://github.com/oneapi-src/oneAPI-samples/tree/master/Tools/GPU-Occupancy-Calculator
/// \param [out] num_wg Active work-group number.
/// \param [in] wg_size Work-group size.
/// \param [in] slm_size Share local memory size.
/// \param [in] sg_size Sub-group size.
/// \param [in] used_barrier Whether barrier is used.
/// \param [in] used_large_grf Whether large General Register File is used.
/// \return If no error, returns 0.
/// If \p wg_size exceeds the max work-group size, the max work-group size will
/// be used instead of \p wg_size and returns -1.
inline int calculate_max_active_wg_per_xecore(int *num_wg, int wg_size,
                                              int slm_size = 0,
                                              int sg_size = 32,
                                              bool used_barrier = false,
                                              bool used_large_grf = false) {
  int ret = 0;
  const int slm_size_per_xe_core = 64 * 1024;
  const int max_barrier_registers = 32;
  dpct::device_ext &dev = dpct::get_current_device();

  size_t max_wg_size = dev.get_info<sycl::info::device::max_work_group_size>();
  if (wg_size > max_wg_size) {
    wg_size = max_wg_size;
    ret = -1;
  }

  int num_threads_ss = 56;
  int max_num_wg = 56;
  if (dev.has(sycl::aspect::ext_intel_gpu_eu_count_per_subslice) &&
      dev.has(sycl::aspect::ext_intel_gpu_hw_threads_per_eu)) {
    auto eu_count =
        dev.get_info<sycl::info::device::ext_intel_gpu_eu_count_per_subslice>();
    auto threads_count =
        dev.get_info<sycl::ext::intel::info::device::gpu_hw_threads_per_eu>();
    num_threads_ss = eu_count * threads_count;
    max_num_wg = eu_count * threads_count;
  }

  if (used_barrier) {
    max_num_wg = max_barrier_registers;
  }

  // Calculate num_wg_slm
  int num_wg_slm = 0;
  if (slm_size == 0) {
    num_wg_slm = max_num_wg;
  } else {
    num_wg_slm = std::floor((float)slm_size_per_xe_core / slm_size);
  }

  // Calculate num_wg_threads
  if (used_large_grf)
    num_threads_ss = num_threads_ss / 2;
  int num_threads = std::ceil((float)wg_size / sg_size);
  int num_wg_threads = std::floor((float)num_threads_ss / num_threads);

  // Calculate num_wg
  *num_wg = std::min(num_wg_slm, num_wg_threads);
  *num_wg = std::min(*num_wg, max_num_wg);
  return ret;
}

/// This function is used for occupancy calculation, it computes the work-group
/// number and the work-group size which achieves the maximum occupancy of the
/// device potentially. Ref to
/// https://github.com/oneapi-src/oneAPI-samples/tree/master/Tools/GPU-Occupancy-Calculator
/// \param [out] num_wg Work-group number.
/// \param [out] wg_size Work-group size.
/// \param [in] max_ws_size_for_device_code The maximum working work-group size
/// for current device code logic. Zero means no limitation.
/// \param [in] slm_size Share local memory size.
/// \param [in] sg_size Sub-group size.
/// \param [in] used_barrier Whether barrier is used.
/// \param [in] used_large_grf Whether large General Register File is used.
/// \return Returns 0.
inline int calculate_max_potential_wg(int *num_wg, int *wg_size,
                                      int max_ws_size_for_device_code,
                                      int slm_size = 0, int sg_size = 32,
                                      bool used_barrier = false,
                                      bool used_large_grf = false) {
  sycl::device &dev = dpct::get_current_device();
  size_t max_wg_size = dev.get_info<sycl::info::device::max_work_group_size>();
  if (max_ws_size_for_device_code == 0 ||
      max_ws_size_for_device_code >= max_wg_size)
    *wg_size = (int)max_wg_size;
  else
    *wg_size = max_ws_size_for_device_code;
  calculate_max_active_wg_per_xecore(num_wg, *wg_size, slm_size, sg_size,
                                     used_barrier, used_large_grf);
  std::uint32_t num_ss = 1;
  if (dev.has(sycl::aspect::ext_intel_gpu_slices) &&
      dev.has(sycl::aspect::ext_intel_gpu_subslices_per_slice)) {
    num_ss =
        dev.get_info<sycl::ext::intel::info::device::gpu_slices>() *
        dev.get_info<sycl::ext::intel::info::device::gpu_subslices_per_slice>();
  }
  num_wg[0] = num_ss * num_wg[0];
  return 0;
}

/// Supported group type during migration.
enum class group_type { work_group, sub_group, logical_group, root_group };

/// The group_base will dispatch the function call to the specific interface
/// based on the group type.
template <int dimensions = 3> class group_base {
public:
  group_base(sycl::nd_item<dimensions> item)
      : nd_item(item), logical_group(item) {}
  ~group_base() {}
  /// Returns the number of work-items in the group.
  size_t get_local_linear_range() {
    switch (type) {
    case group_type::work_group:
      return nd_item.get_group().get_local_linear_range();
    case group_type::sub_group:
      return nd_item.get_sub_group().get_local_linear_range();
    case group_type::logical_group:
      return logical_group.get_local_linear_range();
    default:
      return -1; // Unkonwn group type
    }
  }
  /// Returns the index of the work-item within the group.
  size_t get_local_linear_id() {
    switch (type) {
    case group_type::work_group:
      return nd_item.get_group().get_local_linear_id();
    case group_type::sub_group:
      return nd_item.get_sub_group().get_local_linear_id();
    case group_type::logical_group:
      return logical_group.get_local_linear_id();
    default:
      return -1; // Unkonwn group type
    }
  }
  /// Wait for all the elements within the group to complete their execution
  /// before proceeding.
  void barrier() {
    switch (type) {
    case group_type::work_group:
      sycl::group_barrier(nd_item.get_group());
      break;
    case group_type::sub_group:
    case group_type::logical_group:
      sycl::group_barrier(nd_item.get_sub_group());
      break;
    default:
      break;
    }
  }

protected:
  logical_group<dimensions> logical_group;
  sycl::nd_item<dimensions> nd_item;
  group_type type;
};

/// The group class is a container type that can storage supported group_type.
template <typename T, int dimensions = 3>
class group : public group_base<dimensions> {
  using group_base<dimensions>::type;
  using group_base<dimensions>::logical_group;

public:
  group(T g, sycl::nd_item<dimensions> item) : group_base<dimensions>(item) {
    if constexpr (std::is_same_v<T, sycl::sub_group>) {
      type = group_type::sub_group;
    } else if constexpr (std::is_same_v<T, sycl::group<dimensions>>) {
      type = group_type::work_group;
    } else if constexpr (std::is_same_v<T, dpct::experimental::logical_group<
                                               dimensions>>) {
      logical_group = g;
      type = group_type::logical_group;
    }
  }
};
} // namespace experimental

/// If x <= 2, then return a pointer to the deafult queue;
/// otherwise, return x reinterpreted as a dpct::queue_ptr.
inline queue_ptr int_as_queue_ptr(uintptr_t x) {
  return x <= 2 ?
  &get_default_queue()
  : reinterpret_cast<queue_ptr>(x);
}

template <int n_nondefault_params, int n_default_params, typename T>
class args_selector;

/// args_selector is a helper class for extracting arguments from an
/// array of pointers to arguments or buffer of arguments to pass to a
/// kernel function.
///
/// \param R(Ts...) The type of the kernel
/// \param n_nondefault_params The number of nondefault parameters of the kernel
/// (excluding parameters that like sycl::nd_item, etc.)
/// \param n_default_params The number of default parameters of the kernel
///
/// Example usage:
/// With the following kernel:
///   void foo(sycl::float2 *x, int n, sycl::nd_item<3> item_ct1, float f=.1) {}
/// and with the declaration:
///   args_selector<2, 1, decltype(foo)> selector(kernelParams, extra);
/// we have:
///   selector.get<0>() returns a reference to sycl::float*,
///   selector.get<1>() returns a reference to int,
///   selector.get<2>() returns a reference to float
template <int n_nondefault_params, int n_default_params,
   typename R, typename... Ts>
class args_selector<n_nondefault_params, n_default_params, R(Ts...)> {
private:
  void **kernel_params;
  char *args_buffer;

  template <int i>
  static constexpr int account_for_default_params() {
    constexpr int n_total_params = sizeof...(Ts);
    if constexpr (i >= n_nondefault_params) {
      return n_total_params - n_default_params + (i - n_nondefault_params);
    } else {
      return i;
    }
  }    

public:
  /// Get the type of the ith argument of R(Ts...)
  /// \param [in] i Index of parameter to get
  /// \returns Type of ith parameter
  template <int i>
  using arg_type = std::tuple_element_t<account_for_default_params<i>(),
					  std::tuple<Ts...>>;
private:
  template <int i>
  static constexpr int get_offset() {
    if constexpr (i == 0) {
      // we can assume args_buffer is properly aligned to the
      // first argument
      return 0;
    } else {
      constexpr int prev_off = get_offset<i-1>();
      constexpr int prev_past_end = prev_off + sizeof(arg_type<i-1>);
      using T = arg_type<i>;
      // is the past-the-end of the i-1st element properly aligned
      // with the ith element's alignment?
      if constexpr (prev_past_end % alignof(T) == 0) {
	return prev_past_end;
      }
      // otherwise bump prev_past_end to match alignment
      else {
	return prev_past_end + (alignof(T) - (prev_past_end % alignof(T)));
      }
    }
  }

  static char *get_args_buffer(void **extra) {
    if (!extra)
      return nullptr;
    for (; (std::size_t) *extra != 0; ++extra) {
      if ((std::size_t) *extra == 1) {
	return static_cast<char*>(*(extra+1));
      }
    }
    return nullptr;
  }
    
public:
  /// If kernel_params is nonnull, then args_selector will
  /// extract arguments from kernel_params. Otherwise, it
  /// will extract them from extra.
  /// \param [in] kernel_params Array of pointers to arguments
  /// a or null pointer.
  /// \param [in] extra Array containing pointer to argument buffer.
  args_selector(void **kernel_params, void **extra)
    : kernel_params(kernel_params),
      args_buffer(get_args_buffer(extra))
  {}

  /// Get a reference to the ith argument extracted from kernel_params
  /// or extra.
  /// \param [in] i Index of argument to get
  /// \returns Reference to the ith argument
  template <int i>    
  arg_type<i> &get() {
    if (kernel_params) {
      return *static_cast<arg_type<i>*>(kernel_params[i]);
    } else {
      return *reinterpret_cast<arg_type<i>*>(args_buffer + get_offset<i>());
    }
  }
};

#ifdef _WIN32
#define DPCT_EXPORT __declspec(dllexport)
#else
#define DPCT_EXPORT
#endif

} // namespace dpct

#endif // __DPCT_UTIL_HPP__<|MERGE_RESOLUTION|>--- conflicted
+++ resolved
@@ -61,22 +61,12 @@
   using T2 = std::complex<T>;
 };
 
-<<<<<<< HEAD
-inline void matrix_mem_copy(void *to_ptr, const void *from_ptr,
-                            std::int64_t to_ld, std::int64_t from_ld,
-                            std::int64_t rows, std::int64_t cols,
-                            std::int64_t elem_size,
-                            memcpy_direction direction = automatic,
-                            sycl::queue &queue = dpct::get_default_queue(),
-                            bool async = false) {
-=======
 [[deprecated("Please use dpct::blas::matrix_mem_copy() instead.")]] inline void
 matrix_mem_copy(void *to_ptr, const void *from_ptr, int to_ld, int from_ld,
                 int rows, int cols, int elem_size,
                 memcpy_direction direction = automatic,
                 sycl::queue &queue = dpct::get_default_queue(),
                 bool async = false) {
->>>>>>> 1383b242
   if (to_ptr == from_ptr && to_ld == from_ld) {
     return;
   }
@@ -126,20 +116,11 @@
 /// \param [in] async If this argument is true, the return of the function
 /// does NOT guarantee the copy is completed.
 template <typename T>
-<<<<<<< HEAD
-inline void matrix_mem_copy(T *to_ptr, const T *from_ptr, std::int64_t to_ld,
-                            std::int64_t from_ld, std::int64_t rows,
-                            std::int64_t cols,
-                            memcpy_direction direction = automatic,
-                            sycl::queue &queue = dpct::get_default_queue(),
-                            bool async = false) {
-=======
 [[deprecated("Please use dpct::blas::matrix_mem_copy() instead.")]] inline void
 matrix_mem_copy(T *to_ptr, const T *from_ptr, int to_ld, int from_ld, int rows,
                 int cols, memcpy_direction direction = automatic,
                 sycl::queue &queue = dpct::get_default_queue(),
                 bool async = false) {
->>>>>>> 1383b242
   using Ty = typename DataType<T>::T2;
   matrix_mem_copy((void *)to_ptr, (void *)from_ptr, to_ld, from_ld, rows, cols,
                   (std::int64_t)sizeof(Ty), direction, queue, async);
