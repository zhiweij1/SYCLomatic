//===--- UnwrappedLineParser.cpp - Format C++ code ------------------------===//
//
// Part of the LLVM Project, under the Apache License v2.0 with LLVM Exceptions.
// See https://llvm.org/LICENSE.txt for license information.
// SPDX-License-Identifier: Apache-2.0 WITH LLVM-exception
//
//===----------------------------------------------------------------------===//
///
/// \file
/// This file contains the implementation of the UnwrappedLineParser,
/// which turns a stream of tokens into UnwrappedLines.
///
//===----------------------------------------------------------------------===//

#include "UnwrappedLineParser.h"
#ifdef SYCLomatic_CUSTOMIZATION
#include "clang/Basic/SourceManager.h"
#endif // SYCLomatic_CUSTOMIZATION
#include "FormatToken.h"
#include "TokenAnnotator.h"
#include "clang/Basic/TokenKinds.h"
#include "llvm/ADT/STLExtras.h"
#include "llvm/Support/Debug.h"
#include "llvm/Support/raw_ostream.h"

#include <algorithm>
#include <utility>

#define DEBUG_TYPE "format-parser"

namespace clang {
namespace format {
#ifdef SYCLomatic_CUSTOMIZATION
static bool isAllSpaceUntilNL(const FormatToken *FormatTok,
                              const SourceManager &SourceMgr) {
  auto Loc = FormatTok->getStartOfNonWhitespace();
  const char *C = SourceMgr.getCharacterData(Loc);
  bool AllSpaceUntilNL = false;
  --C;
  while (C) {
    if (!isspace(*C)) {
      break;
    }
    if (*C == '\n') {
      AllSpaceUntilNL = true;
      break;
    }
    --C;
  }
  return AllSpaceUntilNL;
}
bool isInSameLine(const FormatToken *TokA, const FormatToken *TokB,
                         const SourceManager &SM) {
  auto A = TokA->getStartOfNonWhitespace();
  auto B = TokB->getStartOfNonWhitespace();
  auto ALocInfo = SM.getDecomposedLoc(A);
  auto BLocInfo = SM.getDecomposedLoc(B);
  bool InValidFlag = false;
  auto ALineNumber =
      SM.getLineNumber(ALocInfo.first, ALocInfo.second, &InValidFlag);
  if (InValidFlag) {
    return false;
  }
  auto BLineNumber =
      SM.getLineNumber(BLocInfo.first, BLocInfo.second, &InValidFlag);
  if (InValidFlag) {
    return false;
  }
  if (ALineNumber == BLineNumber)
    return true;
  else
    return false;
}
#endif // SYCLomatic_CUSTOMIZATION
class FormatTokenSource {
public:
  virtual ~FormatTokenSource() {}

  // Returns the next token in the token stream.
  virtual FormatToken *getNextToken() = 0;

  // Returns the token preceding the token returned by the last call to
  // getNextToken() in the token stream, or nullptr if no such token exists.
  virtual FormatToken *getPreviousToken() = 0;

  // Returns the token that would be returned by the next call to
  // getNextToken().
  virtual FormatToken *peekNextToken() = 0;

  // Returns whether we are at the end of the file.
  // This can be different from whether getNextToken() returned an eof token
  // when the FormatTokenSource is a view on a part of the token stream.
  virtual bool isEOF() = 0;

  // Gets the current position in the token stream, to be used by setPosition().
  virtual unsigned getPosition() = 0;

  // Resets the token stream to the state it was in when getPosition() returned
  // Position, and return the token at that position in the stream.
  virtual FormatToken *setPosition(unsigned Position) = 0;
};

namespace {

void printLine(llvm::raw_ostream &OS, const UnwrappedLine &Line,
               StringRef Prefix = "", bool PrintText = false) {
  OS << Prefix << "Line(" << Line.Level << ", FSC=" << Line.FirstStartColumn
     << ")" << (Line.InPPDirective ? " MACRO" : "") << ": ";
  bool NewLine = false;
  for (std::list<UnwrappedLineNode>::const_iterator I = Line.Tokens.begin(),
                                                    E = Line.Tokens.end();
       I != E; ++I) {
    if (NewLine) {
      OS << Prefix;
      NewLine = false;
    }
    OS << I->Tok->Tok.getName() << "["
       << "T=" << (unsigned)I->Tok->getType()
       << ", OC=" << I->Tok->OriginalColumn << ", \"" << I->Tok->TokenText
       << "\"] ";
    for (SmallVectorImpl<UnwrappedLine>::const_iterator
             CI = I->Children.begin(),
             CE = I->Children.end();
         CI != CE; ++CI) {
      OS << "\n";
      printLine(OS, *CI, (Prefix + "  ").str());
      NewLine = true;
    }
  }
  if (!NewLine)
    OS << "\n";
}

LLVM_ATTRIBUTE_UNUSED static void printDebugInfo(const UnwrappedLine &Line) {
  printLine(llvm::dbgs(), Line);
}

class ScopedDeclarationState {
public:
  ScopedDeclarationState(UnwrappedLine &Line, llvm::BitVector &Stack,
                         bool MustBeDeclaration)
      : Line(Line), Stack(Stack) {
    Line.MustBeDeclaration = MustBeDeclaration;
    Stack.push_back(MustBeDeclaration);
  }
  ~ScopedDeclarationState() {
    Stack.pop_back();
    if (!Stack.empty())
      Line.MustBeDeclaration = Stack.back();
    else
      Line.MustBeDeclaration = true;
  }

private:
  UnwrappedLine &Line;
  llvm::BitVector &Stack;
};

static bool isLineComment(const FormatToken &FormatTok) {
  return FormatTok.is(tok::comment) && !FormatTok.TokenText.startswith("/*");
}

// Checks if \p FormatTok is a line comment that continues the line comment
// \p Previous. The original column of \p MinColumnToken is used to determine
// whether \p FormatTok is indented enough to the right to continue \p Previous.
static bool continuesLineComment(const FormatToken &FormatTok,
                                 const FormatToken *Previous,
                                 const FormatToken *MinColumnToken) {
  if (!Previous || !MinColumnToken)
    return false;
  unsigned MinContinueColumn =
      MinColumnToken->OriginalColumn + (isLineComment(*MinColumnToken) ? 0 : 1);
  return isLineComment(FormatTok) && FormatTok.NewlinesBefore == 1 &&
         isLineComment(*Previous) &&
         FormatTok.OriginalColumn >= MinContinueColumn;
}

class ScopedMacroState : public FormatTokenSource {
public:
  ScopedMacroState(UnwrappedLine &Line, FormatTokenSource *&TokenSource,
                   FormatToken *&ResetToken)
      : Line(Line), TokenSource(TokenSource), ResetToken(ResetToken),
        PreviousLineLevel(Line.Level), PreviousTokenSource(TokenSource),
        Token(nullptr), PreviousToken(nullptr) {
    FakeEOF.Tok.startToken();
    FakeEOF.Tok.setKind(tok::eof);
    TokenSource = this;
    Line.Level = 0;
    Line.InPPDirective = true;
    // InMacroBody gets set after the `#define x` part.
  }

  ~ScopedMacroState() override {
    TokenSource = PreviousTokenSource;
    ResetToken = Token;
    Line.InPPDirective = false;
    Line.InMacroBody = false;
    Line.Level = PreviousLineLevel;
  }

  FormatToken *getNextToken() override {
    // The \c UnwrappedLineParser guards against this by never calling
    // \c getNextToken() after it has encountered the first eof token.
    assert(!eof());
    PreviousToken = Token;
    Token = PreviousTokenSource->getNextToken();
    if (eof())
      return &FakeEOF;
    return Token;
  }

  FormatToken *getPreviousToken() override {
    return PreviousTokenSource->getPreviousToken();
  }

  FormatToken *peekNextToken() override {
    if (eof())
      return &FakeEOF;
    return PreviousTokenSource->peekNextToken();
  }

  bool isEOF() override { return PreviousTokenSource->isEOF(); }

  unsigned getPosition() override { return PreviousTokenSource->getPosition(); }

  FormatToken *setPosition(unsigned Position) override {
    PreviousToken = nullptr;
    Token = PreviousTokenSource->setPosition(Position);
    return Token;
  }

private:
  bool eof() {
    return Token && Token->HasUnescapedNewline &&
           !continuesLineComment(*Token, PreviousToken,
                                 /*MinColumnToken=*/PreviousToken);
  }

  FormatToken FakeEOF;
  UnwrappedLine &Line;
  FormatTokenSource *&TokenSource;
  FormatToken *&ResetToken;
  unsigned PreviousLineLevel;
  FormatTokenSource *PreviousTokenSource;

  FormatToken *Token;
  FormatToken *PreviousToken;
};

} // end anonymous namespace

class ScopedLineState {
public:
  ScopedLineState(UnwrappedLineParser &Parser,
                  bool SwitchToPreprocessorLines = false)
      : Parser(Parser), OriginalLines(Parser.CurrentLines) {
    if (SwitchToPreprocessorLines)
      Parser.CurrentLines = &Parser.PreprocessorDirectives;
    else if (!Parser.Line->Tokens.empty())
      Parser.CurrentLines = &Parser.Line->Tokens.back().Children;
    PreBlockLine = std::move(Parser.Line);
    Parser.Line = std::make_unique<UnwrappedLine>();
    Parser.Line->Level = PreBlockLine->Level;
    Parser.Line->PPLevel = PreBlockLine->PPLevel;
    Parser.Line->InPPDirective = PreBlockLine->InPPDirective;
    Parser.Line->InMacroBody = PreBlockLine->InMacroBody;
  }

  ~ScopedLineState() {
    if (!Parser.Line->Tokens.empty())
#ifdef SYCLomatic_CUSTOMIZATION
      Parser.addUnwrappedLine(UnwrappedLineParser::LineLevel::Remove, true);
#else
      Parser.addUnwrappedLine();
#endif // SYCLomatic_CUSTOMIZATION
    assert(Parser.Line->Tokens.empty());
    Parser.Line = std::move(PreBlockLine);
    if (Parser.CurrentLines == &Parser.PreprocessorDirectives)
      Parser.MustBreakBeforeNextToken = true;
    Parser.CurrentLines = OriginalLines;
  }

private:
  UnwrappedLineParser &Parser;

  std::unique_ptr<UnwrappedLine> PreBlockLine;
  SmallVectorImpl<UnwrappedLine> *OriginalLines;
};

class CompoundStatementIndenter {
public:
  CompoundStatementIndenter(UnwrappedLineParser *Parser,
                            const FormatStyle &Style, unsigned &LineLevel)
      : CompoundStatementIndenter(Parser, LineLevel,
                                  Style.BraceWrapping.AfterControlStatement,
                                  Style.BraceWrapping.IndentBraces) {}
  CompoundStatementIndenter(UnwrappedLineParser *Parser, unsigned &LineLevel,
                            bool WrapBrace, bool IndentBrace)
      : LineLevel(LineLevel), OldLineLevel(LineLevel) {
    if (WrapBrace)
      Parser->addUnwrappedLine();
    if (IndentBrace)
      ++LineLevel;
  }
  ~CompoundStatementIndenter() { LineLevel = OldLineLevel; }

private:
  unsigned &LineLevel;
  unsigned OldLineLevel;
};

namespace {

class IndexedTokenSource : public FormatTokenSource {
public:
  IndexedTokenSource(ArrayRef<FormatToken *> Tokens)
      : Tokens(Tokens), Position(-1) {}

  FormatToken *getNextToken() override {
    if (Position >= 0 && isEOF()) {
      LLVM_DEBUG({
        llvm::dbgs() << "Next ";
        dbgToken(Position);
      });
      return Tokens[Position];
    }
    ++Position;
    LLVM_DEBUG({
      llvm::dbgs() << "Next ";
      dbgToken(Position);
    });
    return Tokens[Position];
  }

  FormatToken *getPreviousToken() override {
    return Position > 0 ? Tokens[Position - 1] : nullptr;
  }

  FormatToken *peekNextToken() override {
    int Next = Position + 1;
    LLVM_DEBUG({
      llvm::dbgs() << "Peeking ";
      dbgToken(Next);
    });
    return Tokens[Next];
  }

  bool isEOF() override { return Tokens[Position]->is(tok::eof); }

  unsigned getPosition() override {
    LLVM_DEBUG(llvm::dbgs() << "Getting Position: " << Position << "\n");
    assert(Position >= 0);
    return Position;
  }

  FormatToken *setPosition(unsigned P) override {
    LLVM_DEBUG(llvm::dbgs() << "Setting Position: " << P << "\n");
    Position = P;
    return Tokens[Position];
  }

  void reset() { Position = -1; }

private:
  void dbgToken(int Position, llvm::StringRef Indent = "") {
    FormatToken *Tok = Tokens[Position];
    llvm::dbgs() << Indent << "[" << Position
                 << "] Token: " << Tok->Tok.getName() << " / " << Tok->TokenText
                 << ", Macro: " << !!Tok->MacroCtx << "\n";
  }

  ArrayRef<FormatToken *> Tokens;
  int Position;
};

} // end anonymous namespace

#ifdef SYCLomatic_CUSTOMIZATION
UnwrappedLineParser::UnwrappedLineParser(const FormatStyle &Style,
                                         const AdditionalKeywords &Keywords,
                                         unsigned FirstStartColumn,
                                         ArrayRef<FormatToken *> Tokens,
                                         UnwrappedLineConsumer &Callback,
                                         const SourceManager &SourceMgr)
    : Line(new UnwrappedLine), MustBreakBeforeNextToken(false),
      CurrentLines(&Lines), Style(Style), Keywords(Keywords),
      CommentPragmasRegex(Style.CommentPragmas), Tokens(nullptr),
      Callback(Callback), AllTokens(Tokens), PPBranchLevel(-1),
      IncludeGuard(Style.IndentPPDirectives == FormatStyle::PPDIS_None
                       ? IG_Rejected
                       : IG_Inited),
      IncludeGuardToken(nullptr), FirstStartColumn(FirstStartColumn),
      SourceMgr(SourceMgr) {}
#else
UnwrappedLineParser::UnwrappedLineParser(const FormatStyle &Style,
                                         const AdditionalKeywords &Keywords,
                                         unsigned FirstStartColumn,
                                         ArrayRef<FormatToken *> Tokens,
                                         UnwrappedLineConsumer &Callback)
    : Line(new UnwrappedLine), MustBreakBeforeNextToken(false),
      CurrentLines(&Lines), Style(Style), Keywords(Keywords),
      CommentPragmasRegex(Style.CommentPragmas), Tokens(nullptr),
      Callback(Callback), AllTokens(Tokens), PPBranchLevel(-1),
      IncludeGuard(Style.IndentPPDirectives == FormatStyle::PPDIS_None
                       ? IG_Rejected
                       : IG_Inited),
      IncludeGuardToken(nullptr), FirstStartColumn(FirstStartColumn) {}
#endif // SYCLomatic_CUSTOMIZATION

void UnwrappedLineParser::reset() {
  PPBranchLevel = -1;
  IncludeGuard = Style.IndentPPDirectives == FormatStyle::PPDIS_None
                     ? IG_Rejected
                     : IG_Inited;
  IncludeGuardToken = nullptr;
  Line.reset(new UnwrappedLine);
  CommentsBeforeNextToken.clear();
  FormatTok = nullptr;
  MustBreakBeforeNextToken = false;
  PreprocessorDirectives.clear();
  CurrentLines = &Lines;
  DeclarationScopeStack.clear();
  NestedTooDeep.clear();
  PPStack.clear();
  Line->FirstStartColumn = FirstStartColumn;
}

void UnwrappedLineParser::parse() {
  IndexedTokenSource TokenSource(AllTokens);
  Line->FirstStartColumn = FirstStartColumn;
  do {
    LLVM_DEBUG(llvm::dbgs() << "----\n");
    reset();
    Tokens = &TokenSource;
    TokenSource.reset();

    readToken();
    parseFile();

    // If we found an include guard then all preprocessor directives (other than
    // the guard) are over-indented by one.
    if (IncludeGuard == IG_Found) {
      for (auto &Line : Lines)
        if (Line.InPPDirective && Line.Level > 0)
          --Line.Level;
    }

    // Create line with eof token.
    pushToken(FormatTok);
    addUnwrappedLine();

    for (const UnwrappedLine &Line : Lines)
      Callback.consumeUnwrappedLine(Line);

    Callback.finishRun();
    Lines.clear();
    while (!PPLevelBranchIndex.empty() &&
           PPLevelBranchIndex.back() + 1 >= PPLevelBranchCount.back()) {
      PPLevelBranchIndex.resize(PPLevelBranchIndex.size() - 1);
      PPLevelBranchCount.resize(PPLevelBranchCount.size() - 1);
    }
    if (!PPLevelBranchIndex.empty()) {
      ++PPLevelBranchIndex.back();
      assert(PPLevelBranchIndex.size() == PPLevelBranchCount.size());
      assert(PPLevelBranchIndex.back() <= PPLevelBranchCount.back());
    }
  } while (!PPLevelBranchIndex.empty());
}

void UnwrappedLineParser::parseFile() {
  // The top-level context in a file always has declarations, except for pre-
  // processor directives and JavaScript files.
  bool MustBeDeclaration = !Line->InPPDirective && !Style.isJavaScript();
  ScopedDeclarationState DeclarationState(*Line, DeclarationScopeStack,
                                          MustBeDeclaration);
  if (Style.Language == FormatStyle::LK_TextProto)
    parseBracedList();
  else
    parseLevel();
  // Make sure to format the remaining tokens.
  //
  // LK_TextProto is special since its top-level is parsed as the body of a
  // braced list, which does not necessarily have natural line separators such
  // as a semicolon. Comments after the last entry that have been determined to
  // not belong to that line, as in:
  //   key: value
  //   // endfile comment
  // do not have a chance to be put on a line of their own until this point.
  // Here we add this newline before end-of-file comments.
  if (Style.Language == FormatStyle::LK_TextProto &&
      !CommentsBeforeNextToken.empty()) {
    addUnwrappedLine();
  }
  flushComments(true);
  addUnwrappedLine();
}

void UnwrappedLineParser::parseCSharpGenericTypeConstraint() {
  do {
    switch (FormatTok->Tok.getKind()) {
    case tok::l_brace:
      return;
    default:
      if (FormatTok->is(Keywords.kw_where)) {
        addUnwrappedLine();
        nextToken();
        parseCSharpGenericTypeConstraint();
        break;
      }
      nextToken();
      break;
    }
  } while (!eof());
}

void UnwrappedLineParser::parseCSharpAttribute() {
  int UnpairedSquareBrackets = 1;
  do {
    switch (FormatTok->Tok.getKind()) {
    case tok::r_square:
      nextToken();
      --UnpairedSquareBrackets;
      if (UnpairedSquareBrackets == 0) {
        addUnwrappedLine();
        return;
      }
      break;
    case tok::l_square:
      ++UnpairedSquareBrackets;
      nextToken();
      break;
    default:
      nextToken();
      break;
    }
  } while (!eof());
}

bool UnwrappedLineParser::precededByCommentOrPPDirective() const {
  if (!Lines.empty() && Lines.back().InPPDirective)
    return true;

  const FormatToken *Previous = Tokens->getPreviousToken();
  return Previous && Previous->is(tok::comment) &&
         (Previous->IsMultiline || Previous->NewlinesBefore > 0);
}

/// \brief Parses a level, that is ???.
/// \param OpeningBrace Opening brace (\p nullptr if absent) of that level
/// \param CanContainBracedList If the content can contain (at any level) a
/// braced list.
/// \param NextLBracesType The type for left brace found in this level.
/// \param IfKind The \p if statement kind in the level.
/// \param IfLeftBrace The left brace of the \p if block in the level.
/// \returns true if a simple block of if/else/for/while, or false otherwise.
/// (A simple block has a single statement.)
bool UnwrappedLineParser::parseLevel(const FormatToken *OpeningBrace,
                                     bool CanContainBracedList,
                                     TokenType NextLBracesType,
                                     IfStmtKind *IfKind,
                                     FormatToken **IfLeftBrace) {
  auto NextLevelLBracesType = NextLBracesType == TT_CompoundRequirementLBrace
                                  ? TT_BracedListLBrace
                                  : TT_Unknown;
  const bool IsPrecededByCommentOrPPDirective =
      !Style.RemoveBracesLLVM || precededByCommentOrPPDirective();
  FormatToken *IfLBrace = nullptr;
  bool HasDoWhile = false;
  bool HasLabel = false;
  unsigned StatementCount = 0;
  bool SwitchLabelEncountered = false;

  do {
    if (FormatTok->getType() == TT_AttributeMacro) {
      nextToken();
      continue;
    }
    tok::TokenKind kind = FormatTok->Tok.getKind();
    if (FormatTok->getType() == TT_MacroBlockBegin)
      kind = tok::l_brace;
    else if (FormatTok->getType() == TT_MacroBlockEnd)
      kind = tok::r_brace;

    auto ParseDefault = [this, OpeningBrace, NextLevelLBracesType, IfKind,
                         &IfLBrace, &HasDoWhile, &HasLabel, &StatementCount] {
      parseStructuralElement(!OpeningBrace, NextLevelLBracesType, IfKind,
                             &IfLBrace, HasDoWhile ? nullptr : &HasDoWhile,
                             HasLabel ? nullptr : &HasLabel);
      ++StatementCount;
      assert(StatementCount > 0 && "StatementCount overflow!");
    };

    switch (kind) {
    case tok::comment:
      nextToken();
      addUnwrappedLine();
      break;
    case tok::l_brace:
      if (NextLBracesType != TT_Unknown) {
        FormatTok->setFinalizedType(NextLBracesType);
      } else if (FormatTok->Previous &&
                 FormatTok->Previous->ClosesRequiresClause) {
        // We need the 'default' case here to correctly parse a function
        // l_brace.
        ParseDefault();
        continue;
      }
      if (CanContainBracedList && !FormatTok->is(TT_MacroBlockBegin) &&
          tryToParseBracedList()) {
        continue;
      }
      parseBlock(/*MustBeDeclaration=*/false, /*AddLevels=*/1u,
                 /*MunchSemi=*/true, /*KeepBraces=*/true, /*IfKind=*/nullptr,
                 /*UnindentWhitesmithsBraces=*/false, CanContainBracedList,
                 NextLBracesType);
      ++StatementCount;
      assert(StatementCount > 0 && "StatementCount overflow!");
      addUnwrappedLine();
      break;
    case tok::r_brace:
      if (OpeningBrace) {
        if (!Style.RemoveBracesLLVM || Line->InPPDirective ||
            !OpeningBrace->isOneOf(TT_ControlStatementLBrace, TT_ElseLBrace)) {
          return false;
        }
        if (FormatTok->isNot(tok::r_brace) || StatementCount != 1 || HasLabel ||
            HasDoWhile || IsPrecededByCommentOrPPDirective ||
            precededByCommentOrPPDirective()) {
          return false;
        }
        const FormatToken *Next = Tokens->peekNextToken();
        if (Next->is(tok::comment) && Next->NewlinesBefore == 0)
          return false;
        if (IfLeftBrace)
          *IfLeftBrace = IfLBrace;
        return true;
      }
      nextToken();
      addUnwrappedLine();
      break;
    case tok::kw_default: {
      unsigned StoredPosition = Tokens->getPosition();
      FormatToken *Next;
      do {
        Next = Tokens->getNextToken();
        assert(Next);
      } while (Next->is(tok::comment));
      FormatTok = Tokens->setPosition(StoredPosition);
      if (Next->isNot(tok::colon)) {
        // default not followed by ':' is not a case label; treat it like
        // an identifier.
        parseStructuralElement();
        break;
      }
      // Else, if it is 'default:', fall through to the case handling.
      [[fallthrough]];
    }
    case tok::kw_case:
      if (Style.isVerilog() ||
          (Style.isJavaScript() && Line->MustBeDeclaration)) {
        // Verilog: Case labels don't have this word. We handle case
        // labels including default in TokenAnnotator.
        // JavaScript: A 'case: string' style field declaration.
        ParseDefault();
        break;
      }
      if (!SwitchLabelEncountered &&
          (Style.IndentCaseLabels ||
           (Line->InPPDirective && Line->Level == 1))) {
        ++Line->Level;
      }
      SwitchLabelEncountered = true;
      parseStructuralElement();
      break;
    case tok::l_square:
      if (Style.isCSharp()) {
        nextToken();
        parseCSharpAttribute();
        break;
      }
      if (handleCppAttributes())
        break;
      [[fallthrough]];
    default:
      ParseDefault();
      break;
    }
  } while (!eof());

  return false;
}

void UnwrappedLineParser::calculateBraceTypes(bool ExpectClassBody) {
  // We'll parse forward through the tokens until we hit
  // a closing brace or eof - note that getNextToken() will
  // parse macros, so this will magically work inside macro
  // definitions, too.
  unsigned StoredPosition = Tokens->getPosition();
  FormatToken *Tok = FormatTok;
  const FormatToken *PrevTok = Tok->Previous;
  // Keep a stack of positions of lbrace tokens. We will
  // update information about whether an lbrace starts a
  // braced init list or a different block during the loop.
  SmallVector<FormatToken *, 8> LBraceStack;
  assert(Tok->is(tok::l_brace));
  do {
    // Get next non-comment token.
    FormatToken *NextTok;
    do {
      NextTok = Tokens->getNextToken();
    } while (NextTok->is(tok::comment));

    switch (Tok->Tok.getKind()) {
    case tok::l_brace:
      if (Style.isJavaScript() && PrevTok) {
        if (PrevTok->isOneOf(tok::colon, tok::less)) {
          // A ':' indicates this code is in a type, or a braced list
          // following a label in an object literal ({a: {b: 1}}).
          // A '<' could be an object used in a comparison, but that is nonsense
          // code (can never return true), so more likely it is a generic type
          // argument (`X<{a: string; b: number}>`).
          // The code below could be confused by semicolons between the
          // individual members in a type member list, which would normally
          // trigger BK_Block. In both cases, this must be parsed as an inline
          // braced init.
          Tok->setBlockKind(BK_BracedInit);
        } else if (PrevTok->is(tok::r_paren)) {
          // `) { }` can only occur in function or method declarations in JS.
          Tok->setBlockKind(BK_Block);
        }
      } else {
        Tok->setBlockKind(BK_Unknown);
      }
      LBraceStack.push_back(Tok);
      break;
    case tok::r_brace:
      if (LBraceStack.empty())
        break;
      if (LBraceStack.back()->is(BK_Unknown)) {
        bool ProbablyBracedList = false;
        if (Style.Language == FormatStyle::LK_Proto) {
          ProbablyBracedList = NextTok->isOneOf(tok::comma, tok::r_square);
        } else {
          // Skip NextTok over preprocessor lines, otherwise we may not
          // properly diagnose the block as a braced intializer
          // if the comma separator appears after the pp directive.
          while (NextTok->is(tok::hash)) {
            ScopedMacroState MacroState(*Line, Tokens, NextTok);
            do {
              NextTok = Tokens->getNextToken();
            } while (NextTok->isNot(tok::eof));
          }

          // Using OriginalColumn to distinguish between ObjC methods and
          // binary operators is a bit hacky.
          bool NextIsObjCMethod = NextTok->isOneOf(tok::plus, tok::minus) &&
                                  NextTok->OriginalColumn == 0;

          // Try to detect a braced list. Note that regardless how we mark inner
          // braces here, we will overwrite the BlockKind later if we parse a
          // braced list (where all blocks inside are by default braced lists),
          // or when we explicitly detect blocks (for example while parsing
          // lambdas).

          // If we already marked the opening brace as braced list, the closing
          // must also be part of it.
          ProbablyBracedList = LBraceStack.back()->is(TT_BracedListLBrace);

          ProbablyBracedList = ProbablyBracedList ||
                               (Style.isJavaScript() &&
                                NextTok->isOneOf(Keywords.kw_of, Keywords.kw_in,
                                                 Keywords.kw_as));
          ProbablyBracedList = ProbablyBracedList ||
                               (Style.isCpp() && NextTok->is(tok::l_paren));

          // If there is a comma, semicolon or right paren after the closing
          // brace, we assume this is a braced initializer list.
          // FIXME: Some of these do not apply to JS, e.g. "} {" can never be a
          // braced list in JS.
          ProbablyBracedList =
              ProbablyBracedList ||
              NextTok->isOneOf(tok::comma, tok::period, tok::colon,
                               tok::r_paren, tok::r_square, tok::l_brace,
                               tok::ellipsis);

          ProbablyBracedList =
              ProbablyBracedList ||
              (NextTok->is(tok::identifier) &&
               !PrevTok->isOneOf(tok::semi, tok::r_brace, tok::l_brace));

          ProbablyBracedList = ProbablyBracedList ||
                               (NextTok->is(tok::semi) &&
                                (!ExpectClassBody || LBraceStack.size() != 1));

          ProbablyBracedList =
              ProbablyBracedList ||
              (NextTok->isBinaryOperator() && !NextIsObjCMethod);

          if (!Style.isCSharp() && NextTok->is(tok::l_square)) {
            // We can have an array subscript after a braced init
            // list, but C++11 attributes are expected after blocks.
            NextTok = Tokens->getNextToken();
            ProbablyBracedList = NextTok->isNot(tok::l_square);
          }
        }
        if (ProbablyBracedList) {
          Tok->setBlockKind(BK_BracedInit);
          LBraceStack.back()->setBlockKind(BK_BracedInit);
        } else {
          Tok->setBlockKind(BK_Block);
          LBraceStack.back()->setBlockKind(BK_Block);
        }
      }
      LBraceStack.pop_back();
      break;
    case tok::identifier:
      if (!Tok->is(TT_StatementMacro))
        break;
      [[fallthrough]];
    case tok::at:
    case tok::semi:
    case tok::kw_if:
    case tok::kw_while:
    case tok::kw_for:
    case tok::kw_switch:
    case tok::kw_try:
    case tok::kw___try:
      if (!LBraceStack.empty() && LBraceStack.back()->is(BK_Unknown))
        LBraceStack.back()->setBlockKind(BK_Block);
      break;
    default:
      break;
    }
    PrevTok = Tok;
    Tok = NextTok;
  } while (Tok->isNot(tok::eof) && !LBraceStack.empty());

  // Assume other blocks for all unclosed opening braces.
  for (FormatToken *LBrace : LBraceStack)
    if (LBrace->is(BK_Unknown))
      LBrace->setBlockKind(BK_Block);

  FormatTok = Tokens->setPosition(StoredPosition);
}

template <class T>
static inline void hash_combine(std::size_t &seed, const T &v) {
  std::hash<T> hasher;
  seed ^= hasher(v) + 0x9e3779b9 + (seed << 6) + (seed >> 2);
}

size_t UnwrappedLineParser::computePPHash() const {
  size_t h = 0;
  for (const auto &i : PPStack) {
    hash_combine(h, size_t(i.Kind));
    hash_combine(h, i.Line);
  }
  return h;
}

// Checks whether \p ParsedLine might fit on a single line. If \p OpeningBrace
// is not null, subtracts its length (plus the preceding space) when computing
// the length of \p ParsedLine. We must clone the tokens of \p ParsedLine before
// running the token annotator on it so that we can restore them afterward.
bool UnwrappedLineParser::mightFitOnOneLine(
    UnwrappedLine &ParsedLine, const FormatToken *OpeningBrace) const {
  const auto ColumnLimit = Style.ColumnLimit;
  if (ColumnLimit == 0)
    return true;

  auto &Tokens = ParsedLine.Tokens;
  assert(!Tokens.empty());

  const auto *LastToken = Tokens.back().Tok;
  assert(LastToken);

  SmallVector<UnwrappedLineNode> SavedTokens(Tokens.size());

  int Index = 0;
  for (const auto &Token : Tokens) {
    assert(Token.Tok);
    auto &SavedToken = SavedTokens[Index++];
    SavedToken.Tok = new FormatToken;
    SavedToken.Tok->copyFrom(*Token.Tok);
    SavedToken.Children = std::move(Token.Children);
  }

  AnnotatedLine Line(ParsedLine);
  assert(Line.Last == LastToken);

  TokenAnnotator Annotator(Style, Keywords);
  Annotator.annotate(Line);
  Annotator.calculateFormattingInformation(Line);

  auto Length = LastToken->TotalLength;
  if (OpeningBrace) {
    assert(OpeningBrace != Tokens.front().Tok);
    if (auto Prev = OpeningBrace->Previous;
        Prev && Prev->TotalLength + ColumnLimit == OpeningBrace->TotalLength) {
      Length -= ColumnLimit;
    }
    Length -= OpeningBrace->TokenText.size() + 1;
  }

  Index = 0;
  for (auto &Token : Tokens) {
    const auto &SavedToken = SavedTokens[Index++];
    Token.Tok->copyFrom(*SavedToken.Tok);
    Token.Children = std::move(SavedToken.Children);
    delete SavedToken.Tok;
  }

  // If these change PPLevel needs to be used for get correct indentation.
  assert(!Line.InMacroBody);
  assert(!Line.InPPDirective);
  return Line.Level * Style.IndentWidth + Length <= ColumnLimit;
}

FormatToken *UnwrappedLineParser::parseBlock(
    bool MustBeDeclaration, unsigned AddLevels, bool MunchSemi, bool KeepBraces,
    IfStmtKind *IfKind, bool UnindentWhitesmithsBraces,
    bool CanContainBracedList, TokenType NextLBracesType) {
  auto HandleVerilogBlockLabel = [this]() {
    // ":" name
    if (Style.isVerilog() && FormatTok->is(tok::colon)) {
      nextToken();
      if (Keywords.isVerilogIdentifier(*FormatTok))
        nextToken();
    }
  };

  // Whether this is a Verilog-specific block that has a special header like a
  // module.
  const bool VerilogHierarchy =
      Style.isVerilog() && Keywords.isVerilogHierarchy(*FormatTok);
  assert((FormatTok->isOneOf(tok::l_brace, TT_MacroBlockBegin) ||
          (Style.isVerilog() &&
           (Keywords.isVerilogBegin(*FormatTok) || VerilogHierarchy))) &&
         "'{' or macro block token expected");
  FormatToken *Tok = FormatTok;
  const bool FollowedByComment = Tokens->peekNextToken()->is(tok::comment);
  auto Index = CurrentLines->size();
  const bool MacroBlock = FormatTok->is(TT_MacroBlockBegin);
  FormatTok->setBlockKind(BK_Block);

  // For Whitesmiths mode, jump to the next level prior to skipping over the
  // braces.
  if (!VerilogHierarchy && AddLevels > 0 &&
      Style.BreakBeforeBraces == FormatStyle::BS_Whitesmiths) {
    ++Line->Level;
  }

  size_t PPStartHash = computePPHash();

  const unsigned InitialLevel = Line->Level;
  if (VerilogHierarchy) {
    AddLevels += parseVerilogHierarchyHeader();
  } else {
    nextToken(/*LevelDifference=*/AddLevels);
    HandleVerilogBlockLabel();
  }

  // Bail out if there are too many levels. Otherwise, the stack might overflow.
  if (Line->Level > 300)
    return nullptr;

  if (MacroBlock && FormatTok->is(tok::l_paren))
    parseParens();

  size_t NbPreprocessorDirectives =
      CurrentLines == &Lines ? PreprocessorDirectives.size() : 0;
  addUnwrappedLine();
  size_t OpeningLineIndex =
      CurrentLines->empty()
          ? (UnwrappedLine::kInvalidIndex)
          : (CurrentLines->size() - 1 - NbPreprocessorDirectives);

  // Whitesmiths is weird here. The brace needs to be indented for the namespace
  // block, but the block itself may not be indented depending on the style
  // settings. This allows the format to back up one level in those cases.
  if (UnindentWhitesmithsBraces)
    --Line->Level;

  ScopedDeclarationState DeclarationState(*Line, DeclarationScopeStack,
                                          MustBeDeclaration);
  if (AddLevels > 0u && Style.BreakBeforeBraces != FormatStyle::BS_Whitesmiths)
    Line->Level += AddLevels;

  FormatToken *IfLBrace = nullptr;
  const bool SimpleBlock =
      parseLevel(Tok, CanContainBracedList, NextLBracesType, IfKind, &IfLBrace);

  if (eof())
    return IfLBrace;

  if (MacroBlock ? !FormatTok->is(TT_MacroBlockEnd)
                 : !FormatTok->is(tok::r_brace)) {
    Line->Level = InitialLevel;
    FormatTok->setBlockKind(BK_Block);
    return IfLBrace;
  }

  const bool IsFunctionRBrace =
      FormatTok->is(tok::r_brace) && Tok->is(TT_FunctionLBrace);

  auto RemoveBraces = [=]() mutable {
    if (!SimpleBlock)
      return false;
    assert(Tok->isOneOf(TT_ControlStatementLBrace, TT_ElseLBrace));
    assert(FormatTok->is(tok::r_brace));
    const bool WrappedOpeningBrace = !Tok->Previous;
    if (WrappedOpeningBrace && FollowedByComment)
      return false;
    const bool HasRequiredIfBraces = IfLBrace && !IfLBrace->Optional;
    if (KeepBraces && !HasRequiredIfBraces)
      return false;
    if (Tok->isNot(TT_ElseLBrace) || !HasRequiredIfBraces) {
      const FormatToken *Previous = Tokens->getPreviousToken();
      assert(Previous);
      if (Previous->is(tok::r_brace) && !Previous->Optional)
        return false;
    }
    assert(!CurrentLines->empty());
    auto &LastLine = CurrentLines->back();
    if (LastLine.Level == InitialLevel + 1 && !mightFitOnOneLine(LastLine))
      return false;
    if (Tok->is(TT_ElseLBrace))
      return true;
    if (WrappedOpeningBrace) {
      assert(Index > 0);
      --Index; // The line above the wrapped l_brace.
      Tok = nullptr;
    }
    return mightFitOnOneLine((*CurrentLines)[Index], Tok);
  };
  if (RemoveBraces()) {
    Tok->MatchingParen = FormatTok;
    FormatTok->MatchingParen = Tok;
  }

  size_t PPEndHash = computePPHash();

  // Munch the closing brace.
  nextToken(/*LevelDifference=*/-AddLevels);

  // When this is a function block and there is an unnecessary semicolon
  // afterwards then mark it as optional (so the RemoveSemi pass can get rid of
  // it later).
  if (Style.RemoveSemicolon && IsFunctionRBrace) {
    while (FormatTok->is(tok::semi)) {
      FormatTok->Optional = true;
      nextToken();
    }
  }

  HandleVerilogBlockLabel();

  if (MacroBlock && FormatTok->is(tok::l_paren))
    parseParens();

  Line->Level = InitialLevel;

  if (FormatTok->is(tok::kw_noexcept)) {
    // A noexcept in a requires expression.
    nextToken();
  }

  if (FormatTok->is(tok::arrow)) {
    // Following the } or noexcept we can find a trailing return type arrow
    // as part of an implicit conversion constraint.
    nextToken();
    parseStructuralElement();
  }

  if (MunchSemi && FormatTok->is(tok::semi))
    nextToken();

  if (PPStartHash == PPEndHash) {
    Line->MatchingOpeningBlockLineIndex = OpeningLineIndex;
    if (OpeningLineIndex != UnwrappedLine::kInvalidIndex) {
      // Update the opening line to add the forward reference as well
      (*CurrentLines)[OpeningLineIndex].MatchingClosingBlockLineIndex =
          CurrentLines->size() - 1;
    }
  }

  return IfLBrace;
}

static bool isGoogScope(const UnwrappedLine &Line) {
  // FIXME: Closure-library specific stuff should not be hard-coded but be
  // configurable.
  if (Line.Tokens.size() < 4)
    return false;
  auto I = Line.Tokens.begin();
  if (I->Tok->TokenText != "goog")
    return false;
  ++I;
  if (I->Tok->isNot(tok::period))
    return false;
  ++I;
  if (I->Tok->TokenText != "scope")
    return false;
  ++I;
  return I->Tok->is(tok::l_paren);
}

static bool isIIFE(const UnwrappedLine &Line,
                   const AdditionalKeywords &Keywords) {
  // Look for the start of an immediately invoked anonymous function.
  // https://en.wikipedia.org/wiki/Immediately-invoked_function_expression
  // This is commonly done in JavaScript to create a new, anonymous scope.
  // Example: (function() { ... })()
  if (Line.Tokens.size() < 3)
    return false;
  auto I = Line.Tokens.begin();
  if (I->Tok->isNot(tok::l_paren))
    return false;
  ++I;
  if (I->Tok->isNot(Keywords.kw_function))
    return false;
  ++I;
  return I->Tok->is(tok::l_paren);
}

static bool ShouldBreakBeforeBrace(const FormatStyle &Style,
                                   const FormatToken &InitialToken) {
  tok::TokenKind Kind = InitialToken.Tok.getKind();
  if (InitialToken.is(TT_NamespaceMacro))
    Kind = tok::kw_namespace;

  switch (Kind) {
  case tok::kw_namespace:
    return Style.BraceWrapping.AfterNamespace;
  case tok::kw_class:
    return Style.BraceWrapping.AfterClass;
  case tok::kw_union:
    return Style.BraceWrapping.AfterUnion;
  case tok::kw_struct:
    return Style.BraceWrapping.AfterStruct;
  case tok::kw_enum:
    return Style.BraceWrapping.AfterEnum;
  default:
    return false;
  }
}

void UnwrappedLineParser::parseChildBlock(
    bool CanContainBracedList, clang::format::TokenType NextLBracesType) {
  assert(FormatTok->is(tok::l_brace));
  FormatTok->setBlockKind(BK_Block);
  const FormatToken *OpeningBrace = FormatTok;
  nextToken();
  {
    bool SkipIndent = (Style.isJavaScript() &&
                       (isGoogScope(*Line) || isIIFE(*Line, Keywords)));
    ScopedLineState LineState(*this);
    ScopedDeclarationState DeclarationState(*Line, DeclarationScopeStack,
                                            /*MustBeDeclaration=*/false);
    Line->Level += SkipIndent ? 0 : 1;
    parseLevel(OpeningBrace, CanContainBracedList, NextLBracesType);
    flushComments(isOnNewLine(*FormatTok));
    Line->Level -= SkipIndent ? 0 : 1;
  }
  nextToken();
}

void UnwrappedLineParser::parsePPDirective() {
  assert(FormatTok->is(tok::hash) && "'#' expected");
  ScopedMacroState MacroState(*Line, Tokens, FormatTok);

  nextToken();

  if (!FormatTok->Tok.getIdentifierInfo()) {
    parsePPUnknown();
    return;
  }

  switch (FormatTok->Tok.getIdentifierInfo()->getPPKeywordID()) {
  case tok::pp_define:
    parsePPDefine();
    return;
  case tok::pp_if:
    parsePPIf(/*IfDef=*/false);
    break;
  case tok::pp_ifdef:
  case tok::pp_ifndef:
    parsePPIf(/*IfDef=*/true);
    break;
  case tok::pp_else:
  case tok::pp_elifdef:
  case tok::pp_elifndef:
  case tok::pp_elif:
    parsePPElse();
    break;
  case tok::pp_endif:
    parsePPEndIf();
    break;
  case tok::pp_pragma:
    parsePPPragma();
    break;
  default:
    parsePPUnknown();
    break;
  }
}

void UnwrappedLineParser::conditionalCompilationCondition(bool Unreachable) {
  size_t Line = CurrentLines->size();
  if (CurrentLines == &PreprocessorDirectives)
    Line += Lines.size();

  if (Unreachable ||
      (!PPStack.empty() && PPStack.back().Kind == PP_Unreachable)) {
    PPStack.push_back({PP_Unreachable, Line});
  } else {
    PPStack.push_back({PP_Conditional, Line});
  }
}

void UnwrappedLineParser::conditionalCompilationStart(bool Unreachable) {
  ++PPBranchLevel;
  assert(PPBranchLevel >= 0 && PPBranchLevel <= (int)PPLevelBranchIndex.size());
  if (PPBranchLevel == (int)PPLevelBranchIndex.size()) {
    PPLevelBranchIndex.push_back(0);
    PPLevelBranchCount.push_back(0);
  }
  PPChainBranchIndex.push(Unreachable ? -1 : 0);
  bool Skip = PPLevelBranchIndex[PPBranchLevel] > 0;
  conditionalCompilationCondition(Unreachable || Skip);
}

void UnwrappedLineParser::conditionalCompilationAlternative() {
  if (!PPStack.empty())
    PPStack.pop_back();
  assert(PPBranchLevel < (int)PPLevelBranchIndex.size());
  if (!PPChainBranchIndex.empty())
    ++PPChainBranchIndex.top();
  conditionalCompilationCondition(
      PPBranchLevel >= 0 && !PPChainBranchIndex.empty() &&
      PPLevelBranchIndex[PPBranchLevel] != PPChainBranchIndex.top());
}

void UnwrappedLineParser::conditionalCompilationEnd() {
  assert(PPBranchLevel < (int)PPLevelBranchIndex.size());
  if (PPBranchLevel >= 0 && !PPChainBranchIndex.empty()) {
    if (PPChainBranchIndex.top() + 1 > PPLevelBranchCount[PPBranchLevel])
      PPLevelBranchCount[PPBranchLevel] = PPChainBranchIndex.top() + 1;
  }
  // Guard against #endif's without #if.
  if (PPBranchLevel > -1)
    --PPBranchLevel;
  if (!PPChainBranchIndex.empty())
    PPChainBranchIndex.pop();
  if (!PPStack.empty())
    PPStack.pop_back();
}

void UnwrappedLineParser::parsePPIf(bool IfDef) {
  bool IfNDef = FormatTok->is(tok::pp_ifndef);
  nextToken();
  bool Unreachable = false;
  if (!IfDef && (FormatTok->is(tok::kw_false) || FormatTok->TokenText == "0"))
    Unreachable = true;
  if (IfDef && !IfNDef && FormatTok->TokenText == "SWIG")
    Unreachable = true;
  conditionalCompilationStart(Unreachable);
  FormatToken *IfCondition = FormatTok;
  // If there's a #ifndef on the first line, and the only lines before it are
  // comments, it could be an include guard.
  bool MaybeIncludeGuard = IfNDef;
  if (IncludeGuard == IG_Inited && MaybeIncludeGuard) {
    for (auto &Line : Lines) {
      if (!Line.Tokens.front().Tok->is(tok::comment)) {
        MaybeIncludeGuard = false;
        IncludeGuard = IG_Rejected;
        break;
      }
    }
  }
  --PPBranchLevel;
  parsePPUnknown();
  ++PPBranchLevel;
  if (IncludeGuard == IG_Inited && MaybeIncludeGuard) {
    IncludeGuard = IG_IfNdefed;
    IncludeGuardToken = IfCondition;
  }
}

void UnwrappedLineParser::parsePPElse() {
  // If a potential include guard has an #else, it's not an include guard.
  if (IncludeGuard == IG_Defined && PPBranchLevel == 0)
    IncludeGuard = IG_Rejected;
  // Don't crash when there is an #else without an #if.
  assert(PPBranchLevel >= -1);
  if (PPBranchLevel == -1)
    conditionalCompilationStart(/*Unreachable=*/true);
  conditionalCompilationAlternative();
  --PPBranchLevel;
  parsePPUnknown();
  ++PPBranchLevel;
}

void UnwrappedLineParser::parsePPEndIf() {
  conditionalCompilationEnd();
  parsePPUnknown();
  // If the #endif of a potential include guard is the last thing in the file,
  // then we found an include guard.
  if (IncludeGuard == IG_Defined && PPBranchLevel == -1 && Tokens->isEOF() &&
      Style.IndentPPDirectives != FormatStyle::PPDIS_None) {
    IncludeGuard = IG_Found;
  }
}

void UnwrappedLineParser::parsePPDefine() {
  nextToken();

  if (!FormatTok->Tok.getIdentifierInfo()) {
    IncludeGuard = IG_Rejected;
    IncludeGuardToken = nullptr;
    parsePPUnknown();
    return;
  }

  if (IncludeGuard == IG_IfNdefed &&
      IncludeGuardToken->TokenText == FormatTok->TokenText) {
    IncludeGuard = IG_Defined;
    IncludeGuardToken = nullptr;
    for (auto &Line : Lines) {
      if (!Line.Tokens.front().Tok->isOneOf(tok::comment, tok::hash)) {
        IncludeGuard = IG_Rejected;
        break;
      }
    }
  }

  // In the context of a define, even keywords should be treated as normal
  // identifiers. Setting the kind to identifier is not enough, because we need
  // to treat additional keywords like __except as well, which are already
  // identifiers. Setting the identifier info to null interferes with include
  // guard processing above, and changes preprocessing nesting.
  FormatTok->Tok.setKind(tok::identifier);
  FormatTok->Tok.setIdentifierInfo(Keywords.kw_internal_ident_after_define);
  nextToken();
  if (FormatTok->Tok.getKind() == tok::l_paren &&
      !FormatTok->hasWhitespaceBefore()) {
    parseParens();
  }
  if (Style.IndentPPDirectives != FormatStyle::PPDIS_None)
    Line->Level += PPBranchLevel + 1;
#ifdef SYCLomatic_CUSTOMIZATION
  addUnwrappedLine(LineLevel::Remove, true);
#else
  addUnwrappedLine();
#endif // SYCLomatic_CUSTOMIZATION
  ++Line->Level;

  Line->PPLevel = PPBranchLevel + (IncludeGuard == IG_Defined ? 0 : 1);
  assert((int)Line->PPLevel >= 0);
  Line->InMacroBody = true;

  // Errors during a preprocessor directive can only affect the layout of the
  // preprocessor directive, and thus we ignore them. An alternative approach
  // would be to use the same approach we use on the file level (no
  // re-indentation if there was a structural error) within the macro
  // definition.
  parseFile();
}

void UnwrappedLineParser::parsePPPragma() {
  Line->InPragmaDirective = true;
  parsePPUnknown();
}

void UnwrappedLineParser::parsePPUnknown() {
  do {
    nextToken();
  } while (!eof());
  if (Style.IndentPPDirectives != FormatStyle::PPDIS_None)
    Line->Level += PPBranchLevel + 1;
#ifdef SYCLomatic_CUSTOMIZATION
  addUnwrappedLine(LineLevel::Remove, true);
#else
  addUnwrappedLine();
#endif // SYCLomatic_CUSTOMIZATION
}

// Here we exclude certain tokens that are not usually the first token in an
// unwrapped line. This is used in attempt to distinguish macro calls without
// trailing semicolons from other constructs split to several lines.
static bool tokenCanStartNewLine(const FormatToken &Tok) {
  // Semicolon can be a null-statement, l_square can be a start of a macro or
  // a C++11 attribute, but this doesn't seem to be common.
  return Tok.isNot(tok::semi) && Tok.isNot(tok::l_brace) &&
         Tok.isNot(TT_AttributeSquare) &&
         // Tokens that can only be used as binary operators and a part of
         // overloaded operator names.
         Tok.isNot(tok::period) && Tok.isNot(tok::periodstar) &&
         Tok.isNot(tok::arrow) && Tok.isNot(tok::arrowstar) &&
         Tok.isNot(tok::less) && Tok.isNot(tok::greater) &&
         Tok.isNot(tok::slash) && Tok.isNot(tok::percent) &&
         Tok.isNot(tok::lessless) && Tok.isNot(tok::greatergreater) &&
         Tok.isNot(tok::equal) && Tok.isNot(tok::plusequal) &&
         Tok.isNot(tok::minusequal) && Tok.isNot(tok::starequal) &&
         Tok.isNot(tok::slashequal) && Tok.isNot(tok::percentequal) &&
         Tok.isNot(tok::ampequal) && Tok.isNot(tok::pipeequal) &&
         Tok.isNot(tok::caretequal) && Tok.isNot(tok::greatergreaterequal) &&
         Tok.isNot(tok::lesslessequal) &&
         // Colon is used in labels, base class lists, initializer lists,
         // range-based for loops, ternary operator, but should never be the
         // first token in an unwrapped line.
         Tok.isNot(tok::colon) &&
         // 'noexcept' is a trailing annotation.
         Tok.isNot(tok::kw_noexcept);
}

static bool mustBeJSIdent(const AdditionalKeywords &Keywords,
                          const FormatToken *FormatTok) {
  // FIXME: This returns true for C/C++ keywords like 'struct'.
  return FormatTok->is(tok::identifier) &&
         (FormatTok->Tok.getIdentifierInfo() == nullptr ||
          !FormatTok->isOneOf(
              Keywords.kw_in, Keywords.kw_of, Keywords.kw_as, Keywords.kw_async,
              Keywords.kw_await, Keywords.kw_yield, Keywords.kw_finally,
              Keywords.kw_function, Keywords.kw_import, Keywords.kw_is,
              Keywords.kw_let, Keywords.kw_var, tok::kw_const,
              Keywords.kw_abstract, Keywords.kw_extends, Keywords.kw_implements,
              Keywords.kw_instanceof, Keywords.kw_interface,
              Keywords.kw_override, Keywords.kw_throws, Keywords.kw_from));
}

static bool mustBeJSIdentOrValue(const AdditionalKeywords &Keywords,
                                 const FormatToken *FormatTok) {
  return FormatTok->Tok.isLiteral() ||
         FormatTok->isOneOf(tok::kw_true, tok::kw_false) ||
         mustBeJSIdent(Keywords, FormatTok);
}

// isJSDeclOrStmt returns true if |FormatTok| starts a declaration or statement
// when encountered after a value (see mustBeJSIdentOrValue).
static bool isJSDeclOrStmt(const AdditionalKeywords &Keywords,
                           const FormatToken *FormatTok) {
  return FormatTok->isOneOf(
      tok::kw_return, Keywords.kw_yield,
      // conditionals
      tok::kw_if, tok::kw_else,
      // loops
      tok::kw_for, tok::kw_while, tok::kw_do, tok::kw_continue, tok::kw_break,
      // switch/case
      tok::kw_switch, tok::kw_case,
      // exceptions
      tok::kw_throw, tok::kw_try, tok::kw_catch, Keywords.kw_finally,
      // declaration
      tok::kw_const, tok::kw_class, Keywords.kw_var, Keywords.kw_let,
      Keywords.kw_async, Keywords.kw_function,
      // import/export
      Keywords.kw_import, tok::kw_export);
}

// Checks whether a token is a type in K&R C (aka C78).
static bool isC78Type(const FormatToken &Tok) {
  return Tok.isOneOf(tok::kw_char, tok::kw_short, tok::kw_int, tok::kw_long,
                     tok::kw_unsigned, tok::kw_float, tok::kw_double,
                     tok::identifier);
}

// This function checks whether a token starts the first parameter declaration
// in a K&R C (aka C78) function definition, e.g.:
//   int f(a, b)
//   short a, b;
//   {
//      return a + b;
//   }
static bool isC78ParameterDecl(const FormatToken *Tok, const FormatToken *Next,
                               const FormatToken *FuncName) {
  assert(Tok);
  assert(Next);
  assert(FuncName);

  if (FuncName->isNot(tok::identifier))
    return false;

  const FormatToken *Prev = FuncName->Previous;
  if (!Prev || (Prev->isNot(tok::star) && !isC78Type(*Prev)))
    return false;

  if (!isC78Type(*Tok) &&
      !Tok->isOneOf(tok::kw_register, tok::kw_struct, tok::kw_union)) {
    return false;
  }

  if (Next->isNot(tok::star) && !Next->Tok.getIdentifierInfo())
    return false;

  Tok = Tok->Previous;
  if (!Tok || Tok->isNot(tok::r_paren))
    return false;

  Tok = Tok->Previous;
  if (!Tok || Tok->isNot(tok::identifier))
    return false;

  return Tok->Previous && Tok->Previous->isOneOf(tok::l_paren, tok::comma);
}

void UnwrappedLineParser::parseModuleImport() {
  nextToken();
  while (!eof()) {
    if (FormatTok->is(tok::colon)) {
      FormatTok->setFinalizedType(TT_ModulePartitionColon);
    }
    // Handle import <foo/bar.h> as we would an include statement.
    else if (FormatTok->is(tok::less)) {
      nextToken();
      while (!FormatTok->isOneOf(tok::semi, tok::greater, tok::eof)) {
        // Mark tokens up to the trailing line comments as implicit string
        // literals.
        if (FormatTok->isNot(tok::comment) &&
            !FormatTok->TokenText.startswith("//")) {
          FormatTok->setFinalizedType(TT_ImplicitStringLiteral);
        }
        nextToken();
      }
    }
    if (FormatTok->is(tok::semi)) {
      nextToken();
      break;
    }
    nextToken();
  }

  addUnwrappedLine();
}

// readTokenWithJavaScriptASI reads the next token and terminates the current
// line if JavaScript Automatic Semicolon Insertion must
// happen between the current token and the next token.
//
// This method is conservative - it cannot cover all edge cases of JavaScript,
// but only aims to correctly handle certain well known cases. It *must not*
// return true in speculative cases.
void UnwrappedLineParser::readTokenWithJavaScriptASI() {
  FormatToken *Previous = FormatTok;
  readToken();
  FormatToken *Next = FormatTok;

  bool IsOnSameLine =
      CommentsBeforeNextToken.empty()
          ? Next->NewlinesBefore == 0
          : CommentsBeforeNextToken.front()->NewlinesBefore == 0;
  if (IsOnSameLine)
    return;

  bool PreviousMustBeValue = mustBeJSIdentOrValue(Keywords, Previous);
  bool PreviousStartsTemplateExpr =
      Previous->is(TT_TemplateString) && Previous->TokenText.endswith("${");
  if (PreviousMustBeValue || Previous->is(tok::r_paren)) {
    // If the line contains an '@' sign, the previous token might be an
    // annotation, which can precede another identifier/value.
    bool HasAt = llvm::any_of(Line->Tokens, [](UnwrappedLineNode &LineNode) {
      return LineNode.Tok->is(tok::at);
    });
    if (HasAt)
      return;
  }
  if (Next->is(tok::exclaim) && PreviousMustBeValue)
#ifdef SYCLomatic_CUSTOMIZATION
  {
    addUnwrappedLine();
    return;
  }
#else
    return addUnwrappedLine();
#endif // SYCLomatic_CUSTOMIZATION
  bool NextMustBeValue = mustBeJSIdentOrValue(Keywords, Next);
  bool NextEndsTemplateExpr =
      Next->is(TT_TemplateString) && Next->TokenText.startswith("}");
  if (NextMustBeValue && !NextEndsTemplateExpr && !PreviousStartsTemplateExpr &&
      (PreviousMustBeValue ||
       Previous->isOneOf(tok::r_square, tok::r_paren, tok::plusplus,
                         tok::minusminus)))
#ifdef SYCLomatic_CUSTOMIZATION
  {
    addUnwrappedLine();
    return;
  }
#else
    return addUnwrappedLine();
#endif // SYCLomatic_CUSTOMIZATION
  if ((PreviousMustBeValue || Previous->is(tok::r_paren)) &&
      isJSDeclOrStmt(Keywords, Next))
#ifdef SYCLomatic_CUSTOMIZATION
  {
    addUnwrappedLine();
    return;
  }
#else
    return addUnwrappedLine();
#endif // SYCLomatic_CUSTOMIZATION
}

void UnwrappedLineParser::parseStructuralElement(
    bool IsTopLevel, TokenType NextLBracesType, IfStmtKind *IfKind,
    FormatToken **IfLeftBrace, bool *HasDoWhile, bool *HasLabel) {
  if (Style.Language == FormatStyle::LK_TableGen &&
      FormatTok->is(tok::pp_include)) {
    nextToken();
    if (FormatTok->is(tok::string_literal))
      nextToken();
    addUnwrappedLine();
    return;
  }

  if (Style.isVerilog()) {
    // Skip things that can exist before keywords like 'if' and 'case'.
    while (true) {
      if (FormatTok->isOneOf(Keywords.kw_priority, Keywords.kw_unique,
                             Keywords.kw_unique0)) {
        nextToken();
      } else if (FormatTok->is(tok::l_paren) &&
                 Tokens->peekNextToken()->is(tok::star)) {
        parseParens();
      } else {
        break;
      }
    }
  }

  // Tokens that only make sense at the beginning of a line.
  switch (FormatTok->Tok.getKind()) {
  case tok::kw_asm:
    nextToken();
    if (FormatTok->is(tok::l_brace)) {
      FormatTok->setFinalizedType(TT_InlineASMBrace);
      nextToken();
      while (FormatTok && !eof()) {
        if (FormatTok->is(tok::r_brace)) {
          FormatTok->setFinalizedType(TT_InlineASMBrace);
          nextToken();
          addUnwrappedLine();
          break;
        }
        FormatTok->Finalized = true;
        nextToken();
      }
    }
    break;
  case tok::kw_namespace:
    parseNamespace();
    return;
  case tok::kw_public:
  case tok::kw_protected:
  case tok::kw_private:
    if (Style.Language == FormatStyle::LK_Java || Style.isJavaScript() ||
        Style.isCSharp()) {
      nextToken();
    } else {
      parseAccessSpecifier();
    }
    return;
  case tok::kw_if: {
    if (Style.isJavaScript() && Line->MustBeDeclaration) {
      // field/method declaration.
      break;
    }
    FormatToken *Tok = parseIfThenElse(IfKind);
    if (IfLeftBrace)
      *IfLeftBrace = Tok;
    return;
  }
  case tok::kw_for:
  case tok::kw_while:
    if (Style.isJavaScript() && Line->MustBeDeclaration) {
      // field/method declaration.
      break;
    }
    parseForOrWhileLoop();
    return;
  case tok::kw_do:
    if (Style.isJavaScript() && Line->MustBeDeclaration) {
      // field/method declaration.
      break;
    }
    parseDoWhile();
    if (HasDoWhile)
      *HasDoWhile = true;
    return;
  case tok::kw_switch:
    if (Style.isJavaScript() && Line->MustBeDeclaration) {
      // 'switch: string' field declaration.
      break;
    }
    parseSwitch();
    return;
  case tok::kw_default:
    // In Verilog default along with other labels are handled in the next loop.
    if (Style.isVerilog())
      break;
    if (Style.isJavaScript() && Line->MustBeDeclaration) {
      // 'default: string' field declaration.
      break;
    }
    nextToken();
    if (FormatTok->is(tok::colon)) {
      parseLabel();
      return;
    }
    // e.g. "default void f() {}" in a Java interface.
    break;
  case tok::kw_case:
    // In Verilog switch is called case.
    if (Style.isVerilog()) {
      parseBlock();
      addUnwrappedLine();
      return;
    }
    if (Style.isJavaScript() && Line->MustBeDeclaration) {
      // 'case: string' field declaration.
      nextToken();
      break;
    }
    parseCaseLabel();
    return;
  case tok::kw_try:
  case tok::kw___try:
    if (Style.isJavaScript() && Line->MustBeDeclaration) {
      // field/method declaration.
      break;
    }
    parseTryCatch();
    return;
  case tok::kw_extern:
    nextToken();
    if (Style.isVerilog()) {
      // In Verilog and extern module declaration looks like a start of module.
      // But there is no body and endmodule. So we handle it separately.
      if (Keywords.isVerilogHierarchy(*FormatTok)) {
        parseVerilogHierarchyHeader();
        return;
      }
    } else if (FormatTok->is(tok::string_literal)) {
      nextToken();
      if (FormatTok->is(tok::l_brace)) {
        if (Style.BraceWrapping.AfterExternBlock)
#ifdef SYCLomatic_CUSTOMIZATION
          if (formatRangeGetter() != FormatRange::migrated ||
              isAllSpaceUntilNL(FormatTok, SourceMgr))
#endif // SYCLomatic_CUSTOMIZATION
          addUnwrappedLine();
        // Either we indent or for backwards compatibility we follow the
        // AfterExternBlock style.
        unsigned AddLevels =
            (Style.IndentExternBlock == FormatStyle::IEBS_Indent) ||
                    (Style.BraceWrapping.AfterExternBlock &&
                     Style.IndentExternBlock ==
                         FormatStyle::IEBS_AfterExternBlock)
                ? 1u
                : 0u;
        parseBlock(/*MustBeDeclaration=*/true, AddLevels);
        addUnwrappedLine();
        return;
      }
    }
    break;
  case tok::kw_export:
    if (Style.isJavaScript()) {
      parseJavaScriptEs6ImportExport();
      return;
    }
    if (Style.isCpp()) {
      nextToken();
      if (FormatTok->is(Keywords.kw_import)) {
        parseModuleImport();
        return;
      }
      if (FormatTok->is(tok::kw_namespace)) {
        parseNamespace();
        return;
      }
    }
    break;
  case tok::kw_inline:
    nextToken();
    if (FormatTok->is(tok::kw_namespace)) {
      parseNamespace();
      return;
    }
    break;
  case tok::identifier:
    if (FormatTok->is(TT_ForEachMacro)) {
      parseForOrWhileLoop();
      return;
    }
    if (FormatTok->is(TT_MacroBlockBegin)) {
      parseBlock(/*MustBeDeclaration=*/false, /*AddLevels=*/1u,
                 /*MunchSemi=*/false);
      return;
    }
    if (FormatTok->is(Keywords.kw_import)) {
      if (Style.isJavaScript()) {
        parseJavaScriptEs6ImportExport();
        return;
      }
      if (Style.Language == FormatStyle::LK_Proto) {
        nextToken();
        if (FormatTok->is(tok::kw_public))
          nextToken();
        if (!FormatTok->is(tok::string_literal))
          return;
        nextToken();
        if (FormatTok->is(tok::semi))
          nextToken();
        addUnwrappedLine();
        return;
      }
      if (Style.isCpp()) {
        parseModuleImport();
        return;
      }
    }
    if (Style.isCpp() &&
        FormatTok->isOneOf(Keywords.kw_signals, Keywords.kw_qsignals,
                           Keywords.kw_slots, Keywords.kw_qslots)) {
      nextToken();
      if (FormatTok->is(tok::colon)) {
        nextToken();
        addUnwrappedLine();
        return;
      }
    }
    if (Style.isCpp() && FormatTok->is(TT_StatementMacro)) {
      parseStatementMacro();
      return;
    }
    if (Style.isCpp() && FormatTok->is(TT_NamespaceMacro)) {
      parseNamespace();
      return;
    }
    // In all other cases, parse the declaration.
    break;
  default:
    break;
  }
  do {
    const FormatToken *Previous = FormatTok->Previous;
    switch (FormatTok->Tok.getKind()) {
    case tok::at:
      nextToken();
      if (FormatTok->is(tok::l_brace)) {
        nextToken();
        parseBracedList();
        break;
      } else if (Style.Language == FormatStyle::LK_Java &&
                 FormatTok->is(Keywords.kw_interface)) {
        nextToken();
        break;
      }
      switch (FormatTok->Tok.getObjCKeywordID()) {
      case tok::objc_public:
      case tok::objc_protected:
      case tok::objc_package:
      case tok::objc_private:
        return parseAccessSpecifier();
      case tok::objc_interface:
      case tok::objc_implementation:
        return parseObjCInterfaceOrImplementation();
      case tok::objc_protocol:
        if (parseObjCProtocol())
          return;
        break;
      case tok::objc_end:
        return; // Handled by the caller.
      case tok::objc_optional:
      case tok::objc_required:
        nextToken();
        addUnwrappedLine();
        return;
      case tok::objc_autoreleasepool:
        nextToken();
        if (FormatTok->is(tok::l_brace)) {
          if (Style.BraceWrapping.AfterControlStatement ==
              FormatStyle::BWACS_Always) {
            addUnwrappedLine();
          }
          parseBlock();
        }
        addUnwrappedLine();
        return;
      case tok::objc_synchronized:
        nextToken();
        if (FormatTok->is(tok::l_paren)) {
          // Skip synchronization object
          parseParens();
        }
        if (FormatTok->is(tok::l_brace)) {
          if (Style.BraceWrapping.AfterControlStatement ==
              FormatStyle::BWACS_Always) {
            addUnwrappedLine();
          }
          parseBlock();
        }
        addUnwrappedLine();
        return;
      case tok::objc_try:
        // This branch isn't strictly necessary (the kw_try case below would
        // do this too after the tok::at is parsed above).  But be explicit.
        parseTryCatch();
        return;
      default:
        break;
      }
      break;
    case tok::kw_concept:
      parseConcept();
      return;
    case tok::kw_requires: {
      if (Style.isCpp()) {
        bool ParsedClause = parseRequires();
        if (ParsedClause)
          return;
      } else {
        nextToken();
      }
      break;
    }
    case tok::kw_enum:
      // Ignore if this is part of "template <enum ...".
      if (Previous && Previous->is(tok::less)) {
        nextToken();
        break;
      }

      // parseEnum falls through and does not yet add an unwrapped line as an
      // enum definition can start a structural element.
      if (!parseEnum())
        break;
      // This only applies for C++.
      if (!Style.isCpp()) {
        addUnwrappedLine();
        return;
      }
      break;
    case tok::kw_typedef:
      nextToken();
      if (FormatTok->isOneOf(Keywords.kw_NS_ENUM, Keywords.kw_NS_OPTIONS,
                             Keywords.kw_CF_ENUM, Keywords.kw_CF_OPTIONS,
                             Keywords.kw_CF_CLOSED_ENUM,
                             Keywords.kw_NS_CLOSED_ENUM)) {
        parseEnum();
      }
      break;
    case tok::kw_class:
      if (Style.isVerilog()) {
        parseBlock();
        addUnwrappedLine();
        return;
      }
      [[fallthrough]];
    case tok::kw_struct:
    case tok::kw_union:
      if (parseStructLike())
        return;
      break;
    case tok::period:
      nextToken();
      // In Java, classes have an implicit static member "class".
      if (Style.Language == FormatStyle::LK_Java && FormatTok &&
          FormatTok->is(tok::kw_class)) {
        nextToken();
      }
      if (Style.isJavaScript() && FormatTok &&
          FormatTok->Tok.getIdentifierInfo()) {
        // JavaScript only has pseudo keywords, all keywords are allowed to
        // appear in "IdentifierName" positions. See http://es5.github.io/#x7.6
        nextToken();
      }
      break;
    case tok::semi:
      nextToken();
      addUnwrappedLine();
      return;
    case tok::r_brace:
      addUnwrappedLine();
      return;
    case tok::l_paren: {
      parseParens();
      // Break the unwrapped line if a K&R C function definition has a parameter
      // declaration.
      if (!IsTopLevel || !Style.isCpp() || !Previous || eof())
        break;
      if (isC78ParameterDecl(FormatTok, Tokens->peekNextToken(), Previous)) {
        addUnwrappedLine();
        return;
      }
      break;
    }
    case tok::kw_operator:
      nextToken();
      if (FormatTok->isBinaryOperator())
        nextToken();
      break;
    case tok::caret:
      nextToken();
      if (FormatTok->Tok.isAnyIdentifier() ||
          FormatTok->isSimpleTypeSpecifier()) {
        nextToken();
      }
      if (FormatTok->is(tok::l_paren))
        parseParens();
      if (FormatTok->is(tok::l_brace))
        parseChildBlock();
      break;
    case tok::l_brace:
      if (NextLBracesType != TT_Unknown)
        FormatTok->setFinalizedType(NextLBracesType);
      if (!tryToParsePropertyAccessor() && !tryToParseBracedList()) {
        // A block outside of parentheses must be the last part of a
        // structural element.
        // FIXME: Figure out cases where this is not true, and add projections
        // for them (the one we know is missing are lambdas).
        if (Style.Language == FormatStyle::LK_Java &&
            Line->Tokens.front().Tok->is(Keywords.kw_synchronized)) {
          // If necessary, we could set the type to something different than
          // TT_FunctionLBrace.
          if (Style.BraceWrapping.AfterControlStatement ==
              FormatStyle::BWACS_Always) {
            addUnwrappedLine();
          }
#ifdef SYCLomatic_CUSTOMIZATION
        } else if (formatRangeGetter() == FormatRange::migrated &&
                   isAllSpaceUntilNL(FormatTok, SourceMgr)) {
          addUnwrappedLine();
#endif // SYCLomatic_CUSTOMIZATION
        } else if (Style.BraceWrapping.AfterFunction) {
          addUnwrappedLine();
        }
        FormatTok->setFinalizedType(TT_FunctionLBrace);
        parseBlock();
        addUnwrappedLine();
        return;
      }
      // Otherwise this was a braced init list, and the structural
      // element continues.
      break;
    case tok::kw_try:
      if (Style.isJavaScript() && Line->MustBeDeclaration) {
        // field/method declaration.
        nextToken();
        break;
      }
      // We arrive here when parsing function-try blocks.
      if (Style.BraceWrapping.AfterFunction)
        addUnwrappedLine();
      parseTryCatch();
      return;
    case tok::identifier: {
      if (Style.isCSharp() && FormatTok->is(Keywords.kw_where) &&
          Line->MustBeDeclaration) {
        addUnwrappedLine();
        parseCSharpGenericTypeConstraint();
        break;
      }
      if (FormatTok->is(TT_MacroBlockEnd)) {
        addUnwrappedLine();
        return;
      }

      // Function declarations (as opposed to function expressions) are parsed
      // on their own unwrapped line by continuing this loop. Function
      // expressions (functions that are not on their own line) must not create
      // a new unwrapped line, so they are special cased below.
      size_t TokenCount = Line->Tokens.size();
      if (Style.isJavaScript() && FormatTok->is(Keywords.kw_function) &&
          (TokenCount > 1 || (TokenCount == 1 && !Line->Tokens.front().Tok->is(
                                                     Keywords.kw_async)))) {
        tryToParseJSFunction();
        break;
      }
      if ((Style.isJavaScript() || Style.Language == FormatStyle::LK_Java) &&
          FormatTok->is(Keywords.kw_interface)) {
        if (Style.isJavaScript()) {
          // In JavaScript/TypeScript, "interface" can be used as a standalone
          // identifier, e.g. in `var interface = 1;`. If "interface" is
          // followed by another identifier, it is very like to be an actual
          // interface declaration.
          unsigned StoredPosition = Tokens->getPosition();
          FormatToken *Next = Tokens->getNextToken();
          FormatTok = Tokens->setPosition(StoredPosition);
          if (!mustBeJSIdent(Keywords, Next)) {
            nextToken();
            break;
          }
        }
        parseRecord();
        addUnwrappedLine();
        return;
      }

      if (Style.isVerilog()) {
        if (FormatTok->is(Keywords.kw_table)) {
          parseVerilogTable();
          return;
        }
        if (Keywords.isVerilogBegin(*FormatTok) ||
            Keywords.isVerilogHierarchy(*FormatTok)) {
          parseBlock();
          addUnwrappedLine();
          return;
        }
      }

      if (FormatTok->is(Keywords.kw_interface)) {
        if (parseStructLike())
          return;
        break;
      }

      if (Style.isCpp() && FormatTok->is(TT_StatementMacro)) {
        parseStatementMacro();
        return;
      }

      // See if the following token should start a new unwrapped line.
      StringRef Text = FormatTok->TokenText;

      FormatToken *PreviousToken = FormatTok;
      nextToken();

      // JS doesn't have macros, and within classes colons indicate fields, not
      // labels.
      if (Style.isJavaScript())
        break;

      auto OneTokenSoFar = [&]() {
        auto I = Line->Tokens.begin(), E = Line->Tokens.end();
        while (I != E && I->Tok->is(tok::comment))
          ++I;
        while (I != E && Style.isVerilog() && I->Tok->is(tok::hash))
          ++I;
        return I != E && (++I == E);
      };
      if (OneTokenSoFar()) {
        // In Verilog labels can be any expression, so we don't do them here.
        if (!Style.isVerilog() && FormatTok->is(tok::colon) &&
            !Line->MustBeDeclaration) {
          Line->Tokens.begin()->Tok->MustBreakBefore = true;
          parseLabel(!Style.IndentGotoLabels);
          if (HasLabel)
            *HasLabel = true;
          return;
        }
        // Recognize function-like macro usages without trailing semicolon as
        // well as free-standing macros like Q_OBJECT.
        bool FunctionLike = FormatTok->is(tok::l_paren);
        if (FunctionLike)
          parseParens();

        bool FollowedByNewline =
            CommentsBeforeNextToken.empty()
                ? FormatTok->NewlinesBefore > 0
                : CommentsBeforeNextToken.front()->NewlinesBefore > 0;

        if (FollowedByNewline && (Text.size() >= 5 || FunctionLike) &&
            tokenCanStartNewLine(*FormatTok) && Text == Text.upper()) {
          if (PreviousToken->isNot(TT_UntouchableMacroFunc))
            PreviousToken->setFinalizedType(TT_FunctionLikeOrFreestandingMacro);
          addUnwrappedLine();
          return;
        }
      }
      break;
    }
    case tok::equal:
      if ((Style.isJavaScript() || Style.isCSharp()) &&
          FormatTok->is(TT_FatArrow)) {
        tryToParseChildBlock();
        break;
      }

      nextToken();
      if (FormatTok->is(tok::l_brace)) {
        // Block kind should probably be set to BK_BracedInit for any language.
        // C# needs this change to ensure that array initialisers and object
        // initialisers are indented the same way.
        if (Style.isCSharp())
          FormatTok->setBlockKind(BK_BracedInit);
        nextToken();
        parseBracedList();
      } else if (Style.Language == FormatStyle::LK_Proto &&
                 FormatTok->is(tok::less)) {
        nextToken();
        parseBracedList(/*ContinueOnSemicolons=*/false, /*IsEnum=*/false,
                        /*ClosingBraceKind=*/tok::greater);
      }
      break;
    case tok::l_square:
      parseSquare();
      break;
    case tok::kw_new:
      parseNew();
      break;
    case tok::kw_case:
      // In Verilog switch is called case.
      if (Style.isVerilog()) {
        parseBlock();
        addUnwrappedLine();
        return;
      }
      if (Style.isJavaScript() && Line->MustBeDeclaration) {
        // 'case: string' field declaration.
        nextToken();
        break;
      }
      parseCaseLabel();
      break;
    case tok::kw_default:
      nextToken();
      if (Style.isVerilog()) {
        if (FormatTok->is(tok::colon)) {
          // The label will be handled in the next iteration.
          break;
        }
        if (FormatTok->is(Keywords.kw_clocking)) {
          // A default clocking block.
          parseBlock();
          addUnwrappedLine();
          return;
        }
        parseVerilogCaseLabel();
        return;
      }
      break;
    case tok::colon:
      nextToken();
      if (Style.isVerilog()) {
        parseVerilogCaseLabel();
        return;
      }
      break;
    default:
      nextToken();
      break;
    }
  } while (!eof());
}

bool UnwrappedLineParser::tryToParsePropertyAccessor() {
  assert(FormatTok->is(tok::l_brace));
  if (!Style.isCSharp())
    return false;
  // See if it's a property accessor.
  if (FormatTok->Previous->isNot(tok::identifier))
    return false;

  // See if we are inside a property accessor.
  //
  // Record the current tokenPosition so that we can advance and
  // reset the current token. `Next` is not set yet so we need
  // another way to advance along the token stream.
  unsigned int StoredPosition = Tokens->getPosition();
  FormatToken *Tok = Tokens->getNextToken();

  // A trivial property accessor is of the form:
  // { [ACCESS_SPECIFIER] [get]; [ACCESS_SPECIFIER] [set|init] }
  // Track these as they do not require line breaks to be introduced.
  bool HasSpecialAccessor = false;
  bool IsTrivialPropertyAccessor = true;
  while (!eof()) {
    if (Tok->isOneOf(tok::semi, tok::kw_public, tok::kw_private,
                     tok::kw_protected, Keywords.kw_internal, Keywords.kw_get,
                     Keywords.kw_init, Keywords.kw_set)) {
      if (Tok->isOneOf(Keywords.kw_get, Keywords.kw_init, Keywords.kw_set))
        HasSpecialAccessor = true;
      Tok = Tokens->getNextToken();
      continue;
    }
    if (Tok->isNot(tok::r_brace))
      IsTrivialPropertyAccessor = false;
    break;
  }

  if (!HasSpecialAccessor) {
    Tokens->setPosition(StoredPosition);
    return false;
  }

  // Try to parse the property accessor:
  // https://docs.microsoft.com/en-us/dotnet/csharp/programming-guide/classes-and-structs/properties
  Tokens->setPosition(StoredPosition);
  if (!IsTrivialPropertyAccessor && Style.BraceWrapping.AfterFunction)
    addUnwrappedLine();
  nextToken();
  do {
    switch (FormatTok->Tok.getKind()) {
    case tok::r_brace:
      nextToken();
      if (FormatTok->is(tok::equal)) {
        while (!eof() && FormatTok->isNot(tok::semi))
          nextToken();
        nextToken();
      }
      addUnwrappedLine();
      return true;
    case tok::l_brace:
      ++Line->Level;
      parseBlock(/*MustBeDeclaration=*/true);
      addUnwrappedLine();
      --Line->Level;
      break;
    case tok::equal:
      if (FormatTok->is(TT_FatArrow)) {
        ++Line->Level;
        do {
          nextToken();
        } while (!eof() && FormatTok->isNot(tok::semi));
        nextToken();
        addUnwrappedLine();
        --Line->Level;
        break;
      }
      nextToken();
      break;
    default:
      if (FormatTok->isOneOf(Keywords.kw_get, Keywords.kw_init,
                             Keywords.kw_set) &&
          !IsTrivialPropertyAccessor) {
        // Non-trivial get/set needs to be on its own line.
        addUnwrappedLine();
      }
      nextToken();
    }
  } while (!eof());

  // Unreachable for well-formed code (paired '{' and '}').
  return true;
}

bool UnwrappedLineParser::tryToParseLambda() {
  assert(FormatTok->is(tok::l_square));
  if (!Style.isCpp()) {
    nextToken();
    return false;
  }
  FormatToken &LSquare = *FormatTok;
  if (!tryToParseLambdaIntroducer())
    return false;

  bool SeenArrow = false;
  bool InTemplateParameterList = false;

  while (FormatTok->isNot(tok::l_brace)) {
    if (FormatTok->isSimpleTypeSpecifier()) {
      nextToken();
      continue;
    }
    switch (FormatTok->Tok.getKind()) {
    case tok::l_brace:
      break;
    case tok::l_paren:
      parseParens();
      break;
    case tok::l_square:
      parseSquare();
      break;
    case tok::less:
      assert(FormatTok->Previous);
      if (FormatTok->Previous->is(tok::r_square))
        InTemplateParameterList = true;
      nextToken();
      break;
    case tok::kw_auto:
    case tok::kw_class:
    case tok::kw_template:
    case tok::kw_typename:
    case tok::amp:
    case tok::star:
    case tok::kw_const:
    case tok::kw_constexpr:
    case tok::kw_consteval:
    case tok::comma:
    case tok::greater:
    case tok::identifier:
    case tok::numeric_constant:
    case tok::coloncolon:
    case tok::kw_mutable:
    case tok::kw_noexcept:
    case tok::kw_static:
      nextToken();
      break;
    // Specialization of a template with an integer parameter can contain
    // arithmetic, logical, comparison and ternary operators.
    //
    // FIXME: This also accepts sequences of operators that are not in the scope
    // of a template argument list.
    //
    // In a C++ lambda a template type can only occur after an arrow. We use
    // this as an heuristic to distinguish between Objective-C expressions
    // followed by an `a->b` expression, such as:
    // ([obj func:arg] + a->b)
    // Otherwise the code below would parse as a lambda.
    //
    // FIXME: This heuristic is incorrect for C++20 generic lambdas with
    // explicit template lists: []<bool b = true && false>(U &&u){}
    case tok::plus:
    case tok::minus:
    case tok::exclaim:
    case tok::tilde:
    case tok::slash:
    case tok::percent:
    case tok::lessless:
    case tok::pipe:
    case tok::pipepipe:
    case tok::ampamp:
    case tok::caret:
    case tok::equalequal:
    case tok::exclaimequal:
    case tok::greaterequal:
    case tok::lessequal:
    case tok::question:
    case tok::colon:
    case tok::ellipsis:
    case tok::kw_true:
    case tok::kw_false:
      if (SeenArrow || InTemplateParameterList) {
        nextToken();
        break;
      }
      return true;
    case tok::arrow:
      // This might or might not actually be a lambda arrow (this could be an
      // ObjC method invocation followed by a dereferencing arrow). We might
      // reset this back to TT_Unknown in TokenAnnotator.
      FormatTok->setFinalizedType(TT_LambdaArrow);
      SeenArrow = true;
      nextToken();
      break;
    default:
      return true;
    }
  }
  FormatTok->setFinalizedType(TT_LambdaLBrace);
  LSquare.setFinalizedType(TT_LambdaLSquare);
  parseChildBlock();
  return true;
}

bool UnwrappedLineParser::tryToParseLambdaIntroducer() {
  const FormatToken *Previous = FormatTok->Previous;
  const FormatToken *LeftSquare = FormatTok;
  nextToken();
  if (Previous &&
      (Previous->isOneOf(tok::identifier, tok::kw_operator, tok::kw_new,
                         tok::kw_delete, tok::l_square) ||
       LeftSquare->isCppStructuredBinding(Style) || Previous->closesScope() ||
       Previous->isSimpleTypeSpecifier())) {
    return false;
  }
  if (FormatTok->is(tok::l_square))
    return false;
  if (FormatTok->is(tok::r_square)) {
    const FormatToken *Next = Tokens->peekNextToken();
    if (Next->is(tok::greater))
      return false;
  }
  parseSquare(/*LambdaIntroducer=*/true);
  return true;
}

void UnwrappedLineParser::tryToParseJSFunction() {
  assert(FormatTok->is(Keywords.kw_function) ||
         FormatTok->startsSequence(Keywords.kw_async, Keywords.kw_function));
  if (FormatTok->is(Keywords.kw_async))
    nextToken();
  // Consume "function".
  nextToken();

  // Consume * (generator function). Treat it like C++'s overloaded operators.
  if (FormatTok->is(tok::star)) {
    FormatTok->setFinalizedType(TT_OverloadedOperator);
    nextToken();
  }

  // Consume function name.
  if (FormatTok->is(tok::identifier))
    nextToken();

  if (FormatTok->isNot(tok::l_paren))
    return;

  // Parse formal parameter list.
  parseParens();

  if (FormatTok->is(tok::colon)) {
    // Parse a type definition.
    nextToken();

    // Eat the type declaration. For braced inline object types, balance braces,
    // otherwise just parse until finding an l_brace for the function body.
    if (FormatTok->is(tok::l_brace))
      tryToParseBracedList();
    else
      while (!FormatTok->isOneOf(tok::l_brace, tok::semi) && !eof())
        nextToken();
  }

  if (FormatTok->is(tok::semi))
    return;

  parseChildBlock();
}

bool UnwrappedLineParser::tryToParseBracedList() {
  if (FormatTok->is(BK_Unknown))
    calculateBraceTypes();
  assert(FormatTok->isNot(BK_Unknown));
  if (FormatTok->is(BK_Block))
    return false;
  nextToken();
  parseBracedList();
  return true;
}

bool UnwrappedLineParser::tryToParseChildBlock() {
  assert(Style.isJavaScript() || Style.isCSharp());
  assert(FormatTok->is(TT_FatArrow));
  // Fat arrows (=>) have tok::TokenKind tok::equal but TokenType TT_FatArrow.
  // They always start an expression or a child block if followed by a curly
  // brace.
  nextToken();
  if (FormatTok->isNot(tok::l_brace))
    return false;
  parseChildBlock();
  return true;
}

bool UnwrappedLineParser::parseBracedList(bool ContinueOnSemicolons,
                                          bool IsEnum,
                                          tok::TokenKind ClosingBraceKind) {
  bool HasError = false;

  // FIXME: Once we have an expression parser in the UnwrappedLineParser,
  // replace this by using parseAssignmentExpression() inside.
  do {
    if (Style.isCSharp() && FormatTok->is(TT_FatArrow) &&
        tryToParseChildBlock()) {
      continue;
    }
    if (Style.isJavaScript()) {
      if (FormatTok->is(Keywords.kw_function) ||
          FormatTok->startsSequence(Keywords.kw_async, Keywords.kw_function)) {
        tryToParseJSFunction();
        continue;
      }
      if (FormatTok->is(tok::l_brace)) {
        // Could be a method inside of a braced list `{a() { return 1; }}`.
        if (tryToParseBracedList())
          continue;
        parseChildBlock();
      }
    }
    if (FormatTok->Tok.getKind() == ClosingBraceKind) {
      if (IsEnum && !Style.AllowShortEnumsOnASingleLine)
        addUnwrappedLine();
      nextToken();
      return !HasError;
    }
    switch (FormatTok->Tok.getKind()) {
    case tok::l_square:
      if (Style.isCSharp())
        parseSquare();
      else
        tryToParseLambda();
      break;
    case tok::l_paren:
      parseParens();
      // JavaScript can just have free standing methods and getters/setters in
      // object literals. Detect them by a "{" following ")".
      if (Style.isJavaScript()) {
        if (FormatTok->is(tok::l_brace))
          parseChildBlock();
        break;
      }
      break;
    case tok::l_brace:
      // Assume there are no blocks inside a braced init list apart
      // from the ones we explicitly parse out (like lambdas).
      FormatTok->setBlockKind(BK_BracedInit);
      nextToken();
      parseBracedList();
      break;
    case tok::less:
      if (Style.Language == FormatStyle::LK_Proto ||
          ClosingBraceKind == tok::greater) {
        nextToken();
        parseBracedList(/*ContinueOnSemicolons=*/false, /*IsEnum=*/false,
                        /*ClosingBraceKind=*/tok::greater);
      } else {
        nextToken();
      }
      break;
    case tok::semi:
      // JavaScript (or more precisely TypeScript) can have semicolons in braced
      // lists (in so-called TypeMemberLists). Thus, the semicolon cannot be
      // used for error recovery if we have otherwise determined that this is
      // a braced list.
      if (Style.isJavaScript()) {
        nextToken();
        break;
      }
      HasError = true;
      if (!ContinueOnSemicolons)
        return !HasError;
      nextToken();
      break;
    case tok::comma:
      nextToken();
      if (IsEnum && !Style.AllowShortEnumsOnASingleLine)
        addUnwrappedLine();
      break;
    default:
      nextToken();
      break;
    }
  } while (!eof());
  return false;
}

/// \brief Parses a pair of parentheses (and everything between them).
/// \param AmpAmpTokenType If different than TT_Unknown sets this type for all
/// double ampersands. This only counts for the current parens scope.
void UnwrappedLineParser::parseParens(TokenType AmpAmpTokenType) {
  assert(FormatTok->is(tok::l_paren) && "'(' expected.");
  nextToken();
  do {
    switch (FormatTok->Tok.getKind()) {
    case tok::l_paren:
      parseParens();
      if (Style.Language == FormatStyle::LK_Java && FormatTok->is(tok::l_brace))
        parseChildBlock();
      break;
    case tok::r_paren:
      nextToken();
      return;
    case tok::r_brace:
      // A "}" inside parenthesis is an error if there wasn't a matching "{".
      return;
    case tok::l_square:
      tryToParseLambda();
      break;
    case tok::l_brace:
      if (!tryToParseBracedList())
        parseChildBlock();
      break;
    case tok::at:
      nextToken();
      if (FormatTok->is(tok::l_brace)) {
        nextToken();
        parseBracedList();
      }
      break;
    case tok::equal:
      if (Style.isCSharp() && FormatTok->is(TT_FatArrow))
        tryToParseChildBlock();
      else
        nextToken();
      break;
    case tok::kw_class:
      if (Style.isJavaScript())
        parseRecord(/*ParseAsExpr=*/true);
      else
        nextToken();
      break;
    case tok::identifier:
      if (Style.isJavaScript() &&
          (FormatTok->is(Keywords.kw_function) ||
           FormatTok->startsSequence(Keywords.kw_async,
                                     Keywords.kw_function))) {
        tryToParseJSFunction();
      } else {
        nextToken();
      }
      break;
    case tok::kw_requires: {
      auto RequiresToken = FormatTok;
      nextToken();
      parseRequiresExpression(RequiresToken);
      break;
    }
    case tok::ampamp:
      if (AmpAmpTokenType != TT_Unknown)
        FormatTok->setFinalizedType(AmpAmpTokenType);
      [[fallthrough]];
    default:
      nextToken();
      break;
    }
  } while (!eof());
}

void UnwrappedLineParser::parseSquare(bool LambdaIntroducer) {
  if (!LambdaIntroducer) {
    assert(FormatTok->is(tok::l_square) && "'[' expected.");
    if (tryToParseLambda())
      return;
  }
  do {
    switch (FormatTok->Tok.getKind()) {
    case tok::l_paren:
      parseParens();
      break;
    case tok::r_square:
      nextToken();
      return;
    case tok::r_brace:
      // A "}" inside parenthesis is an error if there wasn't a matching "{".
      return;
    case tok::l_square:
      parseSquare();
      break;
    case tok::l_brace: {
      if (!tryToParseBracedList())
        parseChildBlock();
      break;
    }
    case tok::at:
      nextToken();
      if (FormatTok->is(tok::l_brace)) {
        nextToken();
        parseBracedList();
      }
      break;
    default:
      nextToken();
      break;
    }
  } while (!eof());
}

void UnwrappedLineParser::keepAncestorBraces() {
  if (!Style.RemoveBracesLLVM)
    return;

  const int MaxNestingLevels = 2;
  const int Size = NestedTooDeep.size();
  if (Size >= MaxNestingLevels)
    NestedTooDeep[Size - MaxNestingLevels] = true;
  NestedTooDeep.push_back(false);
}

static FormatToken *getLastNonComment(const UnwrappedLine &Line) {
  for (const auto &Token : llvm::reverse(Line.Tokens))
    if (Token.Tok->isNot(tok::comment))
      return Token.Tok;

  return nullptr;
}

void UnwrappedLineParser::parseUnbracedBody(bool CheckEOF) {
  FormatToken *Tok = nullptr;

  if (Style.InsertBraces && !Line->InPPDirective && !Line->Tokens.empty() &&
      PreprocessorDirectives.empty() && FormatTok->isNot(tok::semi)) {
    Tok = Style.BraceWrapping.AfterControlStatement == FormatStyle::BWACS_Never
              ? getLastNonComment(*Line)
              : Line->Tokens.back().Tok;
    assert(Tok);
    if (Tok->BraceCount < 0) {
      assert(Tok->BraceCount == -1);
      Tok = nullptr;
    } else {
      Tok->BraceCount = -1;
    }
  }

  addUnwrappedLine();
  ++Line->Level;
  parseStructuralElement();

  if (Tok) {
    assert(!Line->InPPDirective);
    Tok = nullptr;
    for (const auto &L : llvm::reverse(*CurrentLines)) {
      if (!L.InPPDirective && getLastNonComment(L)) {
        Tok = L.Tokens.back().Tok;
        break;
      }
    }
    assert(Tok);
    ++Tok->BraceCount;
  }

  if (CheckEOF && eof())
    addUnwrappedLine();

  --Line->Level;
}

static void markOptionalBraces(FormatToken *LeftBrace) {
  if (!LeftBrace)
    return;

  assert(LeftBrace->is(tok::l_brace));

  FormatToken *RightBrace = LeftBrace->MatchingParen;
  if (!RightBrace) {
    assert(!LeftBrace->Optional);
    return;
  }

  assert(RightBrace->is(tok::r_brace));
  assert(RightBrace->MatchingParen == LeftBrace);
  assert(LeftBrace->Optional == RightBrace->Optional);

  LeftBrace->Optional = true;
  RightBrace->Optional = true;
}

void UnwrappedLineParser::handleAttributes() {
  // Handle AttributeMacro, e.g. `if (x) UNLIKELY`.
  if (FormatTok->is(TT_AttributeMacro))
    nextToken();
  handleCppAttributes();
}

bool UnwrappedLineParser::handleCppAttributes() {
  // Handle [[likely]] / [[unlikely]] attributes.
  if (FormatTok->is(tok::l_square) && tryToParseSimpleAttribute()) {
    parseSquare();
    return true;
  }
  return false;
}

/// Returns whether \c Tok begins a block.
bool UnwrappedLineParser::isBlockBegin(const FormatToken &Tok) const {
  // FIXME: rename the function or make
  // Tok.isOneOf(tok::l_brace, TT_MacroBlockBegin) work.
  return Style.isVerilog() ? Keywords.isVerilogBegin(Tok)
                           : Tok.is(tok::l_brace);
}

FormatToken *UnwrappedLineParser::parseIfThenElse(IfStmtKind *IfKind,
                                                  bool KeepBraces) {
  assert(FormatTok->is(tok::kw_if) && "'if' expected");
  nextToken();
  if (FormatTok->is(tok::exclaim))
    nextToken();

  bool KeepIfBraces = true;
  if (FormatTok->is(tok::kw_consteval)) {
    nextToken();
  } else {
    KeepIfBraces = !Style.RemoveBracesLLVM || KeepBraces;
    if (FormatTok->isOneOf(tok::kw_constexpr, tok::identifier))
      nextToken();
    if (FormatTok->is(tok::l_paren))
      parseParens();
  }
  handleAttributes();

  bool NeedsUnwrappedLine = false;
  keepAncestorBraces();

  FormatToken *IfLeftBrace = nullptr;
  IfStmtKind IfBlockKind = IfStmtKind::NotIf;

<<<<<<< HEAD
  if (Keywords.isBlockBegin(*FormatTok, Style)) {
#ifdef SYCLomatic_CUSTOMIZATION
    if (formatRangeGetter() == FormatRange::migrated &&
        isAllSpaceUntilNL(FormatTok, SourceMgr)) {
      addUnwrappedLine();
    }
#endif // SYCLomatic_CUSTOMIZATION
=======
  if (isBlockBegin(*FormatTok)) {
>>>>>>> 8dd6fdff
    FormatTok->setFinalizedType(TT_ControlStatementLBrace);
    IfLeftBrace = FormatTok;
    CompoundStatementIndenter Indenter(this, Style, Line->Level);
    parseBlock(/*MustBeDeclaration=*/false, /*AddLevels=*/1u,
               /*MunchSemi=*/true, KeepIfBraces, &IfBlockKind);
    if (Style.BraceWrapping.BeforeElse)
      addUnwrappedLine();
    else
      NeedsUnwrappedLine = true;
  } else {
    parseUnbracedBody();
  }

  if (Style.RemoveBracesLLVM) {
    assert(!NestedTooDeep.empty());
    KeepIfBraces = KeepIfBraces ||
                   (IfLeftBrace && !IfLeftBrace->MatchingParen) ||
                   NestedTooDeep.back() || IfBlockKind == IfStmtKind::IfOnly ||
                   IfBlockKind == IfStmtKind::IfElseIf;
  }

  bool KeepElseBraces = KeepIfBraces;
  FormatToken *ElseLeftBrace = nullptr;
  IfStmtKind Kind = IfStmtKind::IfOnly;

  if (FormatTok->is(tok::kw_else)) {
    if (Style.RemoveBracesLLVM) {
      NestedTooDeep.back() = false;
      Kind = IfStmtKind::IfElse;
    }
    nextToken();
    handleAttributes();
    if (isBlockBegin(*FormatTok)) {
      const bool FollowedByIf = Tokens->peekNextToken()->is(tok::kw_if);
      FormatTok->setFinalizedType(TT_ElseLBrace);
      ElseLeftBrace = FormatTok;
      CompoundStatementIndenter Indenter(this, Style, Line->Level);
      IfStmtKind ElseBlockKind = IfStmtKind::NotIf;
      FormatToken *IfLBrace =
          parseBlock(/*MustBeDeclaration=*/false, /*AddLevels=*/1u,
                     /*MunchSemi=*/true, KeepElseBraces, &ElseBlockKind);
      if (FormatTok->is(tok::kw_else)) {
        KeepElseBraces = KeepElseBraces ||
                         ElseBlockKind == IfStmtKind::IfOnly ||
                         ElseBlockKind == IfStmtKind::IfElseIf;
      } else if (FollowedByIf && IfLBrace && !IfLBrace->Optional) {
        KeepElseBraces = true;
        assert(ElseLeftBrace->MatchingParen);
        markOptionalBraces(ElseLeftBrace);
      }
      addUnwrappedLine();
    } else if (FormatTok->is(tok::kw_if)) {
      const FormatToken *Previous = Tokens->getPreviousToken();
      assert(Previous);
      const bool IsPrecededByComment = Previous->is(tok::comment);
      if (IsPrecededByComment) {
        addUnwrappedLine();
        ++Line->Level;
      }
      bool TooDeep = true;
      if (Style.RemoveBracesLLVM) {
        Kind = IfStmtKind::IfElseIf;
        TooDeep = NestedTooDeep.pop_back_val();
      }
      ElseLeftBrace = parseIfThenElse(/*IfKind=*/nullptr, KeepIfBraces);
      if (Style.RemoveBracesLLVM)
        NestedTooDeep.push_back(TooDeep);
      if (IsPrecededByComment)
        --Line->Level;
    } else {
      parseUnbracedBody(/*CheckEOF=*/true);
    }
  } else {
    KeepIfBraces = KeepIfBraces || IfBlockKind == IfStmtKind::IfElse;
    if (NeedsUnwrappedLine)
      addUnwrappedLine();
  }

  if (!Style.RemoveBracesLLVM)
    return nullptr;

  assert(!NestedTooDeep.empty());
  KeepElseBraces = KeepElseBraces ||
                   (ElseLeftBrace && !ElseLeftBrace->MatchingParen) ||
                   NestedTooDeep.back();

  NestedTooDeep.pop_back();

  if (!KeepIfBraces && !KeepElseBraces) {
    markOptionalBraces(IfLeftBrace);
    markOptionalBraces(ElseLeftBrace);
  } else if (IfLeftBrace) {
    FormatToken *IfRightBrace = IfLeftBrace->MatchingParen;
    if (IfRightBrace) {
      assert(IfRightBrace->MatchingParen == IfLeftBrace);
      assert(!IfLeftBrace->Optional);
      assert(!IfRightBrace->Optional);
      IfLeftBrace->MatchingParen = nullptr;
      IfRightBrace->MatchingParen = nullptr;
    }
  }

  if (IfKind)
    *IfKind = Kind;

  return IfLeftBrace;
}

void UnwrappedLineParser::parseTryCatch() {
  assert(FormatTok->isOneOf(tok::kw_try, tok::kw___try) && "'try' expected");
  nextToken();
  bool NeedsUnwrappedLine = false;
  if (FormatTok->is(tok::colon)) {
    // We are in a function try block, what comes is an initializer list.
    nextToken();

    // In case identifiers were removed by clang-tidy, what might follow is
    // multiple commas in sequence - before the first identifier.
    while (FormatTok->is(tok::comma))
      nextToken();

    while (FormatTok->is(tok::identifier)) {
      nextToken();
      if (FormatTok->is(tok::l_paren))
        parseParens();
      if (FormatTok->Previous && FormatTok->Previous->is(tok::identifier) &&
          FormatTok->is(tok::l_brace)) {
        do {
          nextToken();
        } while (!FormatTok->is(tok::r_brace));
        nextToken();
      }

      // In case identifiers were removed by clang-tidy, what might follow is
      // multiple commas in sequence - after the first identifier.
      while (FormatTok->is(tok::comma))
        nextToken();
    }
  }
  // Parse try with resource.
  if (Style.Language == FormatStyle::LK_Java && FormatTok->is(tok::l_paren))
    parseParens();

  keepAncestorBraces();

  if (FormatTok->is(tok::l_brace)) {
    CompoundStatementIndenter Indenter(this, Style, Line->Level);
    parseBlock();
#ifdef SYCLomatic_CUSTOMIZATION
    if ((formatRangeGetter() == FormatRange::migrated &&
         isAllSpaceUntilNL(FormatTok, SourceMgr)) ||
        (formatRangeGetter() != FormatRange::migrated &&
         Style.BraceWrapping.BeforeCatch))
#else
    if (Style.BraceWrapping.BeforeCatch)
#endif // SYCLomatic_CUSTOMIZATION
      addUnwrappedLine();
    else
      NeedsUnwrappedLine = true;
  } else if (!FormatTok->is(tok::kw_catch)) {
    // The C++ standard requires a compound-statement after a try.
    // If there's none, we try to assume there's a structuralElement
    // and try to continue.
    addUnwrappedLine();
    ++Line->Level;
    parseStructuralElement();
    --Line->Level;
  }
  while (true) {
    if (FormatTok->is(tok::at))
      nextToken();
    if (!(FormatTok->isOneOf(tok::kw_catch, Keywords.kw___except,
                             tok::kw___finally) ||
          ((Style.Language == FormatStyle::LK_Java || Style.isJavaScript()) &&
           FormatTok->is(Keywords.kw_finally)) ||
          (FormatTok->isObjCAtKeyword(tok::objc_catch) ||
           FormatTok->isObjCAtKeyword(tok::objc_finally)))) {
      break;
    }
    nextToken();
    while (FormatTok->isNot(tok::l_brace)) {
      if (FormatTok->is(tok::l_paren)) {
        parseParens();
        continue;
      }
      if (FormatTok->isOneOf(tok::semi, tok::r_brace, tok::eof)) {
        if (Style.RemoveBracesLLVM)
          NestedTooDeep.pop_back();
        return;
      }
      nextToken();
    }
    NeedsUnwrappedLine = false;
    Line->MustBeDeclaration = false;
    CompoundStatementIndenter Indenter(this, Style, Line->Level);
    parseBlock();
    if (Style.BraceWrapping.BeforeCatch)
      addUnwrappedLine();
    else
      NeedsUnwrappedLine = true;
  }

  if (Style.RemoveBracesLLVM)
    NestedTooDeep.pop_back();

  if (NeedsUnwrappedLine)
    addUnwrappedLine();
}

void UnwrappedLineParser::parseNamespace() {
  assert(FormatTok->isOneOf(tok::kw_namespace, TT_NamespaceMacro) &&
         "'namespace' expected");

  const FormatToken &InitialToken = *FormatTok;
  nextToken();
  if (InitialToken.is(TT_NamespaceMacro)) {
    parseParens();
  } else {
    while (FormatTok->isOneOf(tok::identifier, tok::coloncolon, tok::kw_inline,
                              tok::l_square, tok::period, tok::l_paren) ||
           (Style.isCSharp() && FormatTok->is(tok::kw_union))) {
      if (FormatTok->is(tok::l_square))
        parseSquare();
      else if (FormatTok->is(tok::l_paren))
        parseParens();
      else
        nextToken();
    }
  }
  if (FormatTok->is(tok::l_brace)) {
#ifdef SYCLomatic_CUSTOMIZATION
    if ((formatRangeGetter() == FormatRange::migrated &&
         isAllSpaceUntilNL(FormatTok, SourceMgr)) ||
        (formatRangeGetter() != FormatRange::migrated &&
         ShouldBreakBeforeBrace(Style, InitialToken)))
#else
    if (ShouldBreakBeforeBrace(Style, InitialToken))
#endif // SYCLomatic_CUSTOMIZATION
      addUnwrappedLine();

    unsigned AddLevels =
        Style.NamespaceIndentation == FormatStyle::NI_All ||
                (Style.NamespaceIndentation == FormatStyle::NI_Inner &&
                 DeclarationScopeStack.size() > 1)
            ? 1u
            : 0u;
    bool ManageWhitesmithsBraces =
        AddLevels == 0u &&
        Style.BreakBeforeBraces == FormatStyle::BS_Whitesmiths;

    // If we're in Whitesmiths mode, indent the brace if we're not indenting
    // the whole block.
    if (ManageWhitesmithsBraces)
      ++Line->Level;

    parseBlock(/*MustBeDeclaration=*/true, AddLevels, /*MunchSemi=*/true,
               /*KeepBraces=*/true, /*IfKind=*/nullptr,
               ManageWhitesmithsBraces);

    // Munch the semicolon after a namespace. This is more common than one would
    // think. Putting the semicolon into its own line is very ugly.
    if (FormatTok->is(tok::semi))
      nextToken();

    addUnwrappedLine(AddLevels > 0 ? LineLevel::Remove : LineLevel::Keep);

    if (ManageWhitesmithsBraces)
      --Line->Level;
  }
  // FIXME: Add error handling.
}

void UnwrappedLineParser::parseNew() {
  assert(FormatTok->is(tok::kw_new) && "'new' expected");
  nextToken();

  if (Style.isCSharp()) {
    do {
      // Handle constructor invocation, e.g. `new(field: value)`.
      if (FormatTok->is(tok::l_paren))
        parseParens();

      // Handle array initialization syntax, e.g. `new[] {10, 20, 30}`.
      if (FormatTok->is(tok::l_brace))
        parseBracedList();

      if (FormatTok->isOneOf(tok::semi, tok::comma))
        return;

      nextToken();
    } while (!eof());
  }

  if (Style.Language != FormatStyle::LK_Java)
    return;

  // In Java, we can parse everything up to the parens, which aren't optional.
  do {
    // There should not be a ;, { or } before the new's open paren.
    if (FormatTok->isOneOf(tok::semi, tok::l_brace, tok::r_brace))
      return;

    // Consume the parens.
    if (FormatTok->is(tok::l_paren)) {
      parseParens();

      // If there is a class body of an anonymous class, consume that as child.
      if (FormatTok->is(tok::l_brace))
        parseChildBlock();
      return;
    }
    nextToken();
  } while (!eof());
}

void UnwrappedLineParser::parseLoopBody(bool KeepBraces, bool WrapRightBrace) {
  keepAncestorBraces();

<<<<<<< HEAD
  if (Keywords.isBlockBegin(*FormatTok, Style)) {
#ifdef SYCLomatic_CUSTOMIZATION
    if (formatRangeGetter() == FormatRange::migrated &&
        isAllSpaceUntilNL(FormatTok, SourceMgr)) {
      addUnwrappedLine();
    }
#endif
=======
  if (isBlockBegin(*FormatTok)) {
>>>>>>> 8dd6fdff
    if (!KeepBraces)
      FormatTok->setFinalizedType(TT_ControlStatementLBrace);
    FormatToken *LeftBrace = FormatTok;
    CompoundStatementIndenter Indenter(this, Style, Line->Level);
    parseBlock(/*MustBeDeclaration=*/false, /*AddLevels=*/1u,
               /*MunchSemi=*/true, KeepBraces);
    if (!KeepBraces) {
      assert(!NestedTooDeep.empty());
      if (!NestedTooDeep.back())
        markOptionalBraces(LeftBrace);
    }
    if (WrapRightBrace)
      addUnwrappedLine();
  } else {
    parseUnbracedBody();
  }

  if (!KeepBraces)
    NestedTooDeep.pop_back();
}

void UnwrappedLineParser::parseForOrWhileLoop() {
  assert(FormatTok->isOneOf(tok::kw_for, tok::kw_while, TT_ForEachMacro) &&
         "'for', 'while' or foreach macro expected");
  const bool KeepBraces = !Style.RemoveBracesLLVM ||
                          !FormatTok->isOneOf(tok::kw_for, tok::kw_while);

  nextToken();
  // JS' for await ( ...
  if (Style.isJavaScript() && FormatTok->is(Keywords.kw_await))
    nextToken();
  if (Style.isCpp() && FormatTok->is(tok::kw_co_await))
    nextToken();
  if (FormatTok->is(tok::l_paren))
    parseParens();

  handleAttributes();
  parseLoopBody(KeepBraces, /*WrapRightBrace=*/true);
}

void UnwrappedLineParser::parseDoWhile() {
  assert(FormatTok->is(tok::kw_do) && "'do' expected");
  nextToken();

  parseLoopBody(/*KeepBraces=*/true, Style.BraceWrapping.BeforeWhile);

  // FIXME: Add error handling.
  if (!FormatTok->is(tok::kw_while)) {
    addUnwrappedLine();
    return;
  }

  // If in Whitesmiths mode, the line with the while() needs to be indented
  // to the same level as the block.
  if (Style.BreakBeforeBraces == FormatStyle::BS_Whitesmiths)
    ++Line->Level;

  nextToken();
  parseStructuralElement();
}

void UnwrappedLineParser::parseLabel(bool LeftAlignLabel) {
  nextToken();
  unsigned OldLineLevel = Line->Level;
  if (Line->Level > 1 || (!Line->InPPDirective && Line->Level > 0))
    --Line->Level;
  if (LeftAlignLabel)
    Line->Level = 0;

  if (!Style.IndentCaseBlocks && CommentsBeforeNextToken.empty() &&
      FormatTok->is(tok::l_brace)) {

    CompoundStatementIndenter Indenter(this, Line->Level,
                                       Style.BraceWrapping.AfterCaseLabel,
                                       Style.BraceWrapping.IndentBraces);
    parseBlock();
    if (FormatTok->is(tok::kw_break)) {
      if (Style.BraceWrapping.AfterControlStatement ==
          FormatStyle::BWACS_Always) {
        addUnwrappedLine();
        if (!Style.IndentCaseBlocks &&
            Style.BreakBeforeBraces == FormatStyle::BS_Whitesmiths) {
          ++Line->Level;
        }
      }
      parseStructuralElement();
    }
    addUnwrappedLine();
  } else {
    if (FormatTok->is(tok::semi))
      nextToken();
    addUnwrappedLine();
  }
  Line->Level = OldLineLevel;
  if (FormatTok->isNot(tok::l_brace)) {
    parseStructuralElement();
    addUnwrappedLine();
  }
}

void UnwrappedLineParser::parseCaseLabel() {
  assert(FormatTok->is(tok::kw_case) && "'case' expected");

  // FIXME: fix handling of complex expressions here.
  do {
    nextToken();
  } while (!eof() && !FormatTok->is(tok::colon));
  parseLabel();
}

void UnwrappedLineParser::parseSwitch() {
  assert(FormatTok->is(tok::kw_switch) && "'switch' expected");
  nextToken();
  if (FormatTok->is(tok::l_paren))
    parseParens();

  keepAncestorBraces();

  if (FormatTok->is(tok::l_brace)) {
#ifdef SYCLomatic_CUSTOMIZATION
    if (formatRangeGetter() == FormatRange::migrated &&
        isAllSpaceUntilNL(FormatTok, SourceMgr)) {
      addUnwrappedLine();
    }
#endif // SYCLomatic_CUSTOMIZATION
    CompoundStatementIndenter Indenter(this, Style, Line->Level);
    parseBlock();
    addUnwrappedLine();
  } else {
    addUnwrappedLine();
    ++Line->Level;
    parseStructuralElement();
    --Line->Level;
  }

  if (Style.RemoveBracesLLVM)
    NestedTooDeep.pop_back();
}

// Operators that can follow a C variable.
static bool isCOperatorFollowingVar(tok::TokenKind kind) {
  switch (kind) {
  case tok::ampamp:
  case tok::ampequal:
  case tok::arrow:
  case tok::caret:
  case tok::caretequal:
  case tok::comma:
  case tok::ellipsis:
  case tok::equal:
  case tok::equalequal:
  case tok::exclaim:
  case tok::exclaimequal:
  case tok::greater:
  case tok::greaterequal:
  case tok::greatergreater:
  case tok::greatergreaterequal:
  case tok::l_paren:
  case tok::l_square:
  case tok::less:
  case tok::lessequal:
  case tok::lessless:
  case tok::lesslessequal:
  case tok::minus:
  case tok::minusequal:
  case tok::minusminus:
  case tok::percent:
  case tok::percentequal:
  case tok::period:
  case tok::pipe:
  case tok::pipeequal:
  case tok::pipepipe:
  case tok::plus:
  case tok::plusequal:
  case tok::plusplus:
  case tok::question:
  case tok::r_brace:
  case tok::r_paren:
  case tok::r_square:
  case tok::semi:
  case tok::slash:
  case tok::slashequal:
  case tok::star:
  case tok::starequal:
    return true;
  default:
    return false;
  }
}

void UnwrappedLineParser::parseAccessSpecifier() {
  FormatToken *AccessSpecifierCandidate = FormatTok;
  nextToken();
  // Understand Qt's slots.
  if (FormatTok->isOneOf(Keywords.kw_slots, Keywords.kw_qslots))
    nextToken();
  // Otherwise, we don't know what it is, and we'd better keep the next token.
  if (FormatTok->is(tok::colon)) {
    nextToken();
    addUnwrappedLine();
  } else if (!FormatTok->is(tok::coloncolon) &&
             !isCOperatorFollowingVar(FormatTok->Tok.getKind())) {
    // Not a variable name nor namespace name.
    addUnwrappedLine();
  } else if (AccessSpecifierCandidate) {
    // Consider the access specifier to be a C identifier.
    AccessSpecifierCandidate->Tok.setKind(tok::identifier);
  }
}

/// \brief Parses a concept definition.
/// \pre The current token has to be the concept keyword.
///
/// Returns if either the concept has been completely parsed, or if it detects
/// that the concept definition is incorrect.
void UnwrappedLineParser::parseConcept() {
  assert(FormatTok->is(tok::kw_concept) && "'concept' expected");
  nextToken();
  if (!FormatTok->is(tok::identifier))
    return;
  nextToken();
  if (!FormatTok->is(tok::equal))
    return;
  nextToken();
  parseConstraintExpression();
  if (FormatTok->is(tok::semi))
    nextToken();
  addUnwrappedLine();
}

/// \brief Parses a requires, decides if it is a clause or an expression.
/// \pre The current token has to be the requires keyword.
/// \returns true if it parsed a clause.
bool clang::format::UnwrappedLineParser::parseRequires() {
  assert(FormatTok->is(tok::kw_requires) && "'requires' expected");
  auto RequiresToken = FormatTok;

  // We try to guess if it is a requires clause, or a requires expression. For
  // that we first consume the keyword and check the next token.
  nextToken();

  switch (FormatTok->Tok.getKind()) {
  case tok::l_brace:
    // This can only be an expression, never a clause.
    parseRequiresExpression(RequiresToken);
    return false;
  case tok::l_paren:
    // Clauses and expression can start with a paren, it's unclear what we have.
    break;
  default:
    // All other tokens can only be a clause.
    parseRequiresClause(RequiresToken);
    return true;
  }

  // Looking forward we would have to decide if there are function declaration
  // like arguments to the requires expression:
  // requires (T t) {
  // Or there is a constraint expression for the requires clause:
  // requires (C<T> && ...

  // But first let's look behind.
  auto *PreviousNonComment = RequiresToken->getPreviousNonComment();

  if (!PreviousNonComment ||
      PreviousNonComment->is(TT_RequiresExpressionLBrace)) {
    // If there is no token, or an expression left brace, we are a requires
    // clause within a requires expression.
    parseRequiresClause(RequiresToken);
    return true;
  }

  switch (PreviousNonComment->Tok.getKind()) {
  case tok::greater:
  case tok::r_paren:
  case tok::kw_noexcept:
  case tok::kw_const:
    // This is a requires clause.
    parseRequiresClause(RequiresToken);
    return true;
  case tok::amp:
  case tok::ampamp: {
    // This can be either:
    // if (... && requires (T t) ...)
    // Or
    // void member(...) && requires (C<T> ...
    // We check the one token before that for a const:
    // void member(...) const && requires (C<T> ...
    auto PrevPrev = PreviousNonComment->getPreviousNonComment();
    if (PrevPrev && PrevPrev->is(tok::kw_const)) {
      parseRequiresClause(RequiresToken);
      return true;
    }
    break;
  }
  default:
    if (PreviousNonComment->isTypeOrIdentifier()) {
      // This is a requires clause.
      parseRequiresClause(RequiresToken);
      return true;
    }
    // It's an expression.
    parseRequiresExpression(RequiresToken);
    return false;
  }

  // Now we look forward and try to check if the paren content is a parameter
  // list. The parameters can be cv-qualified and contain references or
  // pointers.
  // So we want basically to check for TYPE NAME, but TYPE can contain all kinds
  // of stuff: typename, const, *, &, &&, ::, identifiers.

  unsigned StoredPosition = Tokens->getPosition();
  FormatToken *NextToken = Tokens->getNextToken();
  int Lookahead = 0;
  auto PeekNext = [&Lookahead, &NextToken, this] {
    ++Lookahead;
    NextToken = Tokens->getNextToken();
  };

  bool FoundType = false;
  bool LastWasColonColon = false;
  int OpenAngles = 0;

  for (; Lookahead < 50; PeekNext()) {
    switch (NextToken->Tok.getKind()) {
    case tok::kw_volatile:
    case tok::kw_const:
    case tok::comma:
      FormatTok = Tokens->setPosition(StoredPosition);
      parseRequiresExpression(RequiresToken);
      return false;
    case tok::r_paren:
    case tok::pipepipe:
      FormatTok = Tokens->setPosition(StoredPosition);
      parseRequiresClause(RequiresToken);
      return true;
    case tok::eof:
      // Break out of the loop.
      Lookahead = 50;
      break;
    case tok::coloncolon:
      LastWasColonColon = true;
      break;
    case tok::identifier:
      if (FoundType && !LastWasColonColon && OpenAngles == 0) {
        FormatTok = Tokens->setPosition(StoredPosition);
        parseRequiresExpression(RequiresToken);
        return false;
      }
      FoundType = true;
      LastWasColonColon = false;
      break;
    case tok::less:
      ++OpenAngles;
      break;
    case tok::greater:
      --OpenAngles;
      break;
    default:
      if (NextToken->isSimpleTypeSpecifier()) {
        FormatTok = Tokens->setPosition(StoredPosition);
        parseRequiresExpression(RequiresToken);
        return false;
      }
      break;
    }
  }
  // This seems to be a complicated expression, just assume it's a clause.
  FormatTok = Tokens->setPosition(StoredPosition);
  parseRequiresClause(RequiresToken);
  return true;
}

/// \brief Parses a requires clause.
/// \param RequiresToken The requires keyword token, which starts this clause.
/// \pre We need to be on the next token after the requires keyword.
/// \sa parseRequiresExpression
///
/// Returns if it either has finished parsing the clause, or it detects, that
/// the clause is incorrect.
void UnwrappedLineParser::parseRequiresClause(FormatToken *RequiresToken) {
  assert(FormatTok->getPreviousNonComment() == RequiresToken);
  assert(RequiresToken->is(tok::kw_requires) && "'requires' expected");

  // If there is no previous token, we are within a requires expression,
  // otherwise we will always have the template or function declaration in front
  // of it.
  bool InRequiresExpression =
      !RequiresToken->Previous ||
      RequiresToken->Previous->is(TT_RequiresExpressionLBrace);

  RequiresToken->setFinalizedType(InRequiresExpression
                                      ? TT_RequiresClauseInARequiresExpression
                                      : TT_RequiresClause);

  parseConstraintExpression();

  if (!InRequiresExpression)
    FormatTok->Previous->ClosesRequiresClause = true;
}

/// \brief Parses a requires expression.
/// \param RequiresToken The requires keyword token, which starts this clause.
/// \pre We need to be on the next token after the requires keyword.
/// \sa parseRequiresClause
///
/// Returns if it either has finished parsing the expression, or it detects,
/// that the expression is incorrect.
void UnwrappedLineParser::parseRequiresExpression(FormatToken *RequiresToken) {
  assert(FormatTok->getPreviousNonComment() == RequiresToken);
  assert(RequiresToken->is(tok::kw_requires) && "'requires' expected");

  RequiresToken->setFinalizedType(TT_RequiresExpression);

  if (FormatTok->is(tok::l_paren)) {
    FormatTok->setFinalizedType(TT_RequiresExpressionLParen);
    parseParens();
  }

  if (FormatTok->is(tok::l_brace)) {
    FormatTok->setFinalizedType(TT_RequiresExpressionLBrace);
    parseChildBlock(/*CanContainBracedList=*/false,
                    /*NextLBracesType=*/TT_CompoundRequirementLBrace);
  }
}

/// \brief Parses a constraint expression.
///
/// This is either the definition of a concept, or the body of a requires
/// clause. It returns, when the parsing is complete, or the expression is
/// incorrect.
void UnwrappedLineParser::parseConstraintExpression() {
  // The special handling for lambdas is needed since tryToParseLambda() eats a
  // token and if a requires expression is the last part of a requires clause
  // and followed by an attribute like [[nodiscard]] the ClosesRequiresClause is
  // not set on the correct token. Thus we need to be aware if we even expect a
  // lambda to be possible.
  // template <typename T> requires requires { ... } [[nodiscard]] ...;
  bool LambdaNextTimeAllowed = true;
  do {
    bool LambdaThisTimeAllowed = std::exchange(LambdaNextTimeAllowed, false);

    switch (FormatTok->Tok.getKind()) {
    case tok::kw_requires: {
      auto RequiresToken = FormatTok;
      nextToken();
      parseRequiresExpression(RequiresToken);
      break;
    }

    case tok::l_paren:
      parseParens(/*AmpAmpTokenType=*/TT_BinaryOperator);
      break;

    case tok::l_square:
      if (!LambdaThisTimeAllowed || !tryToParseLambda())
        return;
      break;

    case tok::kw_const:
    case tok::semi:
    case tok::kw_class:
    case tok::kw_struct:
    case tok::kw_union:
      return;

    case tok::l_brace:
      // Potential function body.
      return;

    case tok::ampamp:
    case tok::pipepipe:
      FormatTok->setFinalizedType(TT_BinaryOperator);
      nextToken();
      LambdaNextTimeAllowed = true;
      break;

    case tok::comma:
    case tok::comment:
      LambdaNextTimeAllowed = LambdaThisTimeAllowed;
      nextToken();
      break;

    case tok::kw_sizeof:
    case tok::greater:
    case tok::greaterequal:
    case tok::greatergreater:
    case tok::less:
    case tok::lessequal:
    case tok::lessless:
    case tok::equalequal:
    case tok::exclaim:
    case tok::exclaimequal:
    case tok::plus:
    case tok::minus:
    case tok::star:
    case tok::slash:
    case tok::kw_decltype:
      LambdaNextTimeAllowed = true;
      // Just eat them.
      nextToken();
      break;

    case tok::numeric_constant:
    case tok::coloncolon:
    case tok::kw_true:
    case tok::kw_false:
      // Just eat them.
      nextToken();
      break;

    case tok::kw_static_cast:
    case tok::kw_const_cast:
    case tok::kw_reinterpret_cast:
    case tok::kw_dynamic_cast:
      nextToken();
      if (!FormatTok->is(tok::less))
        return;

      nextToken();
      parseBracedList(/*ContinueOnSemicolons=*/false, /*IsEnum=*/false,
                      /*ClosingBraceKind=*/tok::greater);
      break;

    case tok::kw_bool:
      // bool is only allowed if it is directly followed by a paren for a cast:
      // concept C = bool(...);
      // and bool is the only type, all other types as cast must be inside a
      // cast to bool an thus are handled by the other cases.
      if (Tokens->peekNextToken()->isNot(tok::l_paren))
        return;
      nextToken();
      parseParens();
      break;

    default:
      if (!FormatTok->Tok.getIdentifierInfo()) {
        // Identifiers are part of the default case, we check for more then
        // tok::identifier to handle builtin type traits.
        return;
      }

      // We need to differentiate identifiers for a template deduction guide,
      // variables, or function return types (the constraint expression has
      // ended before that), and basically all other cases. But it's easier to
      // check the other way around.
      assert(FormatTok->Previous);
      switch (FormatTok->Previous->Tok.getKind()) {
      case tok::coloncolon:  // Nested identifier.
      case tok::ampamp:      // Start of a function or variable for the
      case tok::pipepipe:    // constraint expression. (binary)
      case tok::exclaim:     // The same as above, but unary.
      case tok::kw_requires: // Initial identifier of a requires clause.
      case tok::equal:       // Initial identifier of a concept declaration.
        break;
      default:
        return;
      }

      // Read identifier with optional template declaration.
      nextToken();
      if (FormatTok->is(tok::less)) {
        nextToken();
        parseBracedList(/*ContinueOnSemicolons=*/false, /*IsEnum=*/false,
                        /*ClosingBraceKind=*/tok::greater);
      }
      break;
    }
  } while (!eof());
}

bool UnwrappedLineParser::parseEnum() {
  const FormatToken &InitialToken = *FormatTok;

  // Won't be 'enum' for NS_ENUMs.
  if (FormatTok->is(tok::kw_enum))
    nextToken();

  // In TypeScript, "enum" can also be used as property name, e.g. in interface
  // declarations. An "enum" keyword followed by a colon would be a syntax
  // error and thus assume it is just an identifier.
  if (Style.isJavaScript() && FormatTok->isOneOf(tok::colon, tok::question))
    return false;

  // In protobuf, "enum" can be used as a field name.
  if (Style.Language == FormatStyle::LK_Proto && FormatTok->is(tok::equal))
    return false;

  // Eat up enum class ...
  if (FormatTok->isOneOf(tok::kw_class, tok::kw_struct))
    nextToken();

  while (FormatTok->Tok.getIdentifierInfo() ||
         FormatTok->isOneOf(tok::colon, tok::coloncolon, tok::less,
                            tok::greater, tok::comma, tok::question,
                            tok::l_square, tok::r_square)) {
    nextToken();
    // We can have macros or attributes in between 'enum' and the enum name.
    if (FormatTok->is(tok::l_paren))
      parseParens();
    if (FormatTok->is(TT_AttributeSquare)) {
      parseSquare();
      // Consume the closing TT_AttributeSquare.
      if (FormatTok->Next && FormatTok->is(TT_AttributeSquare))
        nextToken();
    }
    if (FormatTok->is(tok::identifier)) {
      nextToken();
      // If there are two identifiers in a row, this is likely an elaborate
      // return type. In Java, this can be "implements", etc.
      if (Style.isCpp() && FormatTok->is(tok::identifier))
        return false;
    }
  }

  // Just a declaration or something is wrong.
  if (FormatTok->isNot(tok::l_brace))
    return true;
  FormatTok->setFinalizedType(TT_EnumLBrace);
  FormatTok->setBlockKind(BK_Block);

  if (Style.Language == FormatStyle::LK_Java) {
    // Java enums are different.
    parseJavaEnumBody();
    return true;
  }
  if (Style.Language == FormatStyle::LK_Proto) {
    parseBlock(/*MustBeDeclaration=*/true);
    return true;
  }

  if (!Style.AllowShortEnumsOnASingleLine &&
      ShouldBreakBeforeBrace(Style, InitialToken)) {
    addUnwrappedLine();
  }
  // Parse enum body.
  nextToken();
  if (!Style.AllowShortEnumsOnASingleLine) {
    addUnwrappedLine();
    Line->Level += 1;
  }
  bool HasError = !parseBracedList(/*ContinueOnSemicolons=*/true,
                                   /*IsEnum=*/true);
  if (!Style.AllowShortEnumsOnASingleLine)
    Line->Level -= 1;
  if (HasError) {
    if (FormatTok->is(tok::semi))
      nextToken();
    addUnwrappedLine();
  }
  return true;

  // There is no addUnwrappedLine() here so that we fall through to parsing a
  // structural element afterwards. Thus, in "enum A {} n, m;",
  // "} n, m;" will end up in one unwrapped line.
}

bool UnwrappedLineParser::parseStructLike() {
  // parseRecord falls through and does not yet add an unwrapped line as a
  // record declaration or definition can start a structural element.
  parseRecord();
  // This does not apply to Java, JavaScript and C#.
  if (Style.Language == FormatStyle::LK_Java || Style.isJavaScript() ||
      Style.isCSharp()) {
    if (FormatTok->is(tok::semi))
      nextToken();
    addUnwrappedLine();
    return true;
  }
  return false;
}

namespace {
// A class used to set and restore the Token position when peeking
// ahead in the token source.
class ScopedTokenPosition {
  unsigned StoredPosition;
  FormatTokenSource *Tokens;

public:
  ScopedTokenPosition(FormatTokenSource *Tokens) : Tokens(Tokens) {
    assert(Tokens && "Tokens expected to not be null");
    StoredPosition = Tokens->getPosition();
  }

  ~ScopedTokenPosition() { Tokens->setPosition(StoredPosition); }
};
} // namespace

// Look to see if we have [[ by looking ahead, if
// its not then rewind to the original position.
bool UnwrappedLineParser::tryToParseSimpleAttribute() {
  ScopedTokenPosition AutoPosition(Tokens);
  FormatToken *Tok = Tokens->getNextToken();
  // We already read the first [ check for the second.
  if (!Tok->is(tok::l_square))
    return false;
  // Double check that the attribute is just something
  // fairly simple.
  while (Tok->isNot(tok::eof)) {
    if (Tok->is(tok::r_square))
      break;
    Tok = Tokens->getNextToken();
  }
  if (Tok->is(tok::eof))
    return false;
  Tok = Tokens->getNextToken();
  if (!Tok->is(tok::r_square))
    return false;
  Tok = Tokens->getNextToken();
  if (Tok->is(tok::semi))
    return false;
  return true;
}

void UnwrappedLineParser::parseJavaEnumBody() {
  assert(FormatTok->is(tok::l_brace));
  const FormatToken *OpeningBrace = FormatTok;

  // Determine whether the enum is simple, i.e. does not have a semicolon or
  // constants with class bodies. Simple enums can be formatted like braced
  // lists, contracted to a single line, etc.
  unsigned StoredPosition = Tokens->getPosition();
  bool IsSimple = true;
  FormatToken *Tok = Tokens->getNextToken();
  while (!Tok->is(tok::eof)) {
    if (Tok->is(tok::r_brace))
      break;
    if (Tok->isOneOf(tok::l_brace, tok::semi)) {
      IsSimple = false;
      break;
    }
    // FIXME: This will also mark enums with braces in the arguments to enum
    // constants as "not simple". This is probably fine in practice, though.
    Tok = Tokens->getNextToken();
  }
  FormatTok = Tokens->setPosition(StoredPosition);

  if (IsSimple) {
    nextToken();
    parseBracedList();
    addUnwrappedLine();
    return;
  }

  // Parse the body of a more complex enum.
  // First add a line for everything up to the "{".
  nextToken();
  addUnwrappedLine();
  ++Line->Level;

  // Parse the enum constants.
  while (!eof()) {
    if (FormatTok->is(tok::l_brace)) {
      // Parse the constant's class body.
      parseBlock(/*MustBeDeclaration=*/true, /*AddLevels=*/1u,
                 /*MunchSemi=*/false);
    } else if (FormatTok->is(tok::l_paren)) {
      parseParens();
    } else if (FormatTok->is(tok::comma)) {
      nextToken();
      addUnwrappedLine();
    } else if (FormatTok->is(tok::semi)) {
      nextToken();
      addUnwrappedLine();
      break;
    } else if (FormatTok->is(tok::r_brace)) {
      addUnwrappedLine();
      break;
    } else {
      nextToken();
    }
  }

  // Parse the class body after the enum's ";" if any.
  parseLevel(OpeningBrace);
  nextToken();
  --Line->Level;
  addUnwrappedLine();
}

void UnwrappedLineParser::parseRecord(bool ParseAsExpr) {
  const FormatToken &InitialToken = *FormatTok;
  nextToken();

  // The actual identifier can be a nested name specifier, and in macros
  // it is often token-pasted.
  // An [[attribute]] can be before the identifier.
  while (FormatTok->isOneOf(tok::identifier, tok::coloncolon, tok::hashhash,
                            tok::kw___attribute, tok::kw___declspec,
                            tok::kw_alignas, tok::l_square, tok::r_square) ||
         ((Style.Language == FormatStyle::LK_Java || Style.isJavaScript()) &&
          FormatTok->isOneOf(tok::period, tok::comma))) {
    if (Style.isJavaScript() &&
        FormatTok->isOneOf(Keywords.kw_extends, Keywords.kw_implements)) {
      // JavaScript/TypeScript supports inline object types in
      // extends/implements positions:
      //     class Foo implements {bar: number} { }
      nextToken();
      if (FormatTok->is(tok::l_brace)) {
        tryToParseBracedList();
        continue;
      }
    }
    bool IsNonMacroIdentifier =
        FormatTok->is(tok::identifier) &&
        FormatTok->TokenText != FormatTok->TokenText.upper();
    nextToken();
    // We can have macros or attributes in between 'class' and the class name.
    if (!IsNonMacroIdentifier) {
      if (FormatTok->is(tok::l_paren)) {
        parseParens();
      } else if (FormatTok->is(TT_AttributeSquare)) {
        parseSquare();
        // Consume the closing TT_AttributeSquare.
        if (FormatTok->Next && FormatTok->is(TT_AttributeSquare))
          nextToken();
      }
    }
  }

  // Note that parsing away template declarations here leads to incorrectly
  // accepting function declarations as record declarations.
  // In general, we cannot solve this problem. Consider:
  // class A<int> B() {}
  // which can be a function definition or a class definition when B() is a
  // macro. If we find enough real-world cases where this is a problem, we
  // can parse for the 'template' keyword in the beginning of the statement,
  // and thus rule out the record production in case there is no template
  // (this would still leave us with an ambiguity between template function
  // and class declarations).
  if (FormatTok->isOneOf(tok::colon, tok::less)) {
    do {
      if (FormatTok->is(tok::l_brace)) {
        calculateBraceTypes(/*ExpectClassBody=*/true);
        if (!tryToParseBracedList())
          break;
      }
      if (FormatTok->is(tok::l_square)) {
        FormatToken *Previous = FormatTok->Previous;
        if (!Previous ||
            !(Previous->is(tok::r_paren) || Previous->isTypeOrIdentifier())) {
          // Don't try parsing a lambda if we had a closing parenthesis before,
          // it was probably a pointer to an array: int (*)[].
          if (!tryToParseLambda())
            break;
        } else {
          parseSquare();
          continue;
        }
      }
      if (FormatTok->is(tok::semi))
        return;
      if (Style.isCSharp() && FormatTok->is(Keywords.kw_where)) {
        addUnwrappedLine();
        nextToken();
        parseCSharpGenericTypeConstraint();
        break;
      }
      nextToken();
    } while (!eof());
  }

  auto GetBraceType = [](const FormatToken &RecordTok) {
    switch (RecordTok.Tok.getKind()) {
    case tok::kw_class:
      return TT_ClassLBrace;
    case tok::kw_struct:
      return TT_StructLBrace;
    case tok::kw_union:
      return TT_UnionLBrace;
    default:
      // Useful for e.g. interface.
      return TT_RecordLBrace;
    }
  };
  if (FormatTok->is(tok::l_brace)) {
    FormatTok->setFinalizedType(GetBraceType(InitialToken));
    if (ParseAsExpr) {
      parseChildBlock();
    } else {
#ifdef SYCLomatic_CUSTOMIZATION
      if ((formatRangeGetter() == FormatRange::migrated &&
           isAllSpaceUntilNL(FormatTok, SourceMgr)) ||
          (formatRangeGetter() != FormatRange::migrated &&
           ShouldBreakBeforeBrace(Style, InitialToken)))
#else
      if (ShouldBreakBeforeBrace(Style, InitialToken))
#endif // SYCLomatic_CUSTOMIZATION
        addUnwrappedLine();

      unsigned AddLevels = Style.IndentAccessModifiers ? 2u : 1u;
      parseBlock(/*MustBeDeclaration=*/true, AddLevels, /*MunchSemi=*/false);
    }
  }
  // There is no addUnwrappedLine() here so that we fall through to parsing a
  // structural element afterwards. Thus, in "class A {} n, m;",
  // "} n, m;" will end up in one unwrapped line.
}

void UnwrappedLineParser::parseObjCMethod() {
  assert(FormatTok->isOneOf(tok::l_paren, tok::identifier) &&
         "'(' or identifier expected.");
  do {
    if (FormatTok->is(tok::semi)) {
      nextToken();
      addUnwrappedLine();
      return;
    } else if (FormatTok->is(tok::l_brace)) {
      if (Style.BraceWrapping.AfterFunction)
        addUnwrappedLine();
      parseBlock();
      addUnwrappedLine();
      return;
    } else {
      nextToken();
    }
  } while (!eof());
}

void UnwrappedLineParser::parseObjCProtocolList() {
  assert(FormatTok->is(tok::less) && "'<' expected.");
  do {
    nextToken();
    // Early exit in case someone forgot a close angle.
    if (FormatTok->isOneOf(tok::semi, tok::l_brace) ||
        FormatTok->isObjCAtKeyword(tok::objc_end)) {
      return;
    }
  } while (!eof() && FormatTok->isNot(tok::greater));
  nextToken(); // Skip '>'.
}

void UnwrappedLineParser::parseObjCUntilAtEnd() {
  do {
    if (FormatTok->isObjCAtKeyword(tok::objc_end)) {
      nextToken();
      addUnwrappedLine();
      break;
    }
    if (FormatTok->is(tok::l_brace)) {
      parseBlock();
      // In ObjC interfaces, nothing should be following the "}".
      addUnwrappedLine();
    } else if (FormatTok->is(tok::r_brace)) {
      // Ignore stray "}". parseStructuralElement doesn't consume them.
      nextToken();
      addUnwrappedLine();
    } else if (FormatTok->isOneOf(tok::minus, tok::plus)) {
      nextToken();
      parseObjCMethod();
    } else {
      parseStructuralElement();
    }
  } while (!eof());
}

void UnwrappedLineParser::parseObjCInterfaceOrImplementation() {
  assert(FormatTok->Tok.getObjCKeywordID() == tok::objc_interface ||
         FormatTok->Tok.getObjCKeywordID() == tok::objc_implementation);
  nextToken();
  nextToken(); // interface name

  // @interface can be followed by a lightweight generic
  // specialization list, then either a base class or a category.
  if (FormatTok->is(tok::less))
    parseObjCLightweightGenerics();
  if (FormatTok->is(tok::colon)) {
    nextToken();
    nextToken(); // base class name
    // The base class can also have lightweight generics applied to it.
    if (FormatTok->is(tok::less))
      parseObjCLightweightGenerics();
  } else if (FormatTok->is(tok::l_paren)) {
    // Skip category, if present.
    parseParens();
  }

  if (FormatTok->is(tok::less))
    parseObjCProtocolList();

  if (FormatTok->is(tok::l_brace)) {
    if (Style.BraceWrapping.AfterObjCDeclaration)
      addUnwrappedLine();
    parseBlock(/*MustBeDeclaration=*/true);
  }

  // With instance variables, this puts '}' on its own line.  Without instance
  // variables, this ends the @interface line.
  addUnwrappedLine();

  parseObjCUntilAtEnd();
}

void UnwrappedLineParser::parseObjCLightweightGenerics() {
  assert(FormatTok->is(tok::less));
  // Unlike protocol lists, generic parameterizations support
  // nested angles:
  //
  // @interface Foo<ValueType : id <NSCopying, NSSecureCoding>> :
  //     NSObject <NSCopying, NSSecureCoding>
  //
  // so we need to count how many open angles we have left.
  unsigned NumOpenAngles = 1;
  do {
    nextToken();
    // Early exit in case someone forgot a close angle.
    if (FormatTok->isOneOf(tok::semi, tok::l_brace) ||
        FormatTok->isObjCAtKeyword(tok::objc_end)) {
      break;
    }
    if (FormatTok->is(tok::less)) {
      ++NumOpenAngles;
    } else if (FormatTok->is(tok::greater)) {
      assert(NumOpenAngles > 0 && "'>' makes NumOpenAngles negative");
      --NumOpenAngles;
    }
  } while (!eof() && NumOpenAngles != 0);
  nextToken(); // Skip '>'.
}

// Returns true for the declaration/definition form of @protocol,
// false for the expression form.
bool UnwrappedLineParser::parseObjCProtocol() {
  assert(FormatTok->Tok.getObjCKeywordID() == tok::objc_protocol);
  nextToken();

  if (FormatTok->is(tok::l_paren)) {
    // The expression form of @protocol, e.g. "Protocol* p = @protocol(foo);".
    return false;
  }

  // The definition/declaration form,
  // @protocol Foo
  // - (int)someMethod;
  // @end

  nextToken(); // protocol name

  if (FormatTok->is(tok::less))
    parseObjCProtocolList();

  // Check for protocol declaration.
  if (FormatTok->is(tok::semi)) {
    nextToken();
    addUnwrappedLine();
    return true;
  }

  addUnwrappedLine();
  parseObjCUntilAtEnd();
  return true;
}

void UnwrappedLineParser::parseJavaScriptEs6ImportExport() {
  bool IsImport = FormatTok->is(Keywords.kw_import);
  assert(IsImport || FormatTok->is(tok::kw_export));
  nextToken();

  // Consume the "default" in "export default class/function".
  if (FormatTok->is(tok::kw_default))
    nextToken();

  // Consume "async function", "function" and "default function", so that these
  // get parsed as free-standing JS functions, i.e. do not require a trailing
  // semicolon.
  if (FormatTok->is(Keywords.kw_async))
    nextToken();
  if (FormatTok->is(Keywords.kw_function)) {
    nextToken();
    return;
  }

  // For imports, `export *`, `export {...}`, consume the rest of the line up
  // to the terminating `;`. For everything else, just return and continue
  // parsing the structural element, i.e. the declaration or expression for
  // `export default`.
  if (!IsImport && !FormatTok->isOneOf(tok::l_brace, tok::star) &&
      !FormatTok->isStringLiteral()) {
    return;
  }

  while (!eof()) {
    if (FormatTok->is(tok::semi))
      return;
    if (Line->Tokens.empty()) {
      // Common issue: Automatic Semicolon Insertion wrapped the line, so the
      // import statement should terminate.
      return;
    }
    if (FormatTok->is(tok::l_brace)) {
      FormatTok->setBlockKind(BK_Block);
      nextToken();
      parseBracedList();
    } else {
      nextToken();
    }
  }
}

void UnwrappedLineParser::parseStatementMacro() {
  nextToken();
  if (FormatTok->is(tok::l_paren))
    parseParens();
  if (FormatTok->is(tok::semi))
    nextToken();
  addUnwrappedLine();
}

void UnwrappedLineParser::parseVerilogHierarchyIdentifier() {
  // consume things like a::`b.c[d:e] or a::*
  while (true) {
    if (FormatTok->isOneOf(tok::star, tok::period, tok::periodstar,
                           tok::coloncolon, tok::hash) ||
        Keywords.isVerilogIdentifier(*FormatTok)) {
      nextToken();
    } else if (FormatTok->is(tok::l_square)) {
      parseSquare();
    } else {
      break;
    }
  }
}

void UnwrappedLineParser::parseVerilogSensitivityList() {
  if (!FormatTok->is(tok::at))
    return;
  nextToken();
  // A block event expression has 2 at signs.
  if (FormatTok->is(tok::at))
    nextToken();
  switch (FormatTok->Tok.getKind()) {
  case tok::star:
    nextToken();
    break;
  case tok::l_paren:
    parseParens();
    break;
  default:
    parseVerilogHierarchyIdentifier();
    break;
  }
}

unsigned UnwrappedLineParser::parseVerilogHierarchyHeader() {
  unsigned AddLevels = 0;

  if (FormatTok->is(Keywords.kw_clocking)) {
    nextToken();
    if (Keywords.isVerilogIdentifier(*FormatTok))
      nextToken();
    parseVerilogSensitivityList();
    if (FormatTok->is(tok::semi))
      nextToken();
  } else if (FormatTok->isOneOf(tok::kw_case, Keywords.kw_casex,
                                Keywords.kw_casez, Keywords.kw_randcase,
                                Keywords.kw_randsequence)) {
    if (Style.IndentCaseLabels)
      AddLevels++;
    nextToken();
    if (FormatTok->is(tok::l_paren)) {
      FormatTok->setFinalizedType(TT_ConditionLParen);
      parseParens();
    }
    if (FormatTok->isOneOf(Keywords.kw_inside, Keywords.kw_matches))
      nextToken();
    // The case header has no semicolon.
  } else {
    // "module" etc.
    nextToken();
    // all the words like the name of the module and specifiers like
    // "automatic" and the width of function return type
    while (true) {
      if (FormatTok->is(tok::l_square)) {
        auto Prev = FormatTok->getPreviousNonComment();
        if (Prev && Keywords.isVerilogIdentifier(*Prev))
          Prev->setFinalizedType(TT_VerilogDimensionedTypeName);
        parseSquare();
      } else if (Keywords.isVerilogIdentifier(*FormatTok) ||
                 FormatTok->isOneOf(Keywords.kw_automatic, tok::kw_static)) {
        nextToken();
      } else {
        break;
      }
    }

    auto NewLine = [this]() {
      addUnwrappedLine();
      Line->IsContinuation = true;
    };

    // package imports
    while (FormatTok->is(Keywords.kw_import)) {
      NewLine();
      nextToken();
      parseVerilogHierarchyIdentifier();
      if (FormatTok->is(tok::semi))
        nextToken();
    }

    // parameters and ports
    if (FormatTok->is(Keywords.kw_verilogHash)) {
      NewLine();
      nextToken();
      if (FormatTok->is(tok::l_paren))
        parseParens();
    }
    if (FormatTok->is(tok::l_paren)) {
      NewLine();
      parseParens();
    }

    // extends and implements
    if (FormatTok->is(Keywords.kw_extends)) {
      NewLine();
      nextToken();
      parseVerilogHierarchyIdentifier();
      if (FormatTok->is(tok::l_paren))
        parseParens();
    }
    if (FormatTok->is(Keywords.kw_implements)) {
      NewLine();
      do {
        nextToken();
        parseVerilogHierarchyIdentifier();
      } while (FormatTok->is(tok::comma));
    }

    // Coverage event for cover groups.
    if (FormatTok->is(tok::at)) {
      NewLine();
      parseVerilogSensitivityList();
    }

    if (FormatTok->is(tok::semi))
      nextToken(/*LevelDifference=*/1);
    addUnwrappedLine();
  }

  return AddLevels;
}

void UnwrappedLineParser::parseVerilogTable() {
  assert(FormatTok->is(Keywords.kw_table));
  nextToken(/*LevelDifference=*/1);
  addUnwrappedLine();

  auto InitialLevel = Line->Level++;
  while (!eof() && !Keywords.isVerilogEnd(*FormatTok)) {
    FormatToken *Tok = FormatTok;
    nextToken();
    if (Tok->is(tok::semi))
      addUnwrappedLine();
    else if (Tok->isOneOf(tok::star, tok::colon, tok::question, tok::minus))
      Tok->setFinalizedType(TT_VerilogTableItem);
  }
  Line->Level = InitialLevel;
  nextToken(/*LevelDifference=*/-1);
  addUnwrappedLine();
}

void UnwrappedLineParser::parseVerilogCaseLabel() {
  // The label will get unindented in AnnotatingParser. If there are no leading
  // spaces, indent the rest here so that things inside the block will be
  // indented relative to things outside. We don't use parseLabel because we
  // don't know whether this colon is a label or a ternary expression at this
  // point.
  auto OrigLevel = Line->Level;
  auto FirstLine = CurrentLines->size();
  if (Line->Level == 0 || (Line->InPPDirective && Line->Level <= 1))
    ++Line->Level;
  else if (!Style.IndentCaseBlocks && Keywords.isVerilogBegin(*FormatTok))
    --Line->Level;
  parseStructuralElement();
  // Restore the indentation in both the new line and the line that has the
  // label.
  if (CurrentLines->size() > FirstLine)
    (*CurrentLines)[FirstLine].Level = OrigLevel;
  Line->Level = OrigLevel;
}

#ifdef SYCLomatic_CUSTOMIZATION
bool UnwrappedLineParser::addUnwrappedLine(LineLevel AdjustLevel,
                                           bool MustAdd) {
#else
void UnwrappedLineParser::addUnwrappedLine(LineLevel AdjustLevel) {
#endif // SYCLomatic_CUSTOMIZATION
  if (Line->Tokens.empty())
#ifdef SYCLomatic_CUSTOMIZATION
    return false;
#else
    return;
#endif // SYCLomatic_CUSTOMIZATION
  LLVM_DEBUG({
    if (CurrentLines == &Lines)
      printDebugInfo(*Line);
  });
#ifdef SYCLomatic_CUSTOMIZATION
  if ((formatRangeGetter() == FormatRange::migrated) && !MustAdd &&
      FormatTok->Previous &&
      isInSameLine(FormatTok->Previous, FormatTok, SourceMgr)) {

    // Below if-stmt is added to fix a regression.
    // If a line is devided into 2 parts by some PPDirectives, the calculation
    // of OpeningLineIndex will be incorrect.
    // So here althougth we do not add new UnwrappedLine for "Line",
    // we add PPDirectives into new UnwrappedLines.
    if (CurrentLines == &Lines && !PreprocessorDirectives.empty()) {
      CurrentLines->append(
          std::make_move_iterator(PreprocessorDirectives.begin()),
          std::make_move_iterator(PreprocessorDirectives.end()));
      PreprocessorDirectives.clear();
    }
    return false;
  }
#endif // SYCLomatic_CUSTOMIZATION

  // If this line closes a block when in Whitesmiths mode, remember that
  // information so that the level can be decreased after the line is added.
  // This has to happen after the addition of the line since the line itself
  // needs to be indented.
  bool ClosesWhitesmithsBlock =
      Line->MatchingOpeningBlockLineIndex != UnwrappedLine::kInvalidIndex &&
      Style.BreakBeforeBraces == FormatStyle::BS_Whitesmiths;

  CurrentLines->push_back(std::move(*Line));
  Line->Tokens.clear();
  Line->MatchingOpeningBlockLineIndex = UnwrappedLine::kInvalidIndex;
  Line->FirstStartColumn = 0;
  Line->IsContinuation = false;

  if (ClosesWhitesmithsBlock && AdjustLevel == LineLevel::Remove)
    --Line->Level;
  if (CurrentLines == &Lines && !PreprocessorDirectives.empty()) {
    CurrentLines->append(
        std::make_move_iterator(PreprocessorDirectives.begin()),
        std::make_move_iterator(PreprocessorDirectives.end()));
    PreprocessorDirectives.clear();
  }
  // Disconnect the current token from the last token on the previous line.
  FormatTok->Previous = nullptr;
#ifdef SYCLomatic_CUSTOMIZATION
  return true;
#else
  return;
#endif // SYCLomatic_CUSTOMIZATION
}

bool UnwrappedLineParser::eof() const { return FormatTok->is(tok::eof); }

bool UnwrappedLineParser::isOnNewLine(const FormatToken &FormatTok) {
  return (Line->InPPDirective || FormatTok.HasUnescapedNewline) &&
         FormatTok.NewlinesBefore > 0;
}

// Checks if \p FormatTok is a line comment that continues the line comment
// section on \p Line.
static bool
continuesLineCommentSection(const FormatToken &FormatTok,
                            const UnwrappedLine &Line,
                            const llvm::Regex &CommentPragmasRegex) {
  if (Line.Tokens.empty())
    return false;

  StringRef IndentContent = FormatTok.TokenText;
  if (FormatTok.TokenText.startswith("//") ||
      FormatTok.TokenText.startswith("/*")) {
    IndentContent = FormatTok.TokenText.substr(2);
  }
  if (CommentPragmasRegex.match(IndentContent))
    return false;

  // If Line starts with a line comment, then FormatTok continues the comment
  // section if its original column is greater or equal to the original start
  // column of the line.
  //
  // Define the min column token of a line as follows: if a line ends in '{' or
  // contains a '{' followed by a line comment, then the min column token is
  // that '{'. Otherwise, the min column token of the line is the first token of
  // the line.
  //
  // If Line starts with a token other than a line comment, then FormatTok
  // continues the comment section if its original column is greater than the
  // original start column of the min column token of the line.
  //
  // For example, the second line comment continues the first in these cases:
  //
  // // first line
  // // second line
  //
  // and:
  //
  // // first line
  //  // second line
  //
  // and:
  //
  // int i; // first line
  //  // second line
  //
  // and:
  //
  // do { // first line
  //      // second line
  //   int i;
  // } while (true);
  //
  // and:
  //
  // enum {
  //   a, // first line
  //    // second line
  //   b
  // };
  //
  // The second line comment doesn't continue the first in these cases:
  //
  //   // first line
  //  // second line
  //
  // and:
  //
  // int i; // first line
  // // second line
  //
  // and:
  //
  // do { // first line
  //   // second line
  //   int i;
  // } while (true);
  //
  // and:
  //
  // enum {
  //   a, // first line
  //   // second line
  // };
  const FormatToken *MinColumnToken = Line.Tokens.front().Tok;

  // Scan for '{//'. If found, use the column of '{' as a min column for line
  // comment section continuation.
  const FormatToken *PreviousToken = nullptr;
  for (const UnwrappedLineNode &Node : Line.Tokens) {
    if (PreviousToken && PreviousToken->is(tok::l_brace) &&
        isLineComment(*Node.Tok)) {
      MinColumnToken = PreviousToken;
      break;
    }
    PreviousToken = Node.Tok;

    // Grab the last newline preceding a token in this unwrapped line.
    if (Node.Tok->NewlinesBefore > 0)
      MinColumnToken = Node.Tok;
  }
  if (PreviousToken && PreviousToken->is(tok::l_brace))
    MinColumnToken = PreviousToken;

  return continuesLineComment(FormatTok, /*Previous=*/Line.Tokens.back().Tok,
                              MinColumnToken);
}

void UnwrappedLineParser::flushComments(bool NewlineBeforeNext) {
  bool JustComments = Line->Tokens.empty();
  for (FormatToken *Tok : CommentsBeforeNextToken) {
    // Line comments that belong to the same line comment section are put on the
    // same line since later we might want to reflow content between them.
    // Additional fine-grained breaking of line comment sections is controlled
    // by the class BreakableLineCommentSection in case it is desirable to keep
    // several line comment sections in the same unwrapped line.
    //
    // FIXME: Consider putting separate line comment sections as children to the
    // unwrapped line instead.
    Tok->ContinuesLineCommentSection =
        continuesLineCommentSection(*Tok, *Line, CommentPragmasRegex);
    if (isOnNewLine(*Tok) && JustComments && !Tok->ContinuesLineCommentSection)
      addUnwrappedLine();
    pushToken(Tok);
  }
  if (NewlineBeforeNext && JustComments)
    addUnwrappedLine();
  CommentsBeforeNextToken.clear();
}

void UnwrappedLineParser::nextToken(int LevelDifference) {
  if (eof())
    return;
  flushComments(isOnNewLine(*FormatTok));
  pushToken(FormatTok);
  FormatToken *Previous = FormatTok;
  if (!Style.isJavaScript())
    readToken(LevelDifference);
  else
    readTokenWithJavaScriptASI();
  FormatTok->Previous = Previous;
  if (Style.isVerilog()) {
    // Blocks in Verilog can have `begin` and `end` instead of braces.  For
    // keywords like `begin`, we can't treat them the same as left braces
    // because some contexts require one of them.  For example structs use
    // braces and if blocks use keywords, and a left brace can occur in an if
    // statement, but it is not a block.  For keywords like `end`, we simply
    // treat them the same as right braces.
    if (Keywords.isVerilogEnd(*FormatTok))
      FormatTok->Tok.setKind(tok::r_brace);
  }
}

void UnwrappedLineParser::distributeComments(
    const SmallVectorImpl<FormatToken *> &Comments,
    const FormatToken *NextTok) {
  // Whether or not a line comment token continues a line is controlled by
  // the method continuesLineCommentSection, with the following caveat:
  //
  // Define a trail of Comments to be a nonempty proper postfix of Comments such
  // that each comment line from the trail is aligned with the next token, if
  // the next token exists. If a trail exists, the beginning of the maximal
  // trail is marked as a start of a new comment section.
  //
  // For example in this code:
  //
  // int a; // line about a
  //   // line 1 about b
  //   // line 2 about b
  //   int b;
  //
  // the two lines about b form a maximal trail, so there are two sections, the
  // first one consisting of the single comment "// line about a" and the
  // second one consisting of the next two comments.
  if (Comments.empty())
    return;
  bool ShouldPushCommentsInCurrentLine = true;
  bool HasTrailAlignedWithNextToken = false;
  unsigned StartOfTrailAlignedWithNextToken = 0;
  if (NextTok) {
    // We are skipping the first element intentionally.
    for (unsigned i = Comments.size() - 1; i > 0; --i) {
      if (Comments[i]->OriginalColumn == NextTok->OriginalColumn) {
        HasTrailAlignedWithNextToken = true;
        StartOfTrailAlignedWithNextToken = i;
      }
    }
  }
  for (unsigned i = 0, e = Comments.size(); i < e; ++i) {
    FormatToken *FormatTok = Comments[i];
    if (HasTrailAlignedWithNextToken && i == StartOfTrailAlignedWithNextToken) {
      FormatTok->ContinuesLineCommentSection = false;
    } else {
      FormatTok->ContinuesLineCommentSection =
          continuesLineCommentSection(*FormatTok, *Line, CommentPragmasRegex);
    }
    if (!FormatTok->ContinuesLineCommentSection &&
        (isOnNewLine(*FormatTok) || FormatTok->IsFirst)) {
      ShouldPushCommentsInCurrentLine = false;
    }
    if (ShouldPushCommentsInCurrentLine)
      pushToken(FormatTok);
    else
      CommentsBeforeNextToken.push_back(FormatTok);
  }
}

void UnwrappedLineParser::readToken(int LevelDifference) {
  SmallVector<FormatToken *, 1> Comments;
  bool PreviousWasComment = false;
  bool FirstNonCommentOnLine = false;
  do {
    FormatTok = Tokens->getNextToken();
    assert(FormatTok);
    while (FormatTok->getType() == TT_ConflictStart ||
           FormatTok->getType() == TT_ConflictEnd ||
           FormatTok->getType() == TT_ConflictAlternative) {
      if (FormatTok->getType() == TT_ConflictStart)
        conditionalCompilationStart(/*Unreachable=*/false);
      else if (FormatTok->getType() == TT_ConflictAlternative)
        conditionalCompilationAlternative();
      else if (FormatTok->getType() == TT_ConflictEnd)
        conditionalCompilationEnd();
      FormatTok = Tokens->getNextToken();
      FormatTok->MustBreakBefore = true;
    }

    auto IsFirstNonCommentOnLine = [](bool FirstNonCommentOnLine,
                                      const FormatToken &Tok,
                                      bool PreviousWasComment) {
      auto IsFirstOnLine = [](const FormatToken &Tok) {
        return Tok.HasUnescapedNewline || Tok.IsFirst;
      };

      // Consider preprocessor directives preceded by block comments as first
      // on line.
      if (PreviousWasComment)
        return FirstNonCommentOnLine || IsFirstOnLine(Tok);
      return IsFirstOnLine(Tok);
    };

    FirstNonCommentOnLine = IsFirstNonCommentOnLine(
        FirstNonCommentOnLine, *FormatTok, PreviousWasComment);
    PreviousWasComment = FormatTok->is(tok::comment);

    while (!Line->InPPDirective && FormatTok->is(tok::hash) &&
           (!Style.isVerilog() ||
            Keywords.isVerilogPPDirective(*Tokens->peekNextToken())) &&
           FirstNonCommentOnLine) {
      distributeComments(Comments, FormatTok);
      Comments.clear();
      // If there is an unfinished unwrapped line, we flush the preprocessor
      // directives only after that unwrapped line was finished later.
      bool SwitchToPreprocessorLines = !Line->Tokens.empty();
      ScopedLineState BlockState(*this, SwitchToPreprocessorLines);
      assert((LevelDifference >= 0 ||
              static_cast<unsigned>(-LevelDifference) <= Line->Level) &&
             "LevelDifference makes Line->Level negative");
      Line->Level += LevelDifference;
      // Comments stored before the preprocessor directive need to be output
      // before the preprocessor directive, at the same level as the
      // preprocessor directive, as we consider them to apply to the directive.
      if (Style.IndentPPDirectives == FormatStyle::PPDIS_BeforeHash &&
          PPBranchLevel > 0) {
        Line->Level += PPBranchLevel;
      }
      flushComments(isOnNewLine(*FormatTok));
      parsePPDirective();
      PreviousWasComment = FormatTok->is(tok::comment);
      FirstNonCommentOnLine = IsFirstNonCommentOnLine(
          FirstNonCommentOnLine, *FormatTok, PreviousWasComment);
    }

    if (!PPStack.empty() && (PPStack.back().Kind == PP_Unreachable) &&
        !Line->InPPDirective) {
      continue;
    }

    if (!FormatTok->is(tok::comment)) {
      distributeComments(Comments, FormatTok);
      Comments.clear();
      return;
    }

    Comments.push_back(FormatTok);
  } while (!eof());

  distributeComments(Comments, nullptr);
  Comments.clear();
}

void UnwrappedLineParser::pushToken(FormatToken *Tok) {
  Line->Tokens.push_back(UnwrappedLineNode(Tok));
  if (MustBreakBeforeNextToken) {
    Line->Tokens.back().Tok->MustBreakBefore = true;
    MustBreakBeforeNextToken = false;
  }
}

} // end namespace format
} // end namespace clang<|MERGE_RESOLUTION|>--- conflicted
+++ resolved
@@ -2864,17 +2864,13 @@
   FormatToken *IfLeftBrace = nullptr;
   IfStmtKind IfBlockKind = IfStmtKind::NotIf;
 
-<<<<<<< HEAD
-  if (Keywords.isBlockBegin(*FormatTok, Style)) {
+  if (isBlockBegin(*FormatTok)) {
 #ifdef SYCLomatic_CUSTOMIZATION
     if (formatRangeGetter() == FormatRange::migrated &&
         isAllSpaceUntilNL(FormatTok, SourceMgr)) {
       addUnwrappedLine();
     }
 #endif // SYCLomatic_CUSTOMIZATION
-=======
-  if (isBlockBegin(*FormatTok)) {
->>>>>>> 8dd6fdff
     FormatTok->setFinalizedType(TT_ControlStatementLBrace);
     IfLeftBrace = FormatTok;
     CompoundStatementIndenter Indenter(this, Style, Line->Level);
@@ -3193,17 +3189,13 @@
 void UnwrappedLineParser::parseLoopBody(bool KeepBraces, bool WrapRightBrace) {
   keepAncestorBraces();
 
-<<<<<<< HEAD
-  if (Keywords.isBlockBegin(*FormatTok, Style)) {
+  if (isBlockBegin(*FormatTok)) {
 #ifdef SYCLomatic_CUSTOMIZATION
     if (formatRangeGetter() == FormatRange::migrated &&
         isAllSpaceUntilNL(FormatTok, SourceMgr)) {
       addUnwrappedLine();
     }
 #endif
-=======
-  if (isBlockBegin(*FormatTok)) {
->>>>>>> 8dd6fdff
     if (!KeepBraces)
       FormatTok->setFinalizedType(TT_ControlStatementLBrace);
     FormatToken *LeftBrace = FormatTok;
