--- conflicted
+++ resolved
@@ -4258,6 +4258,7 @@
     FuncInfo = std::make_shared<DeviceFunctionInfo>(
         FD->param_size(), NonDefaultParamNum, getFunctionName(FD));
   }
+  FuncInfo->setFD(FD);
   if (!FilePath.getCanonicalPath().empty()) {
     SourceProcessType FileType = GetSourceFileType(FilePath);
     if (!(FileType & SPT_CudaHeader) && !(FileType & SPT_CppHeader) &&
@@ -4396,6 +4397,7 @@
       Info = std::make_shared<DeviceFunctionInfo>(
           FD->param_size(), FD->getMostRecentDecl()->getMinRequiredArguments(),
           getFunctionName(FD));
+      Info->setFD(FD);
       FuncInfo = Info;
     }
     return;
@@ -5088,18 +5090,8 @@
     Printer << "*/" << getNL();
     Printer.indent();
   }
-<<<<<<< HEAD
-  FuncInfo->setFD(FD);
-  if (!FilePath.getCanonicalPath().empty()) {
-    SourceProcessType FileType = GetSourceFileType(FilePath);
-    if (!(FileType & SPT_CudaHeader) && !(FileType & SPT_CppHeader) &&
-        FD->isThisDeclarationADefinition()) {
-      FuncInfo->setDefinitionFilePath(FilePath);
-    }
-=======
   if (!getEvent().empty()) {
     Printer << "*" << getEvent() << " = ";
->>>>>>> 6f34c922
   }
   printStreamBase(Printer);
   if (SubmitStmts.empty()) {
@@ -5321,15 +5313,7 @@
         Ptr->getVarMap().Dim = 1;
       }
     } else {
-<<<<<<< HEAD
-      Info = std::make_shared<DeviceFunctionInfo>(
-          FD->param_size(), FD->getMostRecentDecl()->getMinRequiredArguments(),
-          getFunctionName(FD));
-      Info->setFD(FD);
-      FuncInfo = Info;
-=======
       Ptr->getVarMap().Dim = 3;
->>>>>>> 6f34c922
     }
   }
 }
