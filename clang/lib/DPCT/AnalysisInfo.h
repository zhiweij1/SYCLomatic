//===--------------- AnalysisInfo.h ---------------------------------------===//
//
// Part of the LLVM Project, under the Apache License v2.0 with LLVM Exceptions.
// See https://llvm.org/LICENSE.txt for license information.
// SPDX-License-Identifier: Apache-2.0 WITH LLVM-exception
//
//===----------------------------------------------------------------------===//

#ifndef DPCT_ANALYSIS_INFO_H
#define DPCT_ANALYSIS_INFO_H

#include "BarrierFenceSpaceAnalyzer.h"
#include "Error.h"
#include "ExprAnalysis.h"
#include "ExtReplacements.h"
#include "InclusionHeaders.h"
#include "LibraryAPIMigration.h"
#include "Rules.h"
#include "SaveNewFiles.h"
#include "Statics.h"
#include "TextModification.h"
#include "Utility.h"
#include "ValidateArguments.h"
#include <bitset>
#include <memory>
#include <optional>
#include <unordered_set>
#include <vector>

#include "clang/AST/Attr.h"
#include "clang/AST/Decl.h"
#include "clang/AST/DeclTemplate.h"
#include "clang/AST/Expr.h"
#include "clang/AST/ExprCXX.h"
#include "clang/AST/Mangle.h"
#include "clang/AST/ParentMapContext.h"

#include "clang/Basic/Cuda.h"

#include "clang/Format/Format.h"
#include "clang/Frontend/CompilerInstance.h"

llvm::StringRef getReplacedName(const clang::NamedDecl *D);
void setGetReplacedNamePtr(llvm::StringRef (*Ptr)(const clang::NamedDecl *D));

namespace clang {
namespace dpct {
using LocInfo = std::pair<tooling::UnifiedPath, unsigned int>;
template <class F, class... Ts>
std::string buildStringFromPrinter(F Func, Ts &&...Args) {
  std::string Ret;
  llvm::raw_string_ostream OS(Ret);
  Func(OS, std::forward<Ts>(Args)...);
  return OS.str();
}

enum class HelperFuncType : int {
  HFT_InitValue = 0,
  HFT_DefaultQueue = 1,
  HFT_CurrentDevice = 2
};

enum class KernelArgType : int {
  KAT_Stream = 0,
  KAT_Texture,
  KAT_Accessor1D,
  KAT_Accessor2D,
  KAT_Accessor3D,
  KAT_Array1D,
  KAT_Array2D,
  KAT_Array3D,
  KAT_Default,
  KAT_MaxParameterSize
};
// This struct defines a set of Repls with priority.
// The priority is designated by an unsigned number, the
// higher the number, the higher the priority.
struct PriorityReplInfo {
  std::vector<std::shared_ptr<ExtReplacement>> Repls;
  std::vector<std::function<void(void)>> RelatedAction;
  unsigned int Priority = 0;
};

class CudaMallocInfo;
class TextureInfo;
class KernelCallExpr;
class DeviceFunctionInfo;
class CallFunctionExpr;
class DeviceFunctionDecl;
class DeviceFunctionDeclInModule;
class MemVarInfo;
class VarInfo;
class ExplicitInstantiationDecl;
class KernelPrinter;

struct EventSyncTypeInfo {
  EventSyncTypeInfo(unsigned int Length, std::string ReplText, bool NeedReport,
                    bool IsAssigned)
      : Length(Length), ReplText(ReplText), NeedReport(NeedReport),
        IsAssigned(IsAssigned) {}
  void buildInfo(clang::tooling::UnifiedPath FilePath, unsigned int Offset);

  unsigned int Length;
  std::string ReplText;
  bool NeedReport = false;
  bool IsAssigned = false;
};

struct TimeStubTypeInfo {
  TimeStubTypeInfo(unsigned int Length, std::string StrWithSB,
                   std::string StrWithoutSB)
      : Length(Length), StrWithSB(StrWithSB), StrWithoutSB(StrWithoutSB) {}

  void buildInfo(clang::tooling::UnifiedPath FilePath, unsigned int Offset,
                 bool isReplTxtWithSB);

  unsigned int Length;
  std::string StrWithSB;
  std::string StrWithoutSB;
};

struct BuiltinVarInfo {
  BuiltinVarInfo(unsigned int Len, std::string Repl,
                 std::shared_ptr<DeviceFunctionInfo> DFI)
      : Len(Len), Repl(Repl), DFI(DFI) {}
  void buildInfo(clang::tooling::UnifiedPath FilePath, unsigned int Offset,
                 unsigned int Dim);

  unsigned int Len = 0;
  std::string Repl;
  std::shared_ptr<DeviceFunctionInfo> DFI = nullptr;
};

struct FormatInfo {
  FormatInfo() : EnableFormat(false), IsAllParamsOneLine(true) {}
  bool EnableFormat;
  bool IsAllParamsOneLine;
  bool IsEachParamNL = false;
  int CurrentLength = 0;
  int NewLineIndentLength = 0;
  std::string NewLineIndentStr;
  bool IsFirstArg = false;
};

enum HDFuncInfoType { HDFI_Def, HDFI_Decl, HDFI_Call };

struct HostDeviceFuncLocInfo {
  clang::tooling::UnifiedPath FilePath;
  std::string FuncContentCache;
  unsigned FuncStartOffset = 0;
  unsigned FuncEndOffset = 0;
  unsigned FuncNameOffset = 0;
  bool Processed = false;
  bool CalledByHostDeviceFunction = false;
  HDFuncInfoType Type;
};

struct HostDeviceFuncInfo {
  std::unordered_map<std::string, HostDeviceFuncLocInfo> LocInfos;
  bool isDefInserted = false;
  bool needGenerateHostCode = false;
  int PostFixId = -1;
  static int MaxId;
};

enum IfType { IT_Unknow, IT_If, IT_Ifdef, IT_Ifndef, IT_Elif };

struct DirectiveInfo {
  unsigned NumberSignLoc = 0;
  unsigned DirectiveLoc = 0;
  unsigned ConditionLoc = 0;
  std::string Condition;
};

struct CudaArchPPInfo {
  IfType DT = IfType::IT_Unknow;
  DirectiveInfo IfInfo;
  DirectiveInfo ElseInfo;
  DirectiveInfo EndInfo;
  std::unordered_map<unsigned, DirectiveInfo> ElInfo;
  bool isInHDFunc = false;
};

struct MemberOrBaseInfoForCodePin {
  bool UserDefinedTypeFlag = false;
  int PointerDepth = 0;
  bool IsBaseMember = false;
  std::vector<int> Dims;
  std::string TypeNameInCuda;
  std::string TypeNameInSycl;
  std::string MemberName;
};

struct VarInfoForCodePin {
  bool TemplateFlag = false;
  bool TopTypeFlag = false;
  bool IsValid = false;
  std::string HashKey;
  std::string VarRecordType;
  std::string VarName;
  std::string VarNameWithoutScopeAndTemplateArgs;
  std::string TemplateInstArgs;
  std::vector<std::string> Namespaces;
  std::vector<std::string> TemplateArgs;
  std::vector<MemberOrBaseInfoForCodePin> Bases;
  std::vector<MemberOrBaseInfoForCodePin> Members;
};

struct MemcpyOrderAnalysisInfo {
  MemcpyOrderAnalysisInfo(
      std::vector<std::pair<const Stmt *, MemcpyOrderAnalysisNodeKind>>
          MemcpyOrderVec,
      std::vector<unsigned int> DREOffsetVec)
      : MemcpyOrderVec(MemcpyOrderVec), DREOffsetVec(DREOffsetVec) {}
  MemcpyOrderAnalysisInfo() : MemcpyOrderVec({}), DREOffsetVec({}) {}

  std::vector<std::pair<const Stmt *, MemcpyOrderAnalysisNodeKind>>
      MemcpyOrderVec;
  std::vector<unsigned int> DREOffsetVec;
};

struct RnnBackwardFuncInfo {
  clang::tooling::UnifiedPath FilePath;
  unsigned int Offset;
  unsigned int Length;
  bool isAssigned;
  bool isDataGradient;
  std::string CompoundLoc;
  std::vector<std::string> RnnInputDeclLoc;
  std::vector<std::string> FuncArgs;
};

// <function name, Info>
using HDFuncInfoMap = std::unordered_map<std::string, HostDeviceFuncInfo>;
// <file path, <Offset, Info>>
using CudaArchPPMap =
    std::unordered_map<clang::tooling::UnifiedPath,
                       std::unordered_map<unsigned int, CudaArchPPInfo>>;
using CudaArchDefMap =
    std::unordered_map<std::string,
                       std::unordered_map<unsigned int, unsigned int>>;
class ParameterStream {
public:
  ParameterStream() { FormatInformation = FormatInfo(); }
  ParameterStream(FormatInfo FormatInformation, int ColumnLimit)
      : FormatInformation(FormatInformation), ColumnLimit(ColumnLimit) {}

  ParameterStream &operator<<(const std::string &InputParamStr);
  ParameterStream &operator<<(int InputInt);

  std::string Str = "";
  FormatInfo FormatInformation;
  int ColumnLimit = 80;
};

struct StmtWithWarning {
  StmtWithWarning(std::string Str, std::vector<std::string> Warnings = {})
      : StmtStr(Str), Warnings(Warnings) {}

  std::string StmtStr;
  std::vector<std::string> Warnings;
};

using StmtList = std::vector<StmtWithWarning>;

template <class T> using GlobalMap = std::map<unsigned, std::shared_ptr<T>>;
using MemVarInfoMap = GlobalMap<MemVarInfo>;

template <class T> inline void merge(T &Master, const T &Branch) {
  Master.insert(Branch.begin(), Branch.end());
}

inline void appendString(llvm::raw_string_ostream &OS) {}
template <class FirstArgT, class... ArgsT>
inline void appendString(llvm::raw_string_ostream &OS, FirstArgT &&First,
                         ArgsT &&...Args) {
  OS << std::forward<FirstArgT>(First);
  appendString(OS, std::forward<ArgsT>(Args)...);
}

template <class... Arguments>
inline std::string buildString(Arguments &&...Args) {
  std::string Result;
  llvm::raw_string_ostream OS(Result);
  appendString(OS, std::forward<Arguments>(Args)...);
  return OS.str();
}

template <class MapType>
inline typename MapType::mapped_type
findObject(const MapType &Map, const typename MapType::key_type &Key) {
  auto Itr = Map.find(Key);
  if (Itr == Map.end())
    return typename MapType::mapped_type();
  return Itr->second;
}

template <class MapType,
          class ObjectType = typename MapType::mapped_type::element_type,
          class... Args>
inline typename MapType::mapped_type
insertObject(MapType &Map, const typename MapType::key_type &Key,
             Args &&...InitArgs) {
  auto &Obj = Map[Key];
  if (!Obj)
    Obj = std::make_shared<ObjectType>(Key, std::forward<Args>(InitArgs)...);
  return Obj;
}

void initHeaderSpellings();

enum UsingType {
  UT_Queue_P,
};

// clang-format off
//
//                                   DpctGlobalInfo
//                                         |
//              --------------------------------------------------------
//              |                          |                           |
//         DpctFileInfo               DpctFileInfo                ... (other info)
//                                         |
//             ------------------------------------------------------------------------------------
//             |                           |                          |                           |
//    MemVarInfo                   DeviceFunctionDecl           KernelCallExpr             CudaMallocInfo
//  (Global Variable)                      |            (inherit from CallFunctionExpr)
//                                 DeviceFunctionInfo
//                                         |
//                           ----------------------------
//                           |                          |
//                    CallFunctionExpr              MemVarInfo
//                 (Call Expr in Function)    (Defined in Function)
//                           |
//                  DeviceFunctionInfo
//                     (Callee Info)
//
// clang-format on

// Store analysis info (eg. memory variable info, kernel function info,
// replacements and so on) of each file
class DpctFileInfo {
public:
  DpctFileInfo(const clang::tooling::UnifiedPath &FilePathIn)
      : ReplsSYCL(std::make_shared<ExtReplacements>(FilePathIn)),
        ReplsCUDA(std::make_shared<ExtReplacements>(FilePathIn)),
        FilePath(FilePathIn) {
    buildLinesInfo();
  }
  template <class Obj> std::shared_ptr<Obj> findNode(unsigned Offset) {
    return findObject(getMap<Obj>(), Offset);
  }
  template <class Obj, class Node>
  std::shared_ptr<Obj> insertNode(unsigned Offset, const Node *N) {
    return insertObject(getMap<Obj>(), Offset, FilePath, N);
  }
  template <class Obj, class MappedT, class... Args>
  std::shared_ptr<MappedT> insertNode(unsigned Offset, Args &&...Arguments) {
    return insertObject<GlobalMap<MappedT>, Obj>(
        getMap<MappedT>(), Offset, FilePath, std::forward<Args>(Arguments)...);
  }
  template <class Obj>
  std::shared_ptr<Obj> insertNode(unsigned Offset,
                                  std::shared_ptr<Obj> Object) {
    return getMap<Obj>().insert(std::make_pair(Offset, Object)).first->second;
  }
  const clang::tooling::UnifiedPath &getFilePath() { return FilePath; }

  // Build kernel and device function declaration replacements and store them.
  void buildReplacements();
  void setKernelCallDim();
  void setKernelDim();
  void buildUnionFindSet();
  void buildUnionFindSetForUncalledFunc();
  void buildKernelInfo();
  void buildRnnBackwardFuncInfo();
  void postProcess();

  // Emplace stored replacements into replacement set.
  void emplaceReplacements(std::map<clang::tooling::UnifiedPath,
                                    tooling::Replacements> &ReplSet /*out*/);
  void addReplacement(std::shared_ptr<ExtReplacement> Repl);
  bool isInAnalysisScope();
  std::shared_ptr<ExtReplacements> getReplsSYCL() { return ReplsSYCL; }
  std::shared_ptr<ExtReplacements> getReplsCUDA() { return ReplsCUDA; }
  size_t getFileSize() const { return FileSize; }
  std::string &getFileContent() { return FileContentCache; }

  // Header inclusion directive insertion functions
  void setFileEnterOffset(unsigned Offset);
  void setFirstIncludeOffset(unsigned Offset);
  void setLastIncludeOffset(unsigned Offset) { LastIncludeOffset = Offset; }
  void setHeaderInserted(HeaderType Header) {
    HeaderInsertedBitMap[Header] = true;
  }
  void setMathHeaderInserted(bool B = true) {
    HeaderInsertedBitMap[HeaderType::HT_Math] = B;
  }
  void setAlgorithmHeaderInserted(bool B = true) {
    HeaderInsertedBitMap[HeaderType::HT_Algorithm] = B;
  }
  void setTimeHeaderInserted(bool B = true) {
    HeaderInsertedBitMap[HeaderType::HT_Time] = B;
  }

  void concatHeader(llvm::raw_string_ostream &OS);
  template <class FirstT, class... Args>
  void concatHeader(llvm::raw_string_ostream &OS, FirstT &&First,
                    Args &&...Arguments);

  std::optional<HeaderType> findHeaderType(StringRef Header);
  StringRef getHeaderSpelling(HeaderType Type);

  // Insert one or more header inclusion directives at a specified offset
  template <typename ReplacementT>
  void insertHeader(ReplacementT &&Repl, unsigned Offset,
                    InsertPosition InsertPos = IP_Left,
                    ReplacementType IsForCodePin = RT_ForSYCLMigration) {
    auto R = std::make_shared<ExtReplacement>(
        FilePath, Offset, 0, std::forward<ReplacementT>(Repl), nullptr);
    R->setSYCLHeaderNeeded(false);
    R->setInsertPosition(InsertPos);
    R->IsForCodePin = IsForCodePin;
    IncludeDirectiveInsertions.push_back(R);
  }

  template <typename ReplacementT>
  void insertCustomizedHeader(ReplacementT &&Repl) {
    if (auto Type = findHeaderType(Repl))
      return insertHeader(Type.value());
    if (std::find(InsertedHeaders.begin(), InsertedHeaders.end(), Repl) ==
        InsertedHeaders.end()) {
      InsertedHeaders.push_back(Repl);
    }
  }

  void insertHeader(HeaderType Type, unsigned Offset,
                    ReplacementType IsForCodePin = RT_ForSYCLMigration);
  void insertHeader(HeaderType Type,
                    ReplacementType IsForCodePin = RT_ForSYCLMigration);

  // Record line info in file.
  struct SourceLineInfo {
    SourceLineInfo() : SourceLineInfo(-1, -1, -1, StringRef()) {}
    SourceLineInfo(unsigned LineNumber, unsigned Offset, unsigned End,
                   StringRef Buffer)
        : Number(LineNumber), Offset(Offset), Length(End - Offset),
          Line(Buffer.substr(Offset, Length)) {}
    SourceLineInfo(unsigned LineNumber, ArrayRef<unsigned> LineCache,
                   StringRef Buffer)
        : SourceLineInfo(LineNumber, LineCache[LineNumber - 1],
                         LineCache[LineNumber], Buffer) {}

    // Line number.
    const unsigned Number;
    // Offset at the begin of line.
    const unsigned Offset;
    // Length of the line.
    const unsigned Length;
    // String of the line, ref to FileContentCache.
    StringRef Line;
  };

  const SourceLineInfo &getLineInfo(unsigned LineNumber);
  StringRef getLineString(unsigned LineNumber) {
    return getLineInfo(LineNumber).Line;
  }

  // Get line number by offset
  unsigned getLineNumber(unsigned Offset) {
    return getLineInfoFromOffset(Offset).Number;
  }
  // Set line range info of replacement
  void setLineRange(ExtReplacements::SourceLineRange &LineRange,
                    std::shared_ptr<ExtReplacement> Repl);
  void insertIncludedFilesInfo(std::shared_ptr<DpctFileInfo> Info);

  std::map<const CompoundStmt *, MemcpyOrderAnalysisInfo> &
  getMemcpyOrderAnalysisResultMap() {
    return MemcpyOrderAnalysisResultMap;
  }
  std::map<std::string, std::vector<std::pair<unsigned int, unsigned int>>> &
  getFuncDeclRangeMap() {
    return FuncDeclRangeMap;
  }
  std::map<unsigned int, EventSyncTypeInfo> &getEventSyncTypeMap() {
    return EventSyncTypeMap;
  }
  std::map<unsigned int, TimeStubTypeInfo> &getTimeStubTypeMap() {
    return TimeStubTypeMap;
  }
  std::map<unsigned int, BuiltinVarInfo> &getBuiltinVarInfoMap() {
    return BuiltinVarInfoMap;
  }
  std::unordered_set<std::shared_ptr<DpctFileInfo>> &getIncludedFilesInfoSet() {
    return IncludedFilesInfoSet;
  }
  std::set<unsigned int> &getSpBLASSet() { return SpBLASSet; }
  std::unordered_set<std::shared_ptr<TextModification>> &
  getConstantMacroTMSet() {
    return ConstantMacroTMSet;
  }
  std::vector<tooling::Replacement> &getReplacements() {
    return PreviousTUReplFromYAML->Replacements;
  }
  std::unordered_map<std::string, std::tuple<unsigned int, std::string, bool>> &
  getAtomicMap() {
    return AtomicMap;
  }
  void setAddOneDplHeaders(bool Value) { AddOneDplHeaders = Value; }
  std::vector<std::pair<unsigned int, unsigned int>> &getTimeStubBounds() {
    return TimeStubBounds;
  }
  std::vector<std::pair<unsigned int, unsigned int>> &getExternCRanges() {
    return ExternCRanges;
  }
  std::vector<RnnBackwardFuncInfo> &getRnnBackwardFuncInfo() {
    return RBFuncInfo;
  }
  void setRTVersionValue(std::string Value) { RTVersionValue = Value; }
  std::string getRTVersionValue() { return RTVersionValue; }
  void setMajorVersionValue(std::string Value) { MajorVersionValue = Value; }
  std::string getMajorVersionValue() { return MajorVersionValue; }
  void setMinorVersionValue(std::string Value) { MinorVersionValue = Value; }
  std::string getMinorVersionValue() { return MinorVersionValue; }

  void setCCLVerValue(std::string Value) { CCLVerValue = Value; }
  std::string getCCLVerValue() { return CCLVerValue; }
  bool hasCUDASyntax() { return HeaderInsertedBitMap[HeaderType::HT_SYCL]; }

  std::shared_ptr<tooling::TranslationUnitReplacements> PreviousTUReplFromYAML =
      nullptr;

private:
  std::vector<std::pair<unsigned int, unsigned int>> TimeStubBounds;
  std::unordered_set<std::shared_ptr<DpctFileInfo>> IncludedFilesInfoSet;

  template <class Obj> GlobalMap<Obj> &getMap() {
    llvm::dbgs() << "[DpctFileInfo::getMap] Unknow map type";
    static GlobalMap<Obj> NullMap;
    return NullMap;
  }

  bool isReplTxtWithSubmitBarrier(unsigned Offset);

  // TODO: implement one of this for each source language.
  bool isInCudaPath();

  void buildLinesInfo();
  const SourceLineInfo &getLineInfoFromOffset(unsigned Offset);

  std::map<const CompoundStmt *, MemcpyOrderAnalysisInfo>
      MemcpyOrderAnalysisResultMap;

  std::map<std::string /*Function name*/,
           std::vector<
               std::pair<unsigned int /*Begin location of function signature*/,
                         unsigned int /*End location of function signature*/>>>
      FuncDeclRangeMap;

  std::map<unsigned int, EventSyncTypeInfo> EventSyncTypeMap;
  std::map<unsigned int, TimeStubTypeInfo> TimeStubTypeMap;
  std::map<unsigned int, BuiltinVarInfo> BuiltinVarInfoMap;
  GlobalMap<MemVarInfo> MemVarMap;
  GlobalMap<DeviceFunctionDecl> FuncMap;
  GlobalMap<KernelCallExpr> KernelMap;
  GlobalMap<CudaMallocInfo> CudaMallocMap;
  GlobalMap<TextureInfo> TextureMap;
  std::set<unsigned int> SpBLASSet;
  std::unordered_set<std::shared_ptr<TextModification>> ConstantMacroTMSet;
  std::unordered_map<std::string, std::tuple<unsigned int, std::string, bool>>
      AtomicMap;
  std::shared_ptr<ExtReplacements> ReplsSYCL;
  std::shared_ptr<ExtReplacements> ReplsCUDA;
  size_t FileSize = 0;
  std::vector<SourceLineInfo> Lines;

  clang::tooling::UnifiedPath FilePath;
  std::string FileContentCache;

  unsigned FirstIncludeOffset = 0;
  unsigned LastIncludeOffset = 0;
  const unsigned FileBeginOffset = 0;
  bool HasInclusionDirective = false;
  std::vector<std::string> InsertedHeaders;
  std::vector<std::string> InsertedHeadersCUDA;
  std::bitset<32> HeaderInsertedBitMap;
  std::bitset<32> UsingInsertedBitMap;
  bool AddOneDplHeaders = false;
  std::vector<std::shared_ptr<ExtReplacement>> IncludeDirectiveInsertions;
  std::vector<std::pair<unsigned int, unsigned int>> ExternCRanges;
  std::vector<RnnBackwardFuncInfo> RBFuncInfo;
  std::string RTVersionValue = "";
  std::string MajorVersionValue = "";
  std::string MinorVersionValue = "";
  std::string CCLVerValue = "";
};
template <> inline GlobalMap<MemVarInfo> &DpctFileInfo::getMap() {
  return MemVarMap;
}
template <> inline GlobalMap<DeviceFunctionDecl> &DpctFileInfo::getMap() {
  return FuncMap;
}
template <> inline GlobalMap<KernelCallExpr> &DpctFileInfo::getMap() {
  return KernelMap;
}
template <> inline GlobalMap<CudaMallocInfo> &DpctFileInfo::getMap() {
  return CudaMallocMap;
}
template <> inline GlobalMap<TextureInfo> &DpctFileInfo::getMap() {
  return TextureMap;
}

class DpctGlobalInfo {
public:
  static DpctGlobalInfo &getInstance() {
    static DpctGlobalInfo Info;
    return Info;
  }

  class MacroDefRecord {
  public:
    clang::tooling::UnifiedPath FilePath;
    unsigned Offset;
    bool IsInAnalysisScope;
    MacroDefRecord(SourceLocation NTL, bool IIAS);
  };

  class MacroExpansionRecord {
  public:
    std::string Name;
    int NumTokens;
    clang::tooling::UnifiedPath FilePath;
    unsigned ReplaceTokenBeginOffset;
    unsigned ReplaceTokenEndOffset;
    SourceRange Range;
    bool IsInAnalysisScope;
    bool IsFunctionLike;
    int TokenIndex;
    MacroExpansionRecord(IdentifierInfo *ID, const MacroInfo *MI,
                         SourceRange Range, bool IsInAnalysisScope,
                         int TokenIndex);
  };

  struct HelperFuncReplInfo {
    HelperFuncReplInfo(const clang::tooling::UnifiedPath DeclLocFile =
                           clang::tooling::UnifiedPath(),
                       unsigned int DeclLocOffset = 0,
                       bool IsLocationValid = false)
        : DeclLocFile(DeclLocFile), DeclLocOffset(DeclLocOffset),
          IsLocationValid(IsLocationValid) {}
    clang::tooling::UnifiedPath DeclLocFile;
    unsigned int DeclLocOffset = 0;
    bool IsLocationValid = false;
  };

  struct TempVariableDeclCounter {
    TempVariableDeclCounter(int DefaultQueueCounter = 0,
                            int CurrentDeviceCounter = 0)
        : DefaultQueueCounter(DefaultQueueCounter),
          CurrentDeviceCounter(CurrentDeviceCounter),
          PlaceholderStr{
              "",
              buildString(MapNames::getDpctNamespace(), "get_",
                          DpctGlobalInfo::getDeviceQueueName(), "()"),
              MapNames::getDpctNamespace() + "get_current_device()"} {}
    int DefaultQueueCounter = 0;
    int CurrentDeviceCounter = 0;
    std::string PlaceholderStr[3];
  };

  static std::string removeSymlinks(clang::FileManager &FM,
                                    std::string FilePathStr);
  static bool isInRoot(SourceLocation SL) {
    return isInRoot(DpctGlobalInfo::getLocInfo(SL).first);
  }
  static bool isInRoot(clang::tooling::UnifiedPath FilePath);
  static bool isInAnalysisScope(SourceLocation SL) {
    return isInAnalysisScope(DpctGlobalInfo::getLocInfo(SL).first);
  }
  static bool isInAnalysisScope(clang::tooling::UnifiedPath FilePath) {
    return isChildPath(AnalysisScope, FilePath);
  }
  static bool isExcluded(const clang::tooling::UnifiedPath &FilePath);
  // TODO: implement one of this for each source language.
  static bool isInCudaPath(SourceLocation SL);
  // TODO: implement one of this for each source language.
  static bool isInCudaPath(clang::tooling::UnifiedPath FilePath) {
    return isChildPath(CudaPath, FilePath);
  }

  static void setInRoot(const clang::tooling::UnifiedPath &InRootPath) {
    InRoot = InRootPath;
  }
  static const clang::tooling::UnifiedPath &getInRoot() { return InRoot; }
  static void setOutRoot(const clang::tooling::UnifiedPath &OutRootPath) {
    OutRoot = OutRootPath;
  }
  static const clang::tooling::UnifiedPath &getOutRoot() { return OutRoot; }
  static void
  setAnalysisScope(const clang::tooling::UnifiedPath &InputAnalysisScope) {
    AnalysisScope = InputAnalysisScope;
  }
  static const clang::tooling::UnifiedPath &getAnalysisScope() {
    return AnalysisScope;
  }
  static void addChangeExtensions(const std::string &Extension) {
    assert(!Extension.empty());
    ChangeExtensions.insert(Extension);
  }
  static const std::unordered_set<std::string> &getChangeExtensions() {
    return ChangeExtensions;
  }
  static const std::string &getSYCLSourceExtension() {
    return SYCLSourceExtension;
  }
  static const std::string &getSYCLHeaderExtension() {
    return SYCLHeaderExtension;
  }
  static void setSYCLFileExtension(SYCLFileExtensionEnum Extension);
  // TODO: implement one of this for each source language.
  static void setCudaPath(const clang::tooling::UnifiedPath &InputCudaPath) {
    CudaPath = InputCudaPath;
  }
  // TODO: implement one of this for each source language.
  static const clang::tooling::UnifiedPath &getCudaPath() { return CudaPath; }
  static const std::string getCudaVersion() {
    return clang::CudaVersionToString(SDKVersion);
  }

  static void printItem(llvm::raw_ostream &, const Stmt *,
                        const FunctionDecl *FD = nullptr);
  static std::string getItem(const Stmt *, const FunctionDecl *FD = nullptr);
  static void registerNDItemUser(const Stmt *,
                                 const FunctionDecl *FD = nullptr);
  static void printGroup(llvm::raw_ostream &, const Stmt *,
                         const FunctionDecl *FD = nullptr);
  static std::string getGroup(const Stmt *, const FunctionDecl *FD = nullptr);
  static void printSubGroup(llvm::raw_ostream &, const Stmt *,
                            const FunctionDecl *FD = nullptr);
  static std::string getSubGroup(const Stmt *,
                                 const FunctionDecl *FD = nullptr);
  static std::string getDefaultQueue(const Stmt *);
  static const std::string &getDeviceQueueName();
  static const std::string &getStreamName() {
    const static std::string StreamName = "stream" + getCTFixedSuffix();
    return StreamName;
  }
  static const std::string &getSyncName() {
    const static std::string SyncName = "sync" + getCTFixedSuffix();
    return SyncName;
  }
  static const std::string &getInRootHash() {
    const static std::string Hash = getHashAsString(getInRoot()).substr(0, 6);
    return Hash;
  }
  static void setContext(ASTContext &C);
  static void setRuleFile(const std::string &Path) { RuleFile = Path; }
  static ASTContext &getContext() {
    assert(Context);
    return *Context;
  }
  static SourceManager &getSourceManager() {
    assert(SM);
    return *SM;
  }
  static FileManager &getFileManager() {
    assert(FM);
    return *FM;
  }
  static bool isKeepOriginCode() { return KeepOriginCode; }
  static void setKeepOriginCode(bool KOC) { KeepOriginCode = KOC; }
  static bool isSyclNamedLambda() { return SyclNamedLambda; }
  static void setSyclNamedLambda(bool SNL) { SyclNamedLambda = SNL; }
  static void setCheckUnicodeSecurityFlag(bool CUS) {
    CheckUnicodeSecurityFlag = CUS;
  }
  static bool getCheckUnicodeSecurityFlag() { return CheckUnicodeSecurityFlag; }
  static void setEnablepProfilingFlag(bool EP) { EnablepProfilingFlag = EP; }
  static bool getEnablepProfilingFlag() { return EnablepProfilingFlag; }
  static bool getGuessIndentWidthMatcherFlag() {
    return GuessIndentWidthMatcherFlag;
  }
  static void setGuessIndentWidthMatcherFlag(bool Flag) {
    GuessIndentWidthMatcherFlag = Flag;
  }
  static void setIndentWidth(unsigned int W) { IndentWidth = W; }
  static unsigned int getIndentWidth() { return IndentWidth; }
  static void insertKCIndentWidth(unsigned int W);
  static unsigned int getKCIndentWidth();
  static UsmLevel getUsmLevel() { return UsmLvl; }
  static void setUsmLevel(UsmLevel UL) { UsmLvl = UL; }
  static BuildScriptKind getBuildScript() { return BuildScriptVal; }
  static void setBuildScript(BuildScriptKind BSVal) { BuildScriptVal = BSVal; }
  static clang::CudaVersion getSDKVersion() { return SDKVersion; }
  static void setSDKVersion(clang::CudaVersion V) { SDKVersion = V; }
  static bool isIncMigration() { return IsIncMigration; }
  static void setIsIncMigration(bool Flag) { IsIncMigration = Flag; }
  static bool isQueryAPIMapping() { return IsQueryAPIMapping; }
  static void setIsQueryAPIMapping(bool Flag) { IsQueryAPIMapping = Flag; }
  static bool needDpctDeviceExt() { return NeedDpctDeviceExt; }
  static void setNeedDpctDeviceExt() { NeedDpctDeviceExt = true; }
  static unsigned int getAssumedNDRangeDim() { return AssumedNDRangeDim; }
  static void setAssumedNDRangeDim(unsigned int Dim) {
    AssumedNDRangeDim = Dim;
  }
  static bool getUsingExtensionDE(DPCPPExtensionsDefaultEnabled Ext) {
    return ExtensionDEFlag & (1 << static_cast<unsigned>(Ext));
  }
  static void setExtensionDEFlag(unsigned Flag) {
    // The bits in Flag was reversed, so we need to check whether the ExtDE_All
    // bit of Flag is 0. That means disable all default enabled extensions,
    // otherwise disable the extensions represented by the 0 bit
    if (Flag &
        (1 << static_cast<unsigned>(DPCPPExtensionsDefaultEnabled::ExtDE_All)))
      ExtensionDEFlag = Flag;
    else
      ExtensionDEFlag = 0;
  }
  static unsigned getExtensionDEFlag() { return ExtensionDEFlag; }
  static bool getUsingExtensionDD(DPCPPExtensionsDefaultDisabled Ext) {
    return ExtensionDDFlag & (1 << static_cast<unsigned>(Ext));
  }
  static void setExtensionDDFlag(unsigned Flag) {
    // If the ExtDD_All bit is 1, enable all default disabled extensions.
    if (Flag &
        (1 << static_cast<unsigned>(DPCPPExtensionsDefaultDisabled::ExtDD_All)))
      ExtensionDDFlag = static_cast<unsigned>(-1);
    else
      ExtensionDDFlag = Flag;
  }
  static unsigned getExtensionDDFlag() { return ExtensionDDFlag; }
  template <ExperimentalFeatures Exp> static bool getUsingExperimental() {
    return ExperimentalFlag & (1 << static_cast<unsigned>(Exp));
  }
  static void setExperimentalFlag(unsigned Flag) {
    // If the ExtDD_All bit is 1, enable all default disabled experimental
    // features.
    if (Flag & (1 << static_cast<unsigned>(ExperimentalFeatures::Exp_All)))
      ExperimentalFlag = static_cast<unsigned>(-1);
    else
      ExperimentalFlag = Flag;
  }
  static unsigned getExperimentalFlag() { return ExperimentalFlag; }
  static bool getHelperFuncPreference(HelperFuncPreference HFP) {
    return HelperFuncPreferenceFlag & (1 << static_cast<unsigned>(HFP));
  }
  static void setHelperFuncPreferenceFlag(unsigned Flag) {
    HelperFuncPreferenceFlag = Flag;
  }
  static unsigned getHelperFuncPreferenceFlag() {
    return HelperFuncPreferenceFlag;
  }
  static bool isAnalysisModeEnabled() { return AnalysisModeFlag; }
  static void enableAnalysisMode() { AnalysisModeFlag = true; }
  static format::FormatRange getFormatRange() { return FmtRng; }
  static void setFormatRange(format::FormatRange FR) { FmtRng = FR; }
  static DPCTFormatStyle getFormatStyle() { return FmtST; }
  static void setFormatStyle(DPCTFormatStyle FS) { FmtST = FS; }
  // Processing the folder or file by following rules:
  // Rule1: For {child path, parent path}, only parent path will be kept.
  // Rule2: Ignore invalid path.
  // Rule3: If path is not in --in-root, then ignore it.
  static void setExcludePath(std::vector<std::string> ExcludePathVec);
  static std::unordered_map<std::string, bool> getExcludePath() {
    return ExcludePath;
  }
  static bool isCtadEnabled() { return EnableCtad; }
  static void setCtadEnabled(bool Enable) { EnableCtad = Enable; }
  static bool isCodePinEnabled() { return EnableCodePin; }
  static void setCodePinEnabled(bool Enable = false) { EnableCodePin = Enable; }
  static bool isGenBuildScript() { return GenBuildScript; }
  static void setGenBuildScriptEnabled(bool Enable = true) {
    GenBuildScript = Enable;
  }
  static bool IsMigrateBuildScriptOnlyEnabled() {
    return MigrateBuildScriptOnly;
  }
  static void setMigrateBuildScriptOnlyEnabled(bool Enable = true) {
    MigrateBuildScriptOnly = Enable;
  }
  static bool isCommentsEnabled() { return EnableComments; }
  static void setCommentsEnabled(bool Enable = true) {
    EnableComments = Enable;
  }
  static bool isDPCTNamespaceTempEnabled() { return TempEnableDPCTNamespace; }
  static void setDPCTNamespaceTempEnabled() { TempEnableDPCTNamespace = true; }
  static std::unordered_set<std::string> &getPrecAndDomPairSet() {
    return PrecAndDomPairSet;
  }
  static bool isMKLHeaderUsed() { return IsMLKHeaderUsed; }
  static void setMKLHeaderUsed(bool Used = true) { IsMLKHeaderUsed = Used; }
  static int getSuffixIndexInitValue(std::string FileNameAndOffset);
  static void updateInitSuffixIndexInRule(int InitVal) {
    CurrentIndexInRule = InitVal;
  }
  static int getSuffixIndexInRuleThenInc();
  static int getSuffixIndexGlobalThenInc();
  static const std::string &getGlobalQueueName() {
    const static std::string Q = "q_ct1";
    return Q;
  }
  static const std::string &getGlobalDeviceName() {
    const static std::string D = "dev_ct1";
    return D;
  }
  static std::string getStringForRegexReplacement(StringRef);
  static void setCodeFormatStyle(const clang::format::FormatStyle &Style) {
    CodeFormatStyle = Style;
  }
  static clang::format::FormatStyle getCodeFormatStyle() {
    return CodeFormatStyle;
  }
  static bool IsVarUsedByRuntimeSymbolAPI(std::shared_ptr<MemVarInfo> Info);

private:
  template <class T, class T1, class... Ts>
  static constexpr bool IsSameAsAnyTy = (std::is_same_v<T, Ts> || ...);

  template <typename T>
  static constexpr bool IsNonPtrNode =
      IsSameAsAnyTy<T, TemplateArgument, TemplateArgumentLoc,
                    NestedNameSpecifierLoc, QualType, TypeLoc, ObjCProtocolLoc>;

public:
  template <class TargetTy, class NodeTy>
  static inline std::conditional_t<IsNonPtrNode<TargetTy>,
                                   std::optional<TargetTy>, const TargetTy *>
  findAncestor(const NodeTy *N,
               const std::function<bool(const DynTypedNode &)> &Condition) {
    if (LLVM_LIKELY(N)) {
      auto &Context = getContext();
      clang::DynTypedNodeList Parents = Context.getParents(*N);
      while (!Parents.empty()) {
        auto &Cur = Parents[0];
        if (Condition(Cur)) {
          if constexpr (IsNonPtrNode<TargetTy>)
            return *Cur.get<TargetTy>();
          else
            return Cur.get<TargetTy>();
        }
        Parents = Context.getParents(Cur);
      }
    }
    if constexpr (IsNonPtrNode<TargetTy>)
      return std::nullopt;
    else
      return nullptr;
  }

  template <class NodeTy>
  static inline bool checkSpecificBO(const NodeTy *Node,
                                     const BinaryOperator *BO) {
    return findAncestor<BinaryOperator>(
        Node, [&](const DynTypedNode &Cur) -> bool {
          return Cur.get<BinaryOperator>() == BO;
        });
  }

  template <class TargetTy, class NodeTy>
  static auto findAncestor(const NodeTy *Node) {
    return findAncestor<TargetTy>(Node, [&](const DynTypedNode &Cur) -> bool {
      return Cur.get<TargetTy>();
    });
  }
  template <class TargetTy, class NodeTy>
  static auto findParent(const NodeTy *Node) {
    return findAncestor<TargetTy>(
        Node, [](const DynTypedNode &Cur) -> bool { return true; });
  }

  template <typename TargetTy, typename NodeTy>
  static bool isAncestor(TargetTy *AncestorNode, NodeTy *Node) {
    return findAncestor<TargetTy>(Node, [&](const DynTypedNode &Cur) -> bool {
      return Cur.get<TargetTy>() == AncestorNode;
    });
  }
  template <class NodeTy>
  inline static const clang::FunctionDecl *
  getParentFunction(const NodeTy *Node) {
    return findAncestor<clang::FunctionDecl>(Node);
  }
  template <class TargetTy, class NodeTy>
  static inline const clang::Expr *
  getChildExprOfTargetAncestor(const NodeTy *N) {
    if (!N)
      return nullptr;

    auto &Context = clang::dpct::DpctGlobalInfo::getContext();
    clang::DynTypedNode PreviousNode = clang::DynTypedNode::create(*N);
    clang::DynTypedNodeList Parents = Context.getParents(*N);
    while (!Parents.empty()) {
      auto &Cur = Parents[0];
      if (Cur.get<TargetTy>())
        return PreviousNode.get<clang::Expr>();
      PreviousNode = Cur;
      Parents = Context.getParents(Cur);
    }

    return nullptr;
  }

  template <class StreamTy, class... Args>
  static inline StreamTy &
  printCtadClass(StreamTy &Stream, size_t CanNotDeducedArgsNum,
                 StringRef ClassName, Args &&...Arguments) {
    Stream << ClassName;
    if (!DpctGlobalInfo::isCtadEnabled()) {
      printArguments(Stream << "<", std::forward<Args>(Arguments)...) << ">";
    } else if (CanNotDeducedArgsNum) {
      printPartialArguments(Stream << "<", CanNotDeducedArgsNum,
                            std::forward<Args>(Arguments)...)
          << ">";
    }
    return Stream;
  }
  template <class StreamTy, class... Args>
  static inline StreamTy &printCtadClass(StreamTy &Stream, StringRef ClassName,
                                         Args &&...Arguments) {
    return printCtadClass(Stream, 0, ClassName,
                          std::forward<Args>(Arguments)...);
  }
  template <class... Args>
  static inline std::string getCtadClass(Args &&...Arguments) {
    std::string Result;
    llvm::raw_string_ostream OS(Result);
    return printCtadClass(OS, std::forward<Args>(Arguments)...).str();
  }
  template <class T>
  static inline std::pair<clang::tooling::UnifiedPath, unsigned>
  getLocInfo(const T *N, bool *IsInvalid = nullptr /* out */) {
    return getLocInfo(getLocation(N), IsInvalid);
  }
  static std::pair<clang::tooling::UnifiedPath, unsigned>
  getLocInfo(const TypeLoc &TL, bool *IsInvalid = nullptr /*out*/) {
    return getLocInfo(TL.getBeginLoc(), IsInvalid);
  }
  // Return the absolute path of \p ID
  static std::optional<clang::tooling::UnifiedPath> getAbsolutePath(FileID ID);
  // Return the absolute path of \p File
  static std::optional<clang::tooling::UnifiedPath>
  getAbsolutePath(FileEntryRef File);
  static std::pair<clang::tooling::UnifiedPath, unsigned>
  getLocInfo(SourceLocation Loc, bool *IsInvalid = nullptr /* out */);
  static std::string getTypeName(QualType QT, const ASTContext &Context);
  static std::string getTypeName(QualType QT) {
    return getTypeName(QT, DpctGlobalInfo::getContext());
  }
  static std::string getUnqualifiedTypeName(QualType QT,
                                            const ASTContext &Context) {
    return getTypeName(QT.getUnqualifiedType(), Context);
  }
  static std::string getUnqualifiedTypeName(QualType QT) {
    return getUnqualifiedTypeName(QT, DpctGlobalInfo::getContext());
  }
  /// This function will return the replaced type name with qualifiers.
  /// Currently, since clang do not support get the order of original
  /// qualifiers, this function will follow the behavior of
  /// clang::QualType.print(), in other words, the behavior is that the
  /// qualifiers(const, volatile...) will occur before the simple type(int,
  /// bool...) regardless its order in origin code.
  /// \param [in] QT The input qualified type which need migration.
  /// \param [in] Context The AST context.
  /// \param [in] SuppressScope Suppresses printing of scope specifiers.
  /// \return The replaced type name string with qualifiers.
  static std::string getReplacedTypeName(QualType QT, const ASTContext &Context,
                                         bool SuppressScope = false);
  static std::string getReplacedTypeName(QualType QT,
                                         bool SuppressScope = false) {
    return getReplacedTypeName(QT, DpctGlobalInfo::getContext(), SuppressScope);
  }
  /// This function will return the original type name with qualifiers.
  /// The order of original qualifiers will follow the behavior of
  /// clang::QualType.print() regardless its order in origin code.
  /// \param [in] QT The input qualified type.
  /// \return The type name string with qualifiers.
  static std::string getOriginalTypeName(QualType QT);

#define GLOBAL_TYPE(TYPE, NODE_TYPE)                                           \
  std::shared_ptr<TYPE> find##TYPE(const NODE_TYPE *Node) {                    \
    return findNode<TYPE>(Node);                                               \
  }                                                                            \
  std::shared_ptr<TYPE> insert##TYPE(const NODE_TYPE *Node) {                  \
    return insertNode<TYPE>(Node);                                             \
  }

  GLOBAL_TYPE(MemVarInfo, VarDecl)
  GLOBAL_TYPE(DeviceFunctionDecl, FunctionDecl)
  GLOBAL_TYPE(KernelCallExpr, CUDAKernelCallExpr)
  GLOBAL_TYPE(CudaMallocInfo, VarDecl)
  GLOBAL_TYPE(TextureInfo, VarDecl)
#undef GLOBAL_TYPE

  std::shared_ptr<DeviceFunctionDecl> insertDeviceFunctionDecl(
      const FunctionDecl *Specialization, const FunctionTypeLoc &FTL,
      const ParsedAttributes &Attrs, const TemplateArgumentListInfo &TAList);
  std::shared_ptr<DeviceFunctionDecl>
  insertDeviceFunctionDeclInModule(const FunctionDecl *FD);

  // Build kernel and device function declaration replacements and store
  // them.
  void buildKernelInfo();
  void buildReplacements();
  void processCudaArchMacro();
  void generateHostCode(tooling::Replacements &ProcessedReplList,
                        HostDeviceFuncLocInfo &Info, unsigned ID);
  void postProcess();
  void cacheFileRepl(clang::tooling::UnifiedPath FilePath,
                     std::pair<std::shared_ptr<ExtReplacements>,
                               std::shared_ptr<ExtReplacements>>
                         Repl) {
    FileReplCache[FilePath] = Repl;
  }
  // Emplace stored replacements into replacement set.
  void emplaceReplacements(ReplTy &ReplSetsCUDA /*out*/,
                           ReplTy &ReplSetsSYCL /*out*/);
  std::shared_ptr<KernelCallExpr>
  buildLaunchKernelInfo(const CallExpr *, bool IsAssigned = false);
  void insertCudaMalloc(const CallExpr *CE);
  void insertCublasAlloc(const CallExpr *CE);
  std::shared_ptr<CudaMallocInfo> findCudaMalloc(const Expr *CE);
  void addReplacement(std::shared_ptr<ExtReplacement> Repl) {
    insertFile(Repl->getFilePath().str())->addReplacement(Repl);
  }
  CudaArchPPMap &getCudaArchPPInfoMap() { return CAPPInfoMap; }
  HDFuncInfoMap &getHostDeviceFuncInfoMap() { return HostDeviceFuncInfoMap; }
  std::unordered_map<std::string, std::shared_ptr<ExtReplacement>> &
  getCudaArchMacroReplMap() {
    return CudaArchMacroRepl;
  }
  CudaArchDefMap &getCudaArchDefinedMap() { return CudaArchDefinedMap; }
  void insertReplInfoFromYAMLToFileInfo(
      const clang::tooling::UnifiedPath &FilePath,
      std::shared_ptr<tooling::TranslationUnitReplacements> TUR);
  std::shared_ptr<tooling::TranslationUnitReplacements>
  getReplInfoFromYAMLSavedInFileInfo(clang::tooling::UnifiedPath FilePath);
  void insertEventSyncTypeInfo(
      const std::shared_ptr<clang::dpct::ExtReplacement> Repl,
      bool NeedReport = false, bool IsAssigned = false);
  void updateEventSyncTypeInfo(
      const std::shared_ptr<clang::dpct::ExtReplacement> Repl);
  void insertTimeStubTypeInfo(
      const std::shared_ptr<clang::dpct::ExtReplacement> ReplWithSB,
      const std::shared_ptr<clang::dpct::ExtReplacement> ReplWithoutSB);
  void updateTimeStubTypeInfo(SourceLocation BeginLoc, SourceLocation EndLoc);
  void insertBuiltinVarInfo(SourceLocation SL, unsigned int Len,
                            std::string Repl,
                            std::shared_ptr<DeviceFunctionInfo> DFI);
  void insertSpBLASWarningLocOffset(SourceLocation SL);
  std::shared_ptr<TextModification> findConstantMacroTMInfo(SourceLocation SL);
  void insertConstantMacroTMInfo(SourceLocation SL,
                                 std::shared_ptr<TextModification> TM);
  void insertAtomicInfo(std::string HashStr, SourceLocation SL,
                        std::string FuncName);
  void removeAtomicInfo(std::string HashStr);
  void setFileEnterLocation(SourceLocation Loc);
  void setFirstIncludeLocation(SourceLocation Loc);
  void setLastIncludeLocation(SourceLocation Loc);
  void setMathHeaderInserted(SourceLocation Loc, bool B);
  void setAlgorithmHeaderInserted(SourceLocation Loc, bool B);
  void setTimeHeaderInserted(SourceLocation Loc, bool B);
  void insertHeader(SourceLocation Loc, HeaderType Type,
                    ReplacementType IsForCodePin = RT_ForSYCLMigration);
  void insertHeader(SourceLocation Loc, std::string HeaderName);
  static std::unordered_map<
      std::string,
      std::pair<std::pair<clang::tooling::UnifiedPath /*begin file name*/,
                          unsigned int /*begin offset*/>,
                std::pair<clang::tooling::UnifiedPath /*end file name*/,
                          unsigned int /*end offset*/>>> &
  getExpansionRangeBeginMap() {
    return ExpansionRangeBeginMap;
  }
  static std::map<std::string, std::shared_ptr<MacroExpansionRecord>> &
  getExpansionRangeToMacroRecord() {
    return ExpansionRangeToMacroRecord;
  }
  static std::map<std::string, std::shared_ptr<DpctGlobalInfo::MacroDefRecord>>
      &getMacroTokenToMacroDefineLoc() {
    return MacroTokenToMacroDefineLoc;
  }
  static std::map<std::string, std::string> &
  getFunctionCallInMacroMigrateRecord() {
    return FunctionCallInMacroMigrateRecord;
  }
  static std::map<std::string, SourceLocation> &getEndifLocationOfIfdef() {
    return EndifLocationOfIfdef;
  }
  static std::vector<std::pair<clang::tooling::UnifiedPath, size_t>> &
  getConditionalCompilationLoc() {
    return ConditionalCompilationLoc;
  }
  static std::map<std::string, unsigned int> &getBeginOfEmptyMacros() {
    return BeginOfEmptyMacros;
  }
  static std::map<std::string, SourceLocation> &getEndOfEmptyMacros() {
    return EndOfEmptyMacros;
  }
  static std::map<std::string, bool> &getMacroDefines() { return MacroDefines; }
  static std::set<clang::tooling::UnifiedPath> &getIncludingFileSet() {
    return IncludingFileSet;
  }
  static std::set<std::string> &getFileSetInCompilationDB() {
    return FileSetInCompilationDB;
  }
  static std::unordered_map<std::string,
                            std::vector<clang::tooling::Replacement>> &
  getFileRelpsMap() {
    return FileRelpsMap;
  }
  static std::unordered_map<std::string, std::string> &getDigestMap() {
    return DigestMap;
  }
  static std::string getYamlFileName() { return YamlFileName; }
  static std::set<std::string> &getGlobalVarNameSet() {
    return GlobalVarNameSet;
  }
  static void removeVarNameInGlobalVarNameSet(const std::string &VarName);
  static bool getDeviceChangedFlag() { return HasFoundDeviceChanged; }
  static void setDeviceChangedFlag(bool Flag) { HasFoundDeviceChanged = Flag; }
  static std::unordered_map<int, HelperFuncReplInfo> &
  getHelperFuncReplInfoMap() {
    return HelperFuncReplInfoMap;
  }
  static int getHelperFuncReplInfoIndexThenInc();
  static std::unordered_map<std::string, TempVariableDeclCounter> &
  getTempVariableDeclCounterMap() {
    return TempVariableDeclCounterMap;
  }
  // Key: string: file:offset for a replacement.
  // Value: int: index of the placeholder in a replacement.
  static std::unordered_map<std::string, int> &getTempVariableHandledMap() {
    return TempVariableHandledMap;
  }
  static bool getUsingDRYPattern() { return UsingDRYPattern; }
  static void setUsingDRYPattern(bool Flag) { UsingDRYPattern = Flag; }
  static bool useNdRangeBarrier() {
    return getUsingExperimental<ExperimentalFeatures::Exp_NdRangeBarrier>();
  }
  static bool useRootGroup() {
    return getUsingExperimental<ExperimentalFeatures::Exp_RootGroup>();
  }
  static bool useFreeQueries() {
    return getUsingExperimental<ExperimentalFeatures::Exp_FreeQueries>();
  }
  static bool useGroupLocalMemory() {
    return getUsingExperimental<ExperimentalFeatures::Exp_GroupSharedMemory>();
  }
  static bool useLogicalGroup() {
    return getUsingExperimental<ExperimentalFeatures::Exp_LogicalGroup>();
  }
  static bool useUserDefineReductions() {
    return getUsingExperimental<
        ExperimentalFeatures::Exp_UserDefineReductions>();
  }
  static bool useMaskedSubGroupFunction() {
    return getUsingExperimental<
        ExperimentalFeatures::Exp_MaskedSubGroupFunction>();
  }
  static bool useExtDPLAPI() {
    return getUsingExperimental<ExperimentalFeatures::Exp_DPLExperimentalAPI>();
  }
  static bool useOccupancyCalculation() {
    return getUsingExperimental<
        ExperimentalFeatures::Exp_OccupancyCalculation>();
  }
  static bool useExtJointMatrix() {
    return getUsingExperimental<ExperimentalFeatures::Exp_Matrix>();
  }
  static bool useExtBFloat16Math() {
    return getUsingExperimental<ExperimentalFeatures::Exp_BFloat16Math>();
  }
  static bool useExtBindlessImages() {
    return getUsingExperimental<ExperimentalFeatures::Exp_BindlessImages>();
  }
  static bool useExtGraph() {
    return getUsingExperimental<ExperimentalFeatures::Exp_Graph>();
  }
  static bool useExpNonUniformGroups() {
    return getUsingExperimental<ExperimentalFeatures::Exp_NonUniformGroups>();
  }
  static bool useExpDeviceGlobal() {
    return getUsingExperimental<ExperimentalFeatures::Exp_DeviceGlobal>();
  }
  static bool useNoQueueDevice() {
    return getHelperFuncPreference(HelperFuncPreference::NoQueueDevice);
  }
  static void setUseSYCLCompat(bool Flag = true) { UseSYCLCompatFlag = Flag; }
  static bool useSYCLCompat() { return UseSYCLCompatFlag; }
  static bool useEnqueueBarrier() {
    return getUsingExtensionDE(
        DPCPPExtensionsDefaultEnabled::ExtDE_EnqueueBarrier);
  }
  static bool useQueueEmpty() {
    return getUsingExtensionDE(DPCPPExtensionsDefaultEnabled::ExtDE_QueueEmpty);
  }
  static bool useCAndCXXStandardLibrariesExt() {
    return getUsingExtensionDD(
        DPCPPExtensionsDefaultDisabled::ExtDD_CCXXStandardLibrary);
  }
  static bool useIntelDeviceMath() {
    return getUsingExtensionDD(
        DPCPPExtensionsDefaultDisabled::ExtDD_IntelDeviceMath);
  }
  static bool usePeerAccess() {
    return getUsingExtensionDE(DPCPPExtensionsDefaultEnabled::ExtDE_PeerAccess);
  }
  static bool useAssert() {
    return getUsingExtensionDE(DPCPPExtensionsDefaultEnabled::ExtDE_Assert);
  }
  static bool useDeviceInfo() {
    return getUsingExtensionDE(DPCPPExtensionsDefaultEnabled::ExtDE_DeviceInfo);
  }
  static bool useBFloat16() {
    return getUsingExtensionDE(DPCPPExtensionsDefaultEnabled::ExtDE_BFloat16);
  }
  std::shared_ptr<DpctFileInfo>
  insertFile(const clang::tooling::UnifiedPath &FilePath) {
    return insertObject(FileMap, FilePath);
  }
  std::shared_ptr<DpctFileInfo>
  findFile(const clang::tooling::UnifiedPath &FilePath) {
    return findObject(FileMap, FilePath);
  }
  std::shared_ptr<DpctFileInfo> getMainFile() const { return MainFile; }
  void setMainFile(std::shared_ptr<DpctFileInfo> Main) { MainFile = Main; }
  void recordIncludingRelationship(
      const clang::tooling::UnifiedPath &CurrentFileName,
      const clang::tooling::UnifiedPath &IncludedFileName);
  static unsigned int getCudaKernelDimDFIIndexThenInc();
  static void
  insertCudaKernelDimDFIMap(unsigned int Index,
                            std::shared_ptr<DeviceFunctionInfo> Ptr);
  static std::shared_ptr<DeviceFunctionInfo>
  getCudaKernelDimDFI(unsigned int Index);
  static std::set<clang::tooling::UnifiedPath> &getModuleFiles() {
    return ModuleFiles;
  }
  static void setRunRound(unsigned int Round) { RunRound = Round; }
  static unsigned int getRunRound() { return RunRound; }
  static void setNeedRunAgain(bool NRA) { NeedRunAgain = NRA; }
  static bool isNeedRunAgain() { return NeedRunAgain; }
  static std::unordered_map<clang::tooling::UnifiedPath,
                            std::pair<std::shared_ptr<ExtReplacements>,
                                      std::shared_ptr<ExtReplacements>>> &
  getFileReplCache() {
    return FileReplCache;
  }
  void resetInfo();
  static void updateSpellingLocDFIMaps(SourceLocation SL,
                                       std::shared_ptr<DeviceFunctionInfo> DFI);
  static std::unordered_set<std::shared_ptr<DeviceFunctionInfo>>
  getDFIVecRelatedFromSpellingLoc(std::shared_ptr<DeviceFunctionInfo> DFI);
  static unsigned int getColorOption() { return ColorOption; }
  static void setColorOption(unsigned Color) { ColorOption = Color; }
  std::unordered_map<int, std::shared_ptr<DeviceFunctionInfo>> &
  getCubPlaceholderIndexMap() {
    return CubPlaceholderIndexMap;
  }
  std::vector<std::shared_ptr<DpctFileInfo>> &getCSourceFileInfo() {
    return CSourceFileInfo;
  }
  static std::unordered_map<std::string, std::shared_ptr<PriorityReplInfo>> &
  getPriorityReplInfoMap() {
    return PriorityReplInfoMap;
  }
  // For PriorityRelpInfo with same key, the Info with low priority will
  // be filtered and the Info with same priority will be merged.
  static void addPriorityReplInfo(std::string Key,
                                  std::shared_ptr<PriorityReplInfo> Info);
  static void setOptimizeMigrationFlag(bool Flag) {
    OptimizeMigrationFlag = Flag;
  }
  static bool isOptimizeMigration() { return OptimizeMigrationFlag; }
  static std::map<std::string, clang::tooling::OptionInfo> &getCurrentOptMap() {
    return CurrentOptMap;
  }
  static void setMainSourceYamlTUR(
      std::shared_ptr<clang::tooling::TranslationUnitReplacements> Ptr) {
    MainSourceYamlTUR = Ptr;
  }
  static std::shared_ptr<clang::tooling::TranslationUnitReplacements>
  getMainSourceYamlTUR() {
    return MainSourceYamlTUR;
  }
  static std::unordered_map<
      std::string,
      std::unordered_map<clang::tooling::UnifiedPath, std::vector<unsigned>>> &
  getRnnInputMap() {
    return RnnInputMap;
  }
  static std::unordered_map<clang::tooling::UnifiedPath,
                            std::vector<clang::tooling::UnifiedPath>> &
  getMainSourceFileMap() {
    return MainSourceFileMap;
  }
  static std::unordered_map<std::string, bool> &getMallocHostInfoMap() {
    return MallocHostInfoMap;
  }
  static std::map<std::shared_ptr<TextModification>, bool> &
  getConstantReplProcessedFlagMap() {
    return ConstantReplProcessedFlagMap;
  }
  static IncludeMapSetTy &getIncludeMapSet() { return IncludeMapSet; }
  static auto &getCodePinTypeInfoVec() { return CodePinTypeInfoMap; }
  static auto &getCodePinTemplateTypeInfoVec() {
    return CodePinTemplateTypeInfoMap;
  }
  static auto &getCodePinTypeDepsVec() { return CodePinTypeDepsVec; }
  static auto &getCodePinDumpFuncDepsVec() { return CodePinDumpFuncDepsVec; }
  static void setNeedParenAPI(const std::string &Name) {
    NeedParenAPISet.insert(Name);
  }
  static bool isNeedParenAPI(const std::string &Name) {
    return NeedParenAPISet.count(Name);
  }
<<<<<<< HEAD
  static std::unordered_map<std::string, bool> &
  getSyncthreadsMigrationCrossFunctionResultsMap() {
    return SyncthreadsMigrationCrossFunctionResultsMap;
  }
=======
  static void printUsingNamespace(llvm::raw_ostream &);
>>>>>>> 59abca9f
  // #tokens, name of the second token, SourceRange of a macro
  static std::tuple<unsigned int, std::string, SourceRange> LastMacroRecord;

private:
  DpctGlobalInfo();

  DpctGlobalInfo(const DpctGlobalInfo &) = delete;
  DpctGlobalInfo(DpctGlobalInfo &&) = delete;
  DpctGlobalInfo &operator=(const DpctGlobalInfo &) = delete;
  DpctGlobalInfo &operator=(DpctGlobalInfo &&) = delete;

  // Wrapper of isInAnalysisScope for std::function usage.
  static bool checkInAnalysisScope(SourceLocation SL) {
    return isInAnalysisScope(SL);
  }

  // Record token split when it's in macro
  static void recordTokenSplit(SourceLocation SL, unsigned Len);

  // Find stored info by its corresponding AST node.
  // VarDecl=>MemVarInfo
  // FunctionDecl=>DeviceFunctionDecl
  // CUDAKernelCallExpr=>KernelCallExpr
  // VarDecl=>CudaMallocInfo
  template <class Info, class Node>
  inline std::shared_ptr<Info> findNode(const Node *N) {
    if (!N)
      return std::shared_ptr<Info>();
    auto LocInfo = getLocInfo(N);
    if (isInAnalysisScope(LocInfo.first))
      return insertFile(LocInfo.first)->template findNode<Info>(LocInfo.second);
    return std::shared_ptr<Info>();
  }
  // Insert info if it doesn't exist.
  // The info will be used in Global.buildReplacements().
  // The key is the location of the Node.
  // The correction of the key is guaranteed by getLocation().
  template <class Info, class Node>
  inline std::shared_ptr<Info> insertNode(const Node *N) {
    auto LocInfo = getLocInfo(N);
    return insertFile(LocInfo.first)
        ->template insertNode<Info>(LocInfo.second, N);
  }

  template <class T> static inline SourceLocation getLocation(const T *N) {
    return N->getBeginLoc();
  }
  static SourceLocation getLocation(const VarDecl *VD) {
    return getDefinitionRange(VD->getLocation(), VD->getLocation()).getBegin();
  }
  static SourceLocation getLocation(const FunctionDecl *FD) {
    return FD->getBeginLoc();
  }
  static SourceLocation getLocation(const FieldDecl *FD) {
    return FD->getLocation();
  }
  static SourceLocation getLocation(const CallExpr *CE) {
    return CE->getEndLoc();
  }
  // The result will be also stored in KernelCallExpr.BeginLoc
  static SourceLocation getLocation(const CUDAKernelCallExpr *CKC) {
    return getTheLastCompleteImmediateRange(CKC->getBeginLoc(),
                                            CKC->getEndLoc())
        .first;
  }

  std::shared_ptr<DpctFileInfo> MainFile = nullptr;
  std::unordered_map<clang::tooling::UnifiedPath, std::shared_ptr<DpctFileInfo>>
      FileMap;
  static std::shared_ptr<clang::tooling::TranslationUnitReplacements>
      MainSourceYamlTUR;
  static clang::tooling::UnifiedPath InRoot;
  static clang::tooling::UnifiedPath OutRoot;
  static clang::tooling::UnifiedPath AnalysisScope;
  static std::unordered_set<std::string> ChangeExtensions;
  static std::string SYCLSourceExtension;
  static std::string SYCLHeaderExtension;
  // TODO: implement one of this for each source language.
  static clang::tooling::UnifiedPath CudaPath;
  static std::string RuleFile;
  static UsmLevel UsmLvl;
  static BuildScriptKind BuildScriptVal;
  static clang::CudaVersion SDKVersion;
  static bool NeedDpctDeviceExt;
  static bool IsIncMigration;
  static bool IsQueryAPIMapping;
  static unsigned int AssumedNDRangeDim;
  static std::unordered_set<std::string> PrecAndDomPairSet;
  static format::FormatRange FmtRng;
  static DPCTFormatStyle FmtST;
  static bool EnableCtad;
  static bool EnableCodePin;
  static bool IsMLKHeaderUsed;
  static bool GenBuildScript;
  static bool MigrateBuildScriptOnly;
  static bool EnableComments;

  // This variable is only set true when option "--report-type=stats" or option
  // " --report-type=all" is specified to get the migration status report, while
  // dpct namespace is not enabled.
  static bool TempEnableDPCTNamespace;
  static ASTContext *Context;
  static SourceManager *SM;
  static FileManager *FM;
  static bool KeepOriginCode;
  static bool SyclNamedLambda;
  static bool GuessIndentWidthMatcherFlag;
  static unsigned int IndentWidth;
  static std::map<unsigned int, unsigned int> KCIndentWidthMap;
  static std::unordered_map<std::string, int> LocationInitIndexMap;
  static std::unordered_map<
      std::string,
      std::pair<std::pair<clang::tooling::UnifiedPath /*begin file name*/,
                          unsigned int /*begin offset*/>,
                std::pair<clang::tooling::UnifiedPath /*end file name*/,
                          unsigned int /*end offset*/>>>
      ExpansionRangeBeginMap;
  static bool CheckUnicodeSecurityFlag;
  static bool EnablepProfilingFlag;
  static std::map<std::string,
                  std::shared_ptr<DpctGlobalInfo::MacroExpansionRecord>>
      ExpansionRangeToMacroRecord;
  static std::map<std::string, SourceLocation> EndifLocationOfIfdef;
  static std::vector<std::pair<clang::tooling::UnifiedPath, size_t>>
      ConditionalCompilationLoc;
  static std::map<std::string, std::shared_ptr<DpctGlobalInfo::MacroDefRecord>>
      MacroTokenToMacroDefineLoc;
  static std::map<std::string, std::string> FunctionCallInMacroMigrateRecord;
  // key: The hash string of the first non-empty token after the end location of
  // macro expansion
  // value: begin location of macro expansion
  static std::map<std::string, SourceLocation> EndOfEmptyMacros;
  // key: The hash string of the begin location of the macro expansion
  // value: The end location of the macro expansion
  static std::map<std::string, unsigned int> BeginOfEmptyMacros;
  static std::unordered_map<std::string,
                            std::vector<clang::tooling::Replacement>>
      FileRelpsMap;
  static std::unordered_map<std::string, std::string> DigestMap;
  static const std::string YamlFileName;
  static std::map<std::string, bool> MacroDefines;
  static int CurrentMaxIndex;
  static int CurrentIndexInRule;
  static std::set<clang::tooling::UnifiedPath> IncludingFileSet;
  static std::set<std::string> FileSetInCompilationDB;
  static std::set<std::string> GlobalVarNameSet;
  static clang::format::FormatStyle CodeFormatStyle;
  static bool HasFoundDeviceChanged;
  static std::unordered_map<int, HelperFuncReplInfo> HelperFuncReplInfoMap;
  static int HelperFuncReplInfoIndex;
  static std::unordered_map<std::string, TempVariableDeclCounter>
      TempVariableDeclCounterMap;
  static std::unordered_map<std::string, int> TempVariableHandledMap;
  static bool UsingDRYPattern;
  static unsigned int CudaKernelDimDFIIndex;
  static std::unordered_map<unsigned int, std::shared_ptr<DeviceFunctionInfo>>
      CudaKernelDimDFIMap;
  static CudaArchPPMap CAPPInfoMap;
  static HDFuncInfoMap HostDeviceFuncInfoMap;
  static CudaArchDefMap CudaArchDefinedMap;
  static std::unordered_map<std::string, std::shared_ptr<ExtReplacement>>
      CudaArchMacroRepl;
  static std::unordered_map<clang::tooling::UnifiedPath,
                            std::pair<std::shared_ptr<ExtReplacements>,
                                      std::shared_ptr<ExtReplacements>>>
      FileReplCache;
  static std::set<clang::tooling::UnifiedPath> ReProcessFile;
  static bool NeedRunAgain;
  static unsigned int RunRound;
  static std::set<clang::tooling::UnifiedPath> ModuleFiles;
  static std::unordered_map<
      std::string, std::unordered_set<std::shared_ptr<DeviceFunctionInfo>>>
      SpellingLocToDFIsMapForAssumeNDRange;
  static std::unordered_map<std::shared_ptr<DeviceFunctionInfo>,
                            std::unordered_set<std::string>>
      DFIToSpellingLocsMapForAssumeNDRange;
  static unsigned ExtensionDEFlag;
  static unsigned ExtensionDDFlag;
  static unsigned ExperimentalFlag;
  static unsigned HelperFuncPreferenceFlag;
  static bool AnalysisModeFlag;
  static bool UseSYCLCompatFlag;
  static unsigned int ColorOption;
  static std::unordered_map<int, std::shared_ptr<DeviceFunctionInfo>>
      CubPlaceholderIndexMap;
  static std::vector<std::shared_ptr<DpctFileInfo>> CSourceFileInfo;
  static bool OptimizeMigrationFlag;
  static std::unordered_map<std::string, std::shared_ptr<PriorityReplInfo>>
      PriorityReplInfoMap;
  static std::unordered_map<std::string, bool> ExcludePath;
  static std::map<std::string, clang::tooling::OptionInfo> CurrentOptMap;
  static std::unordered_map<
      std::string,
      std::unordered_map<clang::tooling::UnifiedPath, std::vector<unsigned>>>
      RnnInputMap;
  static std::unordered_map<clang::tooling::UnifiedPath,
                            std::vector<clang::tooling::UnifiedPath>>
      MainSourceFileMap;
  static std::unordered_map<std::string, bool> MallocHostInfoMap;
  /// The key of this map is repl for specifier "__const__" and the value
  /// "true" means this repl has been processed.
  static std::map<std::shared_ptr<TextModification>, bool>
      ConstantReplProcessedFlagMap;
  static IncludeMapSetTy IncludeMapSet;
  static std::vector<std::pair<std::string, VarInfoForCodePin>>
      CodePinTypeInfoMap;
  static std::vector<std::pair<std::string, VarInfoForCodePin>>
      CodePinTemplateTypeInfoMap;
  static std::vector<std::pair<std::string, std::vector<std::string>>>
      CodePinTypeDepsVec;
  static std::vector<std::pair<std::string, std::vector<std::string>>>
      CodePinDumpFuncDepsVec;
  static std::unordered_set<std::string> NeedParenAPISet;
  static std::unordered_map<std::string, bool>
      SyncthreadsMigrationCrossFunctionResultsMap;
};

/// Generate mangle name of FunctionDecl as key of DeviceFunctionInfo.
/// For template dependent FunctionDecl, generate name with pattern
/// "QuailifiedName@FunctionType".
/// e.g.: template<class T> void test(T *int)
/// -> test@void (type-parameter-0-1 *)
class DpctNameGenerator {
  ASTNameGenerator G;
  PrintingPolicy PP;
  void printName(const FunctionDecl *FD, llvm::raw_ostream &OS);

public:
  DpctNameGenerator() : DpctNameGenerator(DpctGlobalInfo::getContext()) {}
  explicit DpctNameGenerator(ASTContext &Ctx);
  std::string getName(const FunctionDecl *D);
};

class TemplateArgumentInfo;

// Store array size string. Like below:
// a[10]: Store "10" as size;
// a[]: Store "" as empty size;
// a[SIZE]: Store as a TemplateDependentStringInfo while "SIZE" is a template
// parameter;
class SizeInfo {
  std::string Size;
  std::shared_ptr<TemplateDependentStringInfo> TDSI;

public:
  SizeInfo() = default;
  SizeInfo(std::string Size) : Size(std::move(Size)) {}
  SizeInfo(std::shared_ptr<TemplateDependentStringInfo> TDSI);
  const std::string &getSize();
  // Get actual size string according to template arguments list;
  void setTemplateList(const std::vector<TemplateArgumentInfo> &TemplateList);
};
// CtTypeInfo is basic class with info of element type, range, template info all
// get from type.
class CtTypeInfo {
public:
  struct {
    std::string TypeName;
    std::string DefinitionFuncName;
  } SharedVarInfo;
  // If NeedSizeFold is true, array size will be folded, but original expression
  // will follow as comments. If NeedSizeFold is false, original size expression
  // will be the size string.
  CtTypeInfo();
  CtTypeInfo(const TypeLoc &TL, bool NeedSizeFold = false);
  CtTypeInfo(const VarDecl *D, bool NeedSizeFold = false);
  const std::string &getBaseName() { return BaseName; }
  const std::string &getBaseNameWithoutQualifiers() {
    return BaseNameWithoutQualifiers;
  }
  size_t getDimension() { return Range.size(); }
  std::vector<SizeInfo> &getRange() { return Range; }
  // when there is no arguments, parameter MustArguments determine whether
  // parens will exist. Null string will be returned when MustArguments is
  // false, otherwise "()" will be returned.
  std::string getRangeArgument(const std::string &MemSize, bool MustArguments);
  inline bool isTemplate() const { return IsTemplate; }
  inline bool isPointer() const { return PointerLevel; }
  inline bool isArray() const { return IsArray; }
  inline bool isReference() const { return IsReference; }
  inline void adjustAsMemType();
  // Get instantiated type name with given template arguments.
  // e.g. X<T>, with T = int, result type will be X<int>.
  std::shared_ptr<CtTypeInfo>
  applyTemplateArguments(const std::vector<TemplateArgumentInfo> &TA);
  bool isWritten() const {
    return !TDSI || !isTemplate() || TDSI->isDependOnWritten();
  }
  std::set<HelperFeatureEnum> getHelperFeatureSet() { return HelperFeatureSet; }
  bool containSizeofType() { return ContainSizeofType; }
  std::vector<std::string> getArraySizeOriginExprs() {
    return ArraySizeOriginExprs;
  }
  bool containsTemplateDependentMacro() const { return TemplateDependentMacro; }
  bool isConstantQualified() const { return IsConstantQualified; }

private:
  // For ConstantArrayType, size in generated code is folded as an integer.
  // If \p NeedSizeFold is true, original size expression will be appended as
  // comments.
  void setTypeInfo(const TypeLoc &TL, bool NeedSizeFold = false);

  // Get folded array size with original size expression following as comments.
  // e.g.,
  // #define SIZE 24
  // dpct::global_memory<int, 1>(24 /* SIZE */);
  // Exception for particular case:
  // __device__ int a[24];
  // will be migrated to:
  // dpct::global_memory<int, 1> a(24);
  inline std::string getFoldedArraySize(const ConstantArrayTypeLoc &TL);

  // Get original array size expression.
  std::string getUnfoldedArraySize(const ConstantArrayTypeLoc &TL);

  bool setTypedefInfo(const TypedefTypeLoc &TL, bool NeedSizeFold);

  // Typically C++ array with constant size.
  // e.g.: __device__ int a[20];
  // If \p NeedSizeFold is true, original size expression will be appended as
  // comments.
  // e.g.,
  // #define SIZE 24
  // dpct::global_memory<int, 1>(24 /* SIZE */);
  void setArrayInfo(const ConstantArrayTypeLoc &TL, bool NeedFoldSize);

  // Typically C++ array with template dependent size.
  // e.g.: template<size_t S>
  // ...
  // __device__ int a[S];
  void setArrayInfo(const DependentSizedArrayTypeLoc &TL, bool NeedSizeFold);

  // IncompleteArray is an array defined without size.
  // e.g.: extern __shared__ int a[];
  void setArrayInfo(const IncompleteArrayTypeLoc &TL, bool NeedSizeFold);
  void setName(const TypeLoc &TL);
  void updateName();
  void setPointerAsArray();
  void removeQualifier() { BaseName = BaseNameWithoutQualifiers; }

private:
  unsigned PointerLevel : 16;
  unsigned IsReference : 1;
  unsigned IsTemplate : 1;
  unsigned TemplateDependentMacro : 1;
  unsigned IsArray : 1;
  unsigned ContainSizeofType : 1;
  unsigned IsConstantQualified : 1;
  std::string BaseName;
  std::string BaseNameWithoutQualifiers;
  std::vector<SizeInfo> Range;
  std::vector<std::string> ArraySizeOriginExprs{};
  std::set<HelperFeatureEnum> HelperFeatureSet;
  std::shared_ptr<TemplateDependentStringInfo> TDSI;
};

// variable info includes name, type and location.
class VarInfo {
public:
  VarInfo(unsigned Offset, const clang::tooling::UnifiedPath &FilePathIn,
          const VarDecl *Var, bool NeedFoldSize = false)
      : FilePath(FilePathIn), Offset(Offset), Name(Var->getName()),
        Ty(std::make_shared<CtTypeInfo>(Var, NeedFoldSize)) {}
  const clang::tooling::UnifiedPath &getFilePath() { return FilePath; }
  unsigned getOffset() { return Offset; }
  const std::string &getName() { return Name; }
  const std::string getNameAppendSuffix() { return Name + "_ct1"; }
  std::shared_ptr<CtTypeInfo> &getType() { return Ty; }
  std::string getDerefName() {
    return buildString(getName(), "_deref_", DpctGlobalInfo::getInRootHash());
  }
  void applyTemplateArguments(const std::vector<TemplateArgumentInfo> &TAList);
  void requestFeatureForSet(const clang::tooling::UnifiedPath &Path);

private:
  const clang::tooling::UnifiedPath FilePath;
  unsigned Offset;
  std::string Name;
  std::shared_ptr<CtTypeInfo> Ty;
};

// memory variable info includes basic variable info and memory attributes.
class MemVarInfo : public VarInfo {
public:
  enum VarAttrKind {
    Device = 0,
    Constant,
    Shared,
    Host,
    Managed,
  };
  enum VarScope { Local = 0, Extern, Global };

  static std::shared_ptr<MemVarInfo> buildMemVarInfo(const VarDecl *Var);
  static VarAttrKind getAddressAttr(const VarDecl *VD);

  MemVarInfo(unsigned Offset, const clang::tooling::UnifiedPath &FilePath,
             const VarDecl *Var);

  VarAttrKind getAttr() { return Attr; }
  VarScope getScope() { return Scope; }
  bool isGlobal() { return Scope == Global; }
  bool isExtern() { return Scope == Extern; }
  bool isLocal() { return Scope == Local; }
  bool isShared() { return Attr == Shared; }
  bool isConstant() { return Attr == Constant; }
  bool isDevice() { return Attr == Device; }
  bool isManaged() { return Attr == Managed; }
  bool isTypeDeclaredLocal() { return IsTypeDeclaredLocal; }
  bool isAnonymousType() { return IsAnonymousType; }
  const CXXRecordDecl *getDeclOfVarType() { return DeclOfVarType; }
  const DeclStmt *getDeclStmtOfVarType() { return DeclStmtOfVarType; }
  void setLocalTypeName(std::string T) { LocalTypeName = T; }
  std::string getLocalTypeName() { return LocalTypeName; }
  void setIgnoreFlag(bool Flag) { IsIgnored = Flag; }
  bool isIgnore() { return IsIgnored; }
  bool isStatic() { return IsStatic; }
  void setName(std::string NewName) { NewConstVarName = NewName; }
  unsigned int getNewConstVarOffset() { return NewConstVarOffset; }
  unsigned int getNewConstVarLength() { return NewConstVarLength; }
  const std::string getConstVarName() {
    return NewConstVarName.empty() ? getArgName() : NewConstVarName;
  }
  // Initialize offset and length for __constant__ variable that needs to be
  // renamed.
  void newConstVarInit(const VarDecl *Var);
  std::string getDeclarationReplacement(const VarDecl *);
  std::string getInitStmt() { return getInitStmt(""); }
  std::string getInitStmt(StringRef QueueString);
  std::string getMemoryDecl(const std::string &MemSize);
  std::string getMemoryDecl();
  std::string getExternGlobalVarDecl();
  void appendAccessorOrPointerDecl(const std::string &ExternMemSize,
                                   bool ExternEmitWarning, StmtList &AccList,
                                   StmtList &PtrList, LocInfo LI);
  std::string getRangeClass();
  std::string getRangeDecl(const std::string &MemSize);
  ParameterStream &getFuncDecl(ParameterStream &PS);
  ParameterStream &getFuncArg(ParameterStream &PS);
  ParameterStream &getKernelArg(ParameterStream &PS);
  std::string getAccessorDataType(bool IsTypeUsedInDevFunDecl = false,
                                  bool NeedCheckExtraConstQualifier = false);
  void setUsedBySymbolAPIFlag(bool Flag) { UsedBySymbolAPIFlag = Flag; }
  bool getUsedBySymbolAPIFlag() { return UsedBySymbolAPIFlag; }
  void setUseHelperFuncFlag(bool Flag) { UseHelperFuncFlag = Flag; }
  bool isUseHelperFunc() { return UseHelperFuncFlag; }
  void setUseDeviceGlobalFlag(bool Flag) { UseDeviceGlobalFlag = Flag; }
  bool isUseDeviceGlobal() { return UseDeviceGlobalFlag; }
  void setInitForDeviceGlobal(std::string Init) { InitList = Init; }

private:
  bool isTreatPointerAsArray() {
    return getType()->isPointer() && getScope() == Global &&
           DpctGlobalInfo::getUsmLevel() == UsmLevel::UL_None;
  }
  static VarAttrKind getAddressAttr(const AttrVec &Attrs);
  void setInitList(const Expr *E, const VarDecl *V);

  std::string getMemoryType();
  std::string getMemoryType(const std::string &MemoryType,
                            std::shared_ptr<CtTypeInfo> VarType);
  std::string getInitArguments(const std::string &MemSize,
                               bool MustArguments = false);
  const std::string &getMemoryAttr();
  std::string getSyclAccessorType(LocInfo LI = LocInfo());
  std::string getDpctAccessorType();
  std::string getNameWithSuffix(StringRef Suffix) {
    return buildString(getArgName(), "_", Suffix, getCTFixedSuffix());
  }
  std::string getAccessorName() { return getNameWithSuffix("acc"); }
  std::string getPtrName() { return getNameWithSuffix("ptr"); }
  std::string getRangeName() { return getNameWithSuffix("range"); }
  std::string getArgName();

private:
  // Passing by accessor, value or pointer when invoking kernel.
  // Constant scalar variables are passed by value while other 0/1D variables
  // defined on device memory are passed by pointer in device function calls.
  // The rest are passed by accessor.
  enum DpctAccessMode {
    Value,
    Pointer,
    Accessor,
    Reference,
    PointerToArray
  };

private:
  VarAttrKind Attr;
  VarScope Scope;
  DpctAccessMode AccMode;
  bool PointerAsArray;
  std::string InitList;
  bool IsIgnored = false;
  bool IsStatic = false;

  static const std::string ExternVariableName;

  // To store the new name for __constant__ variable's name that needs to be
  // renamed.
  std::string NewConstVarName;

  // To store the offset and length for __constant__ variable's name
  // that needs to be renamed.
  unsigned int NewConstVarOffset;
  unsigned int NewConstVarLength;

  bool IsTypeDeclaredLocal = false;
  bool IsAnonymousType = false;
  const CXXRecordDecl *DeclOfVarType = nullptr;
  const DeclStmt *DeclStmtOfVarType = nullptr;
  std::string LocalTypeName = "";

  static std::unordered_map<std::string, int> AnonymousTypeDeclStmtMap;
  bool UsedBySymbolAPIFlag = false;
  bool UseHelperFuncFlag = true;
  bool UseDeviceGlobalFlag = false;
};

class TextureTypeInfo {
  std::string DataType;
  int Dimension;
  bool IsArray;

public:
  TextureTypeInfo(std::string &&DataType, int TexType);
  void setDataTypeAndTexType(std::string &&Type, int TexType);
  void prepareForImage();
  void endForImage();
  std::string getDataType() { return DataType; }
  ParameterStream &printType(ParameterStream &PS,
                             const std::string &TemplateName);
};

class TextureInfo {
protected:
  const clang::tooling::UnifiedPath FilePath;
  const unsigned Offset;
  std::string Name;       // original expression str
  std::string NewVarName; // name of new variable which tool

  std::shared_ptr<TextureTypeInfo> Type;

protected:
  TextureInfo(unsigned Offset, const clang::tooling::UnifiedPath &FilePath,
              StringRef Name);
  TextureInfo(const VarDecl *VD);
  TextureInfo(const VarDecl *VD, std::string Subscript);
  TextureInfo(std::pair<clang::tooling::UnifiedPath, unsigned> LocInfo,
              StringRef Name);
  ParameterStream &getDecl(ParameterStream &PS,
                           const std::string &TemplateDeclName);
  template <class StreamT>
  static void printQueueStr(StreamT &OS, const std::string &Queue) {
    if (Queue.empty())
      return;
    OS << ", " << Queue;
  }

public:
  TextureInfo(unsigned Offset, const clang::tooling::UnifiedPath &FilePath,
              const VarDecl *VD);
  virtual ~TextureInfo() = default;
  void setType(std::string &&DataType, int TexType);
  void setType(std::shared_ptr<TextureTypeInfo> TypeInfo);
  std::shared_ptr<TextureTypeInfo> getType() const { return Type; }
  virtual std::string getHostDeclString();
  virtual std::string getSamplerDecl();
  virtual std::string getAccessorDecl(const std::string &QueueStr);
  virtual void addDecl(StmtList &AccessorList, StmtList &SamplerList,
                       const std::string &QueueStr);
  ParameterStream &getFuncDecl(ParameterStream &PS);
  ParameterStream &getFuncArg(ParameterStream &PS);
  virtual ParameterStream &getKernelArg(ParameterStream &OS);
  const std::string &getName() { return Name; }
  unsigned getOffset() { return Offset; }
  clang::tooling::UnifiedPath getFilePath() { return FilePath; }
  bool isUseHelperFunc() { return true; }
};

// texture handle info
class TextureObjectInfo : public TextureInfo {
  static const int ReplaceTypeLength;

  // If it is a parameter in the function, it is the parameter index, either it
  // is 0.
  unsigned ParamIdx;

  TextureObjectInfo(const VarDecl *VD, unsigned ParamIdx)
      : TextureInfo(VD), ParamIdx(ParamIdx) {}
  TextureObjectInfo(const VarDecl *VD, std::string Subscript, unsigned ParamIdx)
      : TextureInfo(VD, Subscript), ParamIdx(ParamIdx) {}

protected:
  TextureObjectInfo(unsigned Offset,
                    const clang::tooling::UnifiedPath &FilePath, StringRef Name)
      : TextureInfo(Offset, FilePath, Name), ParamIdx(0) {}

public:
  TextureObjectInfo(const ParmVarDecl *PVD)
      : TextureObjectInfo(PVD, PVD->getFunctionScopeIndex()) {}
  TextureObjectInfo(const VarDecl *VD) : TextureObjectInfo(VD, 0) {}

  TextureObjectInfo(const ParmVarDecl *PVD, std::string Subscript)
      : TextureObjectInfo(PVD, Subscript, PVD->getFunctionScopeIndex()) {}
  TextureObjectInfo(const VarDecl *VD, std::string Subscript)
      : TextureObjectInfo(VD, Subscript, 0) {}

  virtual ~TextureObjectInfo() = default;
  std::string getAccessorDecl(const std::string &QueueString) override;
  std::string getSamplerDecl() override;
  inline unsigned getParamIdx() const { return ParamIdx; }
  std::string getParamDeclType();
  virtual void merge(std::shared_ptr<TextureObjectInfo> Target);
  virtual void addParamDeclReplacement();

  template <class Node> static inline bool isTextureObject(const Node *E) {
    if (E)
      return DpctGlobalInfo::getUnqualifiedTypeName(E->getType()) ==
             "cudaTextureObject_t";
    return false;
  }
};

class CudaLaunchTextureObjectInfo : public TextureObjectInfo {
  std::string ArgStr;

public:
  CudaLaunchTextureObjectInfo(const ParmVarDecl *PVD, const std::string &ArgStr)
      : TextureObjectInfo(static_cast<const VarDecl *>(PVD)), ArgStr(ArgStr) {}
  std::string getAccessorDecl(const std::string &QueueString) override;
  std::string getSamplerDecl() override;
};

class MemberTextureObjectInfo : public TextureObjectInfo {
  StringRef BaseName;
  std::string MemberName;

  class NewVarNameRAII {
    std::string OldName;
    MemberTextureObjectInfo *Member;

  public:
    NewVarNameRAII(MemberTextureObjectInfo *M);
    ~NewVarNameRAII() { Member->Name = std::move(OldName); }
  };

  MemberTextureObjectInfo(unsigned Offset,
                          const clang::tooling::UnifiedPath &FilePath,
                          StringRef Name)
      : TextureObjectInfo(Offset, FilePath, Name) {}

public:
  static std::shared_ptr<MemberTextureObjectInfo> create(const MemberExpr *ME);
  void addDecl(StmtList &AccessorList, StmtList &SamplerList,
               const std::string &QueueStr) override;
  void setBaseName(StringRef Name) { BaseName = Name; }
  StringRef getMemberName() { return MemberName; }
};

class StructureTextureObjectInfo : public TextureObjectInfo {
  std::unordered_map<std::string, std::shared_ptr<MemberTextureObjectInfo>>
      Members;
  bool ContainsVirtualPointer;
  bool IsBase = false;

  StructureTextureObjectInfo(unsigned Offset,
                             const clang::tooling::UnifiedPath &FilePath,
                             StringRef Name)
      : TextureObjectInfo(Offset, FilePath, Name) {}

public:
  StructureTextureObjectInfo(const ParmVarDecl *PVD);
  StructureTextureObjectInfo(const VarDecl *VD);
  static std::shared_ptr<StructureTextureObjectInfo>
  create(const CXXThisExpr *This);
  bool isBase() const { return IsBase; }
  bool containsVirtualPointer() const { return ContainsVirtualPointer; }
  std::shared_ptr<MemberTextureObjectInfo> addMember(const MemberExpr *ME);
  void addDecl(StmtList &AccessorList, StmtList &SamplerList,
               const std::string &Queue) override;
  void addParamDeclReplacement() override { return; };
  void merge(std::shared_ptr<StructureTextureObjectInfo> Target);
  void merge(std::shared_ptr<TextureObjectInfo> Target) override;
  ParameterStream &getKernelArg(ParameterStream &OS) override;
};

class TemplateArgumentInfo {
public:
  explicit TemplateArgumentInfo(const TemplateArgumentLoc &TAL,
                                SourceRange Range);
  explicit TemplateArgumentInfo(std::string &&Str);
  TemplateArgumentInfo() : Kind(TemplateArgument::Null), IsWritten(false) {}

  bool isWritten() const { return IsWritten; }
  bool isNull() const { return !DependentStr; }
  bool isType() const { return Kind == TemplateArgument::Type; }
  const std::string &getString() const {
    return getDependentStringInfo()->getSourceString();
  }
  std::shared_ptr<const TemplateDependentStringInfo>
  getDependentStringInfo() const;
  void setAsType(QualType QT);
  void setAsType(const TypeLoc &TL);
  void setAsType(std::string TS);
  void setAsNonType(const llvm::APInt &Int);
  void setAsNonType(const Expr *E);

  static bool isPlaceholderType(clang::QualType QT);

private:
  template <class T>
  void setArgFromExprAnalysis(const T &Arg,
                              SourceRange ParentRange = SourceRange());

  template <class T> SourceRange getArgSourceRange(const T &Arg) {
    return Arg.getSourceRange();
  }

  template <class T> SourceRange getArgSourceRange(const T *Arg) {
    return Arg->getSourceRange();
  }

  void setArgStr(std::string &&Str) {
    DependentStr =
        std::make_shared<TemplateDependentStringInfo>(std::move(Str));
  }
  std::shared_ptr<TemplateDependentStringInfo> DependentStr;
  TemplateArgument::ArgKind Kind;
  bool IsWritten = true;
};

class TempStorageVarInfo {
public:
  enum APIKind {
    BlockReduce,
    BlockRadixSort,
  };

private:
  unsigned Offset;
  APIKind Kind;
  std::string Name;
  std::string TmpMemSizeCalFn;
  std::shared_ptr<TemplateDependentStringInfo> ValueType;

public:
  TempStorageVarInfo(unsigned Off, APIKind Kind, StringRef Name,
                     std::string TmpMemSizeCalFn,
                     std::shared_ptr<TemplateDependentStringInfo> ValT)
      : Offset(Off), Kind(Kind), Name(Name.str()),
        TmpMemSizeCalFn(TmpMemSizeCalFn), ValueType(ValT) {}
  const std::string &getName() const { return Name; }
  unsigned getOffset() const { return Offset; }
  void addAccessorDecl(StmtList &AccessorList, StringRef LocalSize) const;
  void applyTemplateArguments(const std::vector<TemplateArgumentInfo> &TA);
  ParameterStream &getFuncDecl(ParameterStream &PS);
  ParameterStream &getFuncArg(ParameterStream &PS);
  ParameterStream &getKernelArg(ParameterStream &PS);
};

// memory variable map includes memory variable used in __global__/__device__
// function and call expression.
class MemVarMap {
public:
  MemVarMap()
      : HasItem(false), HasStream(false), HasSync(false), HasBF64(false),
        HasBF16(false), HasGlobalMemAcc(false) {}
  unsigned int Dim = 1;
  /// This member is only used to construct the union-find set.
  MemVarMap *Parent = this;
  bool hasItem() const { return HasItem; }
  bool hasStream() const { return HasStream; }
  bool hasSync() const { return HasSync; }
  bool hasBF64() const { return HasBF64; }
  bool hasBF16() const { return HasBF16; }
  bool hasGlobalMemAcc() const { return HasGlobalMemAcc; }
  bool hasExternShared() const { return !ExternVarMap.empty(); }
  void setItem(bool Has = true) { HasItem = Has; }
  void setStream(bool Has = true) { HasStream = Has; }
  void setSync(bool Has = true) { HasSync = Has; }
  void setBF64(bool Has = true) { HasBF64 = Has; }
  void setBF16(bool Has = true) { HasBF16 = Has; }
  void setGlobalMemAcc(bool Has = true) { HasGlobalMemAcc = Has; }
  void addCUBTempStorage(std::shared_ptr<TempStorageVarInfo> Tmp);
  void addTexture(std::shared_ptr<TextureInfo> Tex);
  void addVar(std::shared_ptr<MemVarInfo> Var);
  void merge(const MemVarMap &OtherMap);
  void merge(const MemVarMap &VarMap,
             const std::vector<TemplateArgumentInfo> &TemplateArgs);
  int calculateExtraArgsSize() const;

  enum CallOrDecl {
    CallArgument = 0,
    KernelArgument,
    DeclParameter,
  };

private:
  template <CallOrDecl COD>
  std::string
  getArgumentsOrParameters(int PreParams, int PostParams,
                           LocInfo LI = LocInfo(),
                           FormatInfo FormatInformation = FormatInfo()) const;

public:
  std::string getExtraCallArguments(bool HasPreParam, bool HasPostParam) const;
  void
  requestFeatureForAllVarMaps(const clang::tooling::UnifiedPath &Path) const;

  // When adding the ExtraParam with new line, the second argument should be
  // true, and the third argument is the string of indent, which will occur
  // before each ExtraParam.
  std::string
  getExtraDeclParam(bool HasPreParam, bool HasPostParam, LocInfo LI,
                    FormatInfo FormatInformation = FormatInfo()) const;
  std::string getKernelArguments(bool HasPreParam, bool HasPostParam,
                                 const clang::tooling::UnifiedPath &Path) const;
  const MemVarInfoMap &getMap(MemVarInfo::VarScope Scope) const;
  const GlobalMap<TextureInfo> &getTextureMap() const;
  const GlobalMap<TempStorageVarInfo> &getTempStorageMap() const;
  void removeDuplicateVar();

  MemVarInfoMap &getMap(MemVarInfo::VarScope Scope);
  bool isSameAs(const MemVarMap &Other) const;

  static const MemVarMap *
  getHeadWithoutPathCompression(const MemVarMap *CurNode);
  static MemVarMap *getHead(MemVarMap *CurNode);
  unsigned int getHeadNodeDim() const;

private:
  template <class VarT>
  static void merge(GlobalMap<VarT> &Master, const GlobalMap<VarT> &Branch,
                    const std::vector<TemplateArgumentInfo> &TemplateArgs) {
    if (TemplateArgs.empty())
      return dpct::merge(Master, Branch);
    for (auto &VarInfoPair : Branch)
      Master
          .insert(std::make_pair(VarInfoPair.first,
                                 std::make_shared<VarT>(*VarInfoPair.second)))
          .first->second->applyTemplateArguments(TemplateArgs);
  }
  int calculateExtraArgsSize(const MemVarInfoMap &Map) const;

  template <CallOrDecl COD>
  inline ParameterStream &getItem(ParameterStream &PS) const {
    return PS << getItemName();
  }

  template <CallOrDecl COD>
  inline ParameterStream &getStream(ParameterStream &PS) const {
    return PS << DpctGlobalInfo::getStreamName();
  }

  template <CallOrDecl COD>
  inline ParameterStream &getSync(ParameterStream &PS) const {
    return PS << buildString("atm_", DpctGlobalInfo::getSyncName());
  }

  template <class T, CallOrDecl COD>
  static void getArgumentsOrParametersFromMap(ParameterStream &PS,
                                              const GlobalMap<T> &VarMap,
                                              LocInfo LI = LocInfo());
  template <CallOrDecl COD>
  static void getArgumentsOrParametersFromoTextureInfoMap(
      ParameterStream &PS, const GlobalMap<TextureInfo> &VarMap);
  template <class T, CallOrDecl COD> struct GetArgOrParam;
  template <class T> struct GetArgOrParam<T, DeclParameter> {
    ParameterStream &operator()(ParameterStream &PS, std::shared_ptr<T> V) {
      return V->getFuncDecl(PS);
    }
  };
  template <class T> struct GetArgOrParam<T, CallArgument> {
    ParameterStream &operator()(ParameterStream &PS, std::shared_ptr<T> V) {
      return V->getFuncArg(PS);
    }
  };
  template <class T> struct GetArgOrParam<T, KernelArgument> {
    ParameterStream &operator()(ParameterStream &PS, std::shared_ptr<T> V) {
      return V->getKernelArg(PS);
    }
  };
  void getArgumentsOrParametersForDecl(ParameterStream &PS, int PreParams,
                                       int PostParams, LocInfo LI) const;

  bool HasItem, HasStream, HasSync, HasBF64, HasBF16, HasGlobalMemAcc;
  MemVarInfoMap LocalVarMap;
  MemVarInfoMap GlobalVarMap;
  MemVarInfoMap ExternVarMap;
  GlobalMap<TextureInfo> TextureMap;
  GlobalMap<TempStorageVarInfo> TempStorageMap;
};

template <>
inline ParameterStream &
MemVarMap::getItem<MemVarMap::DeclParameter>(ParameterStream &PS) const {
  std::string NDItem = "nd_item<3>";
  if (DpctGlobalInfo::getAssumedNDRangeDim() == 1 &&
      MemVarMap::getHeadWithoutPathCompression(this) &&
      MemVarMap::getHeadWithoutPathCompression(this)->Dim == 1) {
    NDItem = "nd_item<1>";
  }

  std::string ItemParamDecl =
      "const " + MapNames::getClNamespace() + NDItem + " &" + getItemName();
  return PS << ItemParamDecl;
}

template <>
inline ParameterStream &
MemVarMap::getStream<MemVarMap::DeclParameter>(ParameterStream &PS) const {
  static std::string StreamParamDecl = "const " + MapNames::getClNamespace() +
                                       "stream &" +
                                       DpctGlobalInfo::getStreamName();
  return PS << StreamParamDecl;
}

template <>
inline ParameterStream &
MemVarMap::getSync<MemVarMap::DeclParameter>(ParameterStream &PS) const {
  static std::string SyncParamDecl =
      MapNames::getClNamespace() + "atomic_ref<unsigned int, " +
      MapNames::getClNamespace() + "memory_order::seq_cst, " +
      MapNames::getClNamespace() + "memory_scope::device, " +
      MapNames::getClNamespace() + "access::address_space::global_space> &" +
      DpctGlobalInfo::getSyncName();
  return PS << SyncParamDecl;
}

// call function expression includes location, name, arguments num, template
// arguments and all function decls related to this call, also merges memory
// variable info of all related function decls.
class CallFunctionExpr {
public:
  template <class T>
  CallFunctionExpr(unsigned Offset,
                   const clang::tooling::UnifiedPath &FilePathIn, const T &C)
      : FilePath(FilePathIn), Offset(Offset), CallFuncExprOffset(Offset) {
    const FunctionDecl *Decl = nullptr;
    if constexpr (!std::is_same_v<T, std::nullptr_t> &&
                  !std::is_same_v<T, clang::CXXConstructExpr const *>)
      Decl = C->getDirectCallee();
    if (Decl) {
      DeclCombinedLoc = getCombinedStrFromLoc(Decl->getBeginLoc());
    }
  }

  void buildCallExprInfo(const CXXConstructExpr *Ctor);
  void buildCallExprInfo(const CallExpr *CE);

  const MemVarMap &getVarMap() { return VarMap; }
  const std::vector<std::shared_ptr<TextureObjectInfo>> &
  getTextureObjectList() {
    return TextureObjectList;
  }
  std::shared_ptr<StructureTextureObjectInfo> getBaseTextureObjectInfo() const {
    return BaseTextureObject;
  }

  void emplaceReplacement();
  unsigned getExtraArgLoc() { return ExtraArgLoc; }
  bool hasArgs() { return HasArgs; }
  bool hasTemplateArgs() { return !TemplateArgs.empty(); }
  bool hasWrittenTemplateArgs();
  const std::string &getName() { return Name; }

  std::string getTemplateArguments(bool &IsNeedWarning,
                                   bool WrittenArgsOnly = true,
                                   bool WithScalarWrapped = false);

  virtual std::string getExtraArguments();

  void setHasSideEffects(bool Val = true) {
    CallGroupFunctionInControlFlow = Val;
  }
  bool hasSideEffects() const { return CallGroupFunctionInControlFlow; }

  std::shared_ptr<TextureObjectInfo>
  addTextureObjectArgInfo(unsigned ArgIdx,
                          std::shared_ptr<TextureObjectInfo> Info);
  virtual std::shared_ptr<TextureObjectInfo>
  addTextureObjectArg(unsigned ArgIdx, const DeclRefExpr *TexRef,
                      bool isKernelCall = false);
  virtual std::shared_ptr<TextureObjectInfo>
  addStructureTextureObjectArg(unsigned ArgIdx, const MemberExpr *TexRef,
                               bool isKernelCall = false);
  virtual std::shared_ptr<TextureObjectInfo>
  addTextureObjectArg(unsigned ArgIdx, const ArraySubscriptExpr *TexRef,
                      bool isKernelCall = false);
  std::shared_ptr<DeviceFunctionInfo> getFuncInfo();
  bool IsAllTemplateArgsSpecified = false;

  virtual ~CallFunctionExpr() = default;
  unsigned getOffset() { return Offset; }
  unsigned getCallFuncExprOffset() { return CallFuncExprOffset; }
  const clang::tooling::UnifiedPath &getFilePath() { return FilePath; }
  std::string getDeclCombinedLoc() { return DeclCombinedLoc; }

protected:
  void setFuncInfo(std::shared_ptr<DeviceFunctionInfo>);
  std::string Name;
  void buildInfo();
  void buildCalleeInfo(const Expr *Callee, std::optional<unsigned int> NumArgs);
  void resizeTextureObjectList(size_t Size) { TextureObjectList.resize(Size); }

private:
  static std::string getName(const NamedDecl *D);
  void
  buildTemplateArguments(const llvm::ArrayRef<TemplateArgumentLoc> &ArgsList,
                         SourceRange Range);

  void buildTemplateArgumentsFromTypeLoc(const TypeLoc &TL);
  template <class TyLoc>
  void buildTemplateArgumentsFromSpecializationType(const TyLoc &TL);

  std::string getNameWithNamespace(const FunctionDecl *FD, const Expr *Callee);

  void buildTextureObjectArgsInfo(const CallExpr *CE);

  template <class CallT> void buildTextureObjectArgsInfo(const CallT *C);
  void mergeTextureObjectInfo(std::shared_ptr<DeviceFunctionInfo> Info);

  const clang::tooling::UnifiedPath FilePath;
  unsigned Offset = 0;
  unsigned CallFuncExprOffset = 0;
  unsigned ExtraArgLoc = 0;
  std::vector<std::shared_ptr<DeviceFunctionInfo>> FuncInfo;
  std::vector<TemplateArgumentInfo> TemplateArgs;

  // <ParameterIndex, ParameterName>
  std::vector<std::pair<int, std::string>> ParmRefArgs;
  MemVarMap VarMap;
  bool HasArgs = false;
  bool IsADLEnable = false;
  bool CallGroupFunctionInControlFlow = false;
  std::vector<std::shared_ptr<TextureObjectInfo>> TextureObjectList;
  std::shared_ptr<StructureTextureObjectInfo> BaseTextureObject;
  std::string DeclCombinedLoc = "";
};

// device function declaration info includes location, name, and related
// DeviceFunctionInfo
class DeviceFunctionDecl {
public:
  DeviceFunctionDecl(unsigned Offset,
                     const clang::tooling::UnifiedPath &FilePathIn,
                     const FunctionDecl *FD);
  DeviceFunctionDecl(unsigned Offset,
                     const clang::tooling::UnifiedPath &FilePathIn,
                     const FunctionTypeLoc &FTL, const ParsedAttributes &Attrs,
                     const FunctionDecl *Specialization);
  static std::shared_ptr<DeviceFunctionInfo>
  LinkUnresolved(const UnresolvedLookupExpr *ULE,
                 std::optional<unsigned int> NumArgs);
  static std::shared_ptr<DeviceFunctionInfo>
  LinkRedecls(const FunctionDecl *FD);
  static std::shared_ptr<DeviceFunctionInfo>
  LinkTemplateDecl(const FunctionTemplateDecl *FTD);
  static std::shared_ptr<DeviceFunctionInfo> LinkExplicitInstantiation(
      const FunctionDecl *Specialization, const FunctionTypeLoc &FTL,
      const ParsedAttributes &Attrs, const TemplateArgumentListInfo &TAList);
  std::shared_ptr<DeviceFunctionInfo> getFuncInfo() const { return FuncInfo; }

  virtual void emplaceReplacement();
  static void reset() { FuncInfoMap.clear(); }

  using DeclList = std::vector<std::shared_ptr<DeviceFunctionDecl>>;

  static void LinkDecl(const FunctionDecl *FD, DeclList &List,
                       std::shared_ptr<DeviceFunctionInfo> &Info);
  static void LinkDecl(const NamedDecl *ND, DeclList &List,
                       std::shared_ptr<DeviceFunctionInfo> &Info);
  static void LinkDecl(const FunctionTemplateDecl *FTD, DeclList &List,
                       std::shared_ptr<DeviceFunctionInfo> &Info);
  static void LinkRedecls(const FunctionDecl *ND, DeclList &List,
                          std::shared_ptr<DeviceFunctionInfo> &Info);

  template <class IteratorRange>
  static std::shared_ptr<DeviceFunctionInfo>
  LinkDeclRange(IteratorRange &&Range, const std::string &FunctionName) {
    // Currently only support to analyze FunctionDecl only.
    const FunctionDecl *FD = nullptr;
    if constexpr (std::is_same<decltype(Range.begin()),
                               FunctionDecl::redecl_iterator>::value) {
      for (const auto D : Range) {
        if (D->hasBody())
          FD = D;
      }
    }
    std::shared_ptr<DeviceFunctionInfo> Info;
    DeclList List;
    LinkDeclRange(std::move(Range), List, Info);
    if (List.empty())
      return Info;
    if (!Info)
      Info = std::make_shared<DeviceFunctionInfo>(
          List[0]->ParamsNum, List[0]->NonDefaultParamNum, FunctionName, FD);
    for (auto &D : List)
      D->setFuncInfo(Info);
    return Info;
  }

  template <class IteratorRange>
  static void LinkDeclRange(IteratorRange &&Range, DeclList &List,
                            std::shared_ptr<DeviceFunctionInfo> &Info) {
    for (auto D : Range)
      LinkDecl(D, List, Info);
  }
  void setFuncInfo(std::shared_ptr<DeviceFunctionInfo> Info);

  virtual ~DeviceFunctionDecl() = default;

protected:
  const FormatInfo &getFormatInfo();
  void buildTextureObjectParamsInfo(const ArrayRef<ParmVarDecl *> &Parms);

  template <class AttrsT>
  void buildReplaceLocInfo(const FunctionTypeLoc &FTL, const AttrsT &Attrs);

  virtual std::string getExtraParameters(LocInfo LI);

  unsigned Offset;
  unsigned OffsetForAttr;
  const clang::tooling::UnifiedPath FilePath;
  unsigned ParamsNum;
  unsigned ReplaceOffset;
  unsigned ReplaceLength;
  bool IsReplaceFollowedByPP = false;
  unsigned NonDefaultParamNum;
  bool IsDefFilePathNeeded = false;
  std::vector<std::shared_ptr<TextureObjectInfo>> TextureObjectList;
  FormatInfo FormatInformation;

  static std::shared_ptr<DeviceFunctionInfo> &getFuncInfo(const FunctionDecl *);
  static std::unordered_map<std::string, std::shared_ptr<DeviceFunctionInfo>>
      FuncInfoMap;

private:
  std::shared_ptr<DeviceFunctionInfo> &FuncInfo;
};

class ExplicitInstantiationDecl : public DeviceFunctionDecl {
  std::vector<TemplateArgumentInfo> InstantiationArgs;

public:
  ExplicitInstantiationDecl(unsigned Offset,
                            const clang::tooling::UnifiedPath &FilePathIn,
                            const FunctionTypeLoc &FTL,
                            const ParsedAttributes &Attrs,
                            const FunctionDecl *Specialization,
                            const TemplateArgumentListInfo &TAList)
      : DeviceFunctionDecl(Offset, FilePathIn, FTL, Attrs, Specialization) {
    initTemplateArgumentList(TAList, Specialization);
  }
  static void processFunctionTypeLoc(const FunctionTypeLoc &);
  static void processTemplateArgumentList(const TemplateArgumentListInfo &);

private:
  void initTemplateArgumentList(const TemplateArgumentListInfo &TAList,
                                const FunctionDecl *Specialization);
  std::string getExtraParameters(LocInfo LI) override;
};

class DeviceFunctionDeclInModule : public DeviceFunctionDecl {
  void insertWrapper();
  bool HasBody = false;
  size_t DeclEnd;
  std::string FuncName;
  std::vector<std::pair<std::string, std::string>> ParametersInfo;
  std::shared_ptr<KernelCallExpr> Kernel;
  void buildParameterInfo(const FunctionDecl *FD);
  void buildWrapperInfo(const FunctionDecl *FD);
  void buildCallInfo(const FunctionDecl *FD);
  std::vector<std::pair<std::string, std::string>> &getParametersInfo() {
    return ParametersInfo;
  }

public:
  DeviceFunctionDeclInModule(unsigned Offset,
                             const clang::tooling::UnifiedPath &FilePathIn,
                             const FunctionTypeLoc &FTL,
                             const ParsedAttributes &Attrs,
                             const FunctionDecl *FD);
  DeviceFunctionDeclInModule(unsigned Offset,
                             const clang::tooling::UnifiedPath &FilePathIn,
                             const FunctionDecl *FD);
  void emplaceReplacement() override;
};

// device function info includes parameters num, memory variable and call
// expression in the function.
class DeviceFunctionInfo
    : public std::enable_shared_from_this<DeviceFunctionInfo> {
  struct ParameterProps {
    bool IsReferenced = false;
  };
  std::set<const CallExpr *> NonCudaCallCallExprMap;

public:
  DeviceFunctionInfo(size_t ParamsNum, size_t NonDefaultParamNum,
                     std::string FunctionName, const clang::FunctionDecl *FD);

  bool ConstructGraphVisited = false;
  unsigned int KernelCallBlockDim = 1;
  unsigned int NonCudaCallNum = 0;

  std::shared_ptr<CallFunctionExpr> findCallee(const CallExpr *C);
  template <class CallT>
  inline std::shared_ptr<CallFunctionExpr> addCallee(const CallT *C) {
    // Update CallExprMap
    auto CallLocInfo = DpctGlobalInfo::getLocInfo(C);
    auto Call =
        insertObject(CallExprMap, CallLocInfo.second, CallLocInfo.first, C);
    Call->buildCallExprInfo(C);

    // Update ParentDFIs and NonCudaCallNum
    // Currently, only support CallExpr & FunctionDecl only
    if constexpr (std::is_same<CallT, CallExpr>::value) {
      if (const auto *FD = C->getDirectCallee()) {
        if (!isFromCUDA(FD) &&
            FD->getNameInfo().getName().getAsString() != "__syncthreads") {
          bool PassByValue = true;
          for (const auto &P : FD->parameters()) {
            auto QT = P->getType();
            if (QT->isReferenceType() || QT->isPointerType()) {
              PassByValue = false;
              break;
            }
          }
          if (!PassByValue) {
            NonCudaCallCallExprMap.insert(C);
            NonCudaCallNum = NonCudaCallCallExprMap.size();
          }
        }
        if (auto ChildDFI = DeviceFunctionDecl::LinkRedecls(FD)) {
          ChildDFI->getParentDFIs().insert(weak_from_this());
        }
      }
    }
    return Call;
  }
  void addVar(std::shared_ptr<MemVarInfo> Var) { VarMap.addVar(Var); }
  void setItem() { VarMap.setItem(); }
  void setStream() { VarMap.setStream(); }
  void setSync() { VarMap.setSync(); }
  void setBF64() { VarMap.setBF64(); }
  void setBF16() { VarMap.setBF16(); }
  void setGlobalMemAcc() { VarMap.setGlobalMemAcc(); }
  void addTexture(std::shared_ptr<TextureInfo> Tex) { VarMap.addTexture(Tex); }
  MemVarMap &getVarMap() { return VarMap; }
  std::shared_ptr<TextureObjectInfo> getTextureObject(unsigned Idx);
  std::shared_ptr<StructureTextureObjectInfo> getBaseTextureObject() const {
    return BaseObjectTexture;
  }
  void setCallGroupFunctionInControlFlow(bool Val = true) {
    CallGroupFunctionInControlFlow = Val;
  }
  bool hasCallGroupFunctionInControlFlow() const {
    return CallGroupFunctionInControlFlow;
  }
  void setHasSideEffectsAnalyzed(bool Val = true) {
    HasCheckedCallGroupFunctionInControlFlow = Val;
  }
  bool hasSideEffectsAnalyzed() const {
    return HasCheckedCallGroupFunctionInControlFlow;
  }

  void buildInfo();
  bool hasParams() { return ParamsNum != 0; }
  bool isBuilt() { return IsBuilt; }
  void setBuilt() { IsBuilt = true; }
  bool isLambda() { return IsLambda; }
  void setLambda() { IsLambda = true; }
  bool isInlined() { return IsInlined; }
  void setInlined() { IsInlined = true; }
  bool isKernel() { return IsKernel; }
  void setKernel() { IsKernel = true; }
  bool isKernelInvoked() { return IsKernelInvoked; }
  void setKernelInvoked() { IsKernelInvoked = true; }
  std::string getExtraParameters(const clang::tooling::UnifiedPath &Path,
                                 LocInfo LI,
                                 FormatInfo FormatInformation = FormatInfo());
  std::string
  getExtraParameters(const clang::tooling::UnifiedPath &Path,
                     const std::vector<TemplateArgumentInfo> &TAList,
                     LocInfo LI, FormatInfo FormatInformation = FormatInfo());
  void setDefinitionFilePath(const clang::tooling::UnifiedPath &Path) {
    DefinitionFilePath = Path;
  }
  const clang::tooling::UnifiedPath &getDefinitionFilePath() {
    return DefinitionFilePath;
  }

  void setNeedSyclExternMacro() { NeedSyclExternMacro = true; }
  bool IsSyclExternMacroNeeded() { return NeedSyclExternMacro; }
  void setAlwaysInlineDevFunc() { AlwaysInlineDevFunc = true; }
  bool IsAlwaysInlineDevFunc() { return AlwaysInlineDevFunc; }
  void setForceInlineDevFunc() { ForceInlineDevFunc = true; }
  bool IsForceInlineDevFunc() { return ForceInlineDevFunc; }
  void setOverloadedOperatorKind(OverloadedOperatorKind Kind) {
    OO_Kind = Kind;
  }
  OverloadedOperatorKind getOverloadedOperatorKind() { return OO_Kind; }
  void merge(std::shared_ptr<DeviceFunctionInfo> Other);
  size_t ParamsNum;
  size_t NonDefaultParamNum;
  IntraproceduralAnalyzerResult IAR;
  GlobalMap<CallFunctionExpr> &getCallExprMap() { return CallExprMap; }
  std::set<std::weak_ptr<DeviceFunctionInfo>,
           std::owner_less<std::weak_ptr<DeviceFunctionInfo>>> &
  getParentDFIs() {
    return ParentDFIs;
  }
  void addSubGroupSizeRequest(unsigned int Size, SourceLocation Loc,
                              std::string APIName, std::string VarName = "");
  std::vector<std::tuple<unsigned int, clang::tooling::UnifiedPath,
                         unsigned int, std::string, std::string>> &
  getSubGroupSize() {
    return RequiredSubGroupSize;
  }
  bool isParameterReferenced(unsigned int Index);
  void setParameterReferencedStatus(unsigned int Index, bool IsReferenced);
  std::string getFunctionName() { return FunctionName; }

private:
  void mergeCalledTexObj(
      std::shared_ptr<StructureTextureObjectInfo> BaseObj,
      const std::vector<std::shared_ptr<TextureObjectInfo>> &TexObjList);

  void mergeTextureObjectList(
      const std::vector<std::shared_ptr<TextureObjectInfo>> &Other);

  bool IsBuilt;
  clang::tooling::UnifiedPath DefinitionFilePath;
  bool NeedSyclExternMacro = false;
  bool AlwaysInlineDevFunc = false;
  bool ForceInlineDevFunc = false;
  // subgroup size, filepath, offset, API name, var name
  std::vector<std::tuple<unsigned int, clang::tooling::UnifiedPath,
                         unsigned int, std::string, std::string>>
      RequiredSubGroupSize;
  GlobalMap<CallFunctionExpr> CallExprMap;
  std::set<std::weak_ptr<DeviceFunctionInfo>,
           std::owner_less<std::weak_ptr<DeviceFunctionInfo>>>
      ParentDFIs;
  MemVarMap VarMap;

  std::shared_ptr<StructureTextureObjectInfo> BaseObjectTexture;
  std::vector<std::shared_ptr<TextureObjectInfo>> TextureObjectList;
  std::vector<ParameterProps> ParametersProps;
  std::string FunctionName;
  bool IsInlined = false;
  bool IsLambda;
  bool IsKernel = false;
  bool IsKernelInvoked = false;
  bool CallGroupFunctionInControlFlow = false;
  bool HasCheckedCallGroupFunctionInControlFlow = false;
  OverloadedOperatorKind OO_Kind = OverloadedOperatorKind::OO_None;
};

class KernelCallExpr : public CallFunctionExpr {
public:
  bool IsInMacroDefine = false;
  bool NeedLambda = false;
  bool NeedDefaultRetValue = false;

private:
  struct ArgInfo {
    ArgInfo(const ParmVarDecl *PVD, KernelArgumentAnalysis &Analysis,
            const Expr *Arg, bool Used, int Index, KernelCallExpr *BASE);
    ArgInfo(const ParmVarDecl *PVD, const std::string &ArgsArrayName,
            KernelCallExpr *Kernel);
    ArgInfo(const ParmVarDecl *PVD, KernelCallExpr *Kernel);
    ArgInfo(std::shared_ptr<TextureObjectInfo> Obj, KernelCallExpr *BASE);
    inline const std::string &getArgString() const;
    inline const std::string &getTypeString() const;
    inline std::string getIdStringWithIndex() const {
      return buildString(IdString, "ct", Index);
    }
    inline std::string getIdStringWithSuffix(const std::string &Suffix) const {
      return buildString(IdString, Suffix, "_ct", Index);
    }
    bool IsPointer;
    // If the pointer is used as lvalue after its most recent memory allocation
    bool IsRedeclareRequired;
    bool IsUsedAsLvalueAfterMalloc;
    bool IsDefinedOnDevice = false;
    bool TryGetBuffer = false;
    std::string ArgString;
    std::string TypeString;
    std::string IdString;
    int Index;
    int ArgSize = 0;
    bool IsDeviceRandomGeneratorType = false;
    bool HasImplicitConversion = false;
    bool IsDoublePointer = false;

    std::shared_ptr<TextureObjectInfo> Texture;
  };

  void print(KernelPrinter &Printer);
  void printSubmit(KernelPrinter &Printer);
  void printSubmitLambda(KernelPrinter &Printer);
  void printParallelFor(KernelPrinter &Printer, bool IsInSubmit);
  void printKernel(KernelPrinter &Printer);
  template <typename IDTy, typename... Ts>
  void printWarningMessage(KernelPrinter &Printer, IDTy MsgID, Ts &&...Vals);
  template <class T> void printStreamBase(T &Printer);

public:
  KernelCallExpr(unsigned Offset, const clang::tooling::UnifiedPath &FilePath,
                 const CUDAKernelCallExpr *KernelCall);

  void addAccessorDecl();
  void buildInfo();
  void setKernelCallDim();
  void buildUnionFindSet();
  void addReplacements();
  std::string getExtraArguments() override;

  const std::vector<ArgInfo> &getArgsInfo();
  int calculateOriginArgsSize() const;

  std::string getReplacement();

  void setEvent(const std::string &E) { Event = E; }
  const std::string &getEvent() { return Event; }
  void setSync(bool Sync = true) { IsSync = Sync; }
  bool isSync() { return IsSync; }

  static std::shared_ptr<KernelCallExpr> buildFromCudaLaunchKernel(
      const std::pair<clang::tooling::UnifiedPath, unsigned> &LocInfo,
      const CallExpr *, bool IsAssigned = false);
  static std::shared_ptr<KernelCallExpr>
  buildForWrapper(clang::tooling::UnifiedPath, const FunctionDecl *,
                  std::shared_ptr<DeviceFunctionInfo>);
  unsigned int GridDim = 3;
  unsigned int BlockDim = 3;
  void setEmitSizeofWarningFlag(bool Flag) { EmitSizeofWarning = Flag; }

private:
  KernelCallExpr(unsigned Offset, const clang::tooling::UnifiedPath &FilePath)
      : CallFunctionExpr(Offset, FilePath, nullptr), IsSync(false) {}
  void buildArgsInfoFromArgsArray(const FunctionDecl *FD,
                                  const Expr *ArgsArray) {}
  void buildArgsInfo(const CallExpr *CE);
  bool isDefaultStream() const {
    return StringRef(ExecutionConfig.Stream).starts_with("{{NEEDREPLACEQ") ||
           ExecutionConfig.IsDefaultStream;
  }
  bool isQueuePtr() const { return ExecutionConfig.IsQueuePtr; }
  std::string getQueueStr() const;

  void buildKernelInfo(const CUDAKernelCallExpr *KernelCall);
  void setIsInMacroDefine(const CUDAKernelCallExpr *KernelCall);
  void setNeedAddLambda(const CUDAKernelCallExpr *KernelCall);
  void setNeedAddLambda();
  void setNeedDefaultRet();
  void buildNeedBracesInfo(const CallExpr *KernelCall);
  void buildLocationInfo(const CallExpr *KernelCall);
  template <class ArgsRange>
  void buildExecutionConfig(const ArgsRange &ConfigArgs,
                            const CallExpr *KernelCall);

  void removeExtraIndent();
  void addDevCapCheckStmt();
  void addAccessorDecl(MemVarInfo::VarScope Scope);
  void addAccessorDecl(std::shared_ptr<MemVarInfo> VI);
  void addStreamDecl();

  void buildKernelArgsStmt();

  struct {
    std::string LocHash;
    std::string NL;
    std::string Indent;
  } LocInfo;
  // true, if migrated SYCL code block need extra { }
  bool NeedBraces = true;
  struct {
    std::string Config[6] = {"", "", "", "0", "", ""};
    std::string &GroupSize = Config[0];
    std::string &LocalSize = Config[1];
    std::string &ExternMemSize = Config[2];
    std::string &Stream = Config[3];
    bool LocalDirectRef = false, GroupDirectRef = false;
    std::string GroupSizeFor1D = "";
    std::string LocalSizeFor1D = "";
    std::string &NdRange = Config[4];
    std::string Properties = "";
    std::string &SubGroupSize = Config[5];
    bool IsDefaultStream = false;
    bool IsQueuePtr = true;
  } ExecutionConfig;

  std::vector<ArgInfo> ArgsInfo;

  std::string Event;
  bool IsSync;

  class SubmitStmtsList {
  public:
    StmtList StreamList;
    StmtList SyncList;
    StmtList RangeList;
    StmtList MemoryList;
    StmtList PtrList;
    StmtList AccessorList;
    StmtList TextureList;
    StmtList SamplerList;
    StmtList NdRangeList;
    StmtList CommandGroupList;

    KernelPrinter &print(KernelPrinter &Printer);
    bool empty() const noexcept;

  private:
    KernelPrinter &printList(KernelPrinter &Printer, const StmtList &List,
                             StringRef Comments = "");
  };
  SubmitStmtsList SubmitStmts;

  class OuterStmtsList {
  public:
    StmtList ExternList;
    StmtList InitList;
    StmtList OthersList;

    KernelPrinter &print(KernelPrinter &Printer);
    bool empty() const noexcept;

  private:
    KernelPrinter &printList(KernelPrinter &Printer, const StmtList &List,
                             StringRef Comments = "");
  };
  OuterStmtsList OuterStmts;
  StmtList KernelStmts;
  std::string KernelArgs;
  int TotalArgsSize = 0;
  bool EmitSizeofWarning = false;
  unsigned int SizeOfHighestDimension = 0;
};

class CudaMallocInfo {
public:
  CudaMallocInfo(unsigned Offset, const clang::tooling::UnifiedPath &FilePath,
                 const VarDecl *VD)
      : Name(VD->getName().str()) {}

  static const VarDecl *getMallocVar(const Expr *Arg);
  static const VarDecl *getDecl(const Expr *E);
  void setSizeExpr(const Expr *SizeExpression);
  void setSizeExpr(const Expr *N, const Expr *ElemSize);
  std::string getAssignArgs(const std::string &TypeName);

private:
  std::string Size;
  std::string Name;
};

/// Find the innermost FunctionDecl's child node (CompoundStmt node) where \S
/// is located. If there is no CompoundStmt of FunctionDecl out of \S, return
/// nullptr.
/// Caller should make sure that /S is not nullptr.
template <typename T>
inline const clang::CompoundStmt *findInnerMostBlock(const T *S) {
  auto &Context = DpctGlobalInfo::getContext();
  auto Parents = Context.getParents(*S);
  std::vector<DynTypedNode> AncestorNodes;
  while (Parents.size() >= 1) {
    AncestorNodes.push_back(Parents[0]);
    Parents = Context.getParents(Parents[0]);
  }

  for (unsigned int i = 0; i < AncestorNodes.size(); ++i) {
    if (auto CS = AncestorNodes[i].get<CompoundStmt>()) {
      if (i + 1 < AncestorNodes.size() &&
          (AncestorNodes[i + 1].get<FunctionDecl>() ||
           AncestorNodes[i + 1].get<CXXMethodDecl>() ||
           AncestorNodes[i + 1].get<CXXConstructorDecl>() ||
           AncestorNodes[i + 1].get<CXXDestructorDecl>())) {
        return CS;
      }
    }
  }
  return nullptr;
}

template <typename T>
inline DpctGlobalInfo::HelperFuncReplInfo
generateHelperFuncReplInfo(const T *S) {
  DpctGlobalInfo::HelperFuncReplInfo Info;
  if (!S) {
    Info.IsLocationValid = false;
    return Info;
  }

  auto CS = findInnerMostBlock(S);
  if (!CS) {
    Info.IsLocationValid = false;
    return Info;
  }

  auto EndOfLBrace = CS->getLBracLoc().getLocWithOffset(1);
  if (EndOfLBrace.isMacroID()) {
    Info.IsLocationValid = false;
    return Info;
  }

  Info.IsLocationValid = true;
  std::tie(Info.DeclLocFile, Info.DeclLocOffset) =
      DpctGlobalInfo::getLocInfo(EndOfLBrace);
  return Info;
}

/// If it is not duplicated, return 0.
/// If it is duplicated, return the correct Index which is >= 1.
template <typename T> int getPlaceholderIdx(const T *S) {
  auto &SM = DpctGlobalInfo::getSourceManager();
  SourceLocation Loc = S->getBeginLoc();
  Loc = SM.getExpansionLoc(Loc);

  auto LocInfo = DpctGlobalInfo::getLocInfo(Loc);
  std::string Key = LocInfo.first.getCanonicalPath().str() + ":" +
                    std::to_string(LocInfo.second);
  auto Iter = DpctGlobalInfo::getTempVariableHandledMap().find(Key);
  if (Iter != DpctGlobalInfo::getTempVariableHandledMap().end()) {
    return Iter->second;
  } else {
    return 0;
  }
}

/// return true: update success
/// return false: key already there, map is not changed.
template <typename T> bool UpdatePlaceholderIdxMap(const T *S, int Index) {
  auto Range = getDefinitionRange(S->getBeginLoc(), S->getEndLoc());
  SourceLocation Loc = Range.getBegin();
  auto LocInfo = DpctGlobalInfo::getLocInfo(Loc);
  std::string Key = LocInfo.first.getCanonicalPath().str() + ":" +
                    std::to_string(LocInfo.second);
  auto Iter = DpctGlobalInfo::getTempVariableHandledMap().find(Key);
  if (Iter != DpctGlobalInfo::getTempVariableHandledMap().end()) {
    return true;
  } else {
    DpctGlobalInfo::getTempVariableHandledMap().insert(
        std::make_pair(Key, Index));
    return false;
  }
}

template <typename T> int isPlaceholderIdxDuplicated(const T *S) {
  if (getPlaceholderIdx(S) == 0)
    return false;
  else
    return true;
}

// There are 3 maps are used to record related information:
// unordered_map<int, HelperFuncReplInfo> HelperFuncReplInfoMap,
// unordered_map<string, TempVariableDeclCounter> TempVariableDeclCounterMap and
// unordered_map<string, int> TempVariableHandledMap.
//
// 1. HelperFuncReplInfoMap's key is the Index of each placeholder, its value is
// a HelperFuncReplInfo struct which saved the declaration insert location of
// this placeholder and a boolean represent whether this location is valid.
// 2. TempVariableDeclCounterMap's key is the declaration insert location, it's
// value is a TempVariableDeclCounter which counts how many device declaration
// and queue declaration need be inserted here respectively.
// 3. TempVariableHandledMap's key is the begin location of the declaration or
// statement of each placeholder. This map is to avoid one placeholder to be
// counted more than once. Its value is Index.
//
// The rule of inserting declaration:
// If pair (m, n) means device counter value is n and queue counter value is n,
// using (0,0), (0,1), (1,0), (1,1), (>=2,0), (0,>=2), (>=2,1), (1,>=2) and
// (>=2,>=2) can construct a graph.
// Then there are 5 edges will need insert declaration:
// (1,0) to (>=2,0) and (1,1) to (>=2,1) need add device declaration
// (0,1) to (0,>=2) and (1,1) to (1,>=2) need add both declaration
// (>=2,1) to (>=2,>=2) need add queue declaration
template <typename T>
inline void buildTempVariableMap(int Index, const T *S, HelperFuncType HFT) {
  if (UpdatePlaceholderIdxMap(S, Index)) {
    return;
  }

  DpctGlobalInfo::HelperFuncReplInfo HFInfo = generateHelperFuncReplInfo(S);

  if (!HFInfo.IsLocationValid)
    return;

  DpctGlobalInfo::getHelperFuncReplInfoMap().insert(
      std::make_pair(Index, HFInfo));
  std::string KeyForDeclCounter = HFInfo.DeclLocFile.getCanonicalPath().str() +
                                  ":" + std::to_string(HFInfo.DeclLocOffset);

  if (DpctGlobalInfo::getTempVariableDeclCounterMap().count(
          KeyForDeclCounter) == 0) {
    DpctGlobalInfo::getTempVariableDeclCounterMap().insert(
        {KeyForDeclCounter, {}});
  }
  auto Iter =
      DpctGlobalInfo::getTempVariableDeclCounterMap().find(KeyForDeclCounter);
  switch (HFT) {
  case HelperFuncType::HFT_DefaultQueue:
    ++Iter->second.DefaultQueueCounter;
    break;
  case HelperFuncType::HFT_CurrentDevice:
    ++Iter->second.CurrentDeviceCounter;
    break;
  default:
    break;
  }
}

} // namespace dpct
} // namespace clang

#endif<|MERGE_RESOLUTION|>--- conflicted
+++ resolved
@@ -1414,14 +1414,11 @@
   static bool isNeedParenAPI(const std::string &Name) {
     return NeedParenAPISet.count(Name);
   }
-<<<<<<< HEAD
   static std::unordered_map<std::string, bool> &
   getSyncthreadsMigrationCrossFunctionResultsMap() {
     return SyncthreadsMigrationCrossFunctionResultsMap;
   }
-=======
   static void printUsingNamespace(llvm::raw_ostream &);
->>>>>>> 59abca9f
   // #tokens, name of the second token, SourceRange of a macro
   static std::tuple<unsigned int, std::string, SourceRange> LastMacroRecord;
 
