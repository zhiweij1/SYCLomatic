--- conflicted
+++ resolved
@@ -468,13 +468,9 @@
       SmallString<8> DirectoryStorage;
       SmallString<128> AbsolutePath(Directory->getValue(DirectoryStorage));
       llvm::sys::path::append(AbsolutePath, FileName);
-<<<<<<< HEAD
 #ifdef SYCLomatic_CUSTOMIZATION
       llvm::sys::fs::make_absolute(AbsolutePath);
 #endif // SYCLomatic_CUSTOMIZATION
-      llvm::sys::path::remove_dots(AbsolutePath, /*remove_dot_dot=*/ true);
-=======
->>>>>>> f37f942d
       llvm::sys::path::native(AbsolutePath, NativeFilePath);
     } else {
       llvm::sys::path::native(FileName, NativeFilePath);
