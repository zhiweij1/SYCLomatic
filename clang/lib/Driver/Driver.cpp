--- conflicted
+++ resolved
@@ -10366,7 +10366,6 @@
   return llvm::Error::success();
 }
 
-<<<<<<< HEAD
 void Driver::populateSYCLDeviceTraitsMacrosArgs(
     const llvm::opt::ArgList &Args,
     const llvm::SmallVector<llvm::Triple, 4> &UniqueSYCLTriplesVec) {
@@ -10450,7 +10449,9 @@
     MacroAllDevices += TargetKey;
     MacroAllDevices += "__=1";
     SYCLDeviceTraitsMacrosArgs.push_back(Args.MakeArgString(MacroAllDevices));
-=======
+  }
+}
+
 static const char *GetStableCStr(llvm::StringSet<> &SavedStrings, StringRef S) {
   return SavedStrings.insert(S).first->getKeyData();
 }
@@ -10576,6 +10577,5 @@
     S = End;
     if (*S != '\0')
       ++S;
->>>>>>> 8d7ee469
   }
 }