//===-- Clang.cpp - Clang+LLVM ToolChain Implementations --------*- C++ -*-===//
//
// Part of the LLVM Project, under the Apache License v2.0 with LLVM Exceptions.
// See https://llvm.org/LICENSE.txt for license information.
// SPDX-License-Identifier: Apache-2.0 WITH LLVM-exception
//
//===----------------------------------------------------------------------===//

#include "Clang.h"
#include "AMDGPU.h"
#include "Arch/AArch64.h"
#include "Arch/ARM.h"
#include "Arch/CSKY.h"
#include "Arch/LoongArch.h"
#include "Arch/M68k.h"
#include "Arch/Mips.h"
#include "Arch/PPC.h"
#include "Arch/RISCV.h"
#include "Arch/Sparc.h"
#include "Arch/SystemZ.h"
#include "Arch/VE.h"
#include "Arch/X86.h"
#include "CommonArgs.h"
#include "Hexagon.h"
#include "MSP430.h"
#include "PS4CPU.h"
#include "SYCL.h"
#include "clang/Basic/CLWarnings.h"
#include "clang/Basic/CharInfo.h"
#include "clang/Basic/CodeGenOptions.h"
#include "clang/Basic/HeaderInclude.h"
#include "clang/Basic/LangOptions.h"
#include "clang/Basic/LangStandard.h"
#include "clang/Basic/MakeSupport.h"
#include "clang/Basic/ObjCRuntime.h"
#include "clang/Basic/Version.h"
#include "clang/Config/config.h"
#include "clang/Driver/Action.h"
#include "clang/Driver/Distro.h"
#include "clang/Driver/DriverDiagnostic.h"
#include "clang/Driver/InputInfo.h"
#include "clang/Driver/Options.h"
#include "clang/Driver/SanitizerArgs.h"
#include "clang/Driver/Types.h"
#include "clang/Driver/XRayArgs.h"
#include "llvm/ADT/SmallSet.h"
#include "llvm/ADT/StringExtras.h"
#include "llvm/BinaryFormat/Magic.h"
#include "llvm/Config/llvm-config.h"
#include "llvm/Object/ObjectFile.h"
#include "llvm/Option/ArgList.h"
#include "llvm/Support/Casting.h"
#include "llvm/Support/CodeGen.h"
#include "llvm/Support/CommandLine.h"
#include "llvm/Support/Compiler.h"
#include "llvm/Support/Compression.h"
#include "llvm/Support/Error.h"
#include "llvm/Support/FileSystem.h"
#include "llvm/Support/Path.h"
#include "llvm/Support/Process.h"
#include "llvm/Support/YAMLParser.h"
#include "llvm/TargetParser/ARMTargetParserCommon.h"
#include "llvm/TargetParser/Host.h"
#include "llvm/TargetParser/LoongArchTargetParser.h"
#include "llvm/TargetParser/RISCVISAInfo.h"
#include "llvm/TargetParser/RISCVTargetParser.h"
#include <cctype>

using namespace clang::driver;
using namespace clang::driver::tools;
using namespace clang;
using namespace llvm::opt;

static void CheckPreprocessingOptions(const Driver &D, const ArgList &Args) {
  if (Arg *A = Args.getLastArg(clang::driver::options::OPT_C, options::OPT_CC,
                               options::OPT_fminimize_whitespace,
                               options::OPT_fno_minimize_whitespace,
                               options::OPT_fkeep_system_includes,
                               options::OPT_fno_keep_system_includes)) {
    if (!Args.hasArg(options::OPT_E) && !Args.hasArg(options::OPT__SLASH_P) &&
        !Args.hasArg(options::OPT__SLASH_EP) && !D.CCCIsCPP()) {
      D.Diag(clang::diag::err_drv_argument_only_allowed_with)
          << A->getBaseArg().getAsString(Args)
          << (D.IsCLMode() ? "/E, /P or /EP" : "-E");
    }
  }
}

static void CheckCodeGenerationOptions(const Driver &D, const ArgList &Args) {
  // In gcc, only ARM checks this, but it seems reasonable to check universally.
  if (Args.hasArg(options::OPT_static))
    if (const Arg *A =
            Args.getLastArg(options::OPT_dynamic, options::OPT_mdynamic_no_pic))
      D.Diag(diag::err_drv_argument_not_allowed_with) << A->getAsString(Args)
                                                      << "-static";
}

// Add backslashes to escape spaces and other backslashes.
// This is used for the space-separated argument list specified with
// the -dwarf-debug-flags option.
static void EscapeSpacesAndBackslashes(const char *Arg,
                                       SmallVectorImpl<char> &Res) {
  for (; *Arg; ++Arg) {
    switch (*Arg) {
    default:
      break;
    case ' ':
    case '\\':
      Res.push_back('\\');
      break;
    }
    Res.push_back(*Arg);
  }
}

/// Apply \a Work on the current tool chain \a RegularToolChain and any other
/// offloading tool chain that is associated with the current action \a JA.
static void
forAllAssociatedToolChains(Compilation &C, const JobAction &JA,
                           const ToolChain &RegularToolChain,
                           llvm::function_ref<void(const ToolChain &)> Work) {
  // Apply Work on the current/regular tool chain.
  Work(RegularToolChain);

  // Apply Work on all the offloading tool chains associated with the current
  // action.
  if (JA.isHostOffloading(Action::OFK_Cuda))
    Work(*C.getSingleOffloadToolChain<Action::OFK_Cuda>());
  else if (JA.isDeviceOffloading(Action::OFK_Cuda))
    Work(*C.getSingleOffloadToolChain<Action::OFK_Host>());
  else if (JA.isHostOffloading(Action::OFK_HIP))
    Work(*C.getSingleOffloadToolChain<Action::OFK_HIP>());
  else if (JA.isDeviceOffloading(Action::OFK_HIP))
    Work(*C.getSingleOffloadToolChain<Action::OFK_Host>());

  if (JA.isHostOffloading(Action::OFK_OpenMP)) {
    auto TCs = C.getOffloadToolChains<Action::OFK_OpenMP>();
    for (auto II = TCs.first, IE = TCs.second; II != IE; ++II)
      Work(*II->second);
  } else if (JA.isDeviceOffloading(Action::OFK_OpenMP))
    Work(*C.getSingleOffloadToolChain<Action::OFK_Host>());

  if (JA.isHostOffloading(Action::OFK_SYCL)) {
    auto TCs = C.getOffloadToolChains<Action::OFK_SYCL>();
    for (auto II = TCs.first, IE = TCs.second; II != IE; ++II)
      Work(*II->second);
  } else if (JA.isDeviceOffloading(Action::OFK_SYCL))
    Work(*C.getSingleOffloadToolChain<Action::OFK_Host>());

  //
  // TODO: Add support for other offloading programming models here.
  //
}

/// This is a helper function for validating the optional refinement step
/// parameter in reciprocal argument strings. Return false if there is an error
/// parsing the refinement step. Otherwise, return true and set the Position
/// of the refinement step in the input string.
static bool getRefinementStep(StringRef In, const Driver &D,
                              const Arg &A, size_t &Position) {
  const char RefinementStepToken = ':';
  Position = In.find(RefinementStepToken);
  if (Position != StringRef::npos) {
    StringRef Option = A.getOption().getName();
    StringRef RefStep = In.substr(Position + 1);
    // Allow exactly one numeric character for the additional refinement
    // step parameter. This is reasonable for all currently-supported
    // operations and architectures because we would expect that a larger value
    // of refinement steps would cause the estimate "optimization" to
    // under-perform the native operation. Also, if the estimate does not
    // converge quickly, it probably will not ever converge, so further
    // refinement steps will not produce a better answer.
    if (RefStep.size() != 1) {
      D.Diag(diag::err_drv_invalid_value) << Option << RefStep;
      return false;
    }
    char RefStepChar = RefStep[0];
    if (RefStepChar < '0' || RefStepChar > '9') {
      D.Diag(diag::err_drv_invalid_value) << Option << RefStep;
      return false;
    }
  }
  return true;
}

/// The -mrecip flag requires processing of many optional parameters.
static void ParseMRecip(const Driver &D, const ArgList &Args,
                        ArgStringList &OutStrings) {
  StringRef DisabledPrefixIn = "!";
  StringRef DisabledPrefixOut = "!";
  StringRef EnabledPrefixOut = "";
  StringRef Out = "-mrecip=";

  Arg *A = Args.getLastArg(options::OPT_mrecip, options::OPT_mrecip_EQ);
  if (!A)
    return;

  unsigned NumOptions = A->getNumValues();
  if (NumOptions == 0) {
    // No option is the same as "all".
    OutStrings.push_back(Args.MakeArgString(Out + "all"));
    return;
  }

  // Pass through "all", "none", or "default" with an optional refinement step.
  if (NumOptions == 1) {
    StringRef Val = A->getValue(0);
    size_t RefStepLoc;
    if (!getRefinementStep(Val, D, *A, RefStepLoc))
      return;
    StringRef ValBase = Val.slice(0, RefStepLoc);
    if (ValBase == "all" || ValBase == "none" || ValBase == "default") {
      OutStrings.push_back(Args.MakeArgString(Out + Val));
      return;
    }
  }

  // Each reciprocal type may be enabled or disabled individually.
  // Check each input value for validity, concatenate them all back together,
  // and pass through.

  llvm::StringMap<bool> OptionStrings;
  OptionStrings.insert(std::make_pair("divd", false));
  OptionStrings.insert(std::make_pair("divf", false));
  OptionStrings.insert(std::make_pair("divh", false));
  OptionStrings.insert(std::make_pair("vec-divd", false));
  OptionStrings.insert(std::make_pair("vec-divf", false));
  OptionStrings.insert(std::make_pair("vec-divh", false));
  OptionStrings.insert(std::make_pair("sqrtd", false));
  OptionStrings.insert(std::make_pair("sqrtf", false));
  OptionStrings.insert(std::make_pair("sqrth", false));
  OptionStrings.insert(std::make_pair("vec-sqrtd", false));
  OptionStrings.insert(std::make_pair("vec-sqrtf", false));
  OptionStrings.insert(std::make_pair("vec-sqrth", false));

  for (unsigned i = 0; i != NumOptions; ++i) {
    StringRef Val = A->getValue(i);

    bool IsDisabled = Val.starts_with(DisabledPrefixIn);
    // Ignore the disablement token for string matching.
    if (IsDisabled)
      Val = Val.substr(1);

    size_t RefStep;
    if (!getRefinementStep(Val, D, *A, RefStep))
      return;

    StringRef ValBase = Val.slice(0, RefStep);
    llvm::StringMap<bool>::iterator OptionIter = OptionStrings.find(ValBase);
    if (OptionIter == OptionStrings.end()) {
      // Try again specifying float suffix.
      OptionIter = OptionStrings.find(ValBase.str() + 'f');
      if (OptionIter == OptionStrings.end()) {
        // The input name did not match any known option string.
        D.Diag(diag::err_drv_unknown_argument) << Val;
        return;
      }
      // The option was specified without a half or float or double suffix.
      // Make sure that the double or half entry was not already specified.
      // The float entry will be checked below.
      if (OptionStrings[ValBase.str() + 'd'] ||
          OptionStrings[ValBase.str() + 'h']) {
        D.Diag(diag::err_drv_invalid_value) << A->getOption().getName() << Val;
        return;
      }
    }

    if (OptionIter->second == true) {
      // Duplicate option specified.
      D.Diag(diag::err_drv_invalid_value) << A->getOption().getName() << Val;
      return;
    }

    // Mark the matched option as found. Do not allow duplicate specifiers.
    OptionIter->second = true;

    // If the precision was not specified, also mark the double and half entry
    // as found.
    if (ValBase.back() != 'f' && ValBase.back() != 'd' && ValBase.back() != 'h') {
      OptionStrings[ValBase.str() + 'd'] = true;
      OptionStrings[ValBase.str() + 'h'] = true;
    }

    // Build the output string.
    StringRef Prefix = IsDisabled ? DisabledPrefixOut : EnabledPrefixOut;
    Out = Args.MakeArgString(Out + Prefix + Val);
    if (i != NumOptions - 1)
      Out = Args.MakeArgString(Out + ",");
  }

  OutStrings.push_back(Args.MakeArgString(Out));
}

/// The -mprefer-vector-width option accepts either a positive integer
/// or the string "none".
static void ParseMPreferVectorWidth(const Driver &D, const ArgList &Args,
                                    ArgStringList &CmdArgs) {
  Arg *A = Args.getLastArg(options::OPT_mprefer_vector_width_EQ);
  if (!A)
    return;

  StringRef Value = A->getValue();
  if (Value == "none") {
    CmdArgs.push_back("-mprefer-vector-width=none");
  } else {
    unsigned Width;
    if (Value.getAsInteger(10, Width)) {
      D.Diag(diag::err_drv_invalid_value) << A->getOption().getName() << Value;
      return;
    }
    CmdArgs.push_back(Args.MakeArgString("-mprefer-vector-width=" + Value));
  }
}

static bool
shouldUseExceptionTablesForObjCExceptions(const ObjCRuntime &runtime,
                                          const llvm::Triple &Triple) {
  // We use the zero-cost exception tables for Objective-C if the non-fragile
  // ABI is enabled or when compiling for x86_64 and ARM on Snow Leopard and
  // later.
  if (runtime.isNonFragile())
    return true;

  if (!Triple.isMacOSX())
    return false;

  return (!Triple.isMacOSXVersionLT(10, 5) &&
          (Triple.getArch() == llvm::Triple::x86_64 ||
           Triple.getArch() == llvm::Triple::arm));
}

/// Adds exception related arguments to the driver command arguments. There's a
/// main flag, -fexceptions and also language specific flags to enable/disable
/// C++ and Objective-C exceptions. This makes it possible to for example
/// disable C++ exceptions but enable Objective-C exceptions.
static bool addExceptionArgs(const ArgList &Args, types::ID InputType,
                             const ToolChain &TC, bool KernelOrKext,
                             const ObjCRuntime &objcRuntime,
                             ArgStringList &CmdArgs) {
  const llvm::Triple &Triple = TC.getTriple();

  if (KernelOrKext) {
    // -mkernel and -fapple-kext imply no exceptions, so claim exception related
    // arguments now to avoid warnings about unused arguments.
    Args.ClaimAllArgs(options::OPT_fexceptions);
    Args.ClaimAllArgs(options::OPT_fno_exceptions);
    Args.ClaimAllArgs(options::OPT_fobjc_exceptions);
    Args.ClaimAllArgs(options::OPT_fno_objc_exceptions);
    Args.ClaimAllArgs(options::OPT_fcxx_exceptions);
    Args.ClaimAllArgs(options::OPT_fno_cxx_exceptions);
    Args.ClaimAllArgs(options::OPT_fasync_exceptions);
    Args.ClaimAllArgs(options::OPT_fno_async_exceptions);
    return false;
  }

  // See if the user explicitly enabled exceptions.
  bool EH = Args.hasFlag(options::OPT_fexceptions, options::OPT_fno_exceptions,
                         false);

  // Async exceptions are Windows MSVC only.
  if (Triple.isWindowsMSVCEnvironment()) {
    bool EHa = Args.hasFlag(options::OPT_fasync_exceptions,
                            options::OPT_fno_async_exceptions, false);
    if (EHa) {
      CmdArgs.push_back("-fasync-exceptions");
      EH = true;
    }
  }

  // Obj-C exceptions are enabled by default, regardless of -fexceptions. This
  // is not necessarily sensible, but follows GCC.
  if (types::isObjC(InputType) &&
      Args.hasFlag(options::OPT_fobjc_exceptions,
                   options::OPT_fno_objc_exceptions, true)) {
    CmdArgs.push_back("-fobjc-exceptions");

    EH |= shouldUseExceptionTablesForObjCExceptions(objcRuntime, Triple);
  }

  if (types::isCXX(InputType)) {
    // Disable C++ EH by default on XCore and PS4/PS5.
    bool CXXExceptionsEnabled = Triple.getArch() != llvm::Triple::xcore &&
                                !Triple.isPS() && !Triple.isDriverKit();
    Arg *ExceptionArg = Args.getLastArg(
        options::OPT_fcxx_exceptions, options::OPT_fno_cxx_exceptions,
        options::OPT_fexceptions, options::OPT_fno_exceptions);
    if (ExceptionArg)
      CXXExceptionsEnabled =
          ExceptionArg->getOption().matches(options::OPT_fcxx_exceptions) ||
          ExceptionArg->getOption().matches(options::OPT_fexceptions);

    if (CXXExceptionsEnabled) {
      CmdArgs.push_back("-fcxx-exceptions");

      EH = true;
    }
  }

  // OPT_fignore_exceptions means exception could still be thrown,
  // but no clean up or catch would happen in current module.
  // So we do not set EH to false.
  Args.AddLastArg(CmdArgs, options::OPT_fignore_exceptions);

  Args.addOptInFlag(CmdArgs, options::OPT_fassume_nothrow_exception_dtor,
                    options::OPT_fno_assume_nothrow_exception_dtor);

  if (EH)
    CmdArgs.push_back("-fexceptions");
  return EH;
}

static bool ShouldEnableAutolink(const ArgList &Args, const ToolChain &TC,
                                 const JobAction &JA) {
  bool Default = true;
  if (TC.getTriple().isOSDarwin()) {
    // The native darwin assembler doesn't support the linker_option directives,
    // so we disable them if we think the .s file will be passed to it.
    Default = TC.useIntegratedAs();
  }
  // The linker_option directives are intended for host compilation.
  if (JA.isDeviceOffloading(Action::OFK_Cuda) ||
      JA.isDeviceOffloading(Action::OFK_HIP))
    Default = false;
  return Args.hasFlag(options::OPT_fautolink, options::OPT_fno_autolink,
                      Default);
}

/// Add a CC1 option to specify the debug compilation directory.
static const char *addDebugCompDirArg(const ArgList &Args,
                                      ArgStringList &CmdArgs,
                                      const llvm::vfs::FileSystem &VFS) {
  if (Arg *A = Args.getLastArg(options::OPT_ffile_compilation_dir_EQ,
                               options::OPT_fdebug_compilation_dir_EQ)) {
    if (A->getOption().matches(options::OPT_ffile_compilation_dir_EQ))
      CmdArgs.push_back(Args.MakeArgString(Twine("-fdebug-compilation-dir=") +
                                           A->getValue()));
    else
      A->render(Args, CmdArgs);
  } else if (llvm::ErrorOr<std::string> CWD =
                 VFS.getCurrentWorkingDirectory()) {
    CmdArgs.push_back(Args.MakeArgString("-fdebug-compilation-dir=" + *CWD));
  }
  StringRef Path(CmdArgs.back());
  return Path.substr(Path.find('=') + 1).data();
}

static void addDebugObjectName(const ArgList &Args, ArgStringList &CmdArgs,
                               const char *DebugCompilationDir,
                               const char *OutputFileName) {
  // No need to generate a value for -object-file-name if it was provided.
  for (auto *Arg : Args.filtered(options::OPT_Xclang))
    if (StringRef(Arg->getValue()).starts_with("-object-file-name"))
      return;

  if (Args.hasArg(options::OPT_object_file_name_EQ))
    return;

  SmallString<128> ObjFileNameForDebug(OutputFileName);
  if (ObjFileNameForDebug != "-" &&
      !llvm::sys::path::is_absolute(ObjFileNameForDebug) &&
      (!DebugCompilationDir ||
       llvm::sys::path::is_absolute(DebugCompilationDir))) {
    // Make the path absolute in the debug infos like MSVC does.
    llvm::sys::fs::make_absolute(ObjFileNameForDebug);
  }
  // If the object file name is a relative path, then always use Windows
  // backslash style as -object-file-name is used for embedding object file path
  // in codeview and it can only be generated when targeting on Windows.
  // Otherwise, just use native absolute path.
  llvm::sys::path::Style Style =
      llvm::sys::path::is_absolute(ObjFileNameForDebug)
          ? llvm::sys::path::Style::native
          : llvm::sys::path::Style::windows_backslash;
  llvm::sys::path::remove_dots(ObjFileNameForDebug, /*remove_dot_dot=*/true,
                               Style);
  CmdArgs.push_back(
      Args.MakeArgString(Twine("-object-file-name=") + ObjFileNameForDebug));
}

/// Add a CC1 and CC1AS option to specify the debug file path prefix map.
static void addDebugPrefixMapArg(const Driver &D, const ToolChain &TC,
                                 const ArgList &Args, ArgStringList &CmdArgs) {
  auto AddOneArg = [&](StringRef Map, StringRef Name) {
    if (!Map.contains('='))
      D.Diag(diag::err_drv_invalid_argument_to_option) << Map << Name;
    else
      CmdArgs.push_back(Args.MakeArgString("-fdebug-prefix-map=" + Map));
  };

  for (const Arg *A : Args.filtered(options::OPT_ffile_prefix_map_EQ,
                                    options::OPT_fdebug_prefix_map_EQ)) {
    AddOneArg(A->getValue(), A->getOption().getName());
    A->claim();
  }
  std::string GlobalRemapEntry = TC.GetGlobalDebugPathRemapping();
  if (GlobalRemapEntry.empty())
    return;
  AddOneArg(GlobalRemapEntry, "environment");
}

/// Add a CC1 and CC1AS option to specify the macro file path prefix map.
static void addMacroPrefixMapArg(const Driver &D, const ArgList &Args,
                                 ArgStringList &CmdArgs) {
  for (const Arg *A : Args.filtered(options::OPT_ffile_prefix_map_EQ,
                                    options::OPT_fmacro_prefix_map_EQ)) {
    StringRef Map = A->getValue();
    if (!Map.contains('='))
      D.Diag(diag::err_drv_invalid_argument_to_option)
          << Map << A->getOption().getName();
    else
      CmdArgs.push_back(Args.MakeArgString("-fmacro-prefix-map=" + Map));
    A->claim();
  }
}

/// Add a CC1 and CC1AS option to specify the coverage file path prefix map.
static void addCoveragePrefixMapArg(const Driver &D, const ArgList &Args,
                                   ArgStringList &CmdArgs) {
  for (const Arg *A : Args.filtered(options::OPT_ffile_prefix_map_EQ,
                                    options::OPT_fcoverage_prefix_map_EQ)) {
    StringRef Map = A->getValue();
    if (!Map.contains('='))
      D.Diag(diag::err_drv_invalid_argument_to_option)
          << Map << A->getOption().getName();
    else
      CmdArgs.push_back(Args.MakeArgString("-fcoverage-prefix-map=" + Map));
    A->claim();
  }
}

/// Simple check to see if the optimization level is at -O2 or higher.
/// For -fsycl (DPC++) -O2 is the default.
static bool isSYCLOptimizationO2orHigher(const ArgList &Args) {
  if (Arg *A = Args.getLastArg(options::OPT_O_Group)) {
    if (A->getOption().matches(options::OPT_O4) ||
        A->getOption().matches(options::OPT_Ofast))
      return true;

    if (A->getOption().matches(options::OPT_O0))
      return false;

    assert(A->getOption().matches(options::OPT_O) && "Must have a -O flag");

    StringRef S(A->getValue());
    unsigned OptLevel = 0;
    if (S.getAsInteger(10, OptLevel))
      return false;
    return OptLevel > 1;
  }
  // No -O setting seen, default is -O2 for device.
  return true;
}

/// Vectorize at all optimization levels greater than 1 except for -Oz.
/// For -Oz the loop vectorizer is disabled, while the slp vectorizer is
/// enabled.
static bool shouldEnableVectorizerAtOLevel(const ArgList &Args, bool isSlpVec) {
  if (Arg *A = Args.getLastArg(options::OPT_O_Group)) {
    if (A->getOption().matches(options::OPT_O4) ||
        A->getOption().matches(options::OPT_Ofast))
      return true;

    if (A->getOption().matches(options::OPT_O0))
      return false;

    assert(A->getOption().matches(options::OPT_O) && "Must have a -O flag");

    // Vectorize -Os.
    StringRef S(A->getValue());
    if (S == "s")
      return true;

    // Don't vectorize -Oz, unless it's the slp vectorizer.
    if (S == "z")
      return isSlpVec;

    unsigned OptLevel = 0;
    if (S.getAsInteger(10, OptLevel))
      return false;

    return OptLevel > 1;
  }

  return false;
}

/// Add -x lang to \p CmdArgs for \p Input.
static void addDashXForInput(const ArgList &Args, const InputInfo &Input,
                             ArgStringList &CmdArgs) {
  // When using -verify-pch, we don't want to provide the type
  // 'precompiled-header' if it was inferred from the file extension
  if (Args.hasArg(options::OPT_verify_pch) && Input.getType() == types::TY_PCH)
    return;

  CmdArgs.push_back("-x");
  if (Args.hasArg(options::OPT_rewrite_objc))
    CmdArgs.push_back(types::getTypeName(types::TY_PP_ObjCXX));
  else {
    // Map the driver type to the frontend type. This is mostly an identity
    // mapping, except that the distinction between module interface units
    // and other source files does not exist at the frontend layer.
    const char *ClangType;
    switch (Input.getType()) {
    case types::TY_CXXModule:
      ClangType = "c++";
      break;
    case types::TY_PP_CXXModule:
      ClangType = "c++-cpp-output";
      break;
    default:
      ClangType = types::getTypeName(Input.getType());
      break;
    }
    CmdArgs.push_back(ClangType);
  }
}

static void addPGOAndCoverageFlags(const ToolChain &TC, Compilation &C,
                                   const JobAction &JA, const InputInfo &Output,
                                   const ArgList &Args, SanitizerArgs &SanArgs,
                                   ArgStringList &CmdArgs) {
  const Driver &D = TC.getDriver();
  auto *PGOGenerateArg = Args.getLastArg(options::OPT_fprofile_generate,
                                         options::OPT_fprofile_generate_EQ,
                                         options::OPT_fno_profile_generate);
  if (PGOGenerateArg &&
      PGOGenerateArg->getOption().matches(options::OPT_fno_profile_generate))
    PGOGenerateArg = nullptr;

  auto *CSPGOGenerateArg = getLastCSProfileGenerateArg(Args);

  auto *ProfileGenerateArg = Args.getLastArg(
      options::OPT_fprofile_instr_generate,
      options::OPT_fprofile_instr_generate_EQ,
      options::OPT_fno_profile_instr_generate);
  if (ProfileGenerateArg &&
      ProfileGenerateArg->getOption().matches(
          options::OPT_fno_profile_instr_generate))
    ProfileGenerateArg = nullptr;

  if (PGOGenerateArg && ProfileGenerateArg)
    D.Diag(diag::err_drv_argument_not_allowed_with)
        << PGOGenerateArg->getSpelling() << ProfileGenerateArg->getSpelling();

  auto *ProfileUseArg = getLastProfileUseArg(Args);

  if (PGOGenerateArg && ProfileUseArg)
    D.Diag(diag::err_drv_argument_not_allowed_with)
        << ProfileUseArg->getSpelling() << PGOGenerateArg->getSpelling();

  if (ProfileGenerateArg && ProfileUseArg)
    D.Diag(diag::err_drv_argument_not_allowed_with)
        << ProfileGenerateArg->getSpelling() << ProfileUseArg->getSpelling();

  if (CSPGOGenerateArg && PGOGenerateArg) {
    D.Diag(diag::err_drv_argument_not_allowed_with)
        << CSPGOGenerateArg->getSpelling() << PGOGenerateArg->getSpelling();
    PGOGenerateArg = nullptr;
  }

  if (TC.getTriple().isOSAIX()) {
    if (Arg *ProfileSampleUseArg = getLastProfileSampleUseArg(Args))
      D.Diag(diag::err_drv_unsupported_opt_for_target)
          << ProfileSampleUseArg->getSpelling() << TC.getTriple().str();
  }

  if (ProfileGenerateArg) {
    if (ProfileGenerateArg->getOption().matches(
            options::OPT_fprofile_instr_generate_EQ))
      CmdArgs.push_back(Args.MakeArgString(Twine("-fprofile-instrument-path=") +
                                           ProfileGenerateArg->getValue()));
    // The default is to use Clang Instrumentation.
    CmdArgs.push_back("-fprofile-instrument=clang");
    if (TC.getTriple().isWindowsMSVCEnvironment() &&
        Args.hasFlag(options::OPT_frtlib_defaultlib,
                     options::OPT_fno_rtlib_defaultlib, true)) {
      // Add dependent lib for clang_rt.profile
      CmdArgs.push_back(Args.MakeArgString(
          "--dependent-lib=" + TC.getCompilerRTBasename(Args, "profile")));
    }
  }

  Arg *PGOGenArg = nullptr;
  if (PGOGenerateArg) {
    assert(!CSPGOGenerateArg);
    PGOGenArg = PGOGenerateArg;
    CmdArgs.push_back("-fprofile-instrument=llvm");
  }
  if (CSPGOGenerateArg) {
    assert(!PGOGenerateArg);
    PGOGenArg = CSPGOGenerateArg;
    CmdArgs.push_back("-fprofile-instrument=csllvm");
  }
  if (PGOGenArg) {
    if (TC.getTriple().isWindowsMSVCEnvironment() &&
        Args.hasFlag(options::OPT_frtlib_defaultlib,
                     options::OPT_fno_rtlib_defaultlib, true)) {
      // Add dependent lib for clang_rt.profile
      CmdArgs.push_back(Args.MakeArgString(
          "--dependent-lib=" + TC.getCompilerRTBasename(Args, "profile")));
    }
    if (PGOGenArg->getOption().matches(
            PGOGenerateArg ? options::OPT_fprofile_generate_EQ
                           : options::OPT_fcs_profile_generate_EQ)) {
      SmallString<128> Path(PGOGenArg->getValue());
      llvm::sys::path::append(Path, "default_%m.profraw");
      CmdArgs.push_back(
          Args.MakeArgString(Twine("-fprofile-instrument-path=") + Path));
    }
  }

  if (ProfileUseArg) {
    if (ProfileUseArg->getOption().matches(options::OPT_fprofile_instr_use_EQ))
      CmdArgs.push_back(Args.MakeArgString(
          Twine("-fprofile-instrument-use-path=") + ProfileUseArg->getValue()));
    else if ((ProfileUseArg->getOption().matches(
                  options::OPT_fprofile_use_EQ) ||
              ProfileUseArg->getOption().matches(
                  options::OPT_fprofile_instr_use))) {
      SmallString<128> Path(
          ProfileUseArg->getNumValues() == 0 ? "" : ProfileUseArg->getValue());
      if (Path.empty() || llvm::sys::fs::is_directory(Path))
        llvm::sys::path::append(Path, "default.profdata");
      CmdArgs.push_back(
          Args.MakeArgString(Twine("-fprofile-instrument-use-path=") + Path));
    }
  }

  bool EmitCovNotes = Args.hasFlag(options::OPT_ftest_coverage,
                                   options::OPT_fno_test_coverage, false) ||
                      Args.hasArg(options::OPT_coverage);
  bool EmitCovData = TC.needsGCovInstrumentation(Args);

  if (Args.hasFlag(options::OPT_fcoverage_mapping,
                   options::OPT_fno_coverage_mapping, false)) {
    if (!ProfileGenerateArg)
      D.Diag(clang::diag::err_drv_argument_only_allowed_with)
          << "-fcoverage-mapping"
          << "-fprofile-instr-generate";

    CmdArgs.push_back("-fcoverage-mapping");
  }

  if (Args.hasFlag(options::OPT_fmcdc_coverage, options::OPT_fno_mcdc_coverage,
                   false)) {
    if (!Args.hasFlag(options::OPT_fcoverage_mapping,
                      options::OPT_fno_coverage_mapping, false))
      D.Diag(clang::diag::err_drv_argument_only_allowed_with)
          << "-fcoverage-mcdc"
          << "-fcoverage-mapping";

    CmdArgs.push_back("-fcoverage-mcdc");
  }

  if (Arg *A = Args.getLastArg(options::OPT_ffile_compilation_dir_EQ,
                               options::OPT_fcoverage_compilation_dir_EQ)) {
    if (A->getOption().matches(options::OPT_ffile_compilation_dir_EQ))
      CmdArgs.push_back(Args.MakeArgString(
          Twine("-fcoverage-compilation-dir=") + A->getValue()));
    else
      A->render(Args, CmdArgs);
  } else if (llvm::ErrorOr<std::string> CWD =
                 D.getVFS().getCurrentWorkingDirectory()) {
    CmdArgs.push_back(Args.MakeArgString("-fcoverage-compilation-dir=" + *CWD));
  }

  if (Args.hasArg(options::OPT_fprofile_exclude_files_EQ)) {
    auto *Arg = Args.getLastArg(options::OPT_fprofile_exclude_files_EQ);
    if (!Args.hasArg(options::OPT_coverage))
      D.Diag(clang::diag::err_drv_argument_only_allowed_with)
          << "-fprofile-exclude-files="
          << "--coverage";

    StringRef v = Arg->getValue();
    CmdArgs.push_back(
        Args.MakeArgString(Twine("-fprofile-exclude-files=" + v)));
  }

  if (Args.hasArg(options::OPT_fprofile_filter_files_EQ)) {
    auto *Arg = Args.getLastArg(options::OPT_fprofile_filter_files_EQ);
    if (!Args.hasArg(options::OPT_coverage))
      D.Diag(clang::diag::err_drv_argument_only_allowed_with)
          << "-fprofile-filter-files="
          << "--coverage";

    StringRef v = Arg->getValue();
    CmdArgs.push_back(Args.MakeArgString(Twine("-fprofile-filter-files=" + v)));
  }

  if (const auto *A = Args.getLastArg(options::OPT_fprofile_update_EQ)) {
    StringRef Val = A->getValue();
    if (Val == "atomic" || Val == "prefer-atomic")
      CmdArgs.push_back("-fprofile-update=atomic");
    else if (Val != "single")
      D.Diag(diag::err_drv_unsupported_option_argument)
          << A->getSpelling() << Val;
  }

  int FunctionGroups = 1;
  int SelectedFunctionGroup = 0;
  if (const auto *A = Args.getLastArg(options::OPT_fprofile_function_groups)) {
    StringRef Val = A->getValue();
    if (Val.getAsInteger(0, FunctionGroups) || FunctionGroups < 1)
      D.Diag(diag::err_drv_invalid_int_value) << A->getAsString(Args) << Val;
  }
  if (const auto *A =
          Args.getLastArg(options::OPT_fprofile_selected_function_group)) {
    StringRef Val = A->getValue();
    if (Val.getAsInteger(0, SelectedFunctionGroup) ||
        SelectedFunctionGroup < 0 || SelectedFunctionGroup >= FunctionGroups)
      D.Diag(diag::err_drv_invalid_int_value) << A->getAsString(Args) << Val;
  }
  if (FunctionGroups != 1)
    CmdArgs.push_back(Args.MakeArgString("-fprofile-function-groups=" +
                                         Twine(FunctionGroups)));
  if (SelectedFunctionGroup != 0)
    CmdArgs.push_back(Args.MakeArgString("-fprofile-selected-function-group=" +
                                         Twine(SelectedFunctionGroup)));

  // Leave -fprofile-dir= an unused argument unless .gcda emission is
  // enabled. To be polite, with '-fprofile-arcs -fno-profile-arcs' consider
  // the flag used. There is no -fno-profile-dir, so the user has no
  // targeted way to suppress the warning.
  Arg *FProfileDir = nullptr;
  if (Args.hasArg(options::OPT_fprofile_arcs) ||
      Args.hasArg(options::OPT_coverage))
    FProfileDir = Args.getLastArg(options::OPT_fprofile_dir);

  // TODO: Don't claim -c/-S to warn about -fsyntax-only -c/-S, -E -c/-S,
  // like we warn about -fsyntax-only -E.
  (void)(Args.hasArg(options::OPT_c) || Args.hasArg(options::OPT_S));

  // Put the .gcno and .gcda files (if needed) next to the primary output file,
  // or fall back to a file in the current directory for `clang -c --coverage
  // d/a.c` in the absence of -o.
  if (EmitCovNotes || EmitCovData) {
    SmallString<128> CoverageFilename;
    if (Arg *DumpDir = Args.getLastArgNoClaim(options::OPT_dumpdir)) {
      // Form ${dumpdir}${basename}.gcno. Note that dumpdir may not end with a
      // path separator.
      CoverageFilename = DumpDir->getValue();
      CoverageFilename += llvm::sys::path::filename(Output.getBaseInput());
    } else if (Arg *FinalOutput =
                   C.getArgs().getLastArg(options::OPT__SLASH_Fo)) {
      CoverageFilename = FinalOutput->getValue();
    } else if (Arg *FinalOutput = C.getArgs().getLastArg(options::OPT_o)) {
      CoverageFilename = FinalOutput->getValue();
    } else {
      CoverageFilename = llvm::sys::path::filename(Output.getBaseInput());
    }
    if (llvm::sys::path::is_relative(CoverageFilename))
      (void)D.getVFS().makeAbsolute(CoverageFilename);
    llvm::sys::path::replace_extension(CoverageFilename, "gcno");
    if (EmitCovNotes) {
      CmdArgs.push_back(
          Args.MakeArgString("-coverage-notes-file=" + CoverageFilename));
    }

    if (EmitCovData) {
      if (FProfileDir) {
        SmallString<128> Gcno = std::move(CoverageFilename);
        CoverageFilename = FProfileDir->getValue();
        llvm::sys::path::append(CoverageFilename, Gcno);
      }
      llvm::sys::path::replace_extension(CoverageFilename, "gcda");
      CmdArgs.push_back(
          Args.MakeArgString("-coverage-data-file=" + CoverageFilename));
    }
  }
}

static void
RenderDebugEnablingArgs(const ArgList &Args, ArgStringList &CmdArgs,
                        llvm::codegenoptions::DebugInfoKind DebugInfoKind,
                        unsigned DwarfVersion,
                        llvm::DebuggerKind DebuggerTuning) {
  addDebugInfoKind(CmdArgs, DebugInfoKind);
  if (DwarfVersion > 0)
    CmdArgs.push_back(
        Args.MakeArgString("-dwarf-version=" + Twine(DwarfVersion)));
  switch (DebuggerTuning) {
  case llvm::DebuggerKind::GDB:
    CmdArgs.push_back("-debugger-tuning=gdb");
    break;
  case llvm::DebuggerKind::LLDB:
    CmdArgs.push_back("-debugger-tuning=lldb");
    break;
  case llvm::DebuggerKind::SCE:
    CmdArgs.push_back("-debugger-tuning=sce");
    break;
  case llvm::DebuggerKind::DBX:
    CmdArgs.push_back("-debugger-tuning=dbx");
    break;
  default:
    break;
  }
}

static bool checkDebugInfoOption(const Arg *A, const ArgList &Args,
                                 const Driver &D, const ToolChain &TC) {
  assert(A && "Expected non-nullptr argument.");
  if (TC.supportsDebugInfoOption(A))
    return true;
  D.Diag(diag::warn_drv_unsupported_debug_info_opt_for_target)
      << A->getAsString(Args) << TC.getTripleString();
  return false;
}

static void RenderDebugInfoCompressionArgs(const ArgList &Args,
                                           ArgStringList &CmdArgs,
                                           const Driver &D,
                                           const ToolChain &TC) {
  const Arg *A = Args.getLastArg(options::OPT_gz_EQ);
  if (!A)
    return;
  if (checkDebugInfoOption(A, Args, D, TC)) {
    StringRef Value = A->getValue();
    if (Value == "none") {
      CmdArgs.push_back("--compress-debug-sections=none");
    } else if (Value == "zlib") {
      if (llvm::compression::zlib::isAvailable()) {
        CmdArgs.push_back(
            Args.MakeArgString("--compress-debug-sections=" + Twine(Value)));
      } else {
        D.Diag(diag::warn_debug_compression_unavailable) << "zlib";
      }
    } else if (Value == "zstd") {
      if (llvm::compression::zstd::isAvailable()) {
        CmdArgs.push_back(
            Args.MakeArgString("--compress-debug-sections=" + Twine(Value)));
      } else {
        D.Diag(diag::warn_debug_compression_unavailable) << "zstd";
      }
    } else {
      D.Diag(diag::err_drv_unsupported_option_argument)
          << A->getSpelling() << Value;
    }
  }
}

static void handleAMDGPUCodeObjectVersionOptions(const Driver &D,
                                                 const ArgList &Args,
                                                 ArgStringList &CmdArgs,
                                                 bool IsCC1As = false) {
  // If no version was requested by the user, use the default value from the
  // back end. This is consistent with the value returned from
  // getAMDGPUCodeObjectVersion. This lets clang emit IR for amdgpu without
  // requiring the corresponding llvm to have the AMDGPU target enabled,
  // provided the user (e.g. front end tests) can use the default.
  if (haveAMDGPUCodeObjectVersionArgument(D, Args)) {
    unsigned CodeObjVer = getAMDGPUCodeObjectVersion(D, Args);
    CmdArgs.insert(CmdArgs.begin() + 1,
                   Args.MakeArgString(Twine("--amdhsa-code-object-version=") +
                                      Twine(CodeObjVer)));
    CmdArgs.insert(CmdArgs.begin() + 1, "-mllvm");
    // -cc1as does not accept -mcode-object-version option.
    if (!IsCC1As)
      CmdArgs.insert(CmdArgs.begin() + 1,
                     Args.MakeArgString(Twine("-mcode-object-version=") +
                                        Twine(CodeObjVer)));
  }
}

/// Check whether the given input tree contains any append footer actions
static bool ContainsAppendFooterAction(const Action *A) {
  if (isa<AppendFooterJobAction>(A))
    return true;
  for (const auto &AI : A->inputs())
    if (ContainsAppendFooterAction(AI))
      return true;

  return false;
}

static bool maybeHasClangPchSignature(const Driver &D, StringRef Path) {
  llvm::ErrorOr<std::unique_ptr<llvm::MemoryBuffer>> MemBuf =
      D.getVFS().getBufferForFile(Path);
  if (!MemBuf)
    return false;
  llvm::file_magic Magic = llvm::identify_magic((*MemBuf)->getBuffer());
  if (Magic == llvm::file_magic::unknown)
    return false;
  // Return true for both raw Clang AST files and object files which may
  // contain a __clangast section.
  if (Magic == llvm::file_magic::clang_ast)
    return true;
  Expected<std::unique_ptr<llvm::object::ObjectFile>> Obj =
      llvm::object::ObjectFile::createObjectFile(**MemBuf, Magic);
  return !Obj.takeError();
}

static bool gchProbe(const Driver &D, StringRef Path) {
  llvm::ErrorOr<llvm::vfs::Status> Status = D.getVFS().status(Path);
  if (!Status)
    return false;

  if (Status->isDirectory()) {
    std::error_code EC;
    for (llvm::vfs::directory_iterator DI = D.getVFS().dir_begin(Path, EC), DE;
         !EC && DI != DE; DI = DI.increment(EC)) {
      if (maybeHasClangPchSignature(D, DI->path()))
        return true;
    }
    D.Diag(diag::warn_drv_pch_ignoring_gch_dir) << Path;
    return false;
  }

  if (maybeHasClangPchSignature(D, Path))
    return true;
  D.Diag(diag::warn_drv_pch_ignoring_gch_file) << Path;
  return false;
}

void Clang::AddPreprocessingOptions(Compilation &C, const JobAction &JA,
                                    const Driver &D, const ArgList &Args,
                                    ArgStringList &CmdArgs,
                                    const InputInfo &Output,
                                    const InputInfoList &Inputs) const {
  const bool IsIAMCU = getToolChain().getTriple().isOSIAMCU();
  const bool IsIntelFPGA = Args.hasArg(options::OPT_fintelfpga);
  bool SYCLDeviceCompilation = JA.isOffloading(Action::OFK_SYCL) &&
                               JA.isDeviceOffloading(Action::OFK_SYCL);

  CheckPreprocessingOptions(D, Args);

  Args.AddLastArg(CmdArgs, options::OPT_C);
  Args.AddLastArg(CmdArgs, options::OPT_CC);

  // Handle dependency file generation.
  Arg *ArgM = Args.getLastArg(options::OPT_MM);
  if (!ArgM)
    ArgM = Args.getLastArg(options::OPT_M);
  Arg *ArgMD = Args.getLastArg(options::OPT_MMD);
  if (!ArgMD)
    ArgMD = Args.getLastArg(options::OPT_MD);

  // -M and -MM imply -w.
  if (ArgM)
    CmdArgs.push_back("-w");
  else
    ArgM = ArgMD;

  auto createFPGATempDepFile = [&](const char *&DepFile) {
    // Generate dependency files as temporary. These will be used for the
    // aoc call/bundled during fat object creation
    std::string BaseName(Clang::getBaseInputName(Args, Inputs[0]));
    std::string DepTmpName =
        C.getDriver().GetTemporaryPath(llvm::sys::path::stem(BaseName), "d");
    DepFile = C.addTempFile(C.getArgs().MakeArgString(DepTmpName));
    C.getDriver().addFPGATempDepFile(DepFile, BaseName);
  };

  // Do not add dependency generation information when compiling the source +
  // footer combination.  The dependency generation is done in a separate
  // compile step so we can retain original source information.
  // TODO: remove this when/if we can improve the host compilation situation
  // when dealing with the temporary file generated for the footer.
  if (ContainsAppendFooterAction(&JA))
    ArgM = nullptr;

  if (ArgM) {
    // Determine the output location.
    const char *DepFile;
    if (Arg *MF = Args.getLastArg(options::OPT_MF)) {
      DepFile = MF->getValue();
      C.addFailureResultFile(DepFile, &JA);
      // Populate the named dependency file to be used in the bundle
      // or passed to the offline compilation.
      if (IsIntelFPGA && JA.isDeviceOffloading(Action::OFK_SYCL))
        C.getDriver().addFPGATempDepFile(
            DepFile, Clang::getBaseInputName(Args, Inputs[0]));
    } else if (Output.getType() == types::TY_Dependencies) {
      DepFile = Output.getFilename();
    } else if (!ArgMD) {
      DepFile = "-";
    } else if (IsIntelFPGA && JA.isDeviceOffloading(Action::OFK_SYCL)) {
      createFPGATempDepFile(DepFile);
    } else {
      DepFile = getDependencyFileName(Args, Inputs);
      C.addFailureResultFile(DepFile, &JA);
    }
    CmdArgs.push_back("-dependency-file");
    CmdArgs.push_back(DepFile);

    bool HasTarget = false;
    for (const Arg *A : Args.filtered(options::OPT_MT, options::OPT_MQ)) {
      HasTarget = true;
      A->claim();
      if (A->getOption().matches(options::OPT_MT)) {
        A->render(Args, CmdArgs);
      } else {
        CmdArgs.push_back("-MT");
        SmallString<128> Quoted;
        quoteMakeTarget(A->getValue(), Quoted);
        CmdArgs.push_back(Args.MakeArgString(Quoted));
      }
    }

    // Add a default target if one wasn't specified.
    if (!HasTarget) {
      const char *DepTarget;

      // If user provided -o, that is the dependency target, except
      // when we are only generating a dependency file.
      Arg *OutputOpt = Args.getLastArg(options::OPT_o);
      if (OutputOpt && Output.getType() != types::TY_Dependencies) {
        DepTarget = OutputOpt->getValue();
      } else {
        // Otherwise derive from the base input.
        //
        // FIXME: This should use the computed output file location.
        SmallString<128> P(Inputs[0].getBaseInput());
        llvm::sys::path::replace_extension(P, "o");
        DepTarget = Args.MakeArgString(llvm::sys::path::filename(P));
      }

      CmdArgs.push_back("-MT");
      SmallString<128> Quoted;
      quoteMakeTarget(DepTarget, Quoted);
      CmdArgs.push_back(Args.MakeArgString(Quoted));
    }

    if (ArgM->getOption().matches(options::OPT_M) ||
        ArgM->getOption().matches(options::OPT_MD))
      CmdArgs.push_back("-sys-header-deps");
    if ((isa<PrecompileJobAction>(JA) &&
         !Args.hasArg(options::OPT_fno_module_file_deps)) ||
        Args.hasArg(options::OPT_fmodule_file_deps))
      CmdArgs.push_back("-module-file-deps");
  }

  if (!ArgM && IsIntelFPGA && JA.isDeviceOffloading(Action::OFK_SYCL)) {
    // No dep generation option was provided, add all of the needed options
    // to ensure a successful dep generation.
    const char *DepFile;
    createFPGATempDepFile(DepFile);
    CmdArgs.push_back("-dependency-file");
    CmdArgs.push_back(DepFile);
    CmdArgs.push_back("-MT");
    SmallString<128> P(Inputs[0].getBaseInput());
    llvm::sys::path::replace_extension(P, "o");
    SmallString<128> Quoted;
    quoteMakeTarget(llvm::sys::path::filename(P), Quoted);
    CmdArgs.push_back(Args.MakeArgString(Quoted));
  }

  if (Args.hasArg(options::OPT_MG)) {
    if (!ArgM || ArgM->getOption().matches(options::OPT_MD) ||
        ArgM->getOption().matches(options::OPT_MMD))
      D.Diag(diag::err_drv_mg_requires_m_or_mm);
    CmdArgs.push_back("-MG");
  }

  Args.AddLastArg(CmdArgs, options::OPT_MP);
  Args.AddLastArg(CmdArgs, options::OPT_MV);

  // Add offload include arguments specific for CUDA/HIP.  This must happen
  // before we -I or -include anything else, because we must pick up the
  // CUDA/HIP headers from the particular CUDA/ROCm installation, rather than
  // from e.g. /usr/local/include.
  if (JA.isOffloading(Action::OFK_Cuda))
    getToolChain().AddCudaIncludeArgs(Args, CmdArgs);
  if (JA.isOffloading(Action::OFK_HIP))
    getToolChain().AddHIPIncludeArgs(Args, CmdArgs);

  if (JA.isOffloading(Action::OFK_SYCL)) {
    toolchains::SYCLToolChain::AddSYCLIncludeArgs(D, Args, CmdArgs);
    if (Inputs[0].getType() == types::TY_CUDA) {
      // Include __clang_cuda_runtime_wrapper.h in .cu SYCL compilation.
      getToolChain().AddCudaIncludeArgs(Args, CmdArgs);
    }
  }

  // If we are compiling for a GPU target we want to override the system headers
  // with ones created by the 'libc' project if present.
  if (!Args.hasArg(options::OPT_nostdinc) &&
      !Args.hasArg(options::OPT_nogpuinc) &&
      !Args.hasArg(options::OPT_nobuiltininc)) {
    // Without an offloading language we will include these headers directly.
    // Offloading languages will instead only use the declarations stored in
    // the resource directory at clang/lib/Headers/llvm_libc_wrappers.
    if ((getToolChain().getTriple().isNVPTX() ||
         getToolChain().getTriple().isAMDGCN()) &&
        C.getActiveOffloadKinds() == Action::OFK_None) {
      SmallString<128> P(llvm::sys::path::parent_path(D.Dir));
      llvm::sys::path::append(P, "include");
      llvm::sys::path::append(P, getToolChain().getTripleString());
      CmdArgs.push_back("-internal-isystem");
      CmdArgs.push_back(Args.MakeArgString(P));
    } else if (C.getActiveOffloadKinds() == Action::OFK_OpenMP) {
      // TODO: CUDA / HIP include their own headers for some common functions
      // implemented here. We'll need to clean those up so they do not conflict.
      SmallString<128> P(D.ResourceDir);
      llvm::sys::path::append(P, "include");
      llvm::sys::path::append(P, "llvm_libc_wrappers");
      CmdArgs.push_back("-internal-isystem");
      CmdArgs.push_back(Args.MakeArgString(P));
    }
  }

  // If we are offloading to a target via OpenMP we need to include the
  // openmp_wrappers folder which contains alternative system headers.
  if (JA.isDeviceOffloading(Action::OFK_OpenMP) &&
      !Args.hasArg(options::OPT_nostdinc) &&
      !Args.hasArg(options::OPT_nogpuinc) &&
      (getToolChain().getTriple().isNVPTX() ||
       getToolChain().getTriple().isAMDGCN())) {
    if (!Args.hasArg(options::OPT_nobuiltininc)) {
      // Add openmp_wrappers/* to our system include path.  This lets us wrap
      // standard library headers.
      SmallString<128> P(D.ResourceDir);
      llvm::sys::path::append(P, "include");
      llvm::sys::path::append(P, "openmp_wrappers");
      CmdArgs.push_back("-internal-isystem");
      CmdArgs.push_back(Args.MakeArgString(P));
    }

    CmdArgs.push_back("-include");
    CmdArgs.push_back("__clang_openmp_device_functions.h");
  }

  // Add -i* options, and automatically translate to
  // -include-pch/-include-pth for transparent PCH support. It's
  // wonky, but we include looking for .gch so we can support seamless
  // replacement into a build system already set up to be generating
  // .gch files.

  if (getToolChain().getDriver().IsCLMode()) {
    const Arg *YcArg = Args.getLastArg(options::OPT__SLASH_Yc);
    const Arg *YuArg = Args.getLastArg(options::OPT__SLASH_Yu);
    if (YcArg && JA.getKind() >= Action::PrecompileJobClass &&
        JA.getKind() <= Action::AssembleJobClass) {
      CmdArgs.push_back(Args.MakeArgString("-building-pch-with-obj"));
      // -fpch-instantiate-templates is the default when creating
      // precomp using /Yc
      if (Args.hasFlag(options::OPT_fpch_instantiate_templates,
                       options::OPT_fno_pch_instantiate_templates, true))
        CmdArgs.push_back(Args.MakeArgString("-fpch-instantiate-templates"));
    }

    if (YcArg || YuArg) {
      StringRef ThroughHeader = YcArg ? YcArg->getValue() : YuArg->getValue();
      // If PCH file is available, include it while performing
      // host compilation (-fsycl-is-host) in SYCL mode (-fsycl).
      // as well as in non-sycl mode.

      if (!isa<PrecompileJobAction>(JA) && !SYCLDeviceCompilation) {
        CmdArgs.push_back("-include-pch");
        CmdArgs.push_back(Args.MakeArgString(D.GetClPchPath(
            C, !ThroughHeader.empty()
                   ? ThroughHeader
                   : llvm::sys::path::filename(Inputs[0].getBaseInput()))));
      }

      if (ThroughHeader.empty()) {
        CmdArgs.push_back(Args.MakeArgString(
            Twine("-pch-through-hdrstop-") + (YcArg ? "create" : "use")));
      } else {
        CmdArgs.push_back(
            Args.MakeArgString(Twine("-pch-through-header=") + ThroughHeader));
      }
    }
  }

  bool RenderedImplicitInclude = false;

  for (const Arg *A : Args.filtered(options::OPT_clang_i_Group)) {
    if ((A->getOption().matches(options::OPT_include) &&
         D.getProbePrecompiled()) ||
        A->getOption().matches(options::OPT_include_pch)) {

      // Handling of gcc-style gch precompiled headers.
      bool IsFirstImplicitInclude = !RenderedImplicitInclude;
      RenderedImplicitInclude = true;

      bool FoundPCH = false;
      SmallString<128> P(A->getValue());
      // We want the files to have a name like foo.h.pch. Add a dummy extension
      // so that replace_extension does the right thing.
      P += ".dummy";
      llvm::sys::path::replace_extension(P, "pch");
      if (D.getVFS().exists(P))
        FoundPCH = true;

      if (!FoundPCH) {
        // For GCC compat, probe for a file or directory ending in .gch instead.
        llvm::sys::path::replace_extension(P, "gch");
        FoundPCH = gchProbe(D, P.str());
      }
      // If PCH file is available, include it while performing
      // host compilation (-fsycl-is-host) in SYCL mode (-fsycl).
      // as well as in non-sycl mode.

      if (FoundPCH && !SYCLDeviceCompilation) {
        if (IsFirstImplicitInclude) {
          A->claim();
          CmdArgs.push_back("-include-pch");
          CmdArgs.push_back(Args.MakeArgString(P));
          continue;
        } else {
          // Ignore the PCH if not first on command line and emit warning.
          D.Diag(diag::warn_drv_pch_not_first_include) << P
                                                       << A->getAsString(Args);
        }
      }
      // No PCH file, but we still want to include the header file
      // (-include dummy.h) in device compilation mode.
      else if (JA.isDeviceOffloading(Action::OFK_SYCL) &&
               A->getOption().matches(options::OPT_include_pch)) {
        continue;
      }

    } else if (A->getOption().matches(options::OPT_isystem_after)) {
      // Handling of paths which must come late.  These entries are handled by
      // the toolchain itself after the resource dir is inserted in the right
      // search order.
      // Do not claim the argument so that the use of the argument does not
      // silently go unnoticed on toolchains which do not honour the option.
      continue;
    } else if (A->getOption().matches(options::OPT_stdlibxx_isystem)) {
      // Translated to -internal-isystem by the driver, no need to pass to cc1.
      continue;
    } else if (A->getOption().matches(options::OPT_ibuiltininc)) {
      // This is used only by the driver. No need to pass to cc1.
      continue;
    }

    // Not translated, render as usual.
    A->claim();
    A->render(Args, CmdArgs);
  }

  // The file being compiled that contains the integration footer is not being
  // compiled in the directory of the original source.  Add that directory
  // as an -iquote option so we can properly find potential user headers there.
  // The original source search directory should also be placed before any user
  // search directories.
  if (ContainsAppendFooterAction(&JA)) {
    SmallString<128> SourcePath(Inputs[0].getBaseInput());
    llvm::sys::path::remove_filename(SourcePath);
    if (!SourcePath.empty()) {
      CmdArgs.push_back("-iquote");
      CmdArgs.push_back(Args.MakeArgString(SourcePath));
    } else if (llvm::ErrorOr<std::string> CWD =
                   D.getVFS().getCurrentWorkingDirectory()) {
      CmdArgs.push_back("-iquote");
      CmdArgs.push_back(Args.MakeArgString(*CWD));
    }
  }

  Args.addAllArgs(CmdArgs,
                  {options::OPT_D, options::OPT_U, options::OPT_I_Group,
                   options::OPT_F, options::OPT_index_header_map});

  // Add -Wp, and -Xpreprocessor if using the preprocessor.

  // FIXME: There is a very unfortunate problem here, some troubled
  // souls abuse -Wp, to pass preprocessor options in gcc syntax. To
  // really support that we would have to parse and then translate
  // those options. :(
  Args.AddAllArgValues(CmdArgs, options::OPT_Wp_COMMA,
                       options::OPT_Xpreprocessor);

  // -I- is a deprecated GCC feature, reject it.
  if (Arg *A = Args.getLastArg(options::OPT_I_))
    D.Diag(diag::err_drv_I_dash_not_supported) << A->getAsString(Args);

  // If we have a --sysroot, and don't have an explicit -isysroot flag, add an
  // -isysroot to the CC1 invocation.
  StringRef sysroot = C.getSysRoot();
  if (sysroot != "") {
    if (!Args.hasArg(options::OPT_isysroot)) {
      CmdArgs.push_back("-isysroot");
      CmdArgs.push_back(C.getArgs().MakeArgString(sysroot));
    }
  }

  // Parse additional include paths from environment variables.
  // FIXME: We should probably sink the logic for handling these from the
  // frontend into the driver. It will allow deleting 4 otherwise unused flags.
  // CPATH - included following the user specified includes (but prior to
  // builtin and standard includes).
  addDirectoryList(Args, CmdArgs, "-I", "CPATH");
  // C_INCLUDE_PATH - system includes enabled when compiling C.
  addDirectoryList(Args, CmdArgs, "-c-isystem", "C_INCLUDE_PATH");
  // CPLUS_INCLUDE_PATH - system includes enabled when compiling C++.
  addDirectoryList(Args, CmdArgs, "-cxx-isystem", "CPLUS_INCLUDE_PATH");
  // OBJC_INCLUDE_PATH - system includes enabled when compiling ObjC.
  addDirectoryList(Args, CmdArgs, "-objc-isystem", "OBJC_INCLUDE_PATH");
  // OBJCPLUS_INCLUDE_PATH - system includes enabled when compiling ObjC++.
  addDirectoryList(Args, CmdArgs, "-objcxx-isystem", "OBJCPLUS_INCLUDE_PATH");

  // While adding the include arguments, we also attempt to retrieve the
  // arguments of related offloading toolchains or arguments that are specific
  // of an offloading programming model.

  // Add C++ include arguments, if needed.
  if (types::isCXX(Inputs[0].getType())) {
    bool HasStdlibxxIsystem = Args.hasArg(options::OPT_stdlibxx_isystem);
    forAllAssociatedToolChains(
        C, JA, getToolChain(),
        [&Args, &CmdArgs, HasStdlibxxIsystem](const ToolChain &TC) {
          HasStdlibxxIsystem ? TC.AddClangCXXStdlibIsystemArgs(Args, CmdArgs)
                             : TC.AddClangCXXStdlibIncludeArgs(Args, CmdArgs);
        });
  }

  // Add system include arguments for all targets but IAMCU.
  if (!IsIAMCU)
    forAllAssociatedToolChains(C, JA, getToolChain(),
                               [&Args, &CmdArgs](const ToolChain &TC) {
                                 TC.AddClangSystemIncludeArgs(Args, CmdArgs);
                               });
  else {
    // For IAMCU add special include arguments.
    getToolChain().AddIAMCUIncludeArgs(Args, CmdArgs);
  }

  addMacroPrefixMapArg(D, Args, CmdArgs);
  addCoveragePrefixMapArg(D, Args, CmdArgs);

  Args.AddLastArg(CmdArgs, options::OPT_ffile_reproducible,
                  options::OPT_fno_file_reproducible);

  if (const char *Epoch = std::getenv("SOURCE_DATE_EPOCH")) {
    CmdArgs.push_back("-source-date-epoch");
    CmdArgs.push_back(Args.MakeArgString(Epoch));
  }

  Args.addOptInFlag(CmdArgs, options::OPT_fdefine_target_os_macros,
                    options::OPT_fno_define_target_os_macros);
}

// FIXME: Move to target hook.
static bool isSignedCharDefault(const llvm::Triple &Triple) {
  switch (Triple.getArch()) {
  default:
    return true;

  case llvm::Triple::aarch64:
  case llvm::Triple::aarch64_32:
  case llvm::Triple::aarch64_be:
  case llvm::Triple::arm:
  case llvm::Triple::armeb:
  case llvm::Triple::thumb:
  case llvm::Triple::thumbeb:
    if (Triple.isOSDarwin() || Triple.isOSWindows())
      return true;
    return false;

  case llvm::Triple::ppc:
  case llvm::Triple::ppc64:
    if (Triple.isOSDarwin())
      return true;
    return false;

  case llvm::Triple::hexagon:
  case llvm::Triple::ppcle:
  case llvm::Triple::ppc64le:
  case llvm::Triple::riscv32:
  case llvm::Triple::riscv64:
  case llvm::Triple::systemz:
  case llvm::Triple::xcore:
    return false;
  }
}

static bool hasMultipleInvocations(const llvm::Triple &Triple,
                                   const ArgList &Args) {
  // Supported only on Darwin where we invoke the compiler multiple times
  // followed by an invocation to lipo.
  if (!Triple.isOSDarwin())
    return false;
  // If more than one "-arch <arch>" is specified, we're targeting multiple
  // architectures resulting in a fat binary.
  return Args.getAllArgValues(options::OPT_arch).size() > 1;
}

static bool checkRemarksOptions(const Driver &D, const ArgList &Args,
                                const llvm::Triple &Triple) {
  // When enabling remarks, we need to error if:
  // * The remark file is specified but we're targeting multiple architectures,
  // which means more than one remark file is being generated.
  bool hasMultipleInvocations = ::hasMultipleInvocations(Triple, Args);
  bool hasExplicitOutputFile =
      Args.getLastArg(options::OPT_foptimization_record_file_EQ);
  if (hasMultipleInvocations && hasExplicitOutputFile) {
    D.Diag(diag::err_drv_invalid_output_with_multiple_archs)
        << "-foptimization-record-file";
    return false;
  }
  return true;
}

static void renderRemarksOptions(const ArgList &Args, ArgStringList &CmdArgs,
                                 const llvm::Triple &Triple,
                                 const InputInfo &Input,
                                 const InputInfo &Output, const JobAction &JA) {
  StringRef Format = "yaml";
  if (const Arg *A = Args.getLastArg(options::OPT_fsave_optimization_record_EQ))
    Format = A->getValue();

  CmdArgs.push_back("-opt-record-file");

  const Arg *A = Args.getLastArg(options::OPT_foptimization_record_file_EQ);
  if (A) {
    CmdArgs.push_back(A->getValue());
  } else {
    bool hasMultipleArchs =
        Triple.isOSDarwin() && // Only supported on Darwin platforms.
        Args.getAllArgValues(options::OPT_arch).size() > 1;

    SmallString<128> F;

    if (Args.hasArg(options::OPT_c) || Args.hasArg(options::OPT_S)) {
      if (Arg *FinalOutput = Args.getLastArg(options::OPT_o))
        F = FinalOutput->getValue();
    } else {
      if (Format != "yaml" && // For YAML, keep the original behavior.
          Triple.isOSDarwin() && // Enable this only on darwin, since it's the only platform supporting .dSYM bundles.
          Output.isFilename())
        F = Output.getFilename();
    }

    if (F.empty()) {
      // Use the input filename.
      F = llvm::sys::path::stem(Input.getBaseInput());

      // If we're compiling for an offload architecture (i.e. a CUDA device),
      // we need to make the file name for the device compilation different
      // from the host compilation.
      if (!JA.isDeviceOffloading(Action::OFK_None) &&
          !JA.isDeviceOffloading(Action::OFK_Host)) {
        llvm::sys::path::replace_extension(F, "");
        F += Action::GetOffloadingFileNamePrefix(JA.getOffloadingDeviceKind(),
                                                 Triple.normalize());
        F += "-";
        F += JA.getOffloadingArch();
      }
    }

    // If we're having more than one "-arch", we should name the files
    // differently so that every cc1 invocation writes to a different file.
    // We're doing that by appending "-<arch>" with "<arch>" being the arch
    // name from the triple.
    if (hasMultipleArchs) {
      // First, remember the extension.
      SmallString<64> OldExtension = llvm::sys::path::extension(F);
      // then, remove it.
      llvm::sys::path::replace_extension(F, "");
      // attach -<arch> to it.
      F += "-";
      F += Triple.getArchName();
      // put back the extension.
      llvm::sys::path::replace_extension(F, OldExtension);
    }

    SmallString<32> Extension;
    Extension += "opt.";
    Extension += Format;

    llvm::sys::path::replace_extension(F, Extension);
    CmdArgs.push_back(Args.MakeArgString(F));
  }

  if (const Arg *A =
          Args.getLastArg(options::OPT_foptimization_record_passes_EQ)) {
    CmdArgs.push_back("-opt-record-passes");
    CmdArgs.push_back(A->getValue());
  }

  if (!Format.empty()) {
    CmdArgs.push_back("-opt-record-format");
    CmdArgs.push_back(Format.data());
  }
}

void AddAAPCSVolatileBitfieldArgs(const ArgList &Args, ArgStringList &CmdArgs) {
  if (!Args.hasFlag(options::OPT_faapcs_bitfield_width,
                    options::OPT_fno_aapcs_bitfield_width, true))
    CmdArgs.push_back("-fno-aapcs-bitfield-width");

  if (Args.getLastArg(options::OPT_ForceAAPCSBitfieldLoad))
    CmdArgs.push_back("-faapcs-bitfield-load");
}

namespace {
void RenderARMABI(const Driver &D, const llvm::Triple &Triple,
                  const ArgList &Args, ArgStringList &CmdArgs) {
  // Select the ABI to use.
  // FIXME: Support -meabi.
  // FIXME: Parts of this are duplicated in the backend, unify this somehow.
  const char *ABIName = nullptr;
  if (Arg *A = Args.getLastArg(options::OPT_mabi_EQ)) {
    ABIName = A->getValue();
  } else {
    std::string CPU = getCPUName(D, Args, Triple, /*FromAs*/ false);
    ABIName = llvm::ARM::computeDefaultTargetABI(Triple, CPU).data();
  }

  CmdArgs.push_back("-target-abi");
  CmdArgs.push_back(ABIName);
}

void AddUnalignedAccessWarning(ArgStringList &CmdArgs) {
  auto StrictAlignIter =
      llvm::find_if(llvm::reverse(CmdArgs), [](StringRef Arg) {
        return Arg == "+strict-align" || Arg == "-strict-align";
      });
  if (StrictAlignIter != CmdArgs.rend() &&
      StringRef(*StrictAlignIter) == "+strict-align")
    CmdArgs.push_back("-Wunaligned-access");
}
}

static void CollectARMPACBTIOptions(const ToolChain &TC, const ArgList &Args,
                                    ArgStringList &CmdArgs, bool isAArch64) {
  const Arg *A = isAArch64
                     ? Args.getLastArg(options::OPT_msign_return_address_EQ,
                                       options::OPT_mbranch_protection_EQ)
                     : Args.getLastArg(options::OPT_mbranch_protection_EQ);
  if (!A)
    return;

  const Driver &D = TC.getDriver();
  const llvm::Triple &Triple = TC.getEffectiveTriple();
  if (!(isAArch64 || (Triple.isArmT32() && Triple.isArmMClass())))
    D.Diag(diag::warn_incompatible_branch_protection_option)
        << Triple.getArchName();

  StringRef Scope, Key;
  bool IndirectBranches, BranchProtectionPAuthLR, GuardedControlStack;

  if (A->getOption().matches(options::OPT_msign_return_address_EQ)) {
    Scope = A->getValue();
    if (Scope != "none" && Scope != "non-leaf" && Scope != "all")
      D.Diag(diag::err_drv_unsupported_option_argument)
          << A->getSpelling() << Scope;
    Key = "a_key";
    IndirectBranches = false;
    BranchProtectionPAuthLR = false;
    GuardedControlStack = false;
  } else {
    StringRef DiagMsg;
    llvm::ARM::ParsedBranchProtection PBP;
    if (!llvm::ARM::parseBranchProtection(A->getValue(), PBP, DiagMsg))
      D.Diag(diag::err_drv_unsupported_option_argument)
          << A->getSpelling() << DiagMsg;
    if (!isAArch64 && PBP.Key == "b_key")
      D.Diag(diag::warn_unsupported_branch_protection)
          << "b-key" << A->getAsString(Args);
    Scope = PBP.Scope;
    Key = PBP.Key;
    BranchProtectionPAuthLR = PBP.BranchProtectionPAuthLR;
    IndirectBranches = PBP.BranchTargetEnforcement;
    GuardedControlStack = PBP.GuardedControlStack;
  }

  CmdArgs.push_back(
      Args.MakeArgString(Twine("-msign-return-address=") + Scope));
  if (!Scope.equals("none"))
    CmdArgs.push_back(
        Args.MakeArgString(Twine("-msign-return-address-key=") + Key));
  if (BranchProtectionPAuthLR)
    CmdArgs.push_back(
        Args.MakeArgString(Twine("-mbranch-protection-pauth-lr")));
  if (IndirectBranches)
    CmdArgs.push_back("-mbranch-target-enforce");
  if (GuardedControlStack)
    CmdArgs.push_back("-mguarded-control-stack");
}

void Clang::AddARMTargetArgs(const llvm::Triple &Triple, const ArgList &Args,
                             ArgStringList &CmdArgs, bool KernelOrKext) const {
  RenderARMABI(getToolChain().getDriver(), Triple, Args, CmdArgs);

  // Determine floating point ABI from the options & target defaults.
  arm::FloatABI ABI = arm::getARMFloatABI(getToolChain(), Args);
  if (ABI == arm::FloatABI::Soft) {
    // Floating point operations and argument passing are soft.
    // FIXME: This changes CPP defines, we need -target-soft-float.
    CmdArgs.push_back("-msoft-float");
    CmdArgs.push_back("-mfloat-abi");
    CmdArgs.push_back("soft");
  } else if (ABI == arm::FloatABI::SoftFP) {
    // Floating point operations are hard, but argument passing is soft.
    CmdArgs.push_back("-mfloat-abi");
    CmdArgs.push_back("soft");
  } else {
    // Floating point operations and argument passing are hard.
    assert(ABI == arm::FloatABI::Hard && "Invalid float abi!");
    CmdArgs.push_back("-mfloat-abi");
    CmdArgs.push_back("hard");
  }

  // Forward the -mglobal-merge option for explicit control over the pass.
  if (Arg *A = Args.getLastArg(options::OPT_mglobal_merge,
                               options::OPT_mno_global_merge)) {
    CmdArgs.push_back("-mllvm");
    if (A->getOption().matches(options::OPT_mno_global_merge))
      CmdArgs.push_back("-arm-global-merge=false");
    else
      CmdArgs.push_back("-arm-global-merge=true");
  }

  if (!Args.hasFlag(options::OPT_mimplicit_float,
                    options::OPT_mno_implicit_float, true))
    CmdArgs.push_back("-no-implicit-float");

  if (Args.getLastArg(options::OPT_mcmse))
    CmdArgs.push_back("-mcmse");

  AddAAPCSVolatileBitfieldArgs(Args, CmdArgs);

  // Enable/disable return address signing and indirect branch targets.
  CollectARMPACBTIOptions(getToolChain(), Args, CmdArgs, false /*isAArch64*/);

  AddUnalignedAccessWarning(CmdArgs);
}

void Clang::RenderTargetOptions(const llvm::Triple &EffectiveTriple,
                                const ArgList &Args, bool KernelOrKext,
                                ArgStringList &CmdArgs) const {
  const ToolChain &TC = getToolChain();

  // Add the target features
  getTargetFeatures(TC.getDriver(), EffectiveTriple, Args, CmdArgs, false);

  // Add target specific flags.
  switch (TC.getArch()) {
  default:
    break;

  case llvm::Triple::arm:
  case llvm::Triple::armeb:
  case llvm::Triple::thumb:
  case llvm::Triple::thumbeb:
    // Use the effective triple, which takes into account the deployment target.
    AddARMTargetArgs(EffectiveTriple, Args, CmdArgs, KernelOrKext);
    break;

  case llvm::Triple::aarch64:
  case llvm::Triple::aarch64_32:
  case llvm::Triple::aarch64_be:
    AddAArch64TargetArgs(Args, CmdArgs);
    break;

  case llvm::Triple::loongarch32:
  case llvm::Triple::loongarch64:
    AddLoongArchTargetArgs(Args, CmdArgs);
    break;

  case llvm::Triple::mips:
  case llvm::Triple::mipsel:
  case llvm::Triple::mips64:
  case llvm::Triple::mips64el:
    AddMIPSTargetArgs(Args, CmdArgs);
    break;

  case llvm::Triple::ppc:
  case llvm::Triple::ppcle:
  case llvm::Triple::ppc64:
  case llvm::Triple::ppc64le:
    AddPPCTargetArgs(Args, CmdArgs);
    break;

  case llvm::Triple::riscv32:
  case llvm::Triple::riscv64:
    AddRISCVTargetArgs(Args, CmdArgs);
    break;

  case llvm::Triple::sparc:
  case llvm::Triple::sparcel:
  case llvm::Triple::sparcv9:
    AddSparcTargetArgs(Args, CmdArgs);
    break;

  case llvm::Triple::systemz:
    AddSystemZTargetArgs(Args, CmdArgs);
    break;

  case llvm::Triple::x86:
  case llvm::Triple::x86_64:
    AddX86TargetArgs(Args, CmdArgs);
    break;

  case llvm::Triple::lanai:
    AddLanaiTargetArgs(Args, CmdArgs);
    break;

  case llvm::Triple::hexagon:
    AddHexagonTargetArgs(Args, CmdArgs);
    break;

  case llvm::Triple::wasm32:
  case llvm::Triple::wasm64:
    AddWebAssemblyTargetArgs(Args, CmdArgs);
    break;

  case llvm::Triple::ve:
    AddVETargetArgs(Args, CmdArgs);
    break;
  }
}

namespace {
void RenderAArch64ABI(const llvm::Triple &Triple, const ArgList &Args,
                      ArgStringList &CmdArgs) {
  const char *ABIName = nullptr;
  if (Arg *A = Args.getLastArg(options::OPT_mabi_EQ))
    ABIName = A->getValue();
  else if (Triple.isOSDarwin())
    ABIName = "darwinpcs";
  else
    ABIName = "aapcs";

  CmdArgs.push_back("-target-abi");
  CmdArgs.push_back(ABIName);
}
}

void Clang::AddAArch64TargetArgs(const ArgList &Args,
                                 ArgStringList &CmdArgs) const {
  const llvm::Triple &Triple = getToolChain().getEffectiveTriple();

  if (!Args.hasFlag(options::OPT_mred_zone, options::OPT_mno_red_zone, true) ||
      Args.hasArg(options::OPT_mkernel) ||
      Args.hasArg(options::OPT_fapple_kext))
    CmdArgs.push_back("-disable-red-zone");

  if (!Args.hasFlag(options::OPT_mimplicit_float,
                    options::OPT_mno_implicit_float, true))
    CmdArgs.push_back("-no-implicit-float");

  RenderAArch64ABI(Triple, Args, CmdArgs);

  // Forward the -mglobal-merge option for explicit control over the pass.
  if (Arg *A = Args.getLastArg(options::OPT_mglobal_merge,
                               options::OPT_mno_global_merge)) {
    CmdArgs.push_back("-mllvm");
    if (A->getOption().matches(options::OPT_mno_global_merge))
      CmdArgs.push_back("-aarch64-enable-global-merge=false");
    else
      CmdArgs.push_back("-aarch64-enable-global-merge=true");
  }

  // Enable/disable return address signing and indirect branch targets.
  CollectARMPACBTIOptions(getToolChain(), Args, CmdArgs, true /*isAArch64*/);

  // Handle -msve_vector_bits=<bits>
  if (Arg *A = Args.getLastArg(options::OPT_msve_vector_bits_EQ)) {
    StringRef Val = A->getValue();
    const Driver &D = getToolChain().getDriver();
    if (Val.equals("128") || Val.equals("256") || Val.equals("512") ||
        Val.equals("1024") || Val.equals("2048") || Val.equals("128+") ||
        Val.equals("256+") || Val.equals("512+") || Val.equals("1024+") ||
        Val.equals("2048+")) {
      unsigned Bits = 0;
      if (!Val.consume_back("+")) {
        bool Invalid = Val.getAsInteger(10, Bits); (void)Invalid;
        assert(!Invalid && "Failed to parse value");
        CmdArgs.push_back(
            Args.MakeArgString("-mvscale-max=" + llvm::Twine(Bits / 128)));
      }

      bool Invalid = Val.getAsInteger(10, Bits); (void)Invalid;
      assert(!Invalid && "Failed to parse value");
      CmdArgs.push_back(
          Args.MakeArgString("-mvscale-min=" + llvm::Twine(Bits / 128)));
    // Silently drop requests for vector-length agnostic code as it's implied.
    } else if (!Val.equals("scalable"))
      // Handle the unsupported values passed to msve-vector-bits.
      D.Diag(diag::err_drv_unsupported_option_argument)
          << A->getSpelling() << Val;
  }

  AddAAPCSVolatileBitfieldArgs(Args, CmdArgs);

  if (const Arg *A = Args.getLastArg(clang::driver::options::OPT_mtune_EQ)) {
    CmdArgs.push_back("-tune-cpu");
    if (strcmp(A->getValue(), "native") == 0)
      CmdArgs.push_back(Args.MakeArgString(llvm::sys::getHostCPUName()));
    else
      CmdArgs.push_back(A->getValue());
  }

  AddUnalignedAccessWarning(CmdArgs);

  Args.addOptInFlag(CmdArgs, options::OPT_fptrauth_intrinsics,
                    options::OPT_fno_ptrauth_intrinsics);
}

void Clang::AddLoongArchTargetArgs(const ArgList &Args,
                                   ArgStringList &CmdArgs) const {
  const llvm::Triple &Triple = getToolChain().getTriple();

  CmdArgs.push_back("-target-abi");
  CmdArgs.push_back(
      loongarch::getLoongArchABI(getToolChain().getDriver(), Args, Triple)
          .data());

  // Handle -mtune.
  if (const Arg *A = Args.getLastArg(options::OPT_mtune_EQ)) {
    std::string TuneCPU = A->getValue();
    TuneCPU = loongarch::postProcessTargetCPUString(TuneCPU, Triple);
    CmdArgs.push_back("-tune-cpu");
    CmdArgs.push_back(Args.MakeArgString(TuneCPU));
  }
}

void Clang::AddMIPSTargetArgs(const ArgList &Args,
                              ArgStringList &CmdArgs) const {
  const Driver &D = getToolChain().getDriver();
  StringRef CPUName;
  StringRef ABIName;
  const llvm::Triple &Triple = getToolChain().getTriple();
  mips::getMipsCPUAndABI(Args, Triple, CPUName, ABIName);

  CmdArgs.push_back("-target-abi");
  CmdArgs.push_back(ABIName.data());

  mips::FloatABI ABI = mips::getMipsFloatABI(D, Args, Triple);
  if (ABI == mips::FloatABI::Soft) {
    // Floating point operations and argument passing are soft.
    CmdArgs.push_back("-msoft-float");
    CmdArgs.push_back("-mfloat-abi");
    CmdArgs.push_back("soft");
  } else {
    // Floating point operations and argument passing are hard.
    assert(ABI == mips::FloatABI::Hard && "Invalid float abi!");
    CmdArgs.push_back("-mfloat-abi");
    CmdArgs.push_back("hard");
  }

  if (Arg *A = Args.getLastArg(options::OPT_mldc1_sdc1,
                               options::OPT_mno_ldc1_sdc1)) {
    if (A->getOption().matches(options::OPT_mno_ldc1_sdc1)) {
      CmdArgs.push_back("-mllvm");
      CmdArgs.push_back("-mno-ldc1-sdc1");
    }
  }

  if (Arg *A = Args.getLastArg(options::OPT_mcheck_zero_division,
                               options::OPT_mno_check_zero_division)) {
    if (A->getOption().matches(options::OPT_mno_check_zero_division)) {
      CmdArgs.push_back("-mllvm");
      CmdArgs.push_back("-mno-check-zero-division");
    }
  }

  if (Args.getLastArg(options::OPT_mfix4300)) {
    CmdArgs.push_back("-mllvm");
    CmdArgs.push_back("-mfix4300");
  }

  if (Arg *A = Args.getLastArg(options::OPT_G)) {
    StringRef v = A->getValue();
    CmdArgs.push_back("-mllvm");
    CmdArgs.push_back(Args.MakeArgString("-mips-ssection-threshold=" + v));
    A->claim();
  }

  Arg *GPOpt = Args.getLastArg(options::OPT_mgpopt, options::OPT_mno_gpopt);
  Arg *ABICalls =
      Args.getLastArg(options::OPT_mabicalls, options::OPT_mno_abicalls);

  // -mabicalls is the default for many MIPS environments, even with -fno-pic.
  // -mgpopt is the default for static, -fno-pic environments but these two
  // options conflict. We want to be certain that -mno-abicalls -mgpopt is
  // the only case where -mllvm -mgpopt is passed.
  // NOTE: We need a warning here or in the backend to warn when -mgpopt is
  //       passed explicitly when compiling something with -mabicalls
  //       (implictly) in affect. Currently the warning is in the backend.
  //
  // When the ABI in use is  N64, we also need to determine the PIC mode that
  // is in use, as -fno-pic for N64 implies -mno-abicalls.
  bool NoABICalls =
      ABICalls && ABICalls->getOption().matches(options::OPT_mno_abicalls);

  llvm::Reloc::Model RelocationModel;
  unsigned PICLevel;
  bool IsPIE;
  std::tie(RelocationModel, PICLevel, IsPIE) =
      ParsePICArgs(getToolChain(), Args);

  NoABICalls = NoABICalls ||
               (RelocationModel == llvm::Reloc::Static && ABIName == "n64");

  bool WantGPOpt = GPOpt && GPOpt->getOption().matches(options::OPT_mgpopt);
  // We quietly ignore -mno-gpopt as the backend defaults to -mno-gpopt.
  if (NoABICalls && (!GPOpt || WantGPOpt)) {
    CmdArgs.push_back("-mllvm");
    CmdArgs.push_back("-mgpopt");

    Arg *LocalSData = Args.getLastArg(options::OPT_mlocal_sdata,
                                      options::OPT_mno_local_sdata);
    Arg *ExternSData = Args.getLastArg(options::OPT_mextern_sdata,
                                       options::OPT_mno_extern_sdata);
    Arg *EmbeddedData = Args.getLastArg(options::OPT_membedded_data,
                                        options::OPT_mno_embedded_data);
    if (LocalSData) {
      CmdArgs.push_back("-mllvm");
      if (LocalSData->getOption().matches(options::OPT_mlocal_sdata)) {
        CmdArgs.push_back("-mlocal-sdata=1");
      } else {
        CmdArgs.push_back("-mlocal-sdata=0");
      }
      LocalSData->claim();
    }

    if (ExternSData) {
      CmdArgs.push_back("-mllvm");
      if (ExternSData->getOption().matches(options::OPT_mextern_sdata)) {
        CmdArgs.push_back("-mextern-sdata=1");
      } else {
        CmdArgs.push_back("-mextern-sdata=0");
      }
      ExternSData->claim();
    }

    if (EmbeddedData) {
      CmdArgs.push_back("-mllvm");
      if (EmbeddedData->getOption().matches(options::OPT_membedded_data)) {
        CmdArgs.push_back("-membedded-data=1");
      } else {
        CmdArgs.push_back("-membedded-data=0");
      }
      EmbeddedData->claim();
    }

  } else if ((!ABICalls || (!NoABICalls && ABICalls)) && WantGPOpt)
    D.Diag(diag::warn_drv_unsupported_gpopt) << (ABICalls ? 0 : 1);

  if (GPOpt)
    GPOpt->claim();

  if (Arg *A = Args.getLastArg(options::OPT_mcompact_branches_EQ)) {
    StringRef Val = StringRef(A->getValue());
    if (mips::hasCompactBranches(CPUName)) {
      if (Val == "never" || Val == "always" || Val == "optimal") {
        CmdArgs.push_back("-mllvm");
        CmdArgs.push_back(Args.MakeArgString("-mips-compact-branches=" + Val));
      } else
        D.Diag(diag::err_drv_unsupported_option_argument)
            << A->getSpelling() << Val;
    } else
      D.Diag(diag::warn_target_unsupported_compact_branches) << CPUName;
  }

  if (Arg *A = Args.getLastArg(options::OPT_mrelax_pic_calls,
                               options::OPT_mno_relax_pic_calls)) {
    if (A->getOption().matches(options::OPT_mno_relax_pic_calls)) {
      CmdArgs.push_back("-mllvm");
      CmdArgs.push_back("-mips-jalr-reloc=0");
    }
  }
}

void Clang::AddPPCTargetArgs(const ArgList &Args,
                             ArgStringList &CmdArgs) const {
  const Driver &D = getToolChain().getDriver();
  const llvm::Triple &T = getToolChain().getTriple();
  if (Args.getLastArg(options::OPT_mtune_EQ)) {
    CmdArgs.push_back("-tune-cpu");
    std::string CPU = ppc::getPPCTuneCPU(Args, T);
    CmdArgs.push_back(Args.MakeArgString(CPU));
  }

  // Select the ABI to use.
  const char *ABIName = nullptr;
  if (T.isOSBinFormatELF()) {
    switch (getToolChain().getArch()) {
    case llvm::Triple::ppc64: {
      if (T.isPPC64ELFv2ABI())
        ABIName = "elfv2";
      else
        ABIName = "elfv1";
      break;
    }
    case llvm::Triple::ppc64le:
      ABIName = "elfv2";
      break;
    default:
      break;
    }
  }

  bool IEEELongDouble = getToolChain().defaultToIEEELongDouble();
  bool VecExtabi = false;
  for (const Arg *A : Args.filtered(options::OPT_mabi_EQ)) {
    StringRef V = A->getValue();
    if (V == "ieeelongdouble") {
      IEEELongDouble = true;
      A->claim();
    } else if (V == "ibmlongdouble") {
      IEEELongDouble = false;
      A->claim();
    } else if (V == "vec-default") {
      VecExtabi = false;
      A->claim();
    } else if (V == "vec-extabi") {
      VecExtabi = true;
      A->claim();
    } else if (V == "elfv1") {
      ABIName = "elfv1";
      A->claim();
    } else if (V == "elfv2") {
      ABIName = "elfv2";
      A->claim();
    } else if (V != "altivec")
      // The ppc64 linux abis are all "altivec" abis by default. Accept and ignore
      // the option if given as we don't have backend support for any targets
      // that don't use the altivec abi.
      ABIName = A->getValue();
  }
  if (IEEELongDouble)
    CmdArgs.push_back("-mabi=ieeelongdouble");
  if (VecExtabi) {
    if (!T.isOSAIX())
      D.Diag(diag::err_drv_unsupported_opt_for_target)
          << "-mabi=vec-extabi" << T.str();
    CmdArgs.push_back("-mabi=vec-extabi");
  }

  ppc::FloatABI FloatABI = ppc::getPPCFloatABI(D, Args);
  if (FloatABI == ppc::FloatABI::Soft) {
    // Floating point operations and argument passing are soft.
    CmdArgs.push_back("-msoft-float");
    CmdArgs.push_back("-mfloat-abi");
    CmdArgs.push_back("soft");
  } else {
    // Floating point operations and argument passing are hard.
    assert(FloatABI == ppc::FloatABI::Hard && "Invalid float abi!");
    CmdArgs.push_back("-mfloat-abi");
    CmdArgs.push_back("hard");
  }

  if (ABIName) {
    CmdArgs.push_back("-target-abi");
    CmdArgs.push_back(ABIName);
  }
}

static void SetRISCVSmallDataLimit(const ToolChain &TC, const ArgList &Args,
                                   ArgStringList &CmdArgs) {
  const Driver &D = TC.getDriver();
  const llvm::Triple &Triple = TC.getTriple();
  // Default small data limitation is eight.
  const char *SmallDataLimit = "8";
  // Get small data limitation.
  if (Args.getLastArg(options::OPT_shared, options::OPT_fpic,
                      options::OPT_fPIC)) {
    // Not support linker relaxation for PIC.
    SmallDataLimit = "0";
    if (Args.hasArg(options::OPT_G)) {
      D.Diag(diag::warn_drv_unsupported_sdata);
    }
  } else if (Args.getLastArgValue(options::OPT_mcmodel_EQ)
                 .equals_insensitive("large") &&
             (Triple.getArch() == llvm::Triple::riscv64)) {
    // Not support linker relaxation for RV64 with large code model.
    SmallDataLimit = "0";
    if (Args.hasArg(options::OPT_G)) {
      D.Diag(diag::warn_drv_unsupported_sdata);
    }
  } else if (Triple.isAndroid()) {
    // GP relaxation is not supported on Android.
    SmallDataLimit = "0";
    if (Args.hasArg(options::OPT_G)) {
      D.Diag(diag::warn_drv_unsupported_sdata);
    }
  } else if (Arg *A = Args.getLastArg(options::OPT_G)) {
    SmallDataLimit = A->getValue();
  }
  // Forward the -msmall-data-limit= option.
  CmdArgs.push_back("-msmall-data-limit");
  CmdArgs.push_back(SmallDataLimit);
}

void Clang::AddRISCVTargetArgs(const ArgList &Args,
                               ArgStringList &CmdArgs) const {
  const llvm::Triple &Triple = getToolChain().getTriple();
  StringRef ABIName = riscv::getRISCVABI(Args, Triple);

  CmdArgs.push_back("-target-abi");
  CmdArgs.push_back(ABIName.data());

  SetRISCVSmallDataLimit(getToolChain(), Args, CmdArgs);

  if (!Args.hasFlag(options::OPT_mimplicit_float,
                    options::OPT_mno_implicit_float, true))
    CmdArgs.push_back("-no-implicit-float");

  if (const Arg *A = Args.getLastArg(options::OPT_mtune_EQ)) {
    CmdArgs.push_back("-tune-cpu");
    if (strcmp(A->getValue(), "native") == 0)
      CmdArgs.push_back(Args.MakeArgString(llvm::sys::getHostCPUName()));
    else
      CmdArgs.push_back(A->getValue());
  }

  // Handle -mrvv-vector-bits=<bits>
  if (Arg *A = Args.getLastArg(options::OPT_mrvv_vector_bits_EQ)) {
    StringRef Val = A->getValue();
    const Driver &D = getToolChain().getDriver();

    // Get minimum VLen from march.
    unsigned MinVLen = 0;
    StringRef Arch = riscv::getRISCVArch(Args, Triple);
    auto ISAInfo = llvm::RISCVISAInfo::parseArchString(
        Arch, /*EnableExperimentalExtensions*/ true);
    // Ignore parsing error.
    if (!errorToBool(ISAInfo.takeError()))
      MinVLen = (*ISAInfo)->getMinVLen();

    // If the value is "zvl", use MinVLen from march. Otherwise, try to parse
    // as integer as long as we have a MinVLen.
    unsigned Bits = 0;
    if (Val.equals("zvl") && MinVLen >= llvm::RISCV::RVVBitsPerBlock) {
      Bits = MinVLen;
    } else if (!Val.getAsInteger(10, Bits)) {
      // Only accept power of 2 values beteen RVVBitsPerBlock and 65536 that
      // at least MinVLen.
      if (Bits < MinVLen || Bits < llvm::RISCV::RVVBitsPerBlock ||
          Bits > 65536 || !llvm::isPowerOf2_32(Bits))
        Bits = 0;
    }

    // If we got a valid value try to use it.
    if (Bits != 0) {
      unsigned VScaleMin = Bits / llvm::RISCV::RVVBitsPerBlock;
      CmdArgs.push_back(
          Args.MakeArgString("-mvscale-max=" + llvm::Twine(VScaleMin)));
      CmdArgs.push_back(
          Args.MakeArgString("-mvscale-min=" + llvm::Twine(VScaleMin)));
    } else if (!Val.equals("scalable")) {
      // Handle the unsupported values passed to mrvv-vector-bits.
      D.Diag(diag::err_drv_unsupported_option_argument)
          << A->getSpelling() << Val;
    }
  }
}

void Clang::AddSparcTargetArgs(const ArgList &Args,
                               ArgStringList &CmdArgs) const {
  sparc::FloatABI FloatABI =
      sparc::getSparcFloatABI(getToolChain().getDriver(), Args);

  if (FloatABI == sparc::FloatABI::Soft) {
    // Floating point operations and argument passing are soft.
    CmdArgs.push_back("-msoft-float");
    CmdArgs.push_back("-mfloat-abi");
    CmdArgs.push_back("soft");
  } else {
    // Floating point operations and argument passing are hard.
    assert(FloatABI == sparc::FloatABI::Hard && "Invalid float abi!");
    CmdArgs.push_back("-mfloat-abi");
    CmdArgs.push_back("hard");
  }

  if (const Arg *A = Args.getLastArg(clang::driver::options::OPT_mtune_EQ)) {
    StringRef Name = A->getValue();
    std::string TuneCPU;
    if (Name == "native")
      TuneCPU = std::string(llvm::sys::getHostCPUName());
    else
      TuneCPU = std::string(Name);

    CmdArgs.push_back("-tune-cpu");
    CmdArgs.push_back(Args.MakeArgString(TuneCPU));
  }
}

void Clang::AddSystemZTargetArgs(const ArgList &Args,
                                 ArgStringList &CmdArgs) const {
  if (const Arg *A = Args.getLastArg(options::OPT_mtune_EQ)) {
    CmdArgs.push_back("-tune-cpu");
    if (strcmp(A->getValue(), "native") == 0)
      CmdArgs.push_back(Args.MakeArgString(llvm::sys::getHostCPUName()));
    else
      CmdArgs.push_back(A->getValue());
  }

  bool HasBackchain =
      Args.hasFlag(options::OPT_mbackchain, options::OPT_mno_backchain, false);
  bool HasPackedStack = Args.hasFlag(options::OPT_mpacked_stack,
                                     options::OPT_mno_packed_stack, false);
  systemz::FloatABI FloatABI =
      systemz::getSystemZFloatABI(getToolChain().getDriver(), Args);
  bool HasSoftFloat = (FloatABI == systemz::FloatABI::Soft);
  if (HasBackchain && HasPackedStack && !HasSoftFloat) {
    const Driver &D = getToolChain().getDriver();
    D.Diag(diag::err_drv_unsupported_opt)
      << "-mpacked-stack -mbackchain -mhard-float";
  }
  if (HasBackchain)
    CmdArgs.push_back("-mbackchain");
  if (HasPackedStack)
    CmdArgs.push_back("-mpacked-stack");
  if (HasSoftFloat) {
    // Floating point operations and argument passing are soft.
    CmdArgs.push_back("-msoft-float");
    CmdArgs.push_back("-mfloat-abi");
    CmdArgs.push_back("soft");
  }
}

void Clang::AddX86TargetArgs(const ArgList &Args,
                             ArgStringList &CmdArgs) const {
  const Driver &D = getToolChain().getDriver();
  addX86AlignBranchArgs(D, Args, CmdArgs, /*IsLTO=*/false);

  if (!Args.hasFlag(options::OPT_mred_zone, options::OPT_mno_red_zone, true) ||
      Args.hasArg(options::OPT_mkernel) ||
      Args.hasArg(options::OPT_fapple_kext))
    CmdArgs.push_back("-disable-red-zone");

  if (!Args.hasFlag(options::OPT_mtls_direct_seg_refs,
                    options::OPT_mno_tls_direct_seg_refs, true))
    CmdArgs.push_back("-mno-tls-direct-seg-refs");

  // Default to avoid implicit floating-point for kernel/kext code, but allow
  // that to be overridden with -mno-soft-float.
  bool NoImplicitFloat = (Args.hasArg(options::OPT_mkernel) ||
                          Args.hasArg(options::OPT_fapple_kext));
  if (Arg *A = Args.getLastArg(
          options::OPT_msoft_float, options::OPT_mno_soft_float,
          options::OPT_mimplicit_float, options::OPT_mno_implicit_float)) {
    const Option &O = A->getOption();
    NoImplicitFloat = (O.matches(options::OPT_mno_implicit_float) ||
                       O.matches(options::OPT_msoft_float));
  }
  if (NoImplicitFloat)
    CmdArgs.push_back("-no-implicit-float");

  if (Arg *A = Args.getLastArg(options::OPT_masm_EQ)) {
    StringRef Value = A->getValue();
    if (Value == "intel" || Value == "att") {
      CmdArgs.push_back("-mllvm");
      CmdArgs.push_back(Args.MakeArgString("-x86-asm-syntax=" + Value));
      CmdArgs.push_back(Args.MakeArgString("-inline-asm=" + Value));
    } else {
      D.Diag(diag::err_drv_unsupported_option_argument)
          << A->getSpelling() << Value;
    }
  } else if (D.IsCLMode()) {
    CmdArgs.push_back("-mllvm");
    CmdArgs.push_back("-x86-asm-syntax=intel");
  }

  if (Arg *A = Args.getLastArg(options::OPT_mskip_rax_setup,
                               options::OPT_mno_skip_rax_setup))
    if (A->getOption().matches(options::OPT_mskip_rax_setup))
      CmdArgs.push_back(Args.MakeArgString("-mskip-rax-setup"));

  // Set flags to support MCU ABI.
  if (Args.hasFlag(options::OPT_miamcu, options::OPT_mno_iamcu, false)) {
    CmdArgs.push_back("-mfloat-abi");
    CmdArgs.push_back("soft");
    CmdArgs.push_back("-mstack-alignment=4");
  }

  // Handle -mtune.

  // Default to "generic" unless -march is present or targetting the PS4/PS5.
  std::string TuneCPU;
  if (!Args.hasArg(clang::driver::options::OPT_march_EQ) &&
      !getToolChain().getTriple().isPS())
    TuneCPU = "generic";

  // Override based on -mtune.
  if (const Arg *A = Args.getLastArg(clang::driver::options::OPT_mtune_EQ)) {
    StringRef Name = A->getValue();

    if (Name == "native") {
      Name = llvm::sys::getHostCPUName();
      if (!Name.empty())
        TuneCPU = std::string(Name);
    } else
      TuneCPU = std::string(Name);
  }

  if (!TuneCPU.empty()) {
    CmdArgs.push_back("-tune-cpu");
    CmdArgs.push_back(Args.MakeArgString(TuneCPU));
  }
}

void Clang::AddHexagonTargetArgs(const ArgList &Args,
                                 ArgStringList &CmdArgs) const {
  CmdArgs.push_back("-mqdsp6-compat");
  CmdArgs.push_back("-Wreturn-type");

  if (auto G = toolchains::HexagonToolChain::getSmallDataThreshold(Args)) {
    CmdArgs.push_back("-mllvm");
    CmdArgs.push_back(
        Args.MakeArgString("-hexagon-small-data-threshold=" + Twine(*G)));
  }

  if (!Args.hasArg(options::OPT_fno_short_enums))
    CmdArgs.push_back("-fshort-enums");
  if (Args.getLastArg(options::OPT_mieee_rnd_near)) {
    CmdArgs.push_back("-mllvm");
    CmdArgs.push_back("-enable-hexagon-ieee-rnd-near");
  }
  CmdArgs.push_back("-mllvm");
  CmdArgs.push_back("-machine-sink-split=0");
}

void Clang::AddLanaiTargetArgs(const ArgList &Args,
                               ArgStringList &CmdArgs) const {
  if (Arg *A = Args.getLastArg(options::OPT_mcpu_EQ)) {
    StringRef CPUName = A->getValue();

    CmdArgs.push_back("-target-cpu");
    CmdArgs.push_back(Args.MakeArgString(CPUName));
  }
  if (Arg *A = Args.getLastArg(options::OPT_mregparm_EQ)) {
    StringRef Value = A->getValue();
    // Only support mregparm=4 to support old usage. Report error for all other
    // cases.
    int Mregparm;
    if (Value.getAsInteger(10, Mregparm)) {
      if (Mregparm != 4) {
        getToolChain().getDriver().Diag(
            diag::err_drv_unsupported_option_argument)
            << A->getSpelling() << Value;
      }
    }
  }
}

void Clang::AddWebAssemblyTargetArgs(const ArgList &Args,
                                     ArgStringList &CmdArgs) const {
  // Default to "hidden" visibility.
  if (!Args.hasArg(options::OPT_fvisibility_EQ,
                   options::OPT_fvisibility_ms_compat))
    CmdArgs.push_back("-fvisibility=hidden");
}

void Clang::AddVETargetArgs(const ArgList &Args, ArgStringList &CmdArgs) const {
  // Floating point operations and argument passing are hard.
  CmdArgs.push_back("-mfloat-abi");
  CmdArgs.push_back("hard");
}

void Clang::DumpCompilationDatabase(Compilation &C, StringRef Filename,
                                    StringRef Target, const InputInfo &Output,
                                    const InputInfo &Input, const ArgList &Args) const {
  // If this is a dry run, do not create the compilation database file.
  if (C.getArgs().hasArg(options::OPT__HASH_HASH_HASH))
    return;

  using llvm::yaml::escape;
  const Driver &D = getToolChain().getDriver();

  if (!CompilationDatabase) {
    std::error_code EC;
    auto File = std::make_unique<llvm::raw_fd_ostream>(
        Filename, EC,
        llvm::sys::fs::OF_TextWithCRLF | llvm::sys::fs::OF_Append);
    if (EC) {
      D.Diag(clang::diag::err_drv_compilationdatabase) << Filename
                                                       << EC.message();
      return;
    }
    CompilationDatabase = std::move(File);
  }
  auto &CDB = *CompilationDatabase;
  auto CWD = D.getVFS().getCurrentWorkingDirectory();
  if (!CWD)
    CWD = ".";
  CDB << "{ \"directory\": \"" << escape(*CWD) << "\"";
  CDB << ", \"file\": \"" << escape(Input.getFilename()) << "\"";
  if (Output.isFilename())
    CDB << ", \"output\": \"" << escape(Output.getFilename()) << "\"";
  CDB << ", \"arguments\": [\"" << escape(D.ClangExecutable) << "\"";
  SmallString<128> Buf;
  Buf = "-x";
  Buf += types::getTypeName(Input.getType());
  CDB << ", \"" << escape(Buf) << "\"";
  if (!D.SysRoot.empty() && !Args.hasArg(options::OPT__sysroot_EQ)) {
    Buf = "--sysroot=";
    Buf += D.SysRoot;
    CDB << ", \"" << escape(Buf) << "\"";
  }
  CDB << ", \"" << escape(Input.getFilename()) << "\"";
  if (Output.isFilename())
    CDB << ", \"-o\", \"" << escape(Output.getFilename()) << "\"";
  for (auto &A: Args) {
    auto &O = A->getOption();
    // Skip language selection, which is positional.
    if (O.getID() == options::OPT_x)
      continue;
    // Skip writing dependency output and the compilation database itself.
    if (O.getGroup().isValid() && O.getGroup().getID() == options::OPT_M_Group)
      continue;
    if (O.getID() == options::OPT_gen_cdb_fragment_path)
      continue;
    // Skip inputs.
    if (O.getKind() == Option::InputClass)
      continue;
    // Skip output.
    if (O.getID() == options::OPT_o)
      continue;
    // All other arguments are quoted and appended.
    ArgStringList ASL;
    A->render(Args, ASL);
    for (auto &it: ASL)
      CDB << ", \"" << escape(it) << "\"";
  }
  Buf = "--target=";
  Buf += Target;
  CDB << ", \"" << escape(Buf) << "\"]},\n";
}

void Clang::DumpCompilationDatabaseFragmentToDir(
    StringRef Dir, Compilation &C, StringRef Target, const InputInfo &Output,
    const InputInfo &Input, const llvm::opt::ArgList &Args) const {
  // If this is a dry run, do not create the compilation database file.
  if (C.getArgs().hasArg(options::OPT__HASH_HASH_HASH))
    return;

  if (CompilationDatabase)
    DumpCompilationDatabase(C, "", Target, Output, Input, Args);

  SmallString<256> Path = Dir;
  const auto &Driver = C.getDriver();
  Driver.getVFS().makeAbsolute(Path);
  auto Err = llvm::sys::fs::create_directory(Path, /*IgnoreExisting=*/true);
  if (Err) {
    Driver.Diag(diag::err_drv_compilationdatabase) << Dir << Err.message();
    return;
  }

  llvm::sys::path::append(
      Path,
      Twine(llvm::sys::path::filename(Input.getFilename())) + ".%%%%.json");
  int FD;
  SmallString<256> TempPath;
  Err = llvm::sys::fs::createUniqueFile(Path, FD, TempPath,
                                        llvm::sys::fs::OF_Text);
  if (Err) {
    Driver.Diag(diag::err_drv_compilationdatabase) << Path << Err.message();
    return;
  }
  CompilationDatabase =
      std::make_unique<llvm::raw_fd_ostream>(FD, /*shouldClose=*/true);
  DumpCompilationDatabase(C, "", Target, Output, Input, Args);
}

static bool CheckARMImplicitITArg(StringRef Value) {
  return Value == "always" || Value == "never" || Value == "arm" ||
         Value == "thumb";
}

static void AddARMImplicitITArgs(const ArgList &Args, ArgStringList &CmdArgs,
                                 StringRef Value) {
  CmdArgs.push_back("-mllvm");
  CmdArgs.push_back(Args.MakeArgString("-arm-implicit-it=" + Value));
}

static void CollectArgsForIntegratedAssembler(Compilation &C,
                                              const ArgList &Args,
                                              ArgStringList &CmdArgs,
                                              const Driver &D) {
  // Default to -mno-relax-all.
  //
  // Note: RISC-V requires an indirect jump for offsets larger than 1MiB. This
  // cannot be done by assembler branch relaxation as it needs a free temporary
  // register. Because of this, branch relaxation is handled by a MachineIR pass
  // before the assembler. Forcing assembler branch relaxation for -O0 makes the
  // MachineIR branch relaxation inaccurate and it will miss cases where an
  // indirect branch is necessary.
  Args.addOptInFlag(CmdArgs, options::OPT_mrelax_all,
                    options::OPT_mno_relax_all);

  // Only default to -mincremental-linker-compatible if we think we are
  // targeting the MSVC linker.
  bool DefaultIncrementalLinkerCompatible =
      C.getDefaultToolChain().getTriple().isWindowsMSVCEnvironment();
  if (Args.hasFlag(options::OPT_mincremental_linker_compatible,
                   options::OPT_mno_incremental_linker_compatible,
                   DefaultIncrementalLinkerCompatible))
    CmdArgs.push_back("-mincremental-linker-compatible");

  Args.AddLastArg(CmdArgs, options::OPT_femit_dwarf_unwind_EQ);

  Args.addOptInFlag(CmdArgs, options::OPT_femit_compact_unwind_non_canonical,
                    options::OPT_fno_emit_compact_unwind_non_canonical);

  // If you add more args here, also add them to the block below that
  // starts with "// If CollectArgsForIntegratedAssembler() isn't called below".

  // When passing -I arguments to the assembler we sometimes need to
  // unconditionally take the next argument.  For example, when parsing
  // '-Wa,-I -Wa,foo' we need to accept the -Wa,foo arg after seeing the
  // -Wa,-I arg and when parsing '-Wa,-I,foo' we need to accept the 'foo'
  // arg after parsing the '-I' arg.
  bool TakeNextArg = false;

  bool UseRelaxRelocations = C.getDefaultToolChain().useRelaxRelocations();
  bool UseNoExecStack = false;
  const char *MipsTargetFeature = nullptr;
  StringRef ImplicitIt;
  for (const Arg *A :
       Args.filtered(options::OPT_Wa_COMMA, options::OPT_Xassembler,
                     options::OPT_mimplicit_it_EQ)) {
    A->claim();

    if (A->getOption().getID() == options::OPT_mimplicit_it_EQ) {
      switch (C.getDefaultToolChain().getArch()) {
      case llvm::Triple::arm:
      case llvm::Triple::armeb:
      case llvm::Triple::thumb:
      case llvm::Triple::thumbeb:
        // Only store the value; the last value set takes effect.
        ImplicitIt = A->getValue();
        if (!CheckARMImplicitITArg(ImplicitIt))
          D.Diag(diag::err_drv_unsupported_option_argument)
              << A->getSpelling() << ImplicitIt;
        continue;
      default:
        break;
      }
    }

    for (StringRef Value : A->getValues()) {
      if (TakeNextArg) {
        CmdArgs.push_back(Value.data());
        TakeNextArg = false;
        continue;
      }

      if (C.getDefaultToolChain().getTriple().isOSBinFormatCOFF() &&
          Value == "-mbig-obj")
        continue; // LLVM handles bigobj automatically

      switch (C.getDefaultToolChain().getArch()) {
      default:
        break;
      case llvm::Triple::wasm32:
      case llvm::Triple::wasm64:
        if (Value == "--no-type-check") {
          CmdArgs.push_back("-mno-type-check");
          continue;
        }
        break;
      case llvm::Triple::thumb:
      case llvm::Triple::thumbeb:
      case llvm::Triple::arm:
      case llvm::Triple::armeb:
        if (Value.starts_with("-mimplicit-it=")) {
          // Only store the value; the last value set takes effect.
          ImplicitIt = Value.split("=").second;
          if (CheckARMImplicitITArg(ImplicitIt))
            continue;
        }
        if (Value == "-mthumb")
          // -mthumb has already been processed in ComputeLLVMTriple()
          // recognize but skip over here.
          continue;
        break;
      case llvm::Triple::mips:
      case llvm::Triple::mipsel:
      case llvm::Triple::mips64:
      case llvm::Triple::mips64el:
        if (Value == "--trap") {
          CmdArgs.push_back("-target-feature");
          CmdArgs.push_back("+use-tcc-in-div");
          continue;
        }
        if (Value == "--break") {
          CmdArgs.push_back("-target-feature");
          CmdArgs.push_back("-use-tcc-in-div");
          continue;
        }
        if (Value.starts_with("-msoft-float")) {
          CmdArgs.push_back("-target-feature");
          CmdArgs.push_back("+soft-float");
          continue;
        }
        if (Value.starts_with("-mhard-float")) {
          CmdArgs.push_back("-target-feature");
          CmdArgs.push_back("-soft-float");
          continue;
        }

        MipsTargetFeature = llvm::StringSwitch<const char *>(Value)
                                .Case("-mips1", "+mips1")
                                .Case("-mips2", "+mips2")
                                .Case("-mips3", "+mips3")
                                .Case("-mips4", "+mips4")
                                .Case("-mips5", "+mips5")
                                .Case("-mips32", "+mips32")
                                .Case("-mips32r2", "+mips32r2")
                                .Case("-mips32r3", "+mips32r3")
                                .Case("-mips32r5", "+mips32r5")
                                .Case("-mips32r6", "+mips32r6")
                                .Case("-mips64", "+mips64")
                                .Case("-mips64r2", "+mips64r2")
                                .Case("-mips64r3", "+mips64r3")
                                .Case("-mips64r5", "+mips64r5")
                                .Case("-mips64r6", "+mips64r6")
                                .Default(nullptr);
        if (MipsTargetFeature)
          continue;
      }

      if (Value == "-force_cpusubtype_ALL") {
        // Do nothing, this is the default and we don't support anything else.
      } else if (Value == "-L") {
        CmdArgs.push_back("-msave-temp-labels");
      } else if (Value == "--fatal-warnings") {
        CmdArgs.push_back("-massembler-fatal-warnings");
      } else if (Value == "--no-warn" || Value == "-W") {
        CmdArgs.push_back("-massembler-no-warn");
      } else if (Value == "--noexecstack") {
        UseNoExecStack = true;
      } else if (Value.starts_with("-compress-debug-sections") ||
                 Value.starts_with("--compress-debug-sections") ||
                 Value == "-nocompress-debug-sections" ||
                 Value == "--nocompress-debug-sections") {
        CmdArgs.push_back(Value.data());
      } else if (Value == "-mrelax-relocations=yes" ||
                 Value == "--mrelax-relocations=yes") {
        UseRelaxRelocations = true;
      } else if (Value == "-mrelax-relocations=no" ||
                 Value == "--mrelax-relocations=no") {
        UseRelaxRelocations = false;
      } else if (Value.starts_with("-I")) {
        CmdArgs.push_back(Value.data());
        // We need to consume the next argument if the current arg is a plain
        // -I. The next arg will be the include directory.
        if (Value == "-I")
          TakeNextArg = true;
      } else if (Value.starts_with("-gdwarf-")) {
        // "-gdwarf-N" options are not cc1as options.
        unsigned DwarfVersion = DwarfVersionNum(Value);
        if (DwarfVersion == 0) { // Send it onward, and let cc1as complain.
          CmdArgs.push_back(Value.data());
        } else {
          RenderDebugEnablingArgs(Args, CmdArgs,
                                  llvm::codegenoptions::DebugInfoConstructor,
                                  DwarfVersion, llvm::DebuggerKind::Default);
        }
      } else if (Value.starts_with("-mcpu") || Value.starts_with("-mfpu") ||
                 Value.starts_with("-mhwdiv") || Value.starts_with("-march")) {
        // Do nothing, we'll validate it later.
      } else if (Value == "-defsym") {
        if (A->getNumValues() != 2) {
          D.Diag(diag::err_drv_defsym_invalid_format) << Value;
          break;
        }
        const char *S = A->getValue(1);
        auto Pair = StringRef(S).split('=');
        auto Sym = Pair.first;
        auto SVal = Pair.second;

        if (Sym.empty() || SVal.empty()) {
          D.Diag(diag::err_drv_defsym_invalid_format) << S;
          break;
        }
        int64_t IVal;
        if (SVal.getAsInteger(0, IVal)) {
          D.Diag(diag::err_drv_defsym_invalid_symval) << SVal;
          break;
        }
        CmdArgs.push_back(Value.data());
        TakeNextArg = true;
      } else if (Value == "-fdebug-compilation-dir") {
        CmdArgs.push_back("-fdebug-compilation-dir");
        TakeNextArg = true;
      } else if (Value.consume_front("-fdebug-compilation-dir=")) {
        // The flag is a -Wa / -Xassembler argument and Options doesn't
        // parse the argument, so this isn't automatically aliased to
        // -fdebug-compilation-dir (without '=') here.
        CmdArgs.push_back("-fdebug-compilation-dir");
        CmdArgs.push_back(Value.data());
      } else if (Value == "--version") {
        D.PrintVersion(C, llvm::outs());
      } else {
        D.Diag(diag::err_drv_unsupported_option_argument)
            << A->getSpelling() << Value;
      }
    }
  }
  if (ImplicitIt.size())
    AddARMImplicitITArgs(Args, CmdArgs, ImplicitIt);
  if (!UseRelaxRelocations)
    CmdArgs.push_back("-mrelax-relocations=no");
  if (UseNoExecStack)
    CmdArgs.push_back("-mnoexecstack");
  if (MipsTargetFeature != nullptr) {
    CmdArgs.push_back("-target-feature");
    CmdArgs.push_back(MipsTargetFeature);
  }

  // forward -fembed-bitcode to assmebler
  if (C.getDriver().embedBitcodeEnabled() ||
      C.getDriver().embedBitcodeMarkerOnly())
    Args.AddLastArg(CmdArgs, options::OPT_fembed_bitcode_EQ);

  if (const char *AsSecureLogFile = getenv("AS_SECURE_LOG_FILE")) {
    CmdArgs.push_back("-as-secure-log-file");
    CmdArgs.push_back(Args.MakeArgString(AsSecureLogFile));
  }
}

static std::string ComplexRangeKindToStr(LangOptions::ComplexRangeKind Range) {
  switch (Range) {
  case LangOptions::ComplexRangeKind::CX_Full:
    return "full";
    break;
  case LangOptions::ComplexRangeKind::CX_Basic:
    return "basic";
    break;
  case LangOptions::ComplexRangeKind::CX_Improved:
    return "improved";
    break;
  case LangOptions::ComplexRangeKind::CX_Promoted:
    return "promoted";
    break;
  default:
    return "";
  }
}

static std::string ComplexArithmeticStr(LangOptions::ComplexRangeKind Range) {
  return (Range == LangOptions::ComplexRangeKind::CX_None)
             ? ""
             : "-fcomplex-arithmetic=" + ComplexRangeKindToStr(Range);
}

static void EmitComplexRangeDiag(const Driver &D, std::string str1,
                                 std::string str2) {
  if ((str1.compare(str2) != 0) && !str2.empty() && !str1.empty()) {
    D.Diag(clang::diag::warn_drv_overriding_option) << str1 << str2;
  }
}

static std::string
RenderComplexRangeOption(LangOptions::ComplexRangeKind Range) {
  std::string ComplexRangeStr = ComplexRangeKindToStr(Range);
  if (!ComplexRangeStr.empty())
    return "-complex-range=" + ComplexRangeStr;
  return ComplexRangeStr;
}

static void RenderFloatingPointOptions(const ToolChain &TC, const Driver &D,
                                       bool OFastEnabled, const ArgList &Args,
                                       ArgStringList &CmdArgs,
                                       const JobAction &JA) {
  // Handle various floating point optimization flags, mapping them to the
  // appropriate LLVM code generation flags. This is complicated by several
  // "umbrella" flags, so we do this by stepping through the flags incrementally
  // adjusting what we think is enabled/disabled, then at the end setting the
  // LLVM flags based on the final state.
  bool HonorINFs = true;
  bool HonorNaNs = true;
  bool ApproxFunc = false;
  // -fmath-errno is the default on some platforms, e.g. BSD-derived OSes.
  bool MathErrno = TC.IsMathErrnoDefault();
  bool AssociativeMath = false;
  bool ReciprocalMath = false;
  bool SignedZeros = true;
  bool TrappingMath = false; // Implemented via -ffp-exception-behavior
  bool TrappingMathPresent = false; // Is trapping-math in args, and not
                                    // overriden by ffp-exception-behavior?
  bool RoundingFPMath = false;
  // -ffp-model values: strict, fast, precise
  StringRef FPModel = "";
  // -ffp-exception-behavior options: strict, maytrap, ignore
  StringRef FPExceptionBehavior = "";
  // -ffp-eval-method options: double, extended, source
  StringRef FPEvalMethod = "";
  llvm::DenormalMode DenormalFPMath =
      TC.getDefaultDenormalModeForType(Args, JA);
  llvm::DenormalMode DenormalFP32Math =
      TC.getDefaultDenormalModeForType(Args, JA, &llvm::APFloat::IEEEsingle());

  // CUDA and HIP don't rely on the frontend to pass an ffp-contract option.
  // If one wasn't given by the user, don't pass it here.
  StringRef FPContract;
  StringRef LastSeenFfpContractOption;
  bool SeenUnsafeMathModeOption = false;
  if (!JA.isDeviceOffloading(Action::OFK_Cuda) &&
      !JA.isOffloading(Action::OFK_HIP))
    FPContract = "on";
  bool StrictFPModel = false;
  StringRef Float16ExcessPrecision = "";
  StringRef BFloat16ExcessPrecision = "";
  StringRef FPAccuracy = "";
  LangOptions::ComplexRangeKind Range = LangOptions::ComplexRangeKind::CX_None;
  std::string ComplexRangeStr = "";
  std::string GccRangeComplexOption = "";

  // Lambda to set fast-math options. This is also used by -ffp-model=fast
  auto applyFastMath = [&]() {
    HonorINFs = false;
    HonorNaNs = false;
    MathErrno = false;
    AssociativeMath = true;
    ReciprocalMath = true;
    ApproxFunc = true;
    SignedZeros = false;
    TrappingMath = false;
    RoundingFPMath = false;
    FPExceptionBehavior = "";
    // If fast-math is set then set the fp-contract mode to fast.
    FPContract = "fast";
    // ffast-math enables basic range rules for complex multiplication and
    // division.
    // Warn if user expects to perform full implementation of complex
    // multiplication or division in the presence of nan or ninf flags.
    if (Range == LangOptions::ComplexRangeKind::CX_Full ||
        Range == LangOptions::ComplexRangeKind::CX_Improved ||
        Range == LangOptions::ComplexRangeKind::CX_Promoted)
      EmitComplexRangeDiag(
          D, ComplexArithmeticStr(Range),
          !GccRangeComplexOption.empty()
              ? GccRangeComplexOption
              : ComplexArithmeticStr(LangOptions::ComplexRangeKind::CX_Basic));
    Range = LangOptions::ComplexRangeKind::CX_Basic;
    SeenUnsafeMathModeOption = true;
  };

  if (const Arg *A = Args.getLastArg(options::OPT_flimited_precision_EQ)) {
    CmdArgs.push_back("-mlimit-float-precision");
    CmdArgs.push_back(A->getValue());
  }

  for (const Arg *A : Args) {
<<<<<<< HEAD
    auto optID = A->getOption().getID();
    bool PreciseFPModel = false;
    switch (optID) {
    default:
      break;
    case options::OPT_ffp_accuracy_EQ: {
      StringRef Val = A->getValue();
      FPAccuracy = Val;
      break;
    }
=======
    switch (A->getOption().getID()) {
    // If this isn't an FP option skip the claim below
    default: continue;

>>>>>>> f0f02b9c
    case options::OPT_fcx_limited_range:
      if (GccRangeComplexOption.empty()) {
        if (Range != LangOptions::ComplexRangeKind::CX_Basic)
          EmitComplexRangeDiag(D, RenderComplexRangeOption(Range),
                               "-fcx-limited-range");
      } else {
        if (GccRangeComplexOption != "-fno-cx-limited-range")
          EmitComplexRangeDiag(D, GccRangeComplexOption, "-fcx-limited-range");
      }
      GccRangeComplexOption = "-fcx-limited-range";
      Range = LangOptions::ComplexRangeKind::CX_Basic;
      break;
    case options::OPT_fno_cx_limited_range:
      if (GccRangeComplexOption.empty()) {
        EmitComplexRangeDiag(D, RenderComplexRangeOption(Range),
                             "-fno-cx-limited-range");
      } else {
        if (GccRangeComplexOption.compare("-fcx-limited-range") != 0 &&
            GccRangeComplexOption.compare("-fno-cx-fortran-rules") != 0)
          EmitComplexRangeDiag(D, GccRangeComplexOption,
                               "-fno-cx-limited-range");
      }
      GccRangeComplexOption = "-fno-cx-limited-range";
      Range = LangOptions::ComplexRangeKind::CX_Full;
      break;
    case options::OPT_fcx_fortran_rules:
      if (GccRangeComplexOption.empty())
        EmitComplexRangeDiag(D, RenderComplexRangeOption(Range),
                             "-fcx-fortran-rules");
      else
        EmitComplexRangeDiag(D, GccRangeComplexOption, "-fcx-fortran-rules");
      GccRangeComplexOption = "-fcx-fortran-rules";
      Range = LangOptions::ComplexRangeKind::CX_Improved;
      break;
    case options::OPT_fno_cx_fortran_rules:
      if (GccRangeComplexOption.empty()) {
        EmitComplexRangeDiag(D, RenderComplexRangeOption(Range),
                             "-fno-cx-fortran-rules");
      } else {
        if (GccRangeComplexOption != "-fno-cx-limited-range")
          EmitComplexRangeDiag(D, GccRangeComplexOption,
                               "-fno-cx-fortran-rules");
      }
      GccRangeComplexOption = "-fno-cx-fortran-rules";
      Range = LangOptions::ComplexRangeKind::CX_Full;
      break;
    case options::OPT_fcomplex_arithmetic_EQ: {
      LangOptions::ComplexRangeKind RangeVal;
      StringRef Val = A->getValue();
      if (Val.equals("full"))
        RangeVal = LangOptions::ComplexRangeKind::CX_Full;
      else if (Val.equals("improved"))
        RangeVal = LangOptions::ComplexRangeKind::CX_Improved;
      else if (Val.equals("promoted"))
        RangeVal = LangOptions::ComplexRangeKind::CX_Promoted;
      else if (Val.equals("basic"))
        RangeVal = LangOptions::ComplexRangeKind::CX_Basic;
      else {
        D.Diag(diag::err_drv_unsupported_option_argument)
            << A->getSpelling() << Val;
        break;
      }
      if (!GccRangeComplexOption.empty()) {
        if (GccRangeComplexOption.compare("-fcx-limited-range") != 0) {
          if (GccRangeComplexOption.compare("-fcx-fortran-rules") != 0) {
            if (RangeVal != LangOptions::ComplexRangeKind::CX_Improved)
              EmitComplexRangeDiag(D, GccRangeComplexOption,
                                   ComplexArithmeticStr(RangeVal));
          } else {
            EmitComplexRangeDiag(D, GccRangeComplexOption,
                                 ComplexArithmeticStr(RangeVal));
          }
        } else {
          if (RangeVal != LangOptions::ComplexRangeKind::CX_Basic)
            EmitComplexRangeDiag(D, GccRangeComplexOption,
                                 ComplexArithmeticStr(RangeVal));
        }
      }
      Range = RangeVal;
      break;
    }
    case options::OPT_ffp_model_EQ: {
      // If -ffp-model= is seen, reset to fno-fast-math
      HonorINFs = true;
      HonorNaNs = true;
      ApproxFunc = false;
      // Turning *off* -ffast-math restores the toolchain default,
      // unless -fp-accuracy is used.
      if (FPAccuracy.empty())
        MathErrno = TC.IsMathErrnoDefault();
      AssociativeMath = false;
      ReciprocalMath = false;
      SignedZeros = true;
      FPContract = "on";

      StringRef Val = A->getValue();
      if (OFastEnabled && !Val.equals("fast")) {
          // Only -ffp-model=fast is compatible with OFast, ignore.
        D.Diag(clang::diag::warn_drv_overriding_option)
            << Args.MakeArgString("-ffp-model=" + Val) << "-Ofast";
        break;
      }
      StrictFPModel = false;
      if (!FPModel.empty() && !FPModel.equals(Val))
        D.Diag(clang::diag::warn_drv_overriding_option)
            << Args.MakeArgString("-ffp-model=" + FPModel)
            << Args.MakeArgString("-ffp-model=" + Val);
      if (Val.equals("fast")) {
        FPModel = Val;
        applyFastMath();
      } else if (Val.equals("precise")) {
        FPModel = Val;
        FPContract = "on";
      } else if (Val.equals("strict")) {
        StrictFPModel = true;
        FPExceptionBehavior = "strict";
        FPModel = Val;
        FPContract = "off";
        TrappingMath = true;
        RoundingFPMath = true;
      } else
        D.Diag(diag::err_drv_unsupported_option_argument)
            << A->getSpelling() << Val;
      break;
    }

    // Options controlling individual features
    case options::OPT_fhonor_infinities:    HonorINFs = true;         break;
    case options::OPT_fno_honor_infinities: HonorINFs = false;        break;
    case options::OPT_fhonor_nans:          HonorNaNs = true;         break;
    case options::OPT_fno_honor_nans:       HonorNaNs = false;        break;
    case options::OPT_fapprox_func:         ApproxFunc = true;        break;
    case options::OPT_fno_approx_func:      ApproxFunc = false;       break;
    case options::OPT_fmath_errno:          MathErrno = true;         break;
    case options::OPT_fno_math_errno:       MathErrno = false;        break;
    case options::OPT_fassociative_math:    AssociativeMath = true;   break;
    case options::OPT_fno_associative_math: AssociativeMath = false;  break;
    case options::OPT_freciprocal_math:     ReciprocalMath = true;    break;
    case options::OPT_fno_reciprocal_math:  ReciprocalMath = false;   break;
    case options::OPT_fsigned_zeros:        SignedZeros = true;       break;
    case options::OPT_fno_signed_zeros:     SignedZeros = false;      break;
    case options::OPT_ftrapping_math:
      if (!TrappingMathPresent && !FPExceptionBehavior.empty() &&
          !FPExceptionBehavior.equals("strict"))
        // Warn that previous value of option is overridden.
        D.Diag(clang::diag::warn_drv_overriding_option)
            << Args.MakeArgString("-ffp-exception-behavior=" +
                                  FPExceptionBehavior)
            << "-ftrapping-math";
      TrappingMath = true;
      TrappingMathPresent = true;
      FPExceptionBehavior = "strict";
      break;
    case options::OPT_fno_trapping_math:
      if (!TrappingMathPresent && !FPExceptionBehavior.empty() &&
          !FPExceptionBehavior.equals("ignore"))
        // Warn that previous value of option is overridden.
        D.Diag(clang::diag::warn_drv_overriding_option)
            << Args.MakeArgString("-ffp-exception-behavior=" +
                                  FPExceptionBehavior)
            << "-fno-trapping-math";
      TrappingMath = false;
      TrappingMathPresent = true;
      FPExceptionBehavior = "ignore";
      break;

    case options::OPT_frounding_math:
      RoundingFPMath = true;
      break;

    case options::OPT_fno_rounding_math:
      RoundingFPMath = false;
      break;

    case options::OPT_fcuda_flush_denormals_to_zero:
    case options::OPT_fgpu_flush_denormals_to_zero:
      DenormalFP32Math = llvm::DenormalMode::getPreserveSign();
      break;

    case options::OPT_fdenormal_fp_math_EQ:
      DenormalFPMath = llvm::parseDenormalFPAttribute(A->getValue());
      DenormalFP32Math = DenormalFPMath;
      if (!DenormalFPMath.isValid()) {
        D.Diag(diag::err_drv_invalid_value)
            << A->getAsString(Args) << A->getValue();
      }
      break;

    case options::OPT_fdenormal_fp_math_f32_EQ:
      DenormalFP32Math = llvm::parseDenormalFPAttribute(A->getValue());
      if (!DenormalFP32Math.isValid()) {
        D.Diag(diag::err_drv_invalid_value)
            << A->getAsString(Args) << A->getValue();
      }
      break;

    // Validate and pass through -ffp-contract option.
    case options::OPT_ffp_contract: {
      StringRef Val = A->getValue();
      if (Val.equals("fast") || Val.equals("on") || Val.equals("off") ||
          Val.equals("fast-honor-pragmas")) {
        FPContract = Val;
        LastSeenFfpContractOption = Val;
      } else
        D.Diag(diag::err_drv_unsupported_option_argument)
            << A->getSpelling() << Val;
      break;
    }

    // Validate and pass through -ffp-exception-behavior option.
    case options::OPT_ffp_exception_behavior_EQ: {
      StringRef Val = A->getValue();
      if (!TrappingMathPresent && !FPExceptionBehavior.empty() &&
          !FPExceptionBehavior.equals(Val))
        // Warn that previous value of option is overridden.
        D.Diag(clang::diag::warn_drv_overriding_option)
            << Args.MakeArgString("-ffp-exception-behavior=" +
                                  FPExceptionBehavior)
            << Args.MakeArgString("-ffp-exception-behavior=" + Val);
      TrappingMath = TrappingMathPresent = false;
      if (Val.equals("ignore") || Val.equals("maytrap"))
        FPExceptionBehavior = Val;
      else if (Val.equals("strict")) {
        FPExceptionBehavior = Val;
        TrappingMath = TrappingMathPresent = true;
      } else
        D.Diag(diag::err_drv_unsupported_option_argument)
            << A->getSpelling() << Val;
      break;
    }

    // Validate and pass through -ffp-eval-method option.
    case options::OPT_ffp_eval_method_EQ: {
      StringRef Val = A->getValue();
      if (Val.equals("double") || Val.equals("extended") ||
          Val.equals("source"))
        FPEvalMethod = Val;
      else
        D.Diag(diag::err_drv_unsupported_option_argument)
            << A->getSpelling() << Val;
      break;
    }

    case options::OPT_fexcess_precision_EQ: {
      StringRef Val = A->getValue();
      const llvm::Triple::ArchType Arch = TC.getArch();
      if (Arch == llvm::Triple::x86 || Arch == llvm::Triple::x86_64) {
        if (Val.equals("standard") || Val.equals("fast"))
          Float16ExcessPrecision = Val;
        // To make it GCC compatible, allow the value of "16" which
        // means disable excess precision, the same meaning than clang's
        // equivalent value "none".
        else if (Val.equals("16"))
          Float16ExcessPrecision = "none";
        else
          D.Diag(diag::err_drv_unsupported_option_argument)
              << A->getSpelling() << Val;
      } else {
        if (!(Val.equals("standard") || Val.equals("fast")))
          D.Diag(diag::err_drv_unsupported_option_argument)
              << A->getSpelling() << Val;
      }
      BFloat16ExcessPrecision = Float16ExcessPrecision;
      break;
    }
    case options::OPT_ffinite_math_only:
      HonorINFs = false;
      HonorNaNs = false;
      break;
    case options::OPT_fno_finite_math_only:
      HonorINFs = true;
      HonorNaNs = true;
      break;

    case options::OPT_funsafe_math_optimizations:
      AssociativeMath = true;
      ReciprocalMath = true;
      SignedZeros = false;
      ApproxFunc = true;
      TrappingMath = false;
      FPExceptionBehavior = "";
      FPContract = "fast";
      SeenUnsafeMathModeOption = true;
      break;
    case options::OPT_fno_unsafe_math_optimizations:
      AssociativeMath = false;
      ReciprocalMath = false;
      SignedZeros = true;
      ApproxFunc = false;

      if (!JA.isDeviceOffloading(Action::OFK_Cuda) &&
          !JA.isOffloading(Action::OFK_HIP)) {
        if (LastSeenFfpContractOption != "") {
          FPContract = LastSeenFfpContractOption;
        } else if (SeenUnsafeMathModeOption)
          FPContract = "on";
      }
      break;

    case options::OPT_Ofast:
      // If -Ofast is the optimization level, then -ffast-math should be enabled
      if (!OFastEnabled)
        continue;
      [[fallthrough]];
    case options::OPT_ffast_math: {
      applyFastMath();
      break;
    }
    case options::OPT_fno_fast_math:
      HonorINFs = true;
      HonorNaNs = true;
      // Turning on -ffast-math (with either flag) removes the need for
      // MathErrno. However, turning *off* -ffast-math merely restores the
      // toolchain default (which may be false), unless -fp-accuracy is used.
      if (FPAccuracy.empty())
        MathErrno = TC.IsMathErrnoDefault();
      AssociativeMath = false;
      ReciprocalMath = false;
      ApproxFunc = false;
      SignedZeros = true;
      // -fno_fast_math restores default fpcontract handling
      if (!JA.isDeviceOffloading(Action::OFK_Cuda) &&
          !JA.isOffloading(Action::OFK_HIP)) {
        if (LastSeenFfpContractOption != "") {
          FPContract = LastSeenFfpContractOption;
        } else if (SeenUnsafeMathModeOption)
          FPContract = "on";
      }
      break;
    }
    // The StrictFPModel local variable is needed to report warnings
    // in the way we intend. If -ffp-model=strict has been used, we
    // want to report a warning for the next option encountered that
    // takes us out of the settings described by fp-model=strict, but
    // we don't want to continue issuing warnings for other conflicting
    // options after that.
    if (StrictFPModel) {
      // If -ffp-model=strict has been specified on command line but
      // subsequent options conflict then emit warning diagnostic.
      if (HonorINFs && HonorNaNs && !AssociativeMath && !ReciprocalMath &&
          SignedZeros && TrappingMath && RoundingFPMath && !ApproxFunc &&
          FPContract.equals("off"))
        // OK: Current Arg doesn't conflict with -ffp-model=strict
        ;
      else {
        StrictFPModel = false;
        FPModel = "";
        auto RHS = (A->getNumValues() == 0)
                       ? A->getSpelling()
                       : Args.MakeArgString(A->getSpelling() + A->getValue());
        if (RHS != "-ffp-model=strict")
          D.Diag(clang::diag::warn_drv_overriding_option)
              << "-ffp-model=strict" << RHS;
      }
    }

    // If we handled this option claim it
    A->claim();
  }

  if (!HonorINFs)
    CmdArgs.push_back("-menable-no-infs");

  if (!HonorNaNs)
    CmdArgs.push_back("-menable-no-nans");

  if (ApproxFunc)
    CmdArgs.push_back("-fapprox-func");

  if (MathErrno)
    CmdArgs.push_back("-fmath-errno");

 if (AssociativeMath && ReciprocalMath && !SignedZeros && ApproxFunc &&
     !TrappingMath)
    CmdArgs.push_back("-funsafe-math-optimizations");

  if (!SignedZeros)
    CmdArgs.push_back("-fno-signed-zeros");

  if (AssociativeMath && !SignedZeros && !TrappingMath)
    CmdArgs.push_back("-mreassociate");

  if (ReciprocalMath)
    CmdArgs.push_back("-freciprocal-math");

  if (TrappingMath) {
    // FP Exception Behavior is also set to strict
    assert(FPExceptionBehavior.equals("strict"));
  }

  // The default is IEEE.
  if (DenormalFPMath != llvm::DenormalMode::getIEEE()) {
    llvm::SmallString<64> DenormFlag;
    llvm::raw_svector_ostream ArgStr(DenormFlag);
    ArgStr << "-fdenormal-fp-math=" << DenormalFPMath;
    CmdArgs.push_back(Args.MakeArgString(ArgStr.str()));
  }

  // Add f32 specific denormal mode flag if it's different.
  if (DenormalFP32Math != DenormalFPMath) {
    llvm::SmallString<64> DenormFlag;
    llvm::raw_svector_ostream ArgStr(DenormFlag);
    ArgStr << "-fdenormal-fp-math-f32=" << DenormalFP32Math;
    CmdArgs.push_back(Args.MakeArgString(ArgStr.str()));
  }

  if (!FPContract.empty())
    CmdArgs.push_back(Args.MakeArgString("-ffp-contract=" + FPContract));

  if (RoundingFPMath)
    CmdArgs.push_back(Args.MakeArgString("-frounding-math"));
  else
    CmdArgs.push_back(Args.MakeArgString("-fno-rounding-math"));

  if (!FPExceptionBehavior.empty())
    CmdArgs.push_back(Args.MakeArgString("-ffp-exception-behavior=" +
                      FPExceptionBehavior));

  if (!FPEvalMethod.empty())
    CmdArgs.push_back(Args.MakeArgString("-ffp-eval-method=" + FPEvalMethod));

  if (!Float16ExcessPrecision.empty())
    CmdArgs.push_back(Args.MakeArgString("-ffloat16-excess-precision=" +
                                         Float16ExcessPrecision));
  if (!BFloat16ExcessPrecision.empty())
    CmdArgs.push_back(Args.MakeArgString("-fbfloat16-excess-precision=" +
                                         BFloat16ExcessPrecision));

  ParseMRecip(D, Args, CmdArgs);

  // -ffast-math enables the __FAST_MATH__ preprocessor macro, but check for the
  // individual features enabled by -ffast-math instead of the option itself as
  // that's consistent with gcc's behaviour.
  if (!HonorINFs && !HonorNaNs && !MathErrno && AssociativeMath && ApproxFunc &&
      ReciprocalMath && !SignedZeros && !TrappingMath && !RoundingFPMath) {
    CmdArgs.push_back("-ffast-math");
    if (FPModel.equals("fast")) {
      if (FPContract.equals("fast"))
        // All set, do nothing.
        ;
      else if (FPContract.empty())
        // Enable -ffp-contract=fast
        CmdArgs.push_back(Args.MakeArgString("-ffp-contract=fast"));
      else
        D.Diag(clang::diag::warn_drv_overriding_option)
            << "-ffp-model=fast"
            << Args.MakeArgString("-ffp-contract=" + FPContract);
    }
  }

  // Handle __FINITE_MATH_ONLY__ similarly.
  if (!HonorINFs && !HonorNaNs)
    CmdArgs.push_back("-ffinite-math-only");

  if (const Arg *A = Args.getLastArg(options::OPT_mfpmath_EQ)) {
    CmdArgs.push_back("-mfpmath");
    CmdArgs.push_back(A->getValue());
  }

  // Disable a codegen optimization for floating-point casts.
  if (Args.hasFlag(options::OPT_fno_strict_float_cast_overflow,
                   options::OPT_fstrict_float_cast_overflow, false))
    CmdArgs.push_back("-fno-strict-float-cast-overflow");

  if (Range != LangOptions::ComplexRangeKind::CX_None)
    ComplexRangeStr = RenderComplexRangeOption(Range);
  if (!ComplexRangeStr.empty()) {
    CmdArgs.push_back(Args.MakeArgString(ComplexRangeStr));
    if (Args.hasArg(options::OPT_fcomplex_arithmetic_EQ))
      CmdArgs.push_back(Args.MakeArgString("-fcomplex-arithmetic=" +
                                           ComplexRangeKindToStr(Range)));
  }
  if (Args.hasArg(options::OPT_fcx_limited_range))
    CmdArgs.push_back("-fcx-limited-range");
  if (Args.hasArg(options::OPT_fcx_fortran_rules))
    CmdArgs.push_back("-fcx-fortran-rules");
  if (Args.hasArg(options::OPT_fno_cx_limited_range))
    CmdArgs.push_back("-fno-cx-limited-range");
  if (Args.hasArg(options::OPT_fno_cx_fortran_rules))
    CmdArgs.push_back("-fno-cx-fortran-rules");
}

static void RenderAnalyzerOptions(const ArgList &Args, ArgStringList &CmdArgs,
                                  const llvm::Triple &Triple,
                                  const InputInfo &Input) {
  // Add default argument set.
  if (!Args.hasArg(options::OPT__analyzer_no_default_checks)) {
    CmdArgs.push_back("-analyzer-checker=core");
    CmdArgs.push_back("-analyzer-checker=apiModeling");

    if (!Triple.isWindowsMSVCEnvironment()) {
      CmdArgs.push_back("-analyzer-checker=unix");
    } else {
      // Enable "unix" checkers that also work on Windows.
      CmdArgs.push_back("-analyzer-checker=unix.API");
      CmdArgs.push_back("-analyzer-checker=unix.Malloc");
      CmdArgs.push_back("-analyzer-checker=unix.MallocSizeof");
      CmdArgs.push_back("-analyzer-checker=unix.MismatchedDeallocator");
      CmdArgs.push_back("-analyzer-checker=unix.cstring.BadSizeArg");
      CmdArgs.push_back("-analyzer-checker=unix.cstring.NullArg");
    }

    // Disable some unix checkers for PS4/PS5.
    if (Triple.isPS()) {
      CmdArgs.push_back("-analyzer-disable-checker=unix.API");
      CmdArgs.push_back("-analyzer-disable-checker=unix.Vfork");
    }

    if (Triple.isOSDarwin()) {
      CmdArgs.push_back("-analyzer-checker=osx");
      CmdArgs.push_back(
          "-analyzer-checker=security.insecureAPI.decodeValueOfObjCType");
    }
    else if (Triple.isOSFuchsia())
      CmdArgs.push_back("-analyzer-checker=fuchsia");

    CmdArgs.push_back("-analyzer-checker=deadcode");

    if (types::isCXX(Input.getType()))
      CmdArgs.push_back("-analyzer-checker=cplusplus");

    if (!Triple.isPS()) {
      CmdArgs.push_back("-analyzer-checker=security.insecureAPI.UncheckedReturn");
      CmdArgs.push_back("-analyzer-checker=security.insecureAPI.getpw");
      CmdArgs.push_back("-analyzer-checker=security.insecureAPI.gets");
      CmdArgs.push_back("-analyzer-checker=security.insecureAPI.mktemp");
      CmdArgs.push_back("-analyzer-checker=security.insecureAPI.mkstemp");
      CmdArgs.push_back("-analyzer-checker=security.insecureAPI.vfork");
    }

    // Default nullability checks.
    CmdArgs.push_back("-analyzer-checker=nullability.NullPassedToNonnull");
    CmdArgs.push_back("-analyzer-checker=nullability.NullReturnedFromNonnull");
  }

  // Set the output format. The default is plist, for (lame) historical reasons.
  CmdArgs.push_back("-analyzer-output");
  if (Arg *A = Args.getLastArg(options::OPT__analyzer_output))
    CmdArgs.push_back(A->getValue());
  else
    CmdArgs.push_back("plist");

  // Disable the presentation of standard compiler warnings when using
  // --analyze.  We only want to show static analyzer diagnostics or frontend
  // errors.
  CmdArgs.push_back("-w");

  // Add -Xanalyzer arguments when running as analyzer.
  Args.AddAllArgValues(CmdArgs, options::OPT_Xanalyzer);
}

static bool isValidSymbolName(StringRef S) {
  if (S.empty())
    return false;

  if (std::isdigit(S[0]))
    return false;

  return llvm::all_of(S, [](char C) { return std::isalnum(C) || C == '_'; });
}

static void RenderSSPOptions(const Driver &D, const ToolChain &TC,
                             const ArgList &Args, ArgStringList &CmdArgs,
                             bool KernelOrKext) {
  const llvm::Triple &EffectiveTriple = TC.getEffectiveTriple();

  // NVPTX doesn't support stack protectors; from the compiler's perspective, it
  // doesn't even have a stack!
  if (EffectiveTriple.isNVPTX())
    return;

  // -stack-protector=0 is default.
  LangOptions::StackProtectorMode StackProtectorLevel = LangOptions::SSPOff;
  LangOptions::StackProtectorMode DefaultStackProtectorLevel =
      TC.GetDefaultStackProtectorLevel(KernelOrKext);

  if (Arg *A = Args.getLastArg(options::OPT_fno_stack_protector,
                               options::OPT_fstack_protector_all,
                               options::OPT_fstack_protector_strong,
                               options::OPT_fstack_protector)) {
    if (A->getOption().matches(options::OPT_fstack_protector))
      StackProtectorLevel =
          std::max<>(LangOptions::SSPOn, DefaultStackProtectorLevel);
    else if (A->getOption().matches(options::OPT_fstack_protector_strong))
      StackProtectorLevel = LangOptions::SSPStrong;
    else if (A->getOption().matches(options::OPT_fstack_protector_all))
      StackProtectorLevel = LangOptions::SSPReq;

    if (EffectiveTriple.isBPF() && StackProtectorLevel != LangOptions::SSPOff) {
      D.Diag(diag::warn_drv_unsupported_option_for_target)
          << A->getSpelling() << EffectiveTriple.getTriple();
      StackProtectorLevel = DefaultStackProtectorLevel;
    }
  } else {
    StackProtectorLevel = DefaultStackProtectorLevel;
  }

  if (StackProtectorLevel) {
    CmdArgs.push_back("-stack-protector");
    CmdArgs.push_back(Args.MakeArgString(Twine(StackProtectorLevel)));
  }

  // --param ssp-buffer-size=
  for (const Arg *A : Args.filtered(options::OPT__param)) {
    StringRef Str(A->getValue());
    if (Str.starts_with("ssp-buffer-size=")) {
      if (StackProtectorLevel) {
        CmdArgs.push_back("-stack-protector-buffer-size");
        // FIXME: Verify the argument is a valid integer.
        CmdArgs.push_back(Args.MakeArgString(Str.drop_front(16)));
      }
      A->claim();
    }
  }

  const std::string &TripleStr = EffectiveTriple.getTriple();
  if (Arg *A = Args.getLastArg(options::OPT_mstack_protector_guard_EQ)) {
    StringRef Value = A->getValue();
    if (!EffectiveTriple.isX86() && !EffectiveTriple.isAArch64() &&
        !EffectiveTriple.isARM() && !EffectiveTriple.isThumb())
      D.Diag(diag::err_drv_unsupported_opt_for_target)
          << A->getAsString(Args) << TripleStr;
    if ((EffectiveTriple.isX86() || EffectiveTriple.isARM() ||
         EffectiveTriple.isThumb()) &&
        Value != "tls" && Value != "global") {
      D.Diag(diag::err_drv_invalid_value_with_suggestion)
          << A->getOption().getName() << Value << "tls global";
      return;
    }
    if ((EffectiveTriple.isARM() || EffectiveTriple.isThumb()) &&
        Value == "tls") {
      if (!Args.hasArg(options::OPT_mstack_protector_guard_offset_EQ)) {
        D.Diag(diag::err_drv_ssp_missing_offset_argument)
            << A->getAsString(Args);
        return;
      }
      // Check whether the target subarch supports the hardware TLS register
      if (!arm::isHardTPSupported(EffectiveTriple)) {
        D.Diag(diag::err_target_unsupported_tp_hard)
            << EffectiveTriple.getArchName();
        return;
      }
      // Check whether the user asked for something other than -mtp=cp15
      if (Arg *A = Args.getLastArg(options::OPT_mtp_mode_EQ)) {
        StringRef Value = A->getValue();
        if (Value != "cp15") {
          D.Diag(diag::err_drv_argument_not_allowed_with)
              << A->getAsString(Args) << "-mstack-protector-guard=tls";
          return;
        }
      }
      CmdArgs.push_back("-target-feature");
      CmdArgs.push_back("+read-tp-tpidruro");
    }
    if (EffectiveTriple.isAArch64() && Value != "sysreg" && Value != "global") {
      D.Diag(diag::err_drv_invalid_value_with_suggestion)
          << A->getOption().getName() << Value << "sysreg global";
      return;
    }
    A->render(Args, CmdArgs);
  }

  if (Arg *A = Args.getLastArg(options::OPT_mstack_protector_guard_offset_EQ)) {
    StringRef Value = A->getValue();
    if (!EffectiveTriple.isX86() && !EffectiveTriple.isAArch64() &&
        !EffectiveTriple.isARM() && !EffectiveTriple.isThumb())
      D.Diag(diag::err_drv_unsupported_opt_for_target)
          << A->getAsString(Args) << TripleStr;
    int Offset;
    if (Value.getAsInteger(10, Offset)) {
      D.Diag(diag::err_drv_invalid_value) << A->getOption().getName() << Value;
      return;
    }
    if ((EffectiveTriple.isARM() || EffectiveTriple.isThumb()) &&
        (Offset < 0 || Offset > 0xfffff)) {
      D.Diag(diag::err_drv_invalid_int_value)
          << A->getOption().getName() << Value;
      return;
    }
    A->render(Args, CmdArgs);
  }

  if (Arg *A = Args.getLastArg(options::OPT_mstack_protector_guard_reg_EQ)) {
    StringRef Value = A->getValue();
    if (!EffectiveTriple.isX86() && !EffectiveTriple.isAArch64())
      D.Diag(diag::err_drv_unsupported_opt_for_target)
          << A->getAsString(Args) << TripleStr;
    if (EffectiveTriple.isX86() && (Value != "fs" && Value != "gs")) {
      D.Diag(diag::err_drv_invalid_value_with_suggestion)
          << A->getOption().getName() << Value << "fs gs";
      return;
    }
    if (EffectiveTriple.isAArch64() && Value != "sp_el0") {
      D.Diag(diag::err_drv_invalid_value) << A->getOption().getName() << Value;
      return;
    }
    A->render(Args, CmdArgs);
  }

  if (Arg *A = Args.getLastArg(options::OPT_mstack_protector_guard_symbol_EQ)) {
    StringRef Value = A->getValue();
    if (!isValidSymbolName(Value)) {
      D.Diag(diag::err_drv_argument_only_allowed_with)
          << A->getOption().getName() << "legal symbol name";
      return;
    }
    A->render(Args, CmdArgs);
  }
}

static void RenderSCPOptions(const ToolChain &TC, const ArgList &Args,
                             ArgStringList &CmdArgs) {
  const llvm::Triple &EffectiveTriple = TC.getEffectiveTriple();

  if (!EffectiveTriple.isOSFreeBSD() && !EffectiveTriple.isOSLinux())
    return;

  if (!EffectiveTriple.isX86() && !EffectiveTriple.isSystemZ() &&
      !EffectiveTriple.isPPC64() && !EffectiveTriple.isAArch64())
    return;

  Args.addOptInFlag(CmdArgs, options::OPT_fstack_clash_protection,
                    options::OPT_fno_stack_clash_protection);
}

static void RenderTrivialAutoVarInitOptions(const Driver &D,
                                            const ToolChain &TC,
                                            const ArgList &Args,
                                            ArgStringList &CmdArgs) {
  auto DefaultTrivialAutoVarInit = TC.GetDefaultTrivialAutoVarInit();
  StringRef TrivialAutoVarInit = "";

  for (const Arg *A : Args) {
    switch (A->getOption().getID()) {
    default:
      continue;
    case options::OPT_ftrivial_auto_var_init: {
      A->claim();
      StringRef Val = A->getValue();
      if (Val == "uninitialized" || Val == "zero" || Val == "pattern")
        TrivialAutoVarInit = Val;
      else
        D.Diag(diag::err_drv_unsupported_option_argument)
            << A->getSpelling() << Val;
      break;
    }
    }
  }

  if (TrivialAutoVarInit.empty())
    switch (DefaultTrivialAutoVarInit) {
    case LangOptions::TrivialAutoVarInitKind::Uninitialized:
      break;
    case LangOptions::TrivialAutoVarInitKind::Pattern:
      TrivialAutoVarInit = "pattern";
      break;
    case LangOptions::TrivialAutoVarInitKind::Zero:
      TrivialAutoVarInit = "zero";
      break;
    }

  if (!TrivialAutoVarInit.empty()) {
    CmdArgs.push_back(
        Args.MakeArgString("-ftrivial-auto-var-init=" + TrivialAutoVarInit));
  }

  if (Arg *A =
          Args.getLastArg(options::OPT_ftrivial_auto_var_init_stop_after)) {
    if (!Args.hasArg(options::OPT_ftrivial_auto_var_init) ||
        StringRef(
            Args.getLastArg(options::OPT_ftrivial_auto_var_init)->getValue()) ==
            "uninitialized")
      D.Diag(diag::err_drv_trivial_auto_var_init_stop_after_missing_dependency);
    A->claim();
    StringRef Val = A->getValue();
    if (std::stoi(Val.str()) <= 0)
      D.Diag(diag::err_drv_trivial_auto_var_init_stop_after_invalid_value);
    CmdArgs.push_back(
        Args.MakeArgString("-ftrivial-auto-var-init-stop-after=" + Val));
  }

  if (Arg *A = Args.getLastArg(options::OPT_ftrivial_auto_var_init_max_size)) {
    if (!Args.hasArg(options::OPT_ftrivial_auto_var_init) ||
        StringRef(
            Args.getLastArg(options::OPT_ftrivial_auto_var_init)->getValue()) ==
            "uninitialized")
      D.Diag(diag::err_drv_trivial_auto_var_init_max_size_missing_dependency);
    A->claim();
    StringRef Val = A->getValue();
    if (std::stoi(Val.str()) <= 0)
      D.Diag(diag::err_drv_trivial_auto_var_init_max_size_invalid_value);
    CmdArgs.push_back(
        Args.MakeArgString("-ftrivial-auto-var-init-max-size=" + Val));
  }
}

static void RenderOpenCLOptions(const ArgList &Args, ArgStringList &CmdArgs,
                                types::ID InputType) {
  // cl-denorms-are-zero is not forwarded. It is translated into a generic flag
  // for denormal flushing handling based on the target.
  const unsigned ForwardedArguments[] = {
      options::OPT_cl_opt_disable,
      options::OPT_cl_strict_aliasing,
      options::OPT_cl_single_precision_constant,
      options::OPT_cl_finite_math_only,
      options::OPT_cl_kernel_arg_info,
      options::OPT_cl_unsafe_math_optimizations,
      options::OPT_cl_fast_relaxed_math,
      options::OPT_cl_mad_enable,
      options::OPT_cl_no_signed_zeros,
      options::OPT_cl_fp32_correctly_rounded_divide_sqrt,
      options::OPT_cl_uniform_work_group_size
  };

  if (Arg *A = Args.getLastArg(options::OPT_cl_std_EQ)) {
    std::string CLStdStr = std::string("-cl-std=") + A->getValue();
    CmdArgs.push_back(Args.MakeArgString(CLStdStr));
  } else if (Arg *A = Args.getLastArg(options::OPT_cl_ext_EQ)) {
    std::string CLExtStr = std::string("-cl-ext=") + A->getValue();
    CmdArgs.push_back(Args.MakeArgString(CLExtStr));
  }

  for (const auto &Arg : ForwardedArguments)
    if (const auto *A = Args.getLastArg(Arg))
      CmdArgs.push_back(Args.MakeArgString(A->getOption().getPrefixedName()));

  // Only add the default headers if we are compiling OpenCL sources.
  if ((types::isOpenCL(InputType) ||
       (Args.hasArg(options::OPT_cl_std_EQ) && types::isSrcFile(InputType))) &&
      !Args.hasArg(options::OPT_cl_no_stdinc)) {
    CmdArgs.push_back("-finclude-default-header");
    CmdArgs.push_back("-fdeclare-opencl-builtins");
  }
}

static void RenderHLSLOptions(const ArgList &Args, ArgStringList &CmdArgs,
                              types::ID InputType) {
  const unsigned ForwardedArguments[] = {options::OPT_dxil_validator_version,
                                         options::OPT_D,
                                         options::OPT_I,
                                         options::OPT_S,
                                         options::OPT_O,
                                         options::OPT_emit_llvm,
                                         options::OPT_emit_obj,
                                         options::OPT_disable_llvm_passes,
                                         options::OPT_fnative_half_type,
                                         options::OPT_hlsl_entrypoint};
  if (!types::isHLSL(InputType))
    return;
  for (const auto &Arg : ForwardedArguments)
    if (const auto *A = Args.getLastArg(Arg))
      A->renderAsInput(Args, CmdArgs);
  // Add the default headers if dxc_no_stdinc is not set.
  if (!Args.hasArg(options::OPT_dxc_no_stdinc) &&
      !Args.hasArg(options::OPT_nostdinc))
    CmdArgs.push_back("-finclude-default-header");
}

static void RenderOpenACCOptions(const Driver &D, const ArgList &Args,
                                 ArgStringList &CmdArgs, types::ID InputType) {
  if (!Args.hasArg(options::OPT_fopenacc))
    return;

  CmdArgs.push_back("-fopenacc");

  if (Arg *A = Args.getLastArg(options::OPT_openacc_macro_override)) {
    StringRef Value = A->getValue();
    int Version;
    if (!Value.getAsInteger(10, Version))
      A->renderAsInput(Args, CmdArgs);
    else
      D.Diag(diag::err_drv_clang_unsupported) << Value;
  }
}

static void RenderARCMigrateToolOptions(const Driver &D, const ArgList &Args,
                                        ArgStringList &CmdArgs) {
  bool ARCMTEnabled = false;
  if (!Args.hasArg(options::OPT_fno_objc_arc, options::OPT_fobjc_arc)) {
    if (const Arg *A = Args.getLastArg(options::OPT_ccc_arcmt_check,
                                       options::OPT_ccc_arcmt_modify,
                                       options::OPT_ccc_arcmt_migrate)) {
      ARCMTEnabled = true;
      switch (A->getOption().getID()) {
      default: llvm_unreachable("missed a case");
      case options::OPT_ccc_arcmt_check:
        CmdArgs.push_back("-arcmt-action=check");
        break;
      case options::OPT_ccc_arcmt_modify:
        CmdArgs.push_back("-arcmt-action=modify");
        break;
      case options::OPT_ccc_arcmt_migrate:
        CmdArgs.push_back("-arcmt-action=migrate");
        CmdArgs.push_back("-mt-migrate-directory");
        CmdArgs.push_back(A->getValue());

        Args.AddLastArg(CmdArgs, options::OPT_arcmt_migrate_report_output);
        Args.AddLastArg(CmdArgs, options::OPT_arcmt_migrate_emit_arc_errors);
        break;
      }
    }
  } else {
    Args.ClaimAllArgs(options::OPT_ccc_arcmt_check);
    Args.ClaimAllArgs(options::OPT_ccc_arcmt_modify);
    Args.ClaimAllArgs(options::OPT_ccc_arcmt_migrate);
  }

  if (const Arg *A = Args.getLastArg(options::OPT_ccc_objcmt_migrate)) {
    if (ARCMTEnabled)
      D.Diag(diag::err_drv_argument_not_allowed_with)
          << A->getAsString(Args) << "-ccc-arcmt-migrate";

    CmdArgs.push_back("-mt-migrate-directory");
    CmdArgs.push_back(A->getValue());

    if (!Args.hasArg(options::OPT_objcmt_migrate_literals,
                     options::OPT_objcmt_migrate_subscripting,
                     options::OPT_objcmt_migrate_property)) {
      // std::nullopt specified, means enable them all.
      CmdArgs.push_back("-objcmt-migrate-literals");
      CmdArgs.push_back("-objcmt-migrate-subscripting");
      CmdArgs.push_back("-objcmt-migrate-property");
    } else {
      Args.AddLastArg(CmdArgs, options::OPT_objcmt_migrate_literals);
      Args.AddLastArg(CmdArgs, options::OPT_objcmt_migrate_subscripting);
      Args.AddLastArg(CmdArgs, options::OPT_objcmt_migrate_property);
    }
  } else {
    Args.AddLastArg(CmdArgs, options::OPT_objcmt_migrate_literals);
    Args.AddLastArg(CmdArgs, options::OPT_objcmt_migrate_subscripting);
    Args.AddLastArg(CmdArgs, options::OPT_objcmt_migrate_property);
    Args.AddLastArg(CmdArgs, options::OPT_objcmt_migrate_all);
    Args.AddLastArg(CmdArgs, options::OPT_objcmt_migrate_readonly_property);
    Args.AddLastArg(CmdArgs, options::OPT_objcmt_migrate_readwrite_property);
    Args.AddLastArg(CmdArgs, options::OPT_objcmt_migrate_property_dot_syntax);
    Args.AddLastArg(CmdArgs, options::OPT_objcmt_migrate_annotation);
    Args.AddLastArg(CmdArgs, options::OPT_objcmt_migrate_instancetype);
    Args.AddLastArg(CmdArgs, options::OPT_objcmt_migrate_nsmacros);
    Args.AddLastArg(CmdArgs, options::OPT_objcmt_migrate_protocol_conformance);
    Args.AddLastArg(CmdArgs, options::OPT_objcmt_atomic_property);
    Args.AddLastArg(CmdArgs, options::OPT_objcmt_returns_innerpointer_property);
    Args.AddLastArg(CmdArgs, options::OPT_objcmt_ns_nonatomic_iosonly);
    Args.AddLastArg(CmdArgs, options::OPT_objcmt_migrate_designated_init);
    Args.AddLastArg(CmdArgs, options::OPT_objcmt_allowlist_dir_path);
  }
}

static void RenderBuiltinOptions(const ToolChain &TC, const llvm::Triple &T,
                                 const ArgList &Args, ArgStringList &CmdArgs) {
  // -fbuiltin is default unless -mkernel is used.
  bool UseBuiltins =
      Args.hasFlag(options::OPT_fbuiltin, options::OPT_fno_builtin,
                   !Args.hasArg(options::OPT_mkernel));
  if (!UseBuiltins)
    CmdArgs.push_back("-fno-builtin");

  // -ffreestanding implies -fno-builtin.
  if (Args.hasArg(options::OPT_ffreestanding))
    UseBuiltins = false;

  // Process the -fno-builtin-* options.
  for (const Arg *A : Args.filtered(options::OPT_fno_builtin_)) {
    A->claim();

    // If -fno-builtin is specified, then there's no need to pass the option to
    // the frontend.
    if (UseBuiltins)
      A->render(Args, CmdArgs);
  }

  // le32-specific flags:
  //  -fno-math-builtin: clang should not convert math builtins to intrinsics
  //                     by default.
  if (TC.getArch() == llvm::Triple::le32)
    CmdArgs.push_back("-fno-math-builtin");
}

bool Driver::getDefaultModuleCachePath(SmallVectorImpl<char> &Result) {
  if (const char *Str = std::getenv("CLANG_MODULE_CACHE_PATH")) {
    Twine Path{Str};
    Path.toVector(Result);
    return Path.getSingleStringRef() != "";
  }
  if (llvm::sys::path::cache_directory(Result)) {
    llvm::sys::path::append(Result, "clang");
    llvm::sys::path::append(Result, "ModuleCache");
    return true;
  }
  return false;
}

llvm::SmallString<256>
clang::driver::tools::getCXX20NamedModuleOutputPath(const ArgList &Args,
                                                    const char *BaseInput) {
  if (Arg *ModuleOutputEQ = Args.getLastArg(options::OPT_fmodule_output_EQ))
    return StringRef(ModuleOutputEQ->getValue());

  SmallString<256> OutputPath;
  if (Arg *FinalOutput = Args.getLastArg(options::OPT_o);
      FinalOutput && Args.hasArg(options::OPT_c))
    OutputPath = FinalOutput->getValue();
  else
    OutputPath = BaseInput;

  const char *Extension = types::getTypeTempSuffix(types::TY_ModuleFile);
  llvm::sys::path::replace_extension(OutputPath, Extension);
  return OutputPath;
}

static bool RenderModulesOptions(Compilation &C, const Driver &D,
                                 const ArgList &Args, const InputInfo &Input,
                                 const InputInfo &Output, bool HaveStd20,
                                 ArgStringList &CmdArgs) {
  bool IsCXX = types::isCXX(Input.getType());
  bool HaveStdCXXModules = IsCXX && HaveStd20;
  bool HaveModules = HaveStdCXXModules;

  // -fmodules enables the use of precompiled modules (off by default).
  // Users can pass -fno-cxx-modules to turn off modules support for
  // C++/Objective-C++ programs.
  bool HaveClangModules = false;
  if (Args.hasFlag(options::OPT_fmodules, options::OPT_fno_modules, false)) {
    bool AllowedInCXX = Args.hasFlag(options::OPT_fcxx_modules,
                                     options::OPT_fno_cxx_modules, true);
    if (AllowedInCXX || !IsCXX) {
      CmdArgs.push_back("-fmodules");
      HaveClangModules = true;
    }
  }

  HaveModules |= HaveClangModules;

  // -fmodule-maps enables implicit reading of module map files. By default,
  // this is enabled if we are using Clang's flavor of precompiled modules.
  if (Args.hasFlag(options::OPT_fimplicit_module_maps,
                   options::OPT_fno_implicit_module_maps, HaveClangModules))
    CmdArgs.push_back("-fimplicit-module-maps");

  // -fmodules-decluse checks that modules used are declared so (off by default)
  Args.addOptInFlag(CmdArgs, options::OPT_fmodules_decluse,
                    options::OPT_fno_modules_decluse);

  // -fmodules-strict-decluse is like -fmodule-decluse, but also checks that
  // all #included headers are part of modules.
  if (Args.hasFlag(options::OPT_fmodules_strict_decluse,
                   options::OPT_fno_modules_strict_decluse, false))
    CmdArgs.push_back("-fmodules-strict-decluse");

  // -fno-implicit-modules turns off implicitly compiling modules on demand.
  bool ImplicitModules = false;
  if (!Args.hasFlag(options::OPT_fimplicit_modules,
                    options::OPT_fno_implicit_modules, HaveClangModules)) {
    if (HaveModules)
      CmdArgs.push_back("-fno-implicit-modules");
  } else if (HaveModules) {
    ImplicitModules = true;
    // -fmodule-cache-path specifies where our implicitly-built module files
    // should be written.
    SmallString<128> Path;
    if (Arg *A = Args.getLastArg(options::OPT_fmodules_cache_path))
      Path = A->getValue();

    bool HasPath = true;
    if (C.isForDiagnostics()) {
      // When generating crash reports, we want to emit the modules along with
      // the reproduction sources, so we ignore any provided module path.
      Path = Output.getFilename();
      llvm::sys::path::replace_extension(Path, ".cache");
      llvm::sys::path::append(Path, "modules");
    } else if (Path.empty()) {
      // No module path was provided: use the default.
      HasPath = Driver::getDefaultModuleCachePath(Path);
    }

    // `HasPath` will only be false if getDefaultModuleCachePath() fails.
    // That being said, that failure is unlikely and not caching is harmless.
    if (HasPath) {
      const char Arg[] = "-fmodules-cache-path=";
      Path.insert(Path.begin(), Arg, Arg + strlen(Arg));
      CmdArgs.push_back(Args.MakeArgString(Path));
    }
  }

  if (HaveModules) {
    if (Args.hasFlag(options::OPT_fprebuilt_implicit_modules,
                     options::OPT_fno_prebuilt_implicit_modules, false))
      CmdArgs.push_back("-fprebuilt-implicit-modules");
    if (Args.hasFlag(options::OPT_fmodules_validate_input_files_content,
                     options::OPT_fno_modules_validate_input_files_content,
                     false))
      CmdArgs.push_back("-fvalidate-ast-input-files-content");
  }

  // -fmodule-name specifies the module that is currently being built (or
  // used for header checking by -fmodule-maps).
  Args.AddLastArg(CmdArgs, options::OPT_fmodule_name_EQ);

  // -fmodule-map-file can be used to specify files containing module
  // definitions.
  Args.AddAllArgs(CmdArgs, options::OPT_fmodule_map_file);

  // -fbuiltin-module-map can be used to load the clang
  // builtin headers modulemap file.
  if (Args.hasArg(options::OPT_fbuiltin_module_map)) {
    SmallString<128> BuiltinModuleMap(D.ResourceDir);
    llvm::sys::path::append(BuiltinModuleMap, "include");
    llvm::sys::path::append(BuiltinModuleMap, "module.modulemap");
    if (llvm::sys::fs::exists(BuiltinModuleMap))
      CmdArgs.push_back(
          Args.MakeArgString("-fmodule-map-file=" + BuiltinModuleMap));
  }

  // The -fmodule-file=<name>=<file> form specifies the mapping of module
  // names to precompiled module files (the module is loaded only if used).
  // The -fmodule-file=<file> form can be used to unconditionally load
  // precompiled module files (whether used or not).
  if (HaveModules || Input.getType() == clang::driver::types::TY_ModuleFile) {
    Args.AddAllArgs(CmdArgs, options::OPT_fmodule_file);

    // -fprebuilt-module-path specifies where to load the prebuilt module files.
    for (const Arg *A : Args.filtered(options::OPT_fprebuilt_module_path)) {
      CmdArgs.push_back(Args.MakeArgString(
          std::string("-fprebuilt-module-path=") + A->getValue()));
      A->claim();
    }
  } else
    Args.ClaimAllArgs(options::OPT_fmodule_file);

  // When building modules and generating crashdumps, we need to dump a module
  // dependency VFS alongside the output.
  if (HaveClangModules && C.isForDiagnostics()) {
    SmallString<128> VFSDir(Output.getFilename());
    llvm::sys::path::replace_extension(VFSDir, ".cache");
    // Add the cache directory as a temp so the crash diagnostics pick it up.
    C.addTempFile(Args.MakeArgString(VFSDir));

    llvm::sys::path::append(VFSDir, "vfs");
    CmdArgs.push_back("-module-dependency-dir");
    CmdArgs.push_back(Args.MakeArgString(VFSDir));
  }

  if (HaveClangModules)
    Args.AddLastArg(CmdArgs, options::OPT_fmodules_user_build_path);

  // Pass through all -fmodules-ignore-macro arguments.
  Args.AddAllArgs(CmdArgs, options::OPT_fmodules_ignore_macro);
  Args.AddLastArg(CmdArgs, options::OPT_fmodules_prune_interval);
  Args.AddLastArg(CmdArgs, options::OPT_fmodules_prune_after);

  if (HaveClangModules) {
    Args.AddLastArg(CmdArgs, options::OPT_fbuild_session_timestamp);

    if (Arg *A = Args.getLastArg(options::OPT_fbuild_session_file)) {
      if (Args.hasArg(options::OPT_fbuild_session_timestamp))
        D.Diag(diag::err_drv_argument_not_allowed_with)
            << A->getAsString(Args) << "-fbuild-session-timestamp";

      llvm::sys::fs::file_status Status;
      if (llvm::sys::fs::status(A->getValue(), Status))
        D.Diag(diag::err_drv_no_such_file) << A->getValue();
      CmdArgs.push_back(Args.MakeArgString(
          "-fbuild-session-timestamp=" +
          Twine((uint64_t)std::chrono::duration_cast<std::chrono::seconds>(
                    Status.getLastModificationTime().time_since_epoch())
                    .count())));
    }

    if (Args.getLastArg(
            options::OPT_fmodules_validate_once_per_build_session)) {
      if (!Args.getLastArg(options::OPT_fbuild_session_timestamp,
                           options::OPT_fbuild_session_file))
        D.Diag(diag::err_drv_modules_validate_once_requires_timestamp);

      Args.AddLastArg(CmdArgs,
                      options::OPT_fmodules_validate_once_per_build_session);
    }

    if (Args.hasFlag(options::OPT_fmodules_validate_system_headers,
                     options::OPT_fno_modules_validate_system_headers,
                     ImplicitModules))
      CmdArgs.push_back("-fmodules-validate-system-headers");

    Args.AddLastArg(CmdArgs,
                    options::OPT_fmodules_disable_diagnostic_validation);
  } else {
    Args.ClaimAllArgs(options::OPT_fbuild_session_timestamp);
    Args.ClaimAllArgs(options::OPT_fbuild_session_file);
    Args.ClaimAllArgs(options::OPT_fmodules_validate_once_per_build_session);
    Args.ClaimAllArgs(options::OPT_fmodules_validate_system_headers);
    Args.ClaimAllArgs(options::OPT_fno_modules_validate_system_headers);
    Args.ClaimAllArgs(options::OPT_fmodules_disable_diagnostic_validation);
  }

  // FIXME: We provisionally don't check ODR violations for decls in the global
  // module fragment.
  CmdArgs.push_back("-fskip-odr-check-in-gmf");

  if (Args.hasArg(options::OPT_modules_reduced_bmi) &&
      (Input.getType() == driver::types::TY_CXXModule ||
       Input.getType() == driver::types::TY_PP_CXXModule)) {
    CmdArgs.push_back("-fexperimental-modules-reduced-bmi");

    if (Args.hasArg(options::OPT_fmodule_output_EQ))
      Args.AddLastArg(CmdArgs, options::OPT_fmodule_output_EQ);
    else
      CmdArgs.push_back(Args.MakeArgString(
          "-fmodule-output=" +
          getCXX20NamedModuleOutputPath(Args, Input.getBaseInput())));
  }

  // Noop if we see '-fexperimental-modules-reduced-bmi' with other translation
  // units than module units. This is more user friendly to allow end uers to
  // enable this feature without asking for help from build systems.
  Args.ClaimAllArgs(options::OPT_modules_reduced_bmi);

  // We need to include the case the input file is a module file here.
  // Since the default compilation model for C++ module interface unit will
  // create temporary module file and compile the temporary module file
  // to get the object file. Then the `-fmodule-output` flag will be
  // brought to the second compilation process. So we have to claim it for
  // the case too.
  if (Input.getType() == driver::types::TY_CXXModule ||
      Input.getType() == driver::types::TY_PP_CXXModule ||
      Input.getType() == driver::types::TY_ModuleFile) {
    Args.ClaimAllArgs(options::OPT_fmodule_output);
    Args.ClaimAllArgs(options::OPT_fmodule_output_EQ);
  }

  return HaveModules;
}

static void RenderCharacterOptions(const ArgList &Args, const llvm::Triple &T,
                                   ArgStringList &CmdArgs) {
  // -fsigned-char is default.
  if (const Arg *A = Args.getLastArg(options::OPT_fsigned_char,
                                     options::OPT_fno_signed_char,
                                     options::OPT_funsigned_char,
                                     options::OPT_fno_unsigned_char)) {
    if (A->getOption().matches(options::OPT_funsigned_char) ||
        A->getOption().matches(options::OPT_fno_signed_char)) {
      CmdArgs.push_back("-fno-signed-char");
    }
  } else if (!isSignedCharDefault(T)) {
    CmdArgs.push_back("-fno-signed-char");
  }

  // The default depends on the language standard.
  Args.AddLastArg(CmdArgs, options::OPT_fchar8__t, options::OPT_fno_char8__t);

  if (const Arg *A = Args.getLastArg(options::OPT_fshort_wchar,
                                     options::OPT_fno_short_wchar)) {
    if (A->getOption().matches(options::OPT_fshort_wchar)) {
      CmdArgs.push_back("-fwchar-type=short");
      CmdArgs.push_back("-fno-signed-wchar");
    } else {
      bool IsARM = T.isARM() || T.isThumb() || T.isAArch64();
      CmdArgs.push_back("-fwchar-type=int");
      if (T.isOSzOS() ||
          (IsARM && !(T.isOSWindows() || T.isOSNetBSD() || T.isOSOpenBSD())))
        CmdArgs.push_back("-fno-signed-wchar");
      else
        CmdArgs.push_back("-fsigned-wchar");
    }
  } else if (T.isOSzOS())
    CmdArgs.push_back("-fno-signed-wchar");
}

static void RenderObjCOptions(const ToolChain &TC, const Driver &D,
                              const llvm::Triple &T, const ArgList &Args,
                              ObjCRuntime &Runtime, bool InferCovariantReturns,
                              const InputInfo &Input, ArgStringList &CmdArgs) {
  const llvm::Triple::ArchType Arch = TC.getArch();

  // -fobjc-dispatch-method is only relevant with the nonfragile-abi, and legacy
  // is the default. Except for deployment target of 10.5, next runtime is
  // always legacy dispatch and -fno-objc-legacy-dispatch gets ignored silently.
  if (Runtime.isNonFragile()) {
    if (!Args.hasFlag(options::OPT_fobjc_legacy_dispatch,
                      options::OPT_fno_objc_legacy_dispatch,
                      Runtime.isLegacyDispatchDefaultForArch(Arch))) {
      if (TC.UseObjCMixedDispatch())
        CmdArgs.push_back("-fobjc-dispatch-method=mixed");
      else
        CmdArgs.push_back("-fobjc-dispatch-method=non-legacy");
    }
  }

  // When ObjectiveC legacy runtime is in effect on MacOSX, turn on the option
  // to do Array/Dictionary subscripting by default.
  if (Arch == llvm::Triple::x86 && T.isMacOSX() &&
      Runtime.getKind() == ObjCRuntime::FragileMacOSX && Runtime.isNeXTFamily())
    CmdArgs.push_back("-fobjc-subscripting-legacy-runtime");

  // Allow -fno-objc-arr to trump -fobjc-arr/-fobjc-arc.
  // NOTE: This logic is duplicated in ToolChains.cpp.
  if (isObjCAutoRefCount(Args)) {
    TC.CheckObjCARC();

    CmdArgs.push_back("-fobjc-arc");

    // FIXME: It seems like this entire block, and several around it should be
    // wrapped in isObjC, but for now we just use it here as this is where it
    // was being used previously.
    if (types::isCXX(Input.getType()) && types::isObjC(Input.getType())) {
      if (TC.GetCXXStdlibType(Args) == ToolChain::CST_Libcxx)
        CmdArgs.push_back("-fobjc-arc-cxxlib=libc++");
      else
        CmdArgs.push_back("-fobjc-arc-cxxlib=libstdc++");
    }

    // Allow the user to enable full exceptions code emission.
    // We default off for Objective-C, on for Objective-C++.
    if (Args.hasFlag(options::OPT_fobjc_arc_exceptions,
                     options::OPT_fno_objc_arc_exceptions,
                     /*Default=*/types::isCXX(Input.getType())))
      CmdArgs.push_back("-fobjc-arc-exceptions");
  }

  // Silence warning for full exception code emission options when explicitly
  // set to use no ARC.
  if (Args.hasArg(options::OPT_fno_objc_arc)) {
    Args.ClaimAllArgs(options::OPT_fobjc_arc_exceptions);
    Args.ClaimAllArgs(options::OPT_fno_objc_arc_exceptions);
  }

  // Allow the user to control whether messages can be converted to runtime
  // functions.
  if (types::isObjC(Input.getType())) {
    auto *Arg = Args.getLastArg(
        options::OPT_fobjc_convert_messages_to_runtime_calls,
        options::OPT_fno_objc_convert_messages_to_runtime_calls);
    if (Arg &&
        Arg->getOption().matches(
            options::OPT_fno_objc_convert_messages_to_runtime_calls))
      CmdArgs.push_back("-fno-objc-convert-messages-to-runtime-calls");
  }

  // -fobjc-infer-related-result-type is the default, except in the Objective-C
  // rewriter.
  if (InferCovariantReturns)
    CmdArgs.push_back("-fno-objc-infer-related-result-type");

  // Pass down -fobjc-weak or -fno-objc-weak if present.
  if (types::isObjC(Input.getType())) {
    auto WeakArg =
        Args.getLastArg(options::OPT_fobjc_weak, options::OPT_fno_objc_weak);
    if (!WeakArg) {
      // nothing to do
    } else if (!Runtime.allowsWeak()) {
      if (WeakArg->getOption().matches(options::OPT_fobjc_weak))
        D.Diag(diag::err_objc_weak_unsupported);
    } else {
      WeakArg->render(Args, CmdArgs);
    }
  }

  if (Args.hasArg(options::OPT_fobjc_disable_direct_methods_for_testing))
    CmdArgs.push_back("-fobjc-disable-direct-methods-for-testing");
}

static void RenderDiagnosticsOptions(const Driver &D, const ArgList &Args,
                                     ArgStringList &CmdArgs) {
  bool CaretDefault = true;
  bool ColumnDefault = true;

  if (const Arg *A = Args.getLastArg(options::OPT__SLASH_diagnostics_classic,
                                     options::OPT__SLASH_diagnostics_column,
                                     options::OPT__SLASH_diagnostics_caret)) {
    switch (A->getOption().getID()) {
    case options::OPT__SLASH_diagnostics_caret:
      CaretDefault = true;
      ColumnDefault = true;
      break;
    case options::OPT__SLASH_diagnostics_column:
      CaretDefault = false;
      ColumnDefault = true;
      break;
    case options::OPT__SLASH_diagnostics_classic:
      CaretDefault = false;
      ColumnDefault = false;
      break;
    }
  }

  // -fcaret-diagnostics is default.
  if (!Args.hasFlag(options::OPT_fcaret_diagnostics,
                    options::OPT_fno_caret_diagnostics, CaretDefault))
    CmdArgs.push_back("-fno-caret-diagnostics");

  Args.addOptOutFlag(CmdArgs, options::OPT_fdiagnostics_fixit_info,
                     options::OPT_fno_diagnostics_fixit_info);
  Args.addOptOutFlag(CmdArgs, options::OPT_fdiagnostics_show_option,
                     options::OPT_fno_diagnostics_show_option);

  if (const Arg *A =
          Args.getLastArg(options::OPT_fdiagnostics_show_category_EQ)) {
    CmdArgs.push_back("-fdiagnostics-show-category");
    CmdArgs.push_back(A->getValue());
  }

  Args.addOptInFlag(CmdArgs, options::OPT_fdiagnostics_show_hotness,
                    options::OPT_fno_diagnostics_show_hotness);

  if (const Arg *A =
          Args.getLastArg(options::OPT_fdiagnostics_hotness_threshold_EQ)) {
    std::string Opt =
        std::string("-fdiagnostics-hotness-threshold=") + A->getValue();
    CmdArgs.push_back(Args.MakeArgString(Opt));
  }

  if (const Arg *A =
          Args.getLastArg(options::OPT_fdiagnostics_misexpect_tolerance_EQ)) {
    std::string Opt =
        std::string("-fdiagnostics-misexpect-tolerance=") + A->getValue();
    CmdArgs.push_back(Args.MakeArgString(Opt));
  }

  if (const Arg *A = Args.getLastArg(options::OPT_fdiagnostics_format_EQ)) {
    CmdArgs.push_back("-fdiagnostics-format");
    CmdArgs.push_back(A->getValue());
    if (StringRef(A->getValue()) == "sarif" ||
        StringRef(A->getValue()) == "SARIF")
      D.Diag(diag::warn_drv_sarif_format_unstable);
  }

  if (const Arg *A = Args.getLastArg(
          options::OPT_fdiagnostics_show_note_include_stack,
          options::OPT_fno_diagnostics_show_note_include_stack)) {
    const Option &O = A->getOption();
    if (O.matches(options::OPT_fdiagnostics_show_note_include_stack))
      CmdArgs.push_back("-fdiagnostics-show-note-include-stack");
    else
      CmdArgs.push_back("-fno-diagnostics-show-note-include-stack");
  }

  // Color diagnostics are parsed by the driver directly from argv and later
  // re-parsed to construct this job; claim any possible color diagnostic here
  // to avoid warn_drv_unused_argument and diagnose bad
  // OPT_fdiagnostics_color_EQ values.
  Args.getLastArg(options::OPT_fcolor_diagnostics,
                  options::OPT_fno_color_diagnostics);
  if (const Arg *A = Args.getLastArg(options::OPT_fdiagnostics_color_EQ)) {
    StringRef Value(A->getValue());
    if (Value != "always" && Value != "never" && Value != "auto")
      D.Diag(diag::err_drv_invalid_argument_to_option)
          << Value << A->getOption().getName();
  }

  if (D.getDiags().getDiagnosticOptions().ShowColors)
    CmdArgs.push_back("-fcolor-diagnostics");

  if (Args.hasArg(options::OPT_fansi_escape_codes))
    CmdArgs.push_back("-fansi-escape-codes");

  Args.addOptOutFlag(CmdArgs, options::OPT_fshow_source_location,
                     options::OPT_fno_show_source_location);

  Args.addOptOutFlag(CmdArgs, options::OPT_fdiagnostics_show_line_numbers,
                     options::OPT_fno_diagnostics_show_line_numbers);

  if (Args.hasArg(options::OPT_fdiagnostics_absolute_paths))
    CmdArgs.push_back("-fdiagnostics-absolute-paths");

  if (!Args.hasFlag(options::OPT_fshow_column, options::OPT_fno_show_column,
                    ColumnDefault))
    CmdArgs.push_back("-fno-show-column");

  Args.addOptOutFlag(CmdArgs, options::OPT_fspell_checking,
                     options::OPT_fno_spell_checking);
}

DwarfFissionKind tools::getDebugFissionKind(const Driver &D,
                                            const ArgList &Args, Arg *&Arg) {
  Arg = Args.getLastArg(options::OPT_gsplit_dwarf, options::OPT_gsplit_dwarf_EQ,
                        options::OPT_gno_split_dwarf);
  if (!Arg || Arg->getOption().matches(options::OPT_gno_split_dwarf))
    return DwarfFissionKind::None;

  if (Arg->getOption().matches(options::OPT_gsplit_dwarf))
    return DwarfFissionKind::Split;

  StringRef Value = Arg->getValue();
  if (Value == "split")
    return DwarfFissionKind::Split;
  if (Value == "single")
    return DwarfFissionKind::Single;

  D.Diag(diag::err_drv_unsupported_option_argument)
      << Arg->getSpelling() << Arg->getValue();
  return DwarfFissionKind::None;
}

static void renderDwarfFormat(const Driver &D, const llvm::Triple &T,
                              const ArgList &Args, ArgStringList &CmdArgs,
                              unsigned DwarfVersion) {
  auto *DwarfFormatArg =
      Args.getLastArg(options::OPT_gdwarf64, options::OPT_gdwarf32);
  if (!DwarfFormatArg)
    return;

  if (DwarfFormatArg->getOption().matches(options::OPT_gdwarf64)) {
    if (DwarfVersion < 3)
      D.Diag(diag::err_drv_argument_only_allowed_with)
          << DwarfFormatArg->getAsString(Args) << "DWARFv3 or greater";
    else if (!T.isArch64Bit())
      D.Diag(diag::err_drv_argument_only_allowed_with)
          << DwarfFormatArg->getAsString(Args) << "64 bit architecture";
    else if (!T.isOSBinFormatELF())
      D.Diag(diag::err_drv_argument_only_allowed_with)
          << DwarfFormatArg->getAsString(Args) << "ELF platforms";
  }

  DwarfFormatArg->render(Args, CmdArgs);
}

static void
renderDebugOptions(const ToolChain &TC, const Driver &D, const llvm::Triple &T,
                   const ArgList &Args, bool IRInput, ArgStringList &CmdArgs,
                   const InputInfo &Output,
                   llvm::codegenoptions::DebugInfoKind &DebugInfoKind,
                   DwarfFissionKind &DwarfFission) {
  if (Args.hasFlag(options::OPT_fdebug_info_for_profiling,
                   options::OPT_fno_debug_info_for_profiling, false) &&
      checkDebugInfoOption(
          Args.getLastArg(options::OPT_fdebug_info_for_profiling), Args, D, TC))
    CmdArgs.push_back("-fdebug-info-for-profiling");

  // The 'g' groups options involve a somewhat intricate sequence of decisions
  // about what to pass from the driver to the frontend, but by the time they
  // reach cc1 they've been factored into three well-defined orthogonal choices:
  //  * what level of debug info to generate
  //  * what dwarf version to write
  //  * what debugger tuning to use
  // This avoids having to monkey around further in cc1 other than to disable
  // codeview if not running in a Windows environment. Perhaps even that
  // decision should be made in the driver as well though.
  llvm::DebuggerKind DebuggerTuning = TC.getDefaultDebuggerTuning();

  bool SplitDWARFInlining =
      Args.hasFlag(options::OPT_fsplit_dwarf_inlining,
                   options::OPT_fno_split_dwarf_inlining, false);

  // Normally -gsplit-dwarf is only useful with -gN. For IR input, Clang does
  // object file generation and no IR generation, -gN should not be needed. So
  // allow -gsplit-dwarf with either -gN or IR input.
  if (IRInput || Args.hasArg(options::OPT_g_Group)) {
    Arg *SplitDWARFArg;
    DwarfFission = getDebugFissionKind(D, Args, SplitDWARFArg);
    if (DwarfFission != DwarfFissionKind::None &&
        !checkDebugInfoOption(SplitDWARFArg, Args, D, TC)) {
      DwarfFission = DwarfFissionKind::None;
      SplitDWARFInlining = false;
    }
  }
  if (const Arg *A = Args.getLastArg(options::OPT_g_Group)) {
    DebugInfoKind = llvm::codegenoptions::DebugInfoConstructor;

    // If the last option explicitly specified a debug-info level, use it.
    if (checkDebugInfoOption(A, Args, D, TC) &&
        A->getOption().matches(options::OPT_gN_Group)) {
      DebugInfoKind = debugLevelToInfoKind(*A);
      // For -g0 or -gline-tables-only, drop -gsplit-dwarf. This gets a bit more
      // complicated if you've disabled inline info in the skeleton CUs
      // (SplitDWARFInlining) - then there's value in composing split-dwarf and
      // line-tables-only, so let those compose naturally in that case.
      if (DebugInfoKind == llvm::codegenoptions::NoDebugInfo ||
          DebugInfoKind == llvm::codegenoptions::DebugDirectivesOnly ||
          (DebugInfoKind == llvm::codegenoptions::DebugLineTablesOnly &&
           SplitDWARFInlining))
        DwarfFission = DwarfFissionKind::None;
    }
  }

  // If a debugger tuning argument appeared, remember it.
  bool HasDebuggerTuning = false;
  if (const Arg *A =
          Args.getLastArg(options::OPT_gTune_Group, options::OPT_ggdbN_Group)) {
    HasDebuggerTuning = true;
    if (checkDebugInfoOption(A, Args, D, TC)) {
      if (A->getOption().matches(options::OPT_glldb))
        DebuggerTuning = llvm::DebuggerKind::LLDB;
      else if (A->getOption().matches(options::OPT_gsce))
        DebuggerTuning = llvm::DebuggerKind::SCE;
      else if (A->getOption().matches(options::OPT_gdbx))
        DebuggerTuning = llvm::DebuggerKind::DBX;
      else
        DebuggerTuning = llvm::DebuggerKind::GDB;
    }
  }

  // If a -gdwarf argument appeared, remember it.
  bool EmitDwarf = false;
  if (const Arg *A = getDwarfNArg(Args))
    EmitDwarf = checkDebugInfoOption(A, Args, D, TC);

  bool EmitCodeView = false;
  if (const Arg *A = Args.getLastArg(options::OPT_gcodeview))
    EmitCodeView = checkDebugInfoOption(A, Args, D, TC);

  // If the user asked for debug info but did not explicitly specify -gcodeview
  // or -gdwarf, ask the toolchain for the default format.
  if (!EmitCodeView && !EmitDwarf &&
      DebugInfoKind != llvm::codegenoptions::NoDebugInfo) {
    switch (TC.getDefaultDebugFormat()) {
    case llvm::codegenoptions::DIF_CodeView:
      EmitCodeView = true;
      break;
    case llvm::codegenoptions::DIF_DWARF:
      EmitDwarf = true;
      break;
    }
  }

  unsigned RequestedDWARFVersion = 0; // DWARF version requested by the user
  unsigned EffectiveDWARFVersion = 0; // DWARF version TC can generate. It may
                                      // be lower than what the user wanted.
  if (EmitDwarf) {
    RequestedDWARFVersion = getDwarfVersion(TC, Args);
    // Clamp effective DWARF version to the max supported by the toolchain.
    EffectiveDWARFVersion =
        std::min(RequestedDWARFVersion, TC.getMaxDwarfVersion());
  } else {
    Args.ClaimAllArgs(options::OPT_fdebug_default_version);
  }

  // -gline-directives-only supported only for the DWARF debug info.
  if (RequestedDWARFVersion == 0 &&
      DebugInfoKind == llvm::codegenoptions::DebugDirectivesOnly)
    DebugInfoKind = llvm::codegenoptions::NoDebugInfo;

  // strict DWARF is set to false by default. But for DBX, we need it to be set
  // as true by default.
  if (const Arg *A = Args.getLastArg(options::OPT_gstrict_dwarf))
    (void)checkDebugInfoOption(A, Args, D, TC);
  if (Args.hasFlag(options::OPT_gstrict_dwarf, options::OPT_gno_strict_dwarf,
                   DebuggerTuning == llvm::DebuggerKind::DBX))
    CmdArgs.push_back("-gstrict-dwarf");

  // And we handle flag -grecord-gcc-switches later with DWARFDebugFlags.
  Args.ClaimAllArgs(options::OPT_g_flags_Group);

  // Column info is included by default for everything except SCE and
  // CodeView. Clang doesn't track end columns, just starting columns, which,
  // in theory, is fine for CodeView (and PDB).  In practice, however, the
  // Microsoft debuggers don't handle missing end columns well, and the AIX
  // debugger DBX also doesn't handle the columns well, so it's better not to
  // include any column info.
  if (const Arg *A = Args.getLastArg(options::OPT_gcolumn_info))
    (void)checkDebugInfoOption(A, Args, D, TC);
  if (!Args.hasFlag(options::OPT_gcolumn_info, options::OPT_gno_column_info,
                    !EmitCodeView &&
                        (DebuggerTuning != llvm::DebuggerKind::SCE &&
                         DebuggerTuning != llvm::DebuggerKind::DBX)))
    CmdArgs.push_back("-gno-column-info");

  // FIXME: Move backend command line options to the module.
  if (Args.hasFlag(options::OPT_gmodules, options::OPT_gno_modules, false)) {
    // If -gline-tables-only or -gline-directives-only is the last option it
    // wins.
    if (checkDebugInfoOption(Args.getLastArg(options::OPT_gmodules), Args, D,
                             TC)) {
      if (DebugInfoKind != llvm::codegenoptions::DebugLineTablesOnly &&
          DebugInfoKind != llvm::codegenoptions::DebugDirectivesOnly) {
        DebugInfoKind = llvm::codegenoptions::DebugInfoConstructor;
        CmdArgs.push_back("-dwarf-ext-refs");
        CmdArgs.push_back("-fmodule-format=obj");
      }
    }
  }

  if (T.isOSBinFormatELF() && SplitDWARFInlining)
    CmdArgs.push_back("-fsplit-dwarf-inlining");

  // After we've dealt with all combinations of things that could
  // make DebugInfoKind be other than std::nullopt or DebugLineTablesOnly,
  // figure out if we need to "upgrade" it to standalone debug info.
  // We parse these two '-f' options whether or not they will be used,
  // to claim them even if you wrote "-fstandalone-debug -gline-tables-only"
  bool NeedFullDebug = Args.hasFlag(
      options::OPT_fstandalone_debug, options::OPT_fno_standalone_debug,
      DebuggerTuning == llvm::DebuggerKind::LLDB ||
          TC.GetDefaultStandaloneDebug());
  if (const Arg *A = Args.getLastArg(options::OPT_fstandalone_debug))
    (void)checkDebugInfoOption(A, Args, D, TC);

  if (DebugInfoKind == llvm::codegenoptions::LimitedDebugInfo ||
      DebugInfoKind == llvm::codegenoptions::DebugInfoConstructor) {
    if (Args.hasFlag(options::OPT_fno_eliminate_unused_debug_types,
                     options::OPT_feliminate_unused_debug_types, false))
      DebugInfoKind = llvm::codegenoptions::UnusedTypeInfo;
    else if (NeedFullDebug)
      DebugInfoKind = llvm::codegenoptions::FullDebugInfo;
  }

  if (Args.hasFlag(options::OPT_gembed_source, options::OPT_gno_embed_source,
                   false)) {
    // Source embedding is a vendor extension to DWARF v5. By now we have
    // checked if a DWARF version was stated explicitly, and have otherwise
    // fallen back to the target default, so if this is still not at least 5
    // we emit an error.
    const Arg *A = Args.getLastArg(options::OPT_gembed_source);
    if (RequestedDWARFVersion < 5)
      D.Diag(diag::err_drv_argument_only_allowed_with)
          << A->getAsString(Args) << "-gdwarf-5";
    else if (EffectiveDWARFVersion < 5)
      // The toolchain has reduced allowed dwarf version, so we can't enable
      // -gembed-source.
      D.Diag(diag::warn_drv_dwarf_version_limited_by_target)
          << A->getAsString(Args) << TC.getTripleString() << 5
          << EffectiveDWARFVersion;
    else if (checkDebugInfoOption(A, Args, D, TC))
      CmdArgs.push_back("-gembed-source");
  }

  if (EmitCodeView) {
    CmdArgs.push_back("-gcodeview");

    Args.addOptInFlag(CmdArgs, options::OPT_gcodeview_ghash,
                      options::OPT_gno_codeview_ghash);

    Args.addOptOutFlag(CmdArgs, options::OPT_gcodeview_command_line,
                       options::OPT_gno_codeview_command_line);
  }

  Args.addOptOutFlag(CmdArgs, options::OPT_ginline_line_tables,
                     options::OPT_gno_inline_line_tables);

  // When emitting remarks, we need at least debug lines in the output.
  if (willEmitRemarks(Args) &&
      DebugInfoKind <= llvm::codegenoptions::DebugDirectivesOnly)
    DebugInfoKind = llvm::codegenoptions::DebugLineTablesOnly;

  // Adjust the debug info kind for the given toolchain.
  TC.adjustDebugInfoKind(DebugInfoKind, Args);

  // On AIX, the debugger tuning option can be omitted if it is not explicitly
  // set.
  RenderDebugEnablingArgs(Args, CmdArgs, DebugInfoKind, EffectiveDWARFVersion,
                          T.isOSAIX() && !HasDebuggerTuning
                              ? llvm::DebuggerKind::Default
                              : DebuggerTuning);

  // -fdebug-macro turns on macro debug info generation.
  if (Args.hasFlag(options::OPT_fdebug_macro, options::OPT_fno_debug_macro,
                   false))
    if (checkDebugInfoOption(Args.getLastArg(options::OPT_fdebug_macro), Args,
                             D, TC))
      CmdArgs.push_back("-debug-info-macro");

  // -fno-system-debug turns off debug info generation for system headers
  if (!Args.hasFlag(options::OPT_fsystem_debug, options::OPT_fno_system_debug,
                    true))
    CmdArgs.push_back("-fno-system-debug");

  // -ggnu-pubnames turns on gnu style pubnames in the backend.
  const auto *PubnamesArg =
      Args.getLastArg(options::OPT_ggnu_pubnames, options::OPT_gno_gnu_pubnames,
                      options::OPT_gpubnames, options::OPT_gno_pubnames);
  if (DwarfFission != DwarfFissionKind::None ||
      (PubnamesArg && checkDebugInfoOption(PubnamesArg, Args, D, TC))) {
    const bool OptionSet =
        (PubnamesArg &&
         (PubnamesArg->getOption().matches(options::OPT_gpubnames) ||
          PubnamesArg->getOption().matches(options::OPT_ggnu_pubnames)));
    if ((DebuggerTuning != llvm::DebuggerKind::LLDB || OptionSet) &&
        (!PubnamesArg ||
         (!PubnamesArg->getOption().matches(options::OPT_gno_gnu_pubnames) &&
          !PubnamesArg->getOption().matches(options::OPT_gno_pubnames))))
      CmdArgs.push_back(PubnamesArg && PubnamesArg->getOption().matches(
                                           options::OPT_gpubnames)
                            ? "-gpubnames"
                            : "-ggnu-pubnames");
  }
  const auto *SimpleTemplateNamesArg =
      Args.getLastArg(options::OPT_gsimple_template_names,
                      options::OPT_gno_simple_template_names);
  bool ForwardTemplateParams = DebuggerTuning == llvm::DebuggerKind::SCE;
  if (SimpleTemplateNamesArg &&
      checkDebugInfoOption(SimpleTemplateNamesArg, Args, D, TC)) {
    const auto &Opt = SimpleTemplateNamesArg->getOption();
    if (Opt.matches(options::OPT_gsimple_template_names)) {
      ForwardTemplateParams = true;
      CmdArgs.push_back("-gsimple-template-names=simple");
    }
  }

  // Emit DW_TAG_template_alias for template aliases? True by default for SCE.
  bool UseDebugTemplateAlias =
      DebuggerTuning == llvm::DebuggerKind::SCE && RequestedDWARFVersion >= 4;
  if (const auto *DebugTemplateAlias = Args.getLastArg(
          options::OPT_gtemplate_alias, options::OPT_gno_template_alias)) {
    // DW_TAG_template_alias is only supported from DWARFv5 but if a user
    // asks for it we should let them have it (if the target supports it).
    if (checkDebugInfoOption(DebugTemplateAlias, Args, D, TC)) {
      const auto &Opt = DebugTemplateAlias->getOption();
      UseDebugTemplateAlias = Opt.matches(options::OPT_gtemplate_alias);
    }
  }
  if (UseDebugTemplateAlias)
    CmdArgs.push_back("-gtemplate-alias");

  if (const Arg *A = Args.getLastArg(options::OPT_gsrc_hash_EQ)) {
    StringRef v = A->getValue();
    CmdArgs.push_back(Args.MakeArgString("-gsrc-hash=" + v));
  }

  Args.addOptInFlag(CmdArgs, options::OPT_fdebug_ranges_base_address,
                    options::OPT_fno_debug_ranges_base_address);

  // -gdwarf-aranges turns on the emission of the aranges section in the
  // backend.
  // Always enabled for SCE tuning.
  bool NeedAranges = DebuggerTuning == llvm::DebuggerKind::SCE;
  if (const Arg *A = Args.getLastArg(options::OPT_gdwarf_aranges))
    NeedAranges = checkDebugInfoOption(A, Args, D, TC) || NeedAranges;
  if (NeedAranges) {
    CmdArgs.push_back("-mllvm");
    CmdArgs.push_back("-generate-arange-section");
  }

  Args.addOptInFlag(CmdArgs, options::OPT_fforce_dwarf_frame,
                    options::OPT_fno_force_dwarf_frame);

  if (Args.hasFlag(options::OPT_fdebug_types_section,
                   options::OPT_fno_debug_types_section, false)) {
    if (!(T.isOSBinFormatELF() || T.isOSBinFormatWasm())) {
      D.Diag(diag::err_drv_unsupported_opt_for_target)
          << Args.getLastArg(options::OPT_fdebug_types_section)
                 ->getAsString(Args)
          << T.getTriple();
    } else if (checkDebugInfoOption(
                   Args.getLastArg(options::OPT_fdebug_types_section), Args, D,
                   TC)) {
      CmdArgs.push_back("-mllvm");
      CmdArgs.push_back("-generate-type-units");
    }
  }

  // To avoid join/split of directory+filename, the integrated assembler prefers
  // the directory form of .file on all DWARF versions. GNU as doesn't allow the
  // form before DWARF v5.
  if (!Args.hasFlag(options::OPT_fdwarf_directory_asm,
                    options::OPT_fno_dwarf_directory_asm,
                    TC.useIntegratedAs() || EffectiveDWARFVersion >= 5))
    CmdArgs.push_back("-fno-dwarf-directory-asm");

  // Decide how to render forward declarations of template instantiations.
  // SCE wants full descriptions, others just get them in the name.
  if (ForwardTemplateParams)
    CmdArgs.push_back("-debug-forward-template-params");

  // Do we need to explicitly import anonymous namespaces into the parent
  // scope?
  if (DebuggerTuning == llvm::DebuggerKind::SCE)
    CmdArgs.push_back("-dwarf-explicit-import");

  renderDwarfFormat(D, T, Args, CmdArgs, EffectiveDWARFVersion);
  RenderDebugInfoCompressionArgs(Args, CmdArgs, D, TC);

  // This controls whether or not we perform JustMyCode instrumentation.
  if (Args.hasFlag(options::OPT_fjmc, options::OPT_fno_jmc, false)) {
    if (TC.getTriple().isOSBinFormatELF() || D.IsCLMode()) {
      if (DebugInfoKind >= llvm::codegenoptions::DebugInfoConstructor)
        CmdArgs.push_back("-fjmc");
      else if (D.IsCLMode())
        D.Diag(clang::diag::warn_drv_jmc_requires_debuginfo) << "/JMC"
                                                             << "'/Zi', '/Z7'";
      else
        D.Diag(clang::diag::warn_drv_jmc_requires_debuginfo) << "-fjmc"
                                                             << "-g";
    } else {
      D.Diag(clang::diag::warn_drv_fjmc_for_elf_only);
    }
  }

  // Add in -fdebug-compilation-dir if necessary.
  const char *DebugCompilationDir =
      addDebugCompDirArg(Args, CmdArgs, D.getVFS());

  addDebugPrefixMapArg(D, TC, Args, CmdArgs);

  // Add the output path to the object file for CodeView debug infos.
  if (EmitCodeView && Output.isFilename())
    addDebugObjectName(Args, CmdArgs, DebugCompilationDir,
                       Output.getFilename());
}

/// Check whether the given input tree contains any wrapper actions
static bool ContainsWrapperAction(const Action *A) {
  if (isa<OffloadWrapperJobAction>(A))
    return true;
  for (const auto &AI : A->inputs())
    if (ContainsWrapperAction(AI))
      return true;

  return false;
}

// Put together an external compiler compilation call which is used instead
// of the clang invocation for the host compile of an offload compilation.
// Enabling command line:  clang++ -fsycl -fsycl-host-compiler=<HostExe>
//                         <ClangOpts> -fsycl-host-compiler-options=<HostOpts>
// Any <ClangOpts> used which are phase limiting (preprocessing, assembly,
// object generation) are specifically handled here by specifying the
// equivalent phase limiting option(s).
// It is expected that any user <HostOpts> options passed will be placed
// after any implied options set here.  This will have overriding behaviors
// for any options which are considered to be evaluated from left to right.
// Specifying any <HostOpts> option which conficts any of the implied options
// will result in undefined behavior.  Potential conflicting options:
//  * Output specification options (-o, -Fo, -Fa, etc)
//  * Phase limiting options (-E, -c, -P, etc)
void Clang::ConstructHostCompilerJob(Compilation &C, const JobAction &JA,
                                     const InputInfo &Output,
                                     const InputInfoList &Inputs,
                                     const llvm::opt::ArgList &TCArgs) const {

  // The Host compilation step that occurs here is constructed based on the
  // input from the user.  This consists of the compiler to call and the
  // options that will be used during the compilation.
  ArgStringList HostCompileArgs;
  const InputInfo &InputFile = Inputs.front();
  const ToolChain &TC = getToolChain();

  // Input file.
  HostCompileArgs.push_back(InputFile.getFilename());

  // When performing the host compilation, we are expecting to only be
  // creating intermediate files, namely preprocessor output, assembly or
  // object files.
  // We are making assumptions in regards to what options are used to
  // generate these intermediate files.
  //                gcc/g++/clang/clang++/default | cl
  //  Object:                   -c                | -c
  //  Preprocessed:             -E                | -P -Fi<file>
  //  Assembly:                 -S                | -c -Fa<file>
  //  Header Input:        -include <file>        | -FI <file>
  //
  // The options used are determined by the compiler name and target triple.
  Arg *HostCompilerDefArg =
      TCArgs.getLastArg(options::OPT_fsycl_host_compiler_EQ);
  assert(HostCompilerDefArg && "Expected host compiler designation.");

  bool OutputAdded = false;
  StringRef CompilerName =
      llvm::sys::path::stem(HostCompilerDefArg->getValue());
  if (CompilerName.empty())
    TC.getDriver().Diag(diag::err_drv_missing_arg_mtp)
        << HostCompilerDefArg->getAsString(TCArgs);
  // FIXME: Consider requiring user input to specify a compatibility class
  // to determine the type of host compiler being used.
  SmallVector<StringRef, 4> MSVCCompilers = {"cl", "clang-cl", "icl"};
  bool IsMSVCHostCompiler =
      std::find(MSVCCompilers.begin(), MSVCCompilers.end(), CompilerName) !=
      MSVCCompilers.end();

  auto addMSVCOutputFile = [&](StringRef Opt) {
    SmallString<128> OutOpt(Opt);
    OutOpt += Output.getFilename();
    HostCompileArgs.push_back(TCArgs.MakeArgString(OutOpt));
    OutputAdded = true;
  };
  // By default: pass /Zc:__cplusplus if we see a MSVC compiler.
  // Users can disable this through
  // -fsycl-host-compiler-options=/Zc:__cplusplus-
  // It overrides the default option.
  if (IsMSVCHostCompiler)
    HostCompileArgs.push_back("/Zc:__cplusplus");

  if (TCArgs.hasArg(options::OPT_fpreview_breaking_changes)) {
    HostCompileArgs.push_back(IsMSVCHostCompiler ? "/D" : "-D");
    HostCompileArgs.push_back("__INTEL_PREVIEW_BREAKING_CHANGES");
  }

  // FIXME: Reuse existing toolchains which are already supported to put
  // together the options.
  // FIXME: For any potential obscure host compilers that do not use the
  // 'standard' set of options, we should provide a user interface that allows
  // users to override the implied options.
  if (isa<PreprocessJobAction>(JA)) {
    if (IsMSVCHostCompiler) {
      // Check the output file, if it is 'stdout' we want to use -E.
      if (StringRef(Output.getFilename()).equals("-")) {
        HostCompileArgs.push_back("-E");
        OutputAdded = true;
      } else {
        HostCompileArgs.push_back("-P");
        addMSVCOutputFile("-Fi");
      }
    } else
      HostCompileArgs.push_back("-E");
  } else if (isa<AssembleJobAction>(JA)) {
    HostCompileArgs.push_back("-c");
    if (IsMSVCHostCompiler)
      addMSVCOutputFile("-Fo");
  } else {
    assert((isa<CompileJobAction, BackendJobAction>(JA)) &&
           "Invalid action for external host compilation tool.");
    if (JA.getType() == types::TY_PP_Asm) {
      if (IsMSVCHostCompiler) {
        HostCompileArgs.push_back("-c");
        addMSVCOutputFile("-Fa");
        // The MSVC Compiler does not have a way to just create the assembly
        // file so we create the assembly file and object file, and redirect
        // the object file to a temporary.
        std::string ObjTmpName = C.getDriver().GetTemporaryPath("host", "obj");
        StringRef WrapperFileName =
            C.addTempFile(C.getArgs().MakeArgString(ObjTmpName));
        SmallString<128> ObjOutOpt("-Fo");
        ObjOutOpt += WrapperFileName;
        HostCompileArgs.push_back(C.getArgs().MakeArgString(ObjOutOpt));
      } else
        HostCompileArgs.push_back("-S");
    } else {
      TC.getDriver().Diag(diag::err_drv_output_type_with_host_compiler);
    }
  }

  // Add the integration header.
  StringRef Header =
      TC.getDriver().getIntegrationHeader(InputFile.getBaseInput());
  if (types::getPreprocessedType(InputFile.getType()) != types::TY_INVALID &&
      !Header.empty()) {
    HostCompileArgs.push_back(IsMSVCHostCompiler ? "-FI" : "-include");
    HostCompileArgs.push_back(TCArgs.MakeArgString(Header));
  }

  // Add directory in which the original source file resides, as there could
  // be headers that need to be picked up from there.
  SmallString<128> SourcePath(InputFile.getBaseInput());
  llvm::sys::path::remove_filename(SourcePath);
  if (!SourcePath.empty()) {
    HostCompileArgs.push_back(IsMSVCHostCompiler ? "-I" : "-iquote");
    HostCompileArgs.push_back(TCArgs.MakeArgString(SourcePath));
  } else if (llvm::ErrorOr<std::string> CWD =
                 TC.getDriver().getVFS().getCurrentWorkingDirectory()) {
    HostCompileArgs.push_back(IsMSVCHostCompiler ? "-I" : "-iquote");
    HostCompileArgs.push_back(TCArgs.MakeArgString(*CWD));
  }

  // Add default header search directories.
  SmallString<128> BaseDir(C.getDriver().Dir);
  llvm::sys::path::append(BaseDir, "..", "include");
  SmallString<128> SYCLDir(BaseDir);
  llvm::sys::path::append(SYCLDir, "sycl");
  // This is used to provide our wrappers around STL headers that provide
  // additional functions/template specializations when the user includes those
  // STL headers in their programs (e.g., <complex>).
  SmallString<128> STLWrappersDir(SYCLDir);
  llvm::sys::path::append(STLWrappersDir, "stl_wrappers");
  HostCompileArgs.push_back("-I");
  HostCompileArgs.push_back(TCArgs.MakeArgString(SYCLDir));
  HostCompileArgs.push_back("-I");
  HostCompileArgs.push_back(TCArgs.MakeArgString(STLWrappersDir));
  HostCompileArgs.push_back("-I");
  HostCompileArgs.push_back(TCArgs.MakeArgString(BaseDir));

  if (!OutputAdded) {
    // Add output file to the command line.  This is assumed to be prefaced
    // with the '-o' option that is used to designate the output file.
    HostCompileArgs.push_back("-o");
    HostCompileArgs.push_back(Output.getFilename());
  }

  SmallString<128> ExecPath;
  if (HostCompilerDefArg) {
    ExecPath = HostCompilerDefArg->getValue();
    if (!ExecPath.empty() && ExecPath == llvm::sys::path::stem(ExecPath))
      ExecPath = TC.GetProgramPath(ExecPath.c_str());
  }

  // Add any user-specified arguments.
  if (Arg *HostCompilerOptsArg =
          TCArgs.getLastArg(options::OPT_fsycl_host_compiler_options_EQ)) {
    SmallVector<const char *, 8> TargetArgs;
    llvm::BumpPtrAllocator BPA;
    llvm::StringSaver S(BPA);
    // Tokenize the string.
    llvm::cl::TokenizeGNUCommandLine(HostCompilerOptsArg->getValue(), S,
                                     TargetArgs);
    llvm::transform(TargetArgs, std::back_inserter(HostCompileArgs),
                    [&TCArgs](StringRef A) { return TCArgs.MakeArgString(A); });
  }
  const Tool *T = TC.SelectTool(JA);
  auto Cmd = std::make_unique<Command>(JA, *T, ResponseFileSupport::None(),
                                       TCArgs.MakeArgString(ExecPath),
                                       HostCompileArgs, std::nullopt);

  C.addCommand(std::move(Cmd));
}

static void ProcessVSRuntimeLibrary(const ToolChain &TC, const ArgList &Args,
                                    ArgStringList &CmdArgs) {
  unsigned RTOptionID = options::OPT__SLASH_MT;

  bool isSPIROrSPIRV = TC.getTriple().isSPIROrSPIRV();
  bool isSYCL = Args.hasArg(options::OPT_fsycl);
  // For SYCL Windows, /MD is the default.
  if (isSYCL)
    RTOptionID = options::OPT__SLASH_MD;

  if (Args.hasArg(options::OPT__SLASH_LDd))
    // The /LDd option implies /MTd (/MDd for SYCL). The dependent lib part
    // can be overridden, but defining _DEBUG is sticky.
    RTOptionID = isSYCL ? options::OPT__SLASH_MDd : options::OPT__SLASH_MTd;

  Arg *SetArg = nullptr;
  if (Arg *A = Args.getLastArg(options::OPT__SLASH_M_Group)) {
    RTOptionID = A->getOption().getID();
    SetArg = A;
  }

  if (Arg *A = Args.getLastArg(options::OPT_fms_runtime_lib_EQ)) {
    RTOptionID = llvm::StringSwitch<unsigned>(A->getValue())
                     .Case("static", options::OPT__SLASH_MT)
                     .Case("static_dbg", options::OPT__SLASH_MTd)
                     .Case("dll", options::OPT__SLASH_MD)
                     .Case("dll_dbg", options::OPT__SLASH_MDd)
                     .Default(options::OPT__SLASH_MT);
    SetArg = A;
  }
  if (isSYCL && !isSPIROrSPIRV && SetArg &&
      (RTOptionID == options::OPT__SLASH_MT ||
       RTOptionID == options::OPT__SLASH_MTd))
    // Use of /MT or /MTd is not supported for SYCL.
    TC.getDriver().Diag(diag::err_drv_unsupported_opt_dpcpp)
        << SetArg->getOption().getName();

  enum { addDEBUG = 0x1, addMT = 0x2, addDLL = 0x4 };
  auto addPreDefines = [&](unsigned Defines) {
    if (Defines & addDEBUG)
      CmdArgs.push_back("-D_DEBUG");
    if (Defines & addMT && !isSPIROrSPIRV)
      CmdArgs.push_back("-D_MT");
    if (Defines & addDLL && !isSPIROrSPIRV)
      CmdArgs.push_back("-D_DLL");
    // for /MDd with spir targets
    if ((Defines & addDLL) && (Defines & addDEBUG) && isSPIROrSPIRV) {
      CmdArgs.push_back("-D_CONTAINER_DEBUG_LEVEL=0");
      CmdArgs.push_back("-D_ITERATOR_DEBUG_LEVEL=0");
    }
  };
  StringRef FlagForCRT;
  switch (RTOptionID) {
  case options::OPT__SLASH_MD:
    addPreDefines((Args.hasArg(options::OPT__SLASH_LDd) ? addDEBUG : 0x0) |
                  addMT | addDLL);
    FlagForCRT = "--dependent-lib=msvcrt";
    break;
  case options::OPT__SLASH_MDd:
    addPreDefines(addDEBUG | addMT | addDLL);
    FlagForCRT = "--dependent-lib=msvcrtd";
    break;
  case options::OPT__SLASH_MT:
    addPreDefines((Args.hasArg(options::OPT__SLASH_LDd) ? addDEBUG : 0x0) |
                  addMT);
    CmdArgs.push_back("-flto-visibility-public-std");
    FlagForCRT = "--dependent-lib=libcmt";
    break;
  case options::OPT__SLASH_MTd:
    addPreDefines(addDEBUG | addMT);
    CmdArgs.push_back("-flto-visibility-public-std");
    FlagForCRT = "--dependent-lib=libcmtd";
    break;
  default:
    llvm_unreachable("Unexpected option ID.");
  }

  if (Args.hasArg(options::OPT_fms_omit_default_lib)) {
    CmdArgs.push_back("-D_VC_NODEFAULTLIB");
  } else {
    CmdArgs.push_back(FlagForCRT.data());

    // This provides POSIX compatibility (maps 'open' to '_open'), which most
    // users want.  The /Za flag to cl.exe turns this off, but it's not
    // implemented in clang.
    CmdArgs.push_back("--dependent-lib=oldnames");
    // Add SYCL dependent library
    if (Args.hasArg(options::OPT_fsycl) &&
        !Args.hasArg(options::OPT_nolibsycl)) {
      if (RTOptionID == options::OPT__SLASH_MDd) {
        if (Args.hasArg(options::OPT_fpreview_breaking_changes))
          CmdArgs.push_back("--dependent-lib=sycl" SYCL_MAJOR_VERSION
                            "-previewd");
        else
          CmdArgs.push_back("--dependent-lib=sycl" SYCL_MAJOR_VERSION "d");
      } else {
        if (Args.hasArg(options::OPT_fpreview_breaking_changes))
          CmdArgs.push_back("--dependent-lib=sycl" SYCL_MAJOR_VERSION
                            "-preview");
        else
          CmdArgs.push_back("--dependent-lib=sycl" SYCL_MAJOR_VERSION);
      }
      CmdArgs.push_back("--dependent-lib=sycl-devicelib-host");
    }
  }

  // All Arm64EC object files implicitly add softintrin.lib. This is necessary
  // even if the file doesn't actually refer to any of the routines because
  // the CRT itself has incomplete dependency markings.
  if (TC.getTriple().isWindowsArm64EC())
    CmdArgs.push_back("--dependent-lib=softintrin");
}

void Clang::ConstructJob(Compilation &C, const JobAction &JA,
                         const InputInfo &Output, const InputInfoList &Inputs,
                         const ArgList &Args, const char *LinkingOutput) const {
  const auto &TC = getToolChain();
  const llvm::Triple &RawTriple = TC.getTriple();
  const llvm::Triple &Triple = TC.getEffectiveTriple();
  const std::string &TripleStr = Triple.getTriple();

  bool KernelOrKext =
      Args.hasArg(options::OPT_mkernel, options::OPT_fapple_kext);
  const Driver &D = TC.getDriver();
  ArgStringList CmdArgs;

  assert(Inputs.size() >= 1 && "Must have at least one input.");
  // CUDA/HIP compilation may have multiple inputs (source file + results of
  // device-side compilations). OpenMP device jobs also take the host IR as a
  // second input. Module precompilation accepts a list of header files to
  // include as part of the module. API extraction accepts a list of header
  // files whose API information is emitted in the output. All other jobs are
  // expected to have exactly one input.
  // SYCL host jobs accept the integration header from the device-side
  // compilation as a second input.
  bool IsCuda = JA.isOffloading(Action::OFK_Cuda);
  bool IsCudaDevice = JA.isDeviceOffloading(Action::OFK_Cuda);
  bool IsHIP = JA.isOffloading(Action::OFK_HIP);
  bool IsHIPDevice = JA.isDeviceOffloading(Action::OFK_HIP);
  bool IsOpenMPDevice = JA.isDeviceOffloading(Action::OFK_OpenMP);
  bool IsSYCLOffloadDevice = JA.isDeviceOffloading(Action::OFK_SYCL);
  bool IsSYCL = JA.isOffloading(Action::OFK_SYCL);
  bool IsExtractAPI = isa<ExtractAPIJobAction>(JA);
  bool IsDeviceOffloadAction = !(JA.isDeviceOffloading(Action::OFK_None) ||
                                 JA.isDeviceOffloading(Action::OFK_Host));
  bool IsHostOffloadingAction =
      JA.isHostOffloading(Action::OFK_OpenMP) ||
      (JA.isHostOffloading(C.getActiveOffloadKinds()) &&
       Args.hasFlag(options::OPT_offload_new_driver,
                    options::OPT_no_offload_new_driver, false));

  bool IsRDCMode =
      Args.hasFlag(options::OPT_fgpu_rdc, options::OPT_fno_gpu_rdc, IsSYCL);
  bool IsUsingLTO = D.isUsingLTO(IsDeviceOffloadAction);
  auto LTOMode = D.getLTOMode(IsDeviceOffloadAction);
  bool IsFPGASYCLOffloadDevice =
      IsSYCLOffloadDevice &&
      Triple.getSubArch() == llvm::Triple::SPIRSubArch_fpga;
  const bool IsSYCLNativeCPU = isSYCLNativeCPU(TC);

  // Perform the SYCL host compilation using an external compiler if the user
  // requested.
  if (Args.hasArg(options::OPT_fsycl_host_compiler_EQ) && IsSYCL &&
      !IsSYCLOffloadDevice) {
    ConstructHostCompilerJob(C, JA, Output, Inputs, Args);
    return;
  }

  // Extract API doesn't have a main input file, so invent a fake one as a
  // placeholder.
  InputInfo ExtractAPIPlaceholderInput(Inputs[0].getType(), "extract-api",
                                       "extract-api");

  const InputInfo &Input =
      IsExtractAPI ? ExtractAPIPlaceholderInput : Inputs[0];

  InputInfoList ExtractAPIInputs;
  InputInfoList HostOffloadingInputs;
  const InputInfo *CudaDeviceInput = nullptr;
  const InputInfo *OpenMPDeviceInput = nullptr;
  const InputInfo *SYCLDeviceInput = nullptr;
  for (const InputInfo &I : Inputs) {
    if (&I == &Input || I.getType() == types::TY_Nothing) {
      // This is the primary input or contains nothing.
    } else if (IsExtractAPI) {
      auto ExpectedInputType = ExtractAPIPlaceholderInput.getType();
      if (I.getType() != ExpectedInputType) {
        D.Diag(diag::err_drv_extract_api_wrong_kind)
            << I.getFilename() << types::getTypeName(I.getType())
            << types::getTypeName(ExpectedInputType);
      }
      ExtractAPIInputs.push_back(I);
    } else if (IsHostOffloadingAction) {
      HostOffloadingInputs.push_back(I);
    } else if ((IsCuda || IsHIP) && !CudaDeviceInput) {
      CudaDeviceInput = &I;
    } else if (IsOpenMPDevice && !OpenMPDeviceInput) {
      OpenMPDeviceInput = &I;
    } else if (IsSYCL && !SYCLDeviceInput) {
      SYCLDeviceInput = &I;
    } else {
      llvm_unreachable("unexpectedly given multiple inputs");
    }
  }

  const llvm::Triple *AuxTriple =
      (IsSYCL || IsCuda || IsHIP) ? TC.getAuxTriple() : nullptr;
  bool IsWindowsMSVC = RawTriple.isWindowsMSVCEnvironment();
  bool IsIAMCU = RawTriple.isOSIAMCU();

  // Adjust IsWindowsXYZ for CUDA/HIP/SYCL compilations.  Even when compiling in
  // device mode (i.e., getToolchain().getTriple() is NVPTX/AMDGCN, not
  // Windows), we need to pass Windows-specific flags to cc1.
  if (IsCuda || IsHIP || IsSYCL)
    IsWindowsMSVC |= AuxTriple && AuxTriple->isWindowsMSVCEnvironment();

  // C++ is not supported for IAMCU.
  if (IsIAMCU && types::isCXX(Input.getType()))
    D.Diag(diag::err_drv_clang_unsupported) << "C++ for IAMCU";

  // Invoke ourselves in -cc1 mode.
  //
  // FIXME: Implement custom jobs for internal actions.
  CmdArgs.push_back("-cc1");

  // Add the "effective" target triple.
  CmdArgs.push_back("-triple");
  CmdArgs.push_back(Args.MakeArgString(TripleStr));

  if (const Arg *MJ = Args.getLastArg(options::OPT_MJ)) {
    DumpCompilationDatabase(C, MJ->getValue(), TripleStr, Output, Input, Args);
    Args.ClaimAllArgs(options::OPT_MJ);
  } else if (const Arg *GenCDBFragment =
                 Args.getLastArg(options::OPT_gen_cdb_fragment_path)) {
    DumpCompilationDatabaseFragmentToDir(GenCDBFragment->getValue(), C,
                                         TripleStr, Output, Input, Args);
    Args.ClaimAllArgs(options::OPT_gen_cdb_fragment_path);
  }

  if (IsCuda || IsHIP) {
    // We have to pass the triple of the host if compiling for a CUDA/HIP device
    // and vice-versa.
    std::string NormalizedTriple;
    if (JA.isDeviceOffloading(Action::OFK_Cuda) ||
        JA.isDeviceOffloading(Action::OFK_HIP))
      NormalizedTriple = C.getSingleOffloadToolChain<Action::OFK_Host>()
                             ->getTriple()
                             .normalize();
    else {
      // Host-side compilation.
      NormalizedTriple =
          (IsCuda ? C.getSingleOffloadToolChain<Action::OFK_Cuda>()
                  : C.getSingleOffloadToolChain<Action::OFK_HIP>())
              ->getTriple()
              .normalize();
      if (IsCuda) {
        // We need to figure out which CUDA version we're compiling for, as that
        // determines how we load and launch GPU kernels.
        auto *CTC = static_cast<const toolchains::CudaToolChain *>(
            C.getSingleOffloadToolChain<Action::OFK_Cuda>());
        assert(CTC && "Expected valid CUDA Toolchain.");
        if (CTC && CTC->CudaInstallation.version() != CudaVersion::UNKNOWN)
          CmdArgs.push_back(Args.MakeArgString(
              Twine("-target-sdk-version=") +
              CudaVersionToString(CTC->CudaInstallation.version())));
        // Unsized function arguments used for variadics were introduced in
        // CUDA-9.0. We still do not support generating code that actually uses
        // variadic arguments yet, but we do need to allow parsing them as
        // recent CUDA headers rely on that.
        // https://github.com/llvm/llvm-project/issues/58410
        if (CTC->CudaInstallation.version() >= CudaVersion::CUDA_90)
          CmdArgs.push_back("-fcuda-allow-variadic-functions");
      }
    }
    CmdArgs.push_back("-aux-triple");
    CmdArgs.push_back(Args.MakeArgString(NormalizedTriple));

    if (JA.isDeviceOffloading(Action::OFK_HIP) &&
        getToolChain().getTriple().isAMDGPU()) {
      // Device side compilation printf
      if (Args.getLastArg(options::OPT_mprintf_kind_EQ)) {
        CmdArgs.push_back(Args.MakeArgString(
            "-mprintf-kind=" +
            Args.getLastArgValue(options::OPT_mprintf_kind_EQ)));
        // Force compiler error on invalid conversion specifiers
        CmdArgs.push_back(
            Args.MakeArgString("-Werror=format-invalid-specifier"));
      }
    }
  }

  // Unconditionally claim the printf option now to avoid unused diagnostic.
  if (const Arg *PF = Args.getLastArg(options::OPT_mprintf_kind_EQ))
    PF->claim();

  Arg *SYCLStdArg = Args.getLastArg(options::OPT_sycl_std_EQ);

  if (IsSYCLOffloadDevice) {
    if (Triple.isNVPTX()) {
      StringRef GPUArchName = JA.getOffloadingArch();
      // TODO: Once default arch is moved to at least SM_53, empty arch should
      // also result in the flag added.
      if (!GPUArchName.empty() &&
          StringToCudaArch(GPUArchName) >= CudaArch::SM_53)
        CmdArgs.push_back("-fnative-half-type");
    }
    // Pass the triple of host when doing SYCL
    llvm::Triple AuxT = C.getDefaultToolChain().getTriple();
    std::string NormalizedTriple = AuxT.normalize();
    CmdArgs.push_back("-aux-triple");
    CmdArgs.push_back(Args.MakeArgString(NormalizedTriple));

    // We want to compile sycl kernels.
    CmdArgs.push_back("-fsycl-is-device");
    CmdArgs.push_back("-fdeclare-spirv-builtins");

    // Default value for FPGA is false, for all other targets is true.
    if (!Args.hasFlag(options::OPT_fsycl_early_optimizations,
                      options::OPT_fno_sycl_early_optimizations,
                      !IsFPGASYCLOffloadDevice))
      CmdArgs.push_back("-fno-sycl-early-optimizations");
    else if (RawTriple.isSPIROrSPIRV()) {
      // Set `sycl-opt` option to configure LLVM passes for SPIR/SPIR-V target
      CmdArgs.push_back("-mllvm");
      CmdArgs.push_back("-sycl-opt");
    }
    if (IsSYCLNativeCPU) {
      CmdArgs.push_back("-fsycl-is-native-cpu");
      CmdArgs.push_back("-D");
      CmdArgs.push_back("__SYCL_NATIVE_CPU__");
      CmdArgs.push_back("-fno-autolink");
    }

    // Turn on Dead Parameter Elimination Optimization with early optimizations
    // TODO: Enable DAE by default without the Optimization level check in the
    // driver.  The enabling can be done in CodeGenOpt, and we can pass an
    // option to explicitly disable/disable here.
    if (!(RawTriple.isAMDGCN()) &&
        Args.hasFlag(options::OPT_fsycl_dead_args_optimization,
                     options::OPT_fno_sycl_dead_args_optimization,
                     isSYCLOptimizationO2orHigher(Args)))
      CmdArgs.push_back("-fenable-sycl-dae");
    bool IsMSVC = AuxT.isWindowsMSVCEnvironment();
    if (IsMSVC) {
      CmdArgs.push_back("-fms-extensions");
      CmdArgs.push_back("-fms-compatibility");
      CmdArgs.push_back("-fdelayed-template-parsing");
      VersionTuple MSVT = C.getDefaultToolChain().computeMSVCVersion(&D, Args);
      if (!MSVT.empty())
        CmdArgs.push_back(Args.MakeArgString("-fms-compatibility-version=" +
                                             MSVT.getAsString()));
      else {
        const char *LowestMSVCSupported = "19.16.27023"; // VS2017 v15.9
        CmdArgs.push_back(Args.MakeArgString(
            Twine("-fms-compatibility-version=") + LowestMSVCSupported));
      }
    }

    if (Args.hasFlag(options::OPT_fsycl_allow_func_ptr,
                     options::OPT_fno_sycl_allow_func_ptr, false)) {
      CmdArgs.push_back("-fsycl-allow-func-ptr");
    }

    // Forward -fsycl-instrument-device-code option to cc1. This option will
    // only be used for SPIR/SPIR-V based targets.
    if (Triple.isSPIROrSPIRV())
      if (Args.hasFlag(options::OPT_fsycl_instrument_device_code,
                       options::OPT_fno_sycl_instrument_device_code, true))
        CmdArgs.push_back("-fsycl-instrument-device-code");

    if (!SYCLStdArg) {
      // The user had not pass SYCL version, thus we'll employ no-sycl-strict
      // to allow address-space unqualified pointers in function params/return
      // along with marking the same function with explicit SYCL_EXTERNAL
      CmdArgs.push_back("-Wno-sycl-strict");
    }

    // Set O2 optimization level by default
    if (!Args.getLastArg(options::OPT_O_Group))
      CmdArgs.push_back("-O2");

    // Add the integration header option to generate the header.
    StringRef Header(D.getIntegrationHeader(Input.getBaseInput()));
    if (!Header.empty()) {
      SmallString<128> HeaderOpt("-fsycl-int-header=");
      HeaderOpt.append(Header);
      CmdArgs.push_back(Args.MakeArgString(HeaderOpt));
    }

    if (!Args.hasArg(options::OPT_fno_sycl_use_footer)) {
      // Add the integration footer option to generated the footer.
      StringRef Footer(D.getIntegrationFooter(Input.getBaseInput()));
      if (!Footer.empty()) {
        SmallString<128> FooterOpt("-fsycl-int-footer=");
        FooterOpt.append(Footer);
        CmdArgs.push_back(Args.MakeArgString(FooterOpt));
      }
    }

    // Forward -fsycl-default-sub-group-size if in SYCL mode.
    Args.AddLastArg(CmdArgs, options::OPT_fsycl_default_sub_group_size);

    if (Args.hasArg(options::OPT_fsycl_optimize_non_user_code)) {
      const Arg *OArg = Args.getLastArg(options::OPT_O_Group);
      if (!OArg || !OArg->getOption().matches(options::OPT_O0)) {
        bool isCLMode = C.getDriver().IsCLMode();
        // Linux and Windows have different debug options.
        const StringRef Option = isCLMode ? "-Od" : "-O0";
        D.Diag(diag::err_drv_fsycl_wrong_optimization_options) << Option;
      }

      CmdArgs.push_back("-fsycl-optimize-non-user-code");
    }
  }

  if (IsSYCL) {
    // Set options for both host and device
    if (Arg *A = Args.getLastArg(options::OPT_fsycl_id_queries_fit_in_int,
                                 options::OPT_fno_sycl_id_queries_fit_in_int))
      A->render(Args, CmdArgs);

    if (Args.hasArg(options::OPT_fpreview_breaking_changes))
      CmdArgs.push_back("-D__INTEL_PREVIEW_BREAKING_CHANGES");

    if (SYCLStdArg) {
      // Use of -sycl-std=1.2.1 is deprecated. Emit a diagnostic stating so.
      // TODO: remove support at next approprate major release.
      StringRef StdValue(SYCLStdArg->getValue());
      if (StdValue == "1.2.1" || StdValue == "121" ||
          StdValue == "sycl-1.2.1" || StdValue == "2017")
        D.Diag(diag::warn_drv_deprecated_argument_option_release)
            << StdValue << SYCLStdArg->getSpelling();
      SYCLStdArg->render(Args, CmdArgs);
      CmdArgs.push_back("-fsycl-std-layout-kernel-params");
    } else {
      // Ensure the default version in SYCL mode is 2020.
      CmdArgs.push_back("-sycl-std=2020");
    }

    bool DisableSYCLForceInlineKernelLambda = false;
    if (Arg *A = Args.getLastArg(options::OPT_O_Group))
      DisableSYCLForceInlineKernelLambda =
          A->getOption().matches(options::OPT_O0);
    // At -O0, disable the inlining for debugging purposes.
    if (!Args.hasFlag(options::OPT_fsycl_force_inline_kernel_lambda,
                      options::OPT_fno_sycl_force_inline_kernel_lambda,
                      !DisableSYCLForceInlineKernelLambda &&
                          !IsFPGASYCLOffloadDevice))
      CmdArgs.push_back("-fno-sycl-force-inline-kernel-lambda");

    // Add -ffine-grained-bitfield-accesses option. This will be added
    // only for SPIR/SPIR-V based targets.
    if (Triple.isSPIROrSPIRV()) {
      // It cannot be enabled together with a sanitizer
      if (!Args.getLastArg(options::OPT_fsanitize_EQ))
        CmdArgs.push_back("-ffine-grained-bitfield-accesses");
    }

    if (!Args.hasFlag(options::OPT_fsycl_unnamed_lambda,
                      options::OPT_fno_sycl_unnamed_lambda, true))
      CmdArgs.push_back("-fno-sycl-unnamed-lambda");

    if (!Args.hasFlag(options::OPT_fsycl_esimd_force_stateless_mem,
                      options::OPT_fno_sycl_esimd_force_stateless_mem, true))
      CmdArgs.push_back("-fno-sycl-esimd-force-stateless-mem");

    if (Arg *A = Args.getLastArg(options::OPT_fsycl_range_rounding_EQ))
      A->render(Args, CmdArgs);

    if (Arg *A = Args.getLastArg(options::OPT_fsycl_exp_range_rounding))
      A->render(Args, CmdArgs);

    // Add the Unique ID prefix
    StringRef UniqueID = D.getSYCLUniqueID(Input.getBaseInput());
    if (!UniqueID.empty())
      CmdArgs.push_back(
          Args.MakeArgString(Twine("-fsycl-unique-prefix=") + UniqueID));

    // Disable parallel for range-rounding for anything involving FPGA
    auto SYCLTCRange = C.getOffloadToolChains<Action::OFK_SYCL>();
    bool HasFPGA = false;
    for (auto TI = SYCLTCRange.first, TE = SYCLTCRange.second; TI != TE; ++TI) {
      llvm::Triple SYCLTriple = TI->second->getTriple();
      if (SYCLTriple.getSubArch() == llvm::Triple::SPIRSubArch_fpga) {
        HasFPGA = true;
        if (!IsSYCLOffloadDevice) {
          CmdArgs.push_back("-aux-triple");
          CmdArgs.push_back(Args.MakeArgString(SYCLTriple.getTriple()));
        }
        break;
      }
    }
    // At -O0, imply -fsycl-disable-range-rounding.
    bool DisableRangeRounding = false;
    if (Arg *A = Args.getLastArg(options::OPT_O_Group)) {
      if (A->getOption().matches(options::OPT_O0))
        // If the user has set some range rounding preference then let that
        // override not range rounding at -O0
        if (!Args.getLastArg(options::OPT_fsycl_range_rounding_EQ))
          DisableRangeRounding = true;
    }
    if (DisableRangeRounding || HasFPGA)
      CmdArgs.push_back("-fsycl-range-rounding=disable");

    if (HasFPGA) {
      // Pass -fintelfpga to both the host and device SYCL compilations if set.
      CmdArgs.push_back("-fintelfpga");
    }

    // Add any options that are needed specific to SYCL offload while
    // performing the host side compilation.
    if (!IsSYCLOffloadDevice) {
      // Add the -include option to add the integration header
      StringRef Header = D.getIntegrationHeader(Input.getBaseInput());
      // Do not add the integration header if we are compiling after the
      // integration footer has been applied.  Check for the append job
      // action to determine this.
      if (types::getPreprocessedType(Input.getType()) != types::TY_INVALID &&
          !Header.empty()) {
        CmdArgs.push_back("-include");
        CmdArgs.push_back(Args.MakeArgString(Header));
        // When creating dependency information, filter out the generated
        // header file.
        CmdArgs.push_back("-dependency-filter");
        CmdArgs.push_back(Args.MakeArgString(Header));

        // Since this is a host compilation and the integration header is
        // included, enable the integration header based diagnostics.
        CmdArgs.push_back("-fsycl-enable-int-header-diags");
      }
      // Let the FE know we are doing a SYCL offload compilation, but we are
      // doing the host pass.
      CmdArgs.push_back("-fsycl-is-host");
      if (IsSYCLNativeCPU) {
        CmdArgs.push_back("-D");
        CmdArgs.push_back("__SYCL_NATIVE_CPU__");
      }

      if (!D.IsCLMode()) {
        // SYCL library is guaranteed to work correctly only with dynamic
        // MSVC runtime.
        llvm::Triple AuxT = C.getDefaultToolChain().getTriple();
        if (AuxT.isWindowsMSVCEnvironment()) {
          CmdArgs.push_back("-D_MT");
          CmdArgs.push_back("-D_DLL");
        }
      }
    }
    // Add any predefined macros associated with intel_gpu* type targets
    // passed in with -fsycl-targets
    // TODO: Macros are populated during device compilations and saved for
    // addition to the host compilation. There is no dependence connection
    // between device and host where we should be able to use the offloading
    // arch to add the macro to the host compile.
    auto addTargetMacros = [&](const llvm::Triple &Triple) {
      if (!Triple.isSPIR() && !Triple.isNVPTX() && !Triple.isAMDGCN())
        return;
      SmallString<64> Macro;
      if ((Triple.isSPIR() &&
           Triple.getSubArch() == llvm::Triple::SPIRSubArch_gen) ||
          Triple.isNVPTX() || Triple.isAMDGCN()) {
        StringRef Device = JA.getOffloadingArch();
        if (!Device.empty() && !SYCL::gen::getGenDeviceMacro(Device).empty()) {
          Macro = "-D";
          Macro += SYCL::gen::getGenDeviceMacro(Device);
        }
      } else if (Triple.getSubArch() == llvm::Triple::SPIRSubArch_x86_64)
        Macro = "-D__SYCL_TARGET_INTEL_X86_64__";
      if (Macro.size()) {
        CmdArgs.push_back(Args.MakeArgString(Macro));
        D.addSYCLTargetMacroArg(Args, Macro);
      }
    };
    if (IsSYCLOffloadDevice)
      addTargetMacros(RawTriple);
    else {
      for (auto &Macro : D.getSYCLTargetMacroArgs())
        CmdArgs.push_back(Args.MakeArgString(Macro));
      if (Args.hasArg(options::OPT_fno_sycl_esimd_build_host_code))
        CmdArgs.push_back("-fno-sycl-esimd-build-host-code");
    }

    const auto DeviceTraitsMacrosArgs = D.getDeviceTraitsMacrosArgs();
    for (const auto &Arg : DeviceTraitsMacrosArgs) {
      CmdArgs.push_back(Arg);
    }
  }

  if (IsOpenMPDevice) {
    // We have to pass the triple of the host if compiling for an OpenMP device.
    std::string NormalizedTriple =
        C.getSingleOffloadToolChain<Action::OFK_Host>()
            ->getTriple()
            .normalize();
    CmdArgs.push_back("-aux-triple");
    CmdArgs.push_back(Args.MakeArgString(NormalizedTriple));
  }

  if (Triple.isOSWindows() && (Triple.getArch() == llvm::Triple::arm ||
                               Triple.getArch() == llvm::Triple::thumb)) {
    unsigned Offset = Triple.getArch() == llvm::Triple::arm ? 4 : 6;
    unsigned Version = 0;
    bool Failure =
        Triple.getArchName().substr(Offset).consumeInteger(10, Version);
    if (Failure || Version < 7)
      D.Diag(diag::err_target_unsupported_arch) << Triple.getArchName()
                                                << TripleStr;
  }

  // Push all default warning arguments that are specific to
  // the given target.  These come before user provided warning options
  // are provided.
  TC.addClangWarningOptions(CmdArgs);

  // FIXME: Subclass ToolChain for SPIR/SPIR-V and move this to
  // addClangWarningOptions.
  if (Triple.isSPIROrSPIRV())
    CmdArgs.push_back("-Wspir-compat");

  // Select the appropriate action.
  RewriteKind rewriteKind = RK_None;

  bool UnifiedLTO = false;
  if (IsUsingLTO) {
    UnifiedLTO = Args.hasFlag(options::OPT_funified_lto,
                              options::OPT_fno_unified_lto, Triple.isPS());
    if (UnifiedLTO)
      CmdArgs.push_back("-funified-lto");
  }

  // If CollectArgsForIntegratedAssembler() isn't called below, claim the args
  // it claims when not running an assembler. Otherwise, clang would emit
  // "argument unused" warnings for assembler flags when e.g. adding "-E" to
  // flags while debugging something. That'd be somewhat inconvenient, and it's
  // also inconsistent with most other flags -- we don't warn on
  // -ffunction-sections not being used in -E mode either for example, even
  // though it's not really used either.
  if (!isa<AssembleJobAction>(JA)) {
    // The args claimed here should match the args used in
    // CollectArgsForIntegratedAssembler().
    if (TC.useIntegratedAs()) {
      Args.ClaimAllArgs(options::OPT_mrelax_all);
      Args.ClaimAllArgs(options::OPT_mno_relax_all);
      Args.ClaimAllArgs(options::OPT_mincremental_linker_compatible);
      Args.ClaimAllArgs(options::OPT_mno_incremental_linker_compatible);
      switch (C.getDefaultToolChain().getArch()) {
      case llvm::Triple::arm:
      case llvm::Triple::armeb:
      case llvm::Triple::thumb:
      case llvm::Triple::thumbeb:
        Args.ClaimAllArgs(options::OPT_mimplicit_it_EQ);
        break;
      default:
        break;
      }
    }
    Args.ClaimAllArgs(options::OPT_Wa_COMMA);
    Args.ClaimAllArgs(options::OPT_Xassembler);
    Args.ClaimAllArgs(options::OPT_femit_dwarf_unwind_EQ);
  }

  if (isa<AnalyzeJobAction>(JA)) {
    assert(JA.getType() == types::TY_Plist && "Invalid output type.");
    CmdArgs.push_back("-analyze");
  } else if (isa<MigrateJobAction>(JA)) {
    CmdArgs.push_back("-migrate");
  } else if (isa<PreprocessJobAction>(JA)) {
    if (Output.getType() == types::TY_Dependencies)
      CmdArgs.push_back("-Eonly");
    else {
      CmdArgs.push_back("-E");
      if (Args.hasArg(options::OPT_rewrite_objc) &&
          !Args.hasArg(options::OPT_g_Group))
        CmdArgs.push_back("-P");
      else if (JA.getType() == types::TY_PP_CXXHeaderUnit)
        CmdArgs.push_back("-fdirectives-only");
    }
  } else if (isa<AssembleJobAction>(JA)) {
    if (IsSYCLOffloadDevice && !IsSYCLNativeCPU) {
      CmdArgs.push_back("-emit-llvm-bc");
    } else {
      CmdArgs.push_back("-emit-obj");
      CollectArgsForIntegratedAssembler(C, Args, CmdArgs, D);
    }
    if (IsSYCLOffloadDevice && IsSYCLNativeCPU) {
      CmdArgs.push_back("-mllvm");
      CmdArgs.push_back("-sycl-native-cpu-backend");
    }

    // Also ignore explicit -force_cpusubtype_ALL option.
    (void)Args.hasArg(options::OPT_force__cpusubtype__ALL);
  } else if (isa<PrecompileJobAction>(JA)) {
    if (JA.getType() == types::TY_Nothing)
      CmdArgs.push_back("-fsyntax-only");
    else if (JA.getType() == types::TY_ModuleFile)
      CmdArgs.push_back("-emit-module-interface");
    else if (JA.getType() == types::TY_HeaderUnit)
      CmdArgs.push_back("-emit-header-unit");
    else
      CmdArgs.push_back("-emit-pch");
  } else if (isa<VerifyPCHJobAction>(JA)) {
    CmdArgs.push_back("-verify-pch");
  } else if (isa<ExtractAPIJobAction>(JA)) {
    assert(JA.getType() == types::TY_API_INFO &&
           "Extract API actions must generate a API information.");
    CmdArgs.push_back("-extract-api");

    if (Arg *PrettySGFArg = Args.getLastArg(options::OPT_emit_pretty_sgf))
      PrettySGFArg->render(Args, CmdArgs);

    Arg *SymbolGraphDirArg = Args.getLastArg(options::OPT_symbol_graph_dir_EQ);

    if (Arg *ProductNameArg = Args.getLastArg(options::OPT_product_name_EQ))
      ProductNameArg->render(Args, CmdArgs);
    if (Arg *ExtractAPIIgnoresFileArg =
            Args.getLastArg(options::OPT_extract_api_ignores_EQ))
      ExtractAPIIgnoresFileArg->render(Args, CmdArgs);
    if (Arg *EmitExtensionSymbolGraphs =
            Args.getLastArg(options::OPT_emit_extension_symbol_graphs)) {
      if (!SymbolGraphDirArg)
        D.Diag(diag::err_drv_missing_symbol_graph_dir);

      EmitExtensionSymbolGraphs->render(Args, CmdArgs);
    }
    if (SymbolGraphDirArg)
      SymbolGraphDirArg->render(Args, CmdArgs);
  } else {
    assert((isa<CompileJobAction>(JA) || isa<BackendJobAction>(JA)) &&
           "Invalid action for clang tool.");
    if (JA.getType() == types::TY_Nothing) {
      CmdArgs.push_back("-fsyntax-only");
    } else if (JA.getType() == types::TY_LLVM_IR ||
               JA.getType() == types::TY_LTO_IR) {
      CmdArgs.push_back("-emit-llvm");
    } else if (JA.getType() == types::TY_LLVM_BC ||
               JA.getType() == types::TY_LTO_BC) {
      // Emit textual llvm IR for AMDGPU offloading for -emit-llvm -S
      if (Triple.isAMDGCN() && IsOpenMPDevice && Args.hasArg(options::OPT_S) &&
          Args.hasArg(options::OPT_emit_llvm)) {
        CmdArgs.push_back("-emit-llvm");
      } else {
        CmdArgs.push_back("-emit-llvm-bc");
      }
    } else if (JA.getType() == types::TY_IFS ||
               JA.getType() == types::TY_IFS_CPP) {
      StringRef ArgStr =
          Args.hasArg(options::OPT_interface_stub_version_EQ)
              ? Args.getLastArgValue(options::OPT_interface_stub_version_EQ)
              : "ifs-v1";
      CmdArgs.push_back("-emit-interface-stubs");
      CmdArgs.push_back(
          Args.MakeArgString(Twine("-interface-stub-version=") + ArgStr.str()));
    } else if (JA.getType() == types::TY_PP_Asm) {
      CmdArgs.push_back("-S");
    } else if (JA.getType() == types::TY_AST) {
      CmdArgs.push_back("-emit-pch");
    } else if (JA.getType() == types::TY_ModuleFile) {
      CmdArgs.push_back("-module-file-info");
    } else if (JA.getType() == types::TY_RewrittenObjC) {
      CmdArgs.push_back("-rewrite-objc");
      rewriteKind = RK_NonFragile;
    } else if (JA.getType() == types::TY_RewrittenLegacyObjC) {
      CmdArgs.push_back("-rewrite-objc");
      rewriteKind = RK_Fragile;
    } else {
      assert(JA.getType() == types::TY_PP_Asm && "Unexpected output type!");
    }

    // Preserve use-list order by default when emitting bitcode, so that
    // loading the bitcode up in 'opt' or 'llc' and running passes gives the
    // same result as running passes here.  For LTO, we don't need to preserve
    // the use-list order, since serialization to bitcode is part of the flow.
    if (JA.getType() == types::TY_LLVM_BC)
      CmdArgs.push_back("-emit-llvm-uselists");

    if (IsUsingLTO) {
      if (IsDeviceOffloadAction && !JA.isDeviceOffloading(Action::OFK_OpenMP) &&
          !Args.hasFlag(options::OPT_offload_new_driver,
                        options::OPT_no_offload_new_driver, false) &&
          !Triple.isAMDGPU()) {
        D.Diag(diag::err_drv_unsupported_opt_for_target)
            << Args.getLastArg(options::OPT_foffload_lto,
                               options::OPT_foffload_lto_EQ)
                   ->getAsString(Args)
            << Triple.getTriple();
      } else if (Triple.isNVPTX() && !IsRDCMode &&
                 JA.isDeviceOffloading(Action::OFK_Cuda)) {
        D.Diag(diag::err_drv_unsupported_opt_for_language_mode)
            << Args.getLastArg(options::OPT_foffload_lto,
                               options::OPT_foffload_lto_EQ)
                   ->getAsString(Args)
            << "-fno-gpu-rdc";
      } else {
        assert(LTOMode == LTOK_Full || LTOMode == LTOK_Thin);
        CmdArgs.push_back(Args.MakeArgString(
            Twine("-flto=") + (LTOMode == LTOK_Thin ? "thin" : "full")));
        // PS4 uses the legacy LTO API, which does not support some of the
        // features enabled by -flto-unit.
        if (!RawTriple.isPS4() ||
            (D.getLTOMode() == LTOK_Full) || !UnifiedLTO)
          CmdArgs.push_back("-flto-unit");
      }
    }
  }

  Args.AddLastArg(CmdArgs, options::OPT_dumpdir);

  if (const Arg *A = Args.getLastArg(options::OPT_fthinlto_index_EQ)) {
    if (!types::isLLVMIR(Input.getType()))
      D.Diag(diag::err_drv_arg_requires_bitcode_input) << A->getAsString(Args);
    Args.AddLastArg(CmdArgs, options::OPT_fthinlto_index_EQ);
  }

  if (Triple.isPPC())
    Args.addOptInFlag(CmdArgs, options::OPT_mregnames,
                      options::OPT_mno_regnames);

  if (Args.getLastArg(options::OPT_fthin_link_bitcode_EQ))
    Args.AddLastArg(CmdArgs, options::OPT_fthin_link_bitcode_EQ);

  if (Args.getLastArg(options::OPT_save_temps_EQ))
    Args.AddLastArg(CmdArgs, options::OPT_save_temps_EQ);

  auto *MemProfArg = Args.getLastArg(options::OPT_fmemory_profile,
                                     options::OPT_fmemory_profile_EQ,
                                     options::OPT_fno_memory_profile);
  if (MemProfArg &&
      !MemProfArg->getOption().matches(options::OPT_fno_memory_profile))
    MemProfArg->render(Args, CmdArgs);

  if (auto *MemProfUseArg =
          Args.getLastArg(options::OPT_fmemory_profile_use_EQ)) {
    if (MemProfArg)
      D.Diag(diag::err_drv_argument_not_allowed_with)
          << MemProfUseArg->getAsString(Args) << MemProfArg->getAsString(Args);
    if (auto *PGOInstrArg = Args.getLastArg(options::OPT_fprofile_generate,
                                            options::OPT_fprofile_generate_EQ))
      D.Diag(diag::err_drv_argument_not_allowed_with)
          << MemProfUseArg->getAsString(Args) << PGOInstrArg->getAsString(Args);
    MemProfUseArg->render(Args, CmdArgs);
  }

  // Embed-bitcode option.
  // Only white-listed flags below are allowed to be embedded.
  if (C.getDriver().embedBitcodeInObject() && !IsUsingLTO &&
      (isa<BackendJobAction>(JA) || isa<AssembleJobAction>(JA))) {
    // Add flags implied by -fembed-bitcode.
    Args.AddLastArg(CmdArgs, options::OPT_fembed_bitcode_EQ);
    // Disable all llvm IR level optimizations.
    CmdArgs.push_back("-disable-llvm-passes");

    // Render target options.
    TC.addClangTargetOptions(Args, CmdArgs, JA.getOffloadingDeviceKind());

    // reject options that shouldn't be supported in bitcode
    // also reject kernel/kext
    static const constexpr unsigned kBitcodeOptionIgnorelist[] = {
        options::OPT_mkernel,
        options::OPT_fapple_kext,
        options::OPT_ffunction_sections,
        options::OPT_fno_function_sections,
        options::OPT_fdata_sections,
        options::OPT_fno_data_sections,
        options::OPT_fbasic_block_sections_EQ,
        options::OPT_funique_internal_linkage_names,
        options::OPT_fno_unique_internal_linkage_names,
        options::OPT_funique_section_names,
        options::OPT_fno_unique_section_names,
        options::OPT_funique_basic_block_section_names,
        options::OPT_fno_unique_basic_block_section_names,
        options::OPT_mrestrict_it,
        options::OPT_mno_restrict_it,
        options::OPT_mstackrealign,
        options::OPT_mno_stackrealign,
        options::OPT_mstack_alignment,
        options::OPT_mcmodel_EQ,
        options::OPT_mlong_calls,
        options::OPT_mno_long_calls,
        options::OPT_ggnu_pubnames,
        options::OPT_gdwarf_aranges,
        options::OPT_fdebug_types_section,
        options::OPT_fno_debug_types_section,
        options::OPT_fdwarf_directory_asm,
        options::OPT_fno_dwarf_directory_asm,
        options::OPT_mrelax_all,
        options::OPT_mno_relax_all,
        options::OPT_ftrap_function_EQ,
        options::OPT_ffixed_r9,
        options::OPT_mfix_cortex_a53_835769,
        options::OPT_mno_fix_cortex_a53_835769,
        options::OPT_ffixed_x18,
        options::OPT_mglobal_merge,
        options::OPT_mno_global_merge,
        options::OPT_mred_zone,
        options::OPT_mno_red_zone,
        options::OPT_Wa_COMMA,
        options::OPT_Xassembler,
        options::OPT_mllvm,
    };
    for (const auto &A : Args)
      if (llvm::is_contained(kBitcodeOptionIgnorelist, A->getOption().getID()))
        D.Diag(diag::err_drv_unsupported_embed_bitcode) << A->getSpelling();

    // Render the CodeGen options that need to be passed.
    Args.addOptOutFlag(CmdArgs, options::OPT_foptimize_sibling_calls,
                       options::OPT_fno_optimize_sibling_calls);

    RenderFloatingPointOptions(TC, D, isOptimizationLevelFast(Args), Args,
                               CmdArgs, JA);

    // Render ABI arguments
    switch (TC.getArch()) {
    default: break;
    case llvm::Triple::arm:
    case llvm::Triple::armeb:
    case llvm::Triple::thumbeb:
      RenderARMABI(D, Triple, Args, CmdArgs);
      break;
    case llvm::Triple::aarch64:
    case llvm::Triple::aarch64_32:
    case llvm::Triple::aarch64_be:
      RenderAArch64ABI(Triple, Args, CmdArgs);
      break;
    }

    // Optimization level for CodeGen.
    if (const Arg *A = Args.getLastArg(options::OPT_O_Group)) {
      if (A->getOption().matches(options::OPT_O4)) {
        CmdArgs.push_back("-O3");
        D.Diag(diag::warn_O4_is_O3);
      } else {
        A->render(Args, CmdArgs);
      }
    }

    // Input/Output file.
    if (Output.getType() == types::TY_Dependencies) {
      // Handled with other dependency code.
    } else if (Output.isFilename()) {
      CmdArgs.push_back("-o");
      CmdArgs.push_back(Output.getFilename());
    } else {
      assert(Output.isNothing() && "Input output.");
    }

    for (const auto &II : Inputs) {
      addDashXForInput(Args, II, CmdArgs);
      if (II.isFilename())
        CmdArgs.push_back(II.getFilename());
      else
        II.getInputArg().renderAsInput(Args, CmdArgs);
    }

    C.addCommand(std::make_unique<Command>(
        JA, *this, ResponseFileSupport::AtFileUTF8(), D.getClangProgramPath(),
        CmdArgs, Inputs, Output, D.getPrependArg()));
    return;
  }

  if (C.getDriver().embedBitcodeMarkerOnly() && !IsUsingLTO)
    CmdArgs.push_back("-fembed-bitcode=marker");

  // We normally speed up the clang process a bit by skipping destructors at
  // exit, but when we're generating diagnostics we can rely on some of the
  // cleanup.
  if (!C.isForDiagnostics())
    CmdArgs.push_back("-disable-free");
  CmdArgs.push_back("-clear-ast-before-backend");

#ifdef NDEBUG
  const bool IsAssertBuild = false;
#else
  const bool IsAssertBuild = true;
#endif

  // Disable the verification pass in asserts builds unless otherwise specified.
  if (Args.hasFlag(options::OPT_fno_verify_intermediate_code,
                   options::OPT_fverify_intermediate_code, !IsAssertBuild)) {
    CmdArgs.push_back("-disable-llvm-verifier");
  }

  // Discard value names in assert builds unless otherwise specified.
  if (Args.hasFlag(options::OPT_fdiscard_value_names,
                   options::OPT_fno_discard_value_names,
                   !IsAssertBuild && !IsFPGASYCLOffloadDevice)) {
    if (Args.hasArg(options::OPT_fdiscard_value_names) &&
        llvm::any_of(Inputs, [](const clang::driver::InputInfo &II) {
          return types::isLLVMIR(II.getType());
        })) {
      D.Diag(diag::warn_ignoring_fdiscard_for_bitcode);
    }
    CmdArgs.push_back("-discard-value-names");
  }

  // Set the main file name, so that debug info works even with
  // -save-temps.
  CmdArgs.push_back("-main-file-name");
  if (!IsSYCL || Args.hasArg(options::OPT_fno_sycl_use_footer)) {
    CmdArgs.push_back(getBaseInputName(Args, Input));
  } else {
    SmallString<256> AbsPath = llvm::StringRef(Input.getBaseInput());
    D.getVFS().makeAbsolute(AbsPath);
    CmdArgs.push_back(
        Args.MakeArgString(llvm::sys::path::filename(Input.getBaseInput())));
    CmdArgs.push_back("-fsycl-use-main-file-name");
  }

  if (IsSYCL || Args.hasArg(options::OPT_fsycl_footer_path_EQ)) {
    CmdArgs.push_back("-full-main-file-name");
    CmdArgs.push_back(Input.getBaseInput());
  }
  // Some flags which affect the language (via preprocessor
  // defines).
  if (Args.hasArg(options::OPT_static))
    CmdArgs.push_back("-static-define");

  if (Args.hasArg(options::OPT_municode))
    CmdArgs.push_back("-DUNICODE");

  if (isa<AnalyzeJobAction>(JA))
    RenderAnalyzerOptions(Args, CmdArgs, Triple, Input);

  if (isa<AnalyzeJobAction>(JA) ||
      (isa<PreprocessJobAction>(JA) && Args.hasArg(options::OPT__analyze)))
    CmdArgs.push_back("-setup-static-analyzer");

  // Enable compatilibily mode to avoid analyzer-config related errors.
  // Since we can't access frontend flags through hasArg, let's manually iterate
  // through them.
  bool FoundAnalyzerConfig = false;
  for (auto *Arg : Args.filtered(options::OPT_Xclang))
    if (StringRef(Arg->getValue()) == "-analyzer-config") {
      FoundAnalyzerConfig = true;
      break;
    }
  if (!FoundAnalyzerConfig)
    for (auto *Arg : Args.filtered(options::OPT_Xanalyzer))
      if (StringRef(Arg->getValue()) == "-analyzer-config") {
        FoundAnalyzerConfig = true;
        break;
      }
  if (FoundAnalyzerConfig)
    CmdArgs.push_back("-analyzer-config-compatibility-mode=true");

  CheckCodeGenerationOptions(D, Args);

  unsigned FunctionAlignment = ParseFunctionAlignment(TC, Args);
  assert(FunctionAlignment <= 31 && "function alignment will be truncated!");
  if (FunctionAlignment) {
    CmdArgs.push_back("-function-alignment");
    CmdArgs.push_back(Args.MakeArgString(std::to_string(FunctionAlignment)));
  }

  // We support -falign-loops=N where N is a power of 2. GCC supports more
  // forms.
  if (const Arg *A = Args.getLastArg(options::OPT_falign_loops_EQ)) {
    unsigned Value = 0;
    if (StringRef(A->getValue()).getAsInteger(10, Value) || Value > 65536)
      TC.getDriver().Diag(diag::err_drv_invalid_int_value)
          << A->getAsString(Args) << A->getValue();
    else if (Value & (Value - 1))
      TC.getDriver().Diag(diag::err_drv_alignment_not_power_of_two)
          << A->getAsString(Args) << A->getValue();
    // Treat =0 as unspecified (use the target preference).
    if (Value)
      CmdArgs.push_back(Args.MakeArgString("-falign-loops=" +
                                           Twine(std::min(Value, 65536u))));
  }

  if (Triple.isOSzOS()) {
    // On z/OS some of the system header feature macros need to
    // be defined to enable most cross platform projects to build
    // successfully.  Ths include the libc++ library.  A
    // complicating factor is that users can define these
    // macros to the same or different values.  We need to add
    // the definition for these macros to the compilation command
    // if the user hasn't already defined them.

    auto findMacroDefinition = [&](const std::string &Macro) {
      auto MacroDefs = Args.getAllArgValues(options::OPT_D);
      return llvm::any_of(MacroDefs, [&](const std::string &M) {
        return M == Macro || M.find(Macro + '=') != std::string::npos;
      });
    };

    // _UNIX03_WITHDRAWN is required for libcxx & porting.
    if (!findMacroDefinition("_UNIX03_WITHDRAWN"))
      CmdArgs.push_back("-D_UNIX03_WITHDRAWN");
    // _OPEN_DEFAULT is required for XL compat
    if (!findMacroDefinition("_OPEN_DEFAULT"))
      CmdArgs.push_back("-D_OPEN_DEFAULT");
    if (D.CCCIsCXX() || types::isCXX(Input.getType())) {
      // _XOPEN_SOURCE=600 is required for libcxx.
      if (!findMacroDefinition("_XOPEN_SOURCE"))
        CmdArgs.push_back("-D_XOPEN_SOURCE=600");
    }
  }

  llvm::Reloc::Model RelocationModel;
  unsigned PICLevel;
  bool IsPIE;
  std::tie(RelocationModel, PICLevel, IsPIE) = ParsePICArgs(TC, Args);
  Arg *LastPICDataRelArg =
      Args.getLastArg(options::OPT_mno_pic_data_is_text_relative,
                      options::OPT_mpic_data_is_text_relative);
  bool NoPICDataIsTextRelative = false;
  if (LastPICDataRelArg) {
    if (LastPICDataRelArg->getOption().matches(
            options::OPT_mno_pic_data_is_text_relative)) {
      NoPICDataIsTextRelative = true;
      if (!PICLevel)
        D.Diag(diag::err_drv_argument_only_allowed_with)
            << "-mno-pic-data-is-text-relative"
            << "-fpic/-fpie";
    }
    if (!Triple.isSystemZ())
      D.Diag(diag::err_drv_unsupported_opt_for_target)
          << (NoPICDataIsTextRelative ? "-mno-pic-data-is-text-relative"
                                      : "-mpic-data-is-text-relative")
          << RawTriple.str();
  }

  bool IsROPI = RelocationModel == llvm::Reloc::ROPI ||
                RelocationModel == llvm::Reloc::ROPI_RWPI;
  bool IsRWPI = RelocationModel == llvm::Reloc::RWPI ||
                RelocationModel == llvm::Reloc::ROPI_RWPI;

  if (Args.hasArg(options::OPT_mcmse) &&
      !Args.hasArg(options::OPT_fallow_unsupported)) {
    if (IsROPI)
      D.Diag(diag::err_cmse_pi_are_incompatible) << IsROPI;
    if (IsRWPI)
      D.Diag(diag::err_cmse_pi_are_incompatible) << !IsRWPI;
  }

  if (IsROPI && types::isCXX(Input.getType()) &&
      !Args.hasArg(options::OPT_fallow_unsupported))
    D.Diag(diag::err_drv_ropi_incompatible_with_cxx);

  const char *RMName = RelocationModelName(RelocationModel);
  if (RMName) {
    CmdArgs.push_back("-mrelocation-model");
    CmdArgs.push_back(RMName);
  }
  if (PICLevel > 0) {
    CmdArgs.push_back("-pic-level");
    CmdArgs.push_back(PICLevel == 1 ? "1" : "2");
    if (IsPIE)
      CmdArgs.push_back("-pic-is-pie");
    if (NoPICDataIsTextRelative)
      CmdArgs.push_back("-mcmodel=medium");
  }

  if (RelocationModel == llvm::Reloc::ROPI ||
      RelocationModel == llvm::Reloc::ROPI_RWPI)
    CmdArgs.push_back("-fropi");
  if (RelocationModel == llvm::Reloc::RWPI ||
      RelocationModel == llvm::Reloc::ROPI_RWPI)
    CmdArgs.push_back("-frwpi");

  if (Arg *A = Args.getLastArg(options::OPT_meabi)) {
    CmdArgs.push_back("-meabi");
    CmdArgs.push_back(A->getValue());
  }

  // -fsemantic-interposition is forwarded to CC1: set the
  // "SemanticInterposition" metadata to 1 (make some linkages interposable) and
  // make default visibility external linkage definitions dso_preemptable.
  //
  // -fno-semantic-interposition: if the target supports .Lfoo$local local
  // aliases (make default visibility external linkage definitions dso_local).
  // This is the CC1 default for ELF to match COFF/Mach-O.
  //
  // Otherwise use Clang's traditional behavior: like
  // -fno-semantic-interposition but local aliases are not used. So references
  // can be interposed if not optimized out.
  if (Triple.isOSBinFormatELF()) {
    Arg *A = Args.getLastArg(options::OPT_fsemantic_interposition,
                             options::OPT_fno_semantic_interposition);
    if (RelocationModel != llvm::Reloc::Static && !IsPIE) {
      // The supported targets need to call AsmPrinter::getSymbolPreferLocal.
      bool SupportsLocalAlias =
          Triple.isAArch64() || Triple.isRISCV() || Triple.isX86();
      if (!A)
        CmdArgs.push_back("-fhalf-no-semantic-interposition");
      else if (A->getOption().matches(options::OPT_fsemantic_interposition))
        A->render(Args, CmdArgs);
      else if (!SupportsLocalAlias)
        CmdArgs.push_back("-fhalf-no-semantic-interposition");
    }
  }

  {
    std::string Model;
    if (Arg *A = Args.getLastArg(options::OPT_mthread_model)) {
      if (!TC.isThreadModelSupported(A->getValue()))
        D.Diag(diag::err_drv_invalid_thread_model_for_target)
            << A->getValue() << A->getAsString(Args);
      Model = A->getValue();
    } else
      Model = TC.getThreadModel();
    if (Model != "posix") {
      CmdArgs.push_back("-mthread-model");
      CmdArgs.push_back(Args.MakeArgString(Model));
    }
  }

  if (Arg *A = Args.getLastArg(options::OPT_fveclib)) {
    StringRef Name = A->getValue();
    if (Name == "SVML") {
      if (Triple.getArch() != llvm::Triple::x86 &&
          Triple.getArch() != llvm::Triple::x86_64)
        D.Diag(diag::err_drv_unsupported_opt_for_target)
            << Name << Triple.getArchName();
    } else if (Name == "LIBMVEC-X86") {
      if (Triple.getArch() != llvm::Triple::x86 &&
          Triple.getArch() != llvm::Triple::x86_64)
        D.Diag(diag::err_drv_unsupported_opt_for_target)
            << Name << Triple.getArchName();
    } else if (Name == "SLEEF" || Name == "ArmPL") {
      if (Triple.getArch() != llvm::Triple::aarch64 &&
          Triple.getArch() != llvm::Triple::aarch64_be)
        D.Diag(diag::err_drv_unsupported_opt_for_target)
            << Name << Triple.getArchName();
    }
    A->render(Args, CmdArgs);
  }

  if (Arg *A = Args.getLastArg(options::OPT_faltmathlib_EQ))
    A->render(Args, CmdArgs);

  if (Args.hasFlag(options::OPT_fmerge_all_constants,
                   options::OPT_fno_merge_all_constants, false))
    CmdArgs.push_back("-fmerge-all-constants");

  Args.addOptOutFlag(CmdArgs, options::OPT_fdelete_null_pointer_checks,
                     options::OPT_fno_delete_null_pointer_checks);

  // LLVM Code Generator Options.

  if (Arg *A = Args.getLastArg(options::OPT_mabi_EQ_quadword_atomics)) {
    if (!Triple.isOSAIX() || Triple.isPPC32())
      D.Diag(diag::err_drv_unsupported_opt_for_target)
        << A->getSpelling() << RawTriple.str();
    CmdArgs.push_back("-mabi=quadword-atomics");
  }

  if (Arg *A = Args.getLastArg(options::OPT_mlong_double_128)) {
    // Emit the unsupported option error until the Clang's library integration
    // support for 128-bit long double is available for AIX.
    if (Triple.isOSAIX())
      D.Diag(diag::err_drv_unsupported_opt_for_target)
          << A->getSpelling() << RawTriple.str();
  }

  if (Arg *A = Args.getLastArg(options::OPT_Wframe_larger_than_EQ)) {
    StringRef V = A->getValue(), V1 = V;
    unsigned Size;
    if (V1.consumeInteger(10, Size) || !V1.empty())
      D.Diag(diag::err_drv_invalid_argument_to_option)
          << V << A->getOption().getName();
    else
      CmdArgs.push_back(Args.MakeArgString("-fwarn-stack-size=" + V));
  }

  Args.addOptOutFlag(CmdArgs, options::OPT_fjump_tables,
                     options::OPT_fno_jump_tables);
  Args.addOptInFlag(CmdArgs, options::OPT_fprofile_sample_accurate,
                    options::OPT_fno_profile_sample_accurate);
  Args.addOptOutFlag(CmdArgs, options::OPT_fpreserve_as_comments,
                     options::OPT_fno_preserve_as_comments);

  if (Arg *A = Args.getLastArg(options::OPT_mregparm_EQ)) {
    CmdArgs.push_back("-mregparm");
    CmdArgs.push_back(A->getValue());
  }

  if (Arg *A = Args.getLastArg(options::OPT_maix_struct_return,
                               options::OPT_msvr4_struct_return)) {
    if (!TC.getTriple().isPPC32()) {
      D.Diag(diag::err_drv_unsupported_opt_for_target)
          << A->getSpelling() << RawTriple.str();
    } else if (A->getOption().matches(options::OPT_maix_struct_return)) {
      CmdArgs.push_back("-maix-struct-return");
    } else {
      assert(A->getOption().matches(options::OPT_msvr4_struct_return));
      CmdArgs.push_back("-msvr4-struct-return");
    }
  }

  if (Arg *A = Args.getLastArg(options::OPT_fpcc_struct_return,
                               options::OPT_freg_struct_return)) {
    if (TC.getArch() != llvm::Triple::x86) {
      D.Diag(diag::err_drv_unsupported_opt_for_target)
          << A->getSpelling() << RawTriple.str();
    } else if (A->getOption().matches(options::OPT_fpcc_struct_return)) {
      CmdArgs.push_back("-fpcc-struct-return");
    } else {
      assert(A->getOption().matches(options::OPT_freg_struct_return));
      CmdArgs.push_back("-freg-struct-return");
    }
  }

  if (Args.hasFlag(options::OPT_mrtd, options::OPT_mno_rtd, false)) {
    if (Triple.getArch() == llvm::Triple::m68k)
      CmdArgs.push_back("-fdefault-calling-conv=rtdcall");
    else
      CmdArgs.push_back("-fdefault-calling-conv=stdcall");
  }

  if (Args.hasArg(options::OPT_fenable_matrix)) {
    // enable-matrix is needed by both the LangOpts and by LLVM.
    CmdArgs.push_back("-fenable-matrix");
    CmdArgs.push_back("-mllvm");
    CmdArgs.push_back("-enable-matrix");
  }

  CodeGenOptions::FramePointerKind FPKeepKind =
                  getFramePointerKind(Args, RawTriple);
  const char *FPKeepKindStr = nullptr;
  switch (FPKeepKind) {
  case CodeGenOptions::FramePointerKind::None:
    FPKeepKindStr = "-mframe-pointer=none";
    break;
  case CodeGenOptions::FramePointerKind::NonLeaf:
    FPKeepKindStr = "-mframe-pointer=non-leaf";
    break;
  case CodeGenOptions::FramePointerKind::All:
    FPKeepKindStr = "-mframe-pointer=all";
    break;
  }
  assert(FPKeepKindStr && "unknown FramePointerKind");
  CmdArgs.push_back(FPKeepKindStr);

  Args.addOptOutFlag(CmdArgs, options::OPT_fzero_initialized_in_bss,
                     options::OPT_fno_zero_initialized_in_bss);

  bool OFastEnabled = isOptimizationLevelFast(Args);
  // If -Ofast is the optimization level, then -fstrict-aliasing should be
  // enabled.  This alias option is being used to simplify the hasFlag logic.
  OptSpecifier StrictAliasingAliasOption =
      OFastEnabled ? options::OPT_Ofast : options::OPT_fstrict_aliasing;
  // We turn strict aliasing off by default if we're in CL mode, since MSVC
  // doesn't do any TBAA.
  bool TBAAOnByDefault = !D.IsCLMode();
  if (!Args.hasFlag(options::OPT_fstrict_aliasing, StrictAliasingAliasOption,
                    options::OPT_fno_strict_aliasing, TBAAOnByDefault))
    CmdArgs.push_back("-relaxed-aliasing");
  if (!Args.hasFlag(options::OPT_fstruct_path_tbaa,
                    options::OPT_fno_struct_path_tbaa, true))
    CmdArgs.push_back("-no-struct-path-tbaa");
  Args.addOptInFlag(CmdArgs, options::OPT_fstrict_enums,
                    options::OPT_fno_strict_enums);
  Args.addOptOutFlag(CmdArgs, options::OPT_fstrict_return,
                     options::OPT_fno_strict_return);
  Args.addOptInFlag(CmdArgs, options::OPT_fallow_editor_placeholders,
                    options::OPT_fno_allow_editor_placeholders);
  Args.addOptInFlag(CmdArgs, options::OPT_fstrict_vtable_pointers,
                    options::OPT_fno_strict_vtable_pointers);
  Args.addOptInFlag(CmdArgs, options::OPT_fforce_emit_vtables,
                    options::OPT_fno_force_emit_vtables);
  Args.addOptOutFlag(CmdArgs, options::OPT_foptimize_sibling_calls,
                     options::OPT_fno_optimize_sibling_calls);
  Args.addOptOutFlag(CmdArgs, options::OPT_fescaping_block_tail_calls,
                     options::OPT_fno_escaping_block_tail_calls);

  Args.AddLastArg(CmdArgs, options::OPT_ffine_grained_bitfield_accesses,
                  options::OPT_fno_fine_grained_bitfield_accesses);

  Args.AddLastArg(CmdArgs, options::OPT_fexperimental_relative_cxx_abi_vtables,
                  options::OPT_fno_experimental_relative_cxx_abi_vtables);

  Args.AddLastArg(CmdArgs, options::OPT_fexperimental_omit_vtable_rtti,
                  options::OPT_fno_experimental_omit_vtable_rtti);

  // Handle segmented stacks.
  Args.addOptInFlag(CmdArgs, options::OPT_fsplit_stack,
                    options::OPT_fno_split_stack);

  // -fprotect-parens=0 is default.
  if (Args.hasFlag(options::OPT_fprotect_parens,
                   options::OPT_fno_protect_parens, false))
    CmdArgs.push_back("-fprotect-parens");

  RenderFloatingPointOptions(TC, D, OFastEnabled, Args, CmdArgs, JA);

  if (Arg *A = Args.getLastArg(options::OPT_fextend_args_EQ)) {
    const llvm::Triple::ArchType Arch = TC.getArch();
    if (Arch == llvm::Triple::x86 || Arch == llvm::Triple::x86_64) {
      StringRef V = A->getValue();
      if (V == "64")
        CmdArgs.push_back("-fextend-arguments=64");
      else if (V != "32")
        D.Diag(diag::err_drv_invalid_argument_to_option)
            << A->getValue() << A->getOption().getName();
    } else
      D.Diag(diag::err_drv_unsupported_opt_for_target)
          << A->getOption().getName() << TripleStr;
  }

  if (Arg *A = Args.getLastArg(options::OPT_mdouble_EQ)) {
    if (TC.getArch() == llvm::Triple::avr)
      A->render(Args, CmdArgs);
    else
      D.Diag(diag::err_drv_unsupported_opt_for_target)
          << A->getAsString(Args) << TripleStr;
  }

  if (Arg *A = Args.getLastArg(options::OPT_LongDouble_Group)) {
    if (TC.getTriple().isX86())
      A->render(Args, CmdArgs);
    else if (TC.getTriple().isSPIROrSPIRV() &&
             (A->getOption().getID() == options::OPT_mlong_double_64))
      // Only allow for -mlong-double-64 for SPIR/SPIR-V
      A->render(Args, CmdArgs);
    else if (TC.getTriple().isPPC() &&
             (A->getOption().getID() != options::OPT_mlong_double_80))
      A->render(Args, CmdArgs);
    else
      D.Diag(diag::err_drv_unsupported_opt_for_target)
          << A->getAsString(Args) << TripleStr;
  }

  std::string FpAccuracyAttr;
  auto RenderFPAccuracyOptions = [&FpAccuracyAttr](const Twine &OptStr) {
    // In case the value is 'default' don't add the -ffp-builtin-accuracy
    // attribute.
    if (OptStr.str() != "default") {
      if (FpAccuracyAttr.empty())
        FpAccuracyAttr = "-ffp-builtin-accuracy=";
      else
        FpAccuracyAttr += " ";
      FpAccuracyAttr += OptStr.str();
    }
  };
  for (StringRef A : Args.getAllArgValues(options::OPT_ffp_accuracy_EQ))
    RenderFPAccuracyOptions(A);
  if (!FpAccuracyAttr.empty())
    CmdArgs.push_back(Args.MakeArgString(FpAccuracyAttr));

  // Decide whether to use verbose asm. Verbose assembly is the default on
  // toolchains which have the integrated assembler on by default.
  bool IsIntegratedAssemblerDefault = TC.IsIntegratedAssemblerDefault();
  if (!Args.hasFlag(options::OPT_fverbose_asm, options::OPT_fno_verbose_asm,
                    IsIntegratedAssemblerDefault))
    CmdArgs.push_back("-fno-verbose-asm");

  // Parse 'none' or '$major.$minor'. Disallow -fbinutils-version=0 because we
  // use that to indicate the MC default in the backend.
  if (Arg *A = Args.getLastArg(options::OPT_fbinutils_version_EQ)) {
    StringRef V = A->getValue();
    unsigned Num;
    if (V == "none")
      A->render(Args, CmdArgs);
    else if (!V.consumeInteger(10, Num) && Num > 0 &&
             (V.empty() || (V.consume_front(".") &&
                            !V.consumeInteger(10, Num) && V.empty())))
      A->render(Args, CmdArgs);
    else
      D.Diag(diag::err_drv_invalid_argument_to_option)
          << A->getValue() << A->getOption().getName();
  }

  // If toolchain choose to use MCAsmParser for inline asm don't pass the
  // option to disable integrated-as explictly.
  if (!TC.useIntegratedAs() && !TC.parseInlineAsmUsingAsmParser())
    CmdArgs.push_back("-no-integrated-as");

  if (Args.hasArg(options::OPT_fdebug_pass_structure)) {
    CmdArgs.push_back("-mdebug-pass");
    CmdArgs.push_back("Structure");
  }
  if (Args.hasArg(options::OPT_fdebug_pass_arguments)) {
    CmdArgs.push_back("-mdebug-pass");
    CmdArgs.push_back("Arguments");
  }

  // Enable -mconstructor-aliases except on darwin, where we have to work around
  // a linker bug (see https://openradar.appspot.com/7198997), and CUDA device
  // code, where aliases aren't supported.
  if (!RawTriple.isOSDarwin() && !RawTriple.isNVPTX())
    CmdArgs.push_back("-mconstructor-aliases");

  // Darwin's kernel doesn't support guard variables; just die if we
  // try to use them.
  if (KernelOrKext && RawTriple.isOSDarwin())
    CmdArgs.push_back("-fforbid-guard-variables");

  if (Args.hasFlag(options::OPT_mms_bitfields, options::OPT_mno_ms_bitfields,
                   Triple.isWindowsGNUEnvironment())) {
    CmdArgs.push_back("-mms-bitfields");
  }

  if (Triple.isWindowsGNUEnvironment()) {
    Args.addOptOutFlag(CmdArgs, options::OPT_fauto_import,
                       options::OPT_fno_auto_import);
  }

  if (Args.hasFlag(options::OPT_fms_volatile, options::OPT_fno_ms_volatile,
                   Triple.isX86() && D.IsCLMode()))
    CmdArgs.push_back("-fms-volatile");

  // Non-PIC code defaults to -fdirect-access-external-data while PIC code
  // defaults to -fno-direct-access-external-data. Pass the option if different
  // from the default.
  if (Arg *A = Args.getLastArg(options::OPT_fdirect_access_external_data,
                               options::OPT_fno_direct_access_external_data)) {
    if (A->getOption().matches(options::OPT_fdirect_access_external_data) !=
        (PICLevel == 0))
      A->render(Args, CmdArgs);
  } else if (PICLevel == 0 && Triple.isLoongArch()) {
    // Some targets default to -fno-direct-access-external-data even for
    // -fno-pic.
    CmdArgs.push_back("-fno-direct-access-external-data");
  }

  if (Args.hasFlag(options::OPT_fno_plt, options::OPT_fplt, false)) {
    CmdArgs.push_back("-fno-plt");
  }

  // -fhosted is default.
  // TODO: Audit uses of KernelOrKext and see where it'd be more appropriate to
  // use Freestanding.
  bool Freestanding =
      Args.hasFlag(options::OPT_ffreestanding, options::OPT_fhosted, false) ||
      KernelOrKext;
  if (Freestanding)
    CmdArgs.push_back("-ffreestanding");

  Args.AddLastArg(CmdArgs, options::OPT_fno_knr_functions);

  // This is a coarse approximation of what llvm-gcc actually does, both
  // -fasynchronous-unwind-tables and -fnon-call-exceptions interact in more
  // complicated ways.
  auto SanitizeArgs = TC.getSanitizerArgs(Args);

  bool IsAsyncUnwindTablesDefault =
      TC.getDefaultUnwindTableLevel(Args) == ToolChain::UnwindTableLevel::Asynchronous;
  bool IsSyncUnwindTablesDefault =
      TC.getDefaultUnwindTableLevel(Args) == ToolChain::UnwindTableLevel::Synchronous;

  bool AsyncUnwindTables = Args.hasFlag(
      options::OPT_fasynchronous_unwind_tables,
      options::OPT_fno_asynchronous_unwind_tables,
      (IsAsyncUnwindTablesDefault || SanitizeArgs.needsUnwindTables()) &&
          !Freestanding);
  bool UnwindTables =
      Args.hasFlag(options::OPT_funwind_tables, options::OPT_fno_unwind_tables,
                   IsSyncUnwindTablesDefault && !Freestanding);
  if (AsyncUnwindTables)
    CmdArgs.push_back("-funwind-tables=2");
  else if (UnwindTables)
     CmdArgs.push_back("-funwind-tables=1");

  // Prepare `-aux-target-cpu` and `-aux-target-feature` unless
  // `--gpu-use-aux-triple-only` is specified.
  if (!Args.getLastArg(options::OPT_gpu_use_aux_triple_only) &&
      (IsCudaDevice || (IsSYCL && IsSYCLOffloadDevice) || IsHIPDevice)) {
    const ArgList &HostArgs =
        C.getArgsForToolChain(nullptr, StringRef(), Action::OFK_None);
    std::string HostCPU =
        getCPUName(D, HostArgs, *TC.getAuxTriple(), /*FromAs*/ false);
    if (!HostCPU.empty()) {
      CmdArgs.push_back("-aux-target-cpu");
      CmdArgs.push_back(Args.MakeArgString(HostCPU));
    }
    getTargetFeatures(D, *TC.getAuxTriple(), HostArgs, CmdArgs,
                      /*ForAS*/ false, /*IsAux*/ true);
  }

  TC.addClangTargetOptions(Args, CmdArgs, JA.getOffloadingDeviceKind());

  if (Arg *A = Args.getLastArg(options::OPT_mcmodel_EQ)) {
    StringRef CM = A->getValue();
    bool Ok = false;
    if (Triple.isOSAIX() && CM == "medium")
      CM = "large";
    if (Triple.isAArch64(64)) {
      Ok = CM == "tiny" || CM == "small" || CM == "large";
      if (CM == "large" && !Triple.isOSBinFormatMachO() &&
          RelocationModel != llvm::Reloc::Static)
        D.Diag(diag::err_drv_argument_only_allowed_with)
            << A->getAsString(Args) << "-fno-pic";
    } else if (Triple.isLoongArch()) {
      if (CM == "extreme" &&
          Args.hasFlagNoClaim(options::OPT_fplt, options::OPT_fno_plt, false))
        D.Diag(diag::err_drv_argument_not_allowed_with)
            << A->getAsString(Args) << "-fplt";
      Ok = CM == "normal" || CM == "medium" || CM == "extreme";
      // Convert to LLVM recognizable names.
      if (Ok)
        CM = llvm::StringSwitch<StringRef>(CM)
                 .Case("normal", "small")
                 .Case("extreme", "large")
                 .Default(CM);
    } else if (Triple.isPPC64() || Triple.isOSAIX()) {
      Ok = CM == "small" || CM == "medium" || CM == "large";
    } else if (Triple.isRISCV()) {
      if (CM == "medlow")
        CM = "small";
      else if (CM == "medany")
        CM = "medium";
      Ok = CM == "small" || CM == "medium";
    } else if (Triple.getArch() == llvm::Triple::x86_64) {
      Ok = llvm::is_contained({"small", "kernel", "medium", "large", "tiny"},
                              CM);
    } else if (Triple.isNVPTX() || Triple.isAMDGPU() || Triple.isSPIRV()) {
      // NVPTX/AMDGPU/SPIRV does not care about the code model and will accept
      // whatever works for the host.
      Ok = true;
    } else if (Triple.isSPARC64()) {
      if (CM == "medlow")
        CM = "small";
      else if (CM == "medmid")
        CM = "medium";
      else if (CM == "medany")
        CM = "large";
      Ok = CM == "small" || CM == "medium" || CM == "large";
    }
    if (Ok) {
      CmdArgs.push_back(Args.MakeArgString("-mcmodel=" + CM));
    } else {
      D.Diag(diag::err_drv_unsupported_option_argument_for_target)
          << A->getSpelling() << CM << TripleStr;
    }
  }

  if (Triple.getArch() == llvm::Triple::x86_64) {
    bool IsMediumCM = false;
    bool IsLargeCM = false;
    if (Arg *A = Args.getLastArg(options::OPT_mcmodel_EQ)) {
      IsMediumCM = StringRef(A->getValue()) == "medium";
      IsLargeCM = StringRef(A->getValue()) == "large";
    }
    if (Arg *A = Args.getLastArg(options::OPT_mlarge_data_threshold_EQ)) {
      if (!IsMediumCM && !IsLargeCM) {
        D.Diag(diag::warn_drv_large_data_threshold_invalid_code_model)
            << A->getOption().getRenderName();
      } else {
        A->render(Args, CmdArgs);
      }
    } else if (IsMediumCM) {
      CmdArgs.push_back("-mlarge-data-threshold=65536");
    } else if (IsLargeCM) {
      CmdArgs.push_back("-mlarge-data-threshold=0");
    }
  }

  if (Arg *A = Args.getLastArg(options::OPT_mtls_size_EQ)) {
    StringRef Value = A->getValue();
    unsigned TLSSize = 0;
    Value.getAsInteger(10, TLSSize);
    if (!Triple.isAArch64() || !Triple.isOSBinFormatELF())
      D.Diag(diag::err_drv_unsupported_opt_for_target)
          << A->getOption().getName() << TripleStr;
    if (TLSSize != 12 && TLSSize != 24 && TLSSize != 32 && TLSSize != 48)
      D.Diag(diag::err_drv_invalid_int_value)
          << A->getOption().getName() << Value;
    Args.AddLastArg(CmdArgs, options::OPT_mtls_size_EQ);
  }

  if (isTLSDESCEnabled(TC, Args))
    CmdArgs.push_back("-enable-tlsdesc");

  // Add the target cpu
  std::string CPU = getCPUName(D, Args, Triple, /*FromAs*/ false);
  if (!CPU.empty()) {
    CmdArgs.push_back("-target-cpu");
    CmdArgs.push_back(Args.MakeArgString(CPU));
  }

  RenderTargetOptions(Triple, Args, KernelOrKext, CmdArgs);

  // Add clang-cl arguments.
  types::ID InputType = Input.getType();
  if (D.IsCLMode())
    AddClangCLArgs(Args, InputType, CmdArgs);

  // Add the sycld debug library when --dependent-lib=msvcrtd is used from
  // the command line.  This is to allow for CMake based builds using the
  // Linux based driver on Windows to correctly pull in the expected debug
  // library.
  if (Args.hasArg(options::OPT_fsycl) && !Args.hasArg(options::OPT_nolibsycl)) {
    if (!D.IsCLMode() && TC.getTriple().isWindowsMSVCEnvironment()) {
      if (isDependentLibAdded(Args, "msvcrtd")) {
        if (Args.hasArg(options::OPT_fpreview_breaking_changes))
          CmdArgs.push_back("--dependent-lib=sycl" SYCL_MAJOR_VERSION
                            "-previewd");
        else
          CmdArgs.push_back("--dependent-lib=sycl" SYCL_MAJOR_VERSION "d");
      }
    } else if (!D.IsCLMode() && TC.getTriple().isWindowsGNUEnvironment()) {
      if (Args.hasArg(options::OPT_fpreview_breaking_changes))
        CmdArgs.push_back("--dependent-lib=sycl" SYCL_MAJOR_VERSION
                          "-preview.dll");
      else
        CmdArgs.push_back("--dependent-lib=sycl" SYCL_MAJOR_VERSION ".dll");
    }
    CmdArgs.push_back("--dependent-lib=sycl-devicelib-host");
  }

  llvm::codegenoptions::DebugInfoKind DebugInfoKind =
      llvm::codegenoptions::NoDebugInfo;
  DwarfFissionKind DwarfFission = DwarfFissionKind::None;
  renderDebugOptions(TC, D, RawTriple, Args, types::isLLVMIR(InputType),
                     CmdArgs, Output, DebugInfoKind, DwarfFission);

  // Add the split debug info name to the command lines here so we
  // can propagate it to the backend.
  bool SplitDWARF = (DwarfFission != DwarfFissionKind::None) &&
                    (TC.getTriple().isOSBinFormatELF() ||
                     TC.getTriple().isOSBinFormatWasm() ||
                     TC.getTriple().isOSBinFormatCOFF()) &&
                    (isa<AssembleJobAction>(JA) || isa<CompileJobAction>(JA) ||
                     isa<BackendJobAction>(JA));
  if (SplitDWARF) {
    const char *SplitDWARFOut = SplitDebugName(JA, Args, Input, Output);
    CmdArgs.push_back("-split-dwarf-file");
    CmdArgs.push_back(SplitDWARFOut);
    if (DwarfFission == DwarfFissionKind::Split) {
      CmdArgs.push_back("-split-dwarf-output");
      CmdArgs.push_back(SplitDWARFOut);
    }
  }

  // Pass the linker version in use.
  if (Arg *A = Args.getLastArg(options::OPT_mlinker_version_EQ)) {
    CmdArgs.push_back("-target-linker-version");
    CmdArgs.push_back(A->getValue());
  }

  // Explicitly error on some things we know we don't support and can't just
  // ignore.
  if (!Args.hasArg(options::OPT_fallow_unsupported)) {
    Arg *Unsupported;
    if (types::isCXX(InputType) && RawTriple.isOSDarwin() &&
        TC.getArch() == llvm::Triple::x86) {
      if ((Unsupported = Args.getLastArg(options::OPT_fapple_kext)) ||
          (Unsupported = Args.getLastArg(options::OPT_mkernel)))
        D.Diag(diag::err_drv_clang_unsupported_opt_cxx_darwin_i386)
            << Unsupported->getOption().getName();
    }
    // The faltivec option has been superseded by the maltivec option.
    if ((Unsupported = Args.getLastArg(options::OPT_faltivec)))
      D.Diag(diag::err_drv_clang_unsupported_opt_faltivec)
          << Unsupported->getOption().getName()
          << "please use -maltivec and include altivec.h explicitly";
    if ((Unsupported = Args.getLastArg(options::OPT_fno_altivec)))
      D.Diag(diag::err_drv_clang_unsupported_opt_faltivec)
          << Unsupported->getOption().getName() << "please use -mno-altivec";
  }

  Args.AddAllArgs(CmdArgs, options::OPT_v);

  if (Args.getLastArg(options::OPT_H)) {
    CmdArgs.push_back("-H");
    CmdArgs.push_back("-sys-header-deps");
  }
  Args.AddAllArgs(CmdArgs, options::OPT_fshow_skipped_includes);

  if (D.CCPrintHeadersFormat && !D.CCGenDiagnostics) {
    CmdArgs.push_back("-header-include-file");
    CmdArgs.push_back(!D.CCPrintHeadersFilename.empty()
                          ? D.CCPrintHeadersFilename.c_str()
                          : "-");
    CmdArgs.push_back("-sys-header-deps");
    CmdArgs.push_back(Args.MakeArgString(
        "-header-include-format=" +
        std::string(headerIncludeFormatKindToString(D.CCPrintHeadersFormat))));
    CmdArgs.push_back(
        Args.MakeArgString("-header-include-filtering=" +
                           std::string(headerIncludeFilteringKindToString(
                               D.CCPrintHeadersFiltering))));
  }
  Args.AddLastArg(CmdArgs, options::OPT_P);
  Args.AddLastArg(CmdArgs, options::OPT_print_ivar_layout);

  if (D.CCLogDiagnostics && !D.CCGenDiagnostics) {
    CmdArgs.push_back("-diagnostic-log-file");
    CmdArgs.push_back(!D.CCLogDiagnosticsFilename.empty()
                          ? D.CCLogDiagnosticsFilename.c_str()
                          : "-");
  }

  // Give the gen diagnostics more chances to succeed, by avoiding intentional
  // crashes.
  if (D.CCGenDiagnostics)
    CmdArgs.push_back("-disable-pragma-debug-crash");

  // Allow backend to put its diagnostic files in the same place as frontend
  // crash diagnostics files.
  if (Args.hasArg(options::OPT_fcrash_diagnostics_dir)) {
    StringRef Dir = Args.getLastArgValue(options::OPT_fcrash_diagnostics_dir);
    CmdArgs.push_back("-mllvm");
    CmdArgs.push_back(Args.MakeArgString("-crash-diagnostics-dir=" + Dir));
  }

  bool UseSeparateSections = isUseSeparateSections(Triple);

  if (Args.hasFlag(options::OPT_ffunction_sections,
                   options::OPT_fno_function_sections, UseSeparateSections)) {
    CmdArgs.push_back("-ffunction-sections");
  }

  if (Arg *A = Args.getLastArg(options::OPT_fbasic_block_address_map,
                               options::OPT_fno_basic_block_address_map)) {
    if ((Triple.isX86() || Triple.isAArch64()) && Triple.isOSBinFormatELF()) {
      if (A->getOption().matches(options::OPT_fbasic_block_address_map))
        A->render(Args, CmdArgs);
    } else {
      D.Diag(diag::err_drv_unsupported_opt_for_target)
          << A->getAsString(Args) << TripleStr;
    }
  }

  if (Arg *A = Args.getLastArg(options::OPT_fbasic_block_sections_EQ)) {
    StringRef Val = A->getValue();
    if (Triple.isX86() && Triple.isOSBinFormatELF()) {
      if (Val != "all" && Val != "labels" && Val != "none" &&
          !Val.starts_with("list="))
        D.Diag(diag::err_drv_invalid_value)
            << A->getAsString(Args) << A->getValue();
      else
        A->render(Args, CmdArgs);
    } else if (Triple.isAArch64() && Triple.isOSBinFormatELF()) {
      // "all" is not supported on AArch64 since branch relaxation creates new
      // basic blocks for some cross-section branches.
      if (Val != "labels" && Val != "none" && !Val.starts_with("list="))
        D.Diag(diag::err_drv_invalid_value)
            << A->getAsString(Args) << A->getValue();
      else
        A->render(Args, CmdArgs);
    } else if (Triple.isNVPTX()) {
      // Do not pass the option to the GPU compilation. We still want it enabled
      // for the host-side compilation, so seeing it here is not an error.
    } else if (Val != "none") {
      // =none is allowed everywhere. It's useful for overriding the option
      // and is the same as not specifying the option.
      D.Diag(diag::err_drv_unsupported_opt_for_target)
          << A->getAsString(Args) << TripleStr;
    }
  }

  bool HasDefaultDataSections = Triple.isOSBinFormatXCOFF();
  if (Args.hasFlag(options::OPT_fdata_sections, options::OPT_fno_data_sections,
                   UseSeparateSections || HasDefaultDataSections)) {
    CmdArgs.push_back("-fdata-sections");
  }

  Args.addOptOutFlag(CmdArgs, options::OPT_funique_section_names,
                     options::OPT_fno_unique_section_names);
  Args.addOptInFlag(CmdArgs, options::OPT_funique_internal_linkage_names,
                    options::OPT_fno_unique_internal_linkage_names);
  Args.addOptInFlag(CmdArgs, options::OPT_funique_basic_block_section_names,
                    options::OPT_fno_unique_basic_block_section_names);
  Args.addOptInFlag(CmdArgs, options::OPT_fconvergent_functions,
                    options::OPT_fno_convergent_functions);

  if (Arg *A = Args.getLastArg(options::OPT_fsplit_machine_functions,
                               options::OPT_fno_split_machine_functions)) {
    if (!A->getOption().matches(options::OPT_fno_split_machine_functions)) {
      // This codegen pass is only available on x86 and AArch64 ELF targets.
      if ((Triple.isX86() || Triple.isAArch64()) && Triple.isOSBinFormatELF())
        A->render(Args, CmdArgs);
      else
        D.Diag(diag::err_drv_unsupported_opt_for_target)
            << A->getAsString(Args) << TripleStr;
    }
  }

  Args.AddLastArg(CmdArgs, options::OPT_finstrument_functions,
                  options::OPT_finstrument_functions_after_inlining,
                  options::OPT_finstrument_function_entry_bare);

  // NVPTX/AMDGCN doesn't support PGO or coverage. There's no runtime support
  // for sampling, overhead of call arc collection is way too high and there's
  // no way to collect the output.
  if (!Triple.isNVPTX() && !Triple.isAMDGCN())
    addPGOAndCoverageFlags(TC, C, JA, Output, Args, SanitizeArgs, CmdArgs);

  Args.AddLastArg(CmdArgs, options::OPT_fclang_abi_compat_EQ);

  if (getLastProfileSampleUseArg(Args) &&
      Args.hasArg(options::OPT_fsample_profile_use_profi)) {
    CmdArgs.push_back("-mllvm");
    CmdArgs.push_back("-sample-profile-use-profi");
  }

  // Add runtime flag for PS4/PS5 when PGO, coverage, or sanitizers are enabled.
  if (RawTriple.isPS() &&
      !Args.hasArg(options::OPT_nostdlib, options::OPT_nodefaultlibs)) {
    PScpu::addProfileRTArgs(TC, Args, CmdArgs);
    PScpu::addSanitizerArgs(TC, Args, CmdArgs);
  }

  // Pass options for controlling the default header search paths.
  if (Args.hasArg(options::OPT_nostdinc)) {
    CmdArgs.push_back("-nostdsysteminc");
    CmdArgs.push_back("-nobuiltininc");
  } else {
    if (Args.hasArg(options::OPT_nostdlibinc))
      CmdArgs.push_back("-nostdsysteminc");
    Args.AddLastArg(CmdArgs, options::OPT_nostdincxx);
    Args.AddLastArg(CmdArgs, options::OPT_nobuiltininc);
  }

  // Pass the path to compiler resource files.
  CmdArgs.push_back("-resource-dir");
  CmdArgs.push_back(D.ResourceDir.c_str());

  Args.AddLastArg(CmdArgs, options::OPT_working_directory);

  RenderARCMigrateToolOptions(D, Args, CmdArgs);

  // Add preprocessing options like -I, -D, etc. if we are using the
  // preprocessor.
  //
  // FIXME: Support -fpreprocessed
  if (types::getPreprocessedType(InputType) != types::TY_INVALID)
    AddPreprocessingOptions(C, JA, D, Args, CmdArgs, Output, Inputs);

  // Don't warn about "clang -c -DPIC -fPIC test.i" because libtool.m4 assumes
  // that "The compiler can only warn and ignore the option if not recognized".
  // When building with ccache, it will pass -D options to clang even on
  // preprocessed inputs and configure concludes that -fPIC is not supported.
  Args.ClaimAllArgs(options::OPT_D);

  bool SkipO =
      Args.hasArg(options::OPT_fsycl_link_EQ) && ContainsWrapperAction(&JA);
  const Arg *OArg = Args.getLastArg(options::OPT_O_Group);
  // Manually translate -O4 to -O3; let clang reject others.
  // When compiling a wrapped binary, do not optimize.
  if (!SkipO && OArg) {
    if (OArg->getOption().matches(options::OPT_O4)) {
      CmdArgs.push_back("-O3");
      D.Diag(diag::warn_O4_is_O3);
    } else {
      OArg->render(Args, CmdArgs);
    }
  }

  // Warn about ignored options to clang.
  for (const Arg *A :
       Args.filtered(options::OPT_clang_ignored_gcc_optimization_f_Group)) {
    D.Diag(diag::warn_ignored_gcc_optimization) << A->getAsString(Args);
    A->claim();
  }

  for (const Arg *A :
       Args.filtered(options::OPT_clang_ignored_legacy_options_Group)) {
    D.Diag(diag::warn_ignored_clang_option) << A->getAsString(Args);
    A->claim();
  }

  claimNoWarnArgs(Args);

  Args.AddAllArgs(CmdArgs, options::OPT_R_Group);

  for (const Arg *A :
       Args.filtered(options::OPT_W_Group, options::OPT__SLASH_wd)) {
    A->claim();
    if (A->getOption().getID() == options::OPT__SLASH_wd) {
      unsigned WarningNumber;
      if (StringRef(A->getValue()).getAsInteger(10, WarningNumber)) {
        D.Diag(diag::err_drv_invalid_int_value)
            << A->getAsString(Args) << A->getValue();
        continue;
      }

      if (auto Group = diagGroupFromCLWarningID(WarningNumber)) {
        CmdArgs.push_back(Args.MakeArgString(
            "-Wno-" + DiagnosticIDs::getWarningOptionForGroup(*Group)));
      }
      continue;
    }
    A->render(Args, CmdArgs);
  }

  Args.AddAllArgs(CmdArgs, options::OPT_Wsystem_headers_in_module_EQ);

  if (Args.hasFlag(options::OPT_pedantic, options::OPT_no_pedantic, false))
    CmdArgs.push_back("-pedantic");
  Args.AddLastArg(CmdArgs, options::OPT_pedantic_errors);
  Args.AddLastArg(CmdArgs, options::OPT_w);

  Args.addOptInFlag(CmdArgs, options::OPT_ffixed_point,
                    options::OPT_fno_fixed_point);

  if (Arg *A = Args.getLastArg(options::OPT_fcxx_abi_EQ))
    A->render(Args, CmdArgs);

  Args.AddLastArg(CmdArgs, options::OPT_fexperimental_relative_cxx_abi_vtables,
                  options::OPT_fno_experimental_relative_cxx_abi_vtables);

  Args.AddLastArg(CmdArgs, options::OPT_fexperimental_omit_vtable_rtti,
                  options::OPT_fno_experimental_omit_vtable_rtti);

  if (Arg *A = Args.getLastArg(options::OPT_ffuchsia_api_level_EQ))
    A->render(Args, CmdArgs);

  // Handle -{std, ansi, trigraphs} -- take the last of -{std, ansi}
  // (-ansi is equivalent to -std=c89 or -std=c++98).
  //
  // If a std is supplied, only add -trigraphs if it follows the
  // option.
  bool ImplyVCPPCVer = false;
  bool ImplyVCPPCXXVer = false;
  const Arg *Std = Args.getLastArg(options::OPT_std_EQ, options::OPT_ansi);
  if (Std) {
    if (Std->getOption().matches(options::OPT_ansi))
      if (types::isCXX(InputType))
        CmdArgs.push_back("-std=c++98");
      else
        CmdArgs.push_back("-std=c89");
    else {
      if (Args.hasArg(options::OPT_fsycl)) {
        // Use of -std= with 'C' is not supported for SYCL.
        const LangStandard *LangStd =
            LangStandard::getLangStandardForName(Std->getValue());
        if (LangStd && LangStd->getLanguage() == Language::C)
          D.Diag(diag::err_drv_argument_not_allowed_with)
              << Std->getAsString(Args) << "-fsycl";
      }
      Std->render(Args, CmdArgs);
    }

    // If -f(no-)trigraphs appears after the language standard flag, honor it.
    if (Arg *A = Args.getLastArg(options::OPT_std_EQ, options::OPT_ansi,
                                 options::OPT_ftrigraphs,
                                 options::OPT_fno_trigraphs))
      if (A != Std)
        A->render(Args, CmdArgs);
  } else {
    // Honor -std-default.
    //
    // FIXME: Clang doesn't correctly handle -std= when the input language
    // doesn't match. For the time being just ignore this for C++ inputs;
    // eventually we want to do all the standard defaulting here instead of
    // splitting it between the driver and clang -cc1.
    if (!types::isCXX(InputType)) {
      if (!Args.hasArg(options::OPT__SLASH_std)) {
        Args.AddAllArgsTranslated(CmdArgs, options::OPT_std_default_EQ, "-std=",
                                  /*Joined=*/true);
      } else
        ImplyVCPPCVer = true;
    }
    else if (IsWindowsMSVC)
      ImplyVCPPCXXVer = true;

    if (IsSYCL && types::isCXX(InputType) &&
        !Args.hasArg(options::OPT__SLASH_std))
      // For DPC++, we default to -std=c++17 for all compilations.  Use of -std
      // on the command line will override.
      CmdArgs.push_back("-std=c++17");

    Args.AddLastArg(CmdArgs, options::OPT_ftrigraphs,
                    options::OPT_fno_trigraphs);
  }

  // GCC's behavior for -Wwrite-strings is a bit strange:
  //  * In C, this "warning flag" changes the types of string literals from
  //    'char[N]' to 'const char[N]', and thus triggers an unrelated warning
  //    for the discarded qualifier.
  //  * In C++, this is just a normal warning flag.
  //
  // Implementing this warning correctly in C is hard, so we follow GCC's
  // behavior for now. FIXME: Directly diagnose uses of a string literal as
  // a non-const char* in C, rather than using this crude hack.
  if (!types::isCXX(InputType)) {
    // FIXME: This should behave just like a warning flag, and thus should also
    // respect -Weverything, -Wno-everything, -Werror=write-strings, and so on.
    Arg *WriteStrings =
        Args.getLastArg(options::OPT_Wwrite_strings,
                        options::OPT_Wno_write_strings, options::OPT_w);
    if (WriteStrings &&
        WriteStrings->getOption().matches(options::OPT_Wwrite_strings))
      CmdArgs.push_back("-fconst-strings");
  }

  // GCC provides a macro definition '__DEPRECATED' when -Wdeprecated is active
  // during C++ compilation, which it is by default. GCC keeps this define even
  // in the presence of '-w', match this behavior bug-for-bug.
  if (types::isCXX(InputType) &&
      Args.hasFlag(options::OPT_Wdeprecated, options::OPT_Wno_deprecated,
                   true)) {
    CmdArgs.push_back("-fdeprecated-macro");
  }

  // Translate GCC's misnamer '-fasm' arguments to '-fgnu-keywords'.
  if (Arg *Asm = Args.getLastArg(options::OPT_fasm, options::OPT_fno_asm)) {
    if (Asm->getOption().matches(options::OPT_fasm))
      CmdArgs.push_back("-fgnu-keywords");
    else
      CmdArgs.push_back("-fno-gnu-keywords");
  }

  if (!ShouldEnableAutolink(Args, TC, JA))
    CmdArgs.push_back("-fno-autolink");

  Args.AddLastArg(CmdArgs, options::OPT_ftemplate_depth_EQ);
  Args.AddLastArg(CmdArgs, options::OPT_foperator_arrow_depth_EQ);
  Args.AddLastArg(CmdArgs, options::OPT_fconstexpr_depth_EQ);
  Args.AddLastArg(CmdArgs, options::OPT_fconstexpr_steps_EQ);

  Args.AddLastArg(CmdArgs, options::OPT_fexperimental_library);

  if (Args.hasArg(options::OPT_fexperimental_new_constant_interpreter))
    CmdArgs.push_back("-fexperimental-new-constant-interpreter");

  if (Arg *A = Args.getLastArg(options::OPT_fbracket_depth_EQ)) {
    CmdArgs.push_back("-fbracket-depth");
    CmdArgs.push_back(A->getValue());
  }

  if (Arg *A = Args.getLastArg(options::OPT_Wlarge_by_value_copy_EQ,
                               options::OPT_Wlarge_by_value_copy_def)) {
    if (A->getNumValues()) {
      StringRef bytes = A->getValue();
      CmdArgs.push_back(Args.MakeArgString("-Wlarge-by-value-copy=" + bytes));
    } else
      CmdArgs.push_back("-Wlarge-by-value-copy=64"); // default value
  }

  if (Args.hasArg(options::OPT_relocatable_pch))
    CmdArgs.push_back("-relocatable-pch");

  if (const Arg *A = Args.getLastArg(options::OPT_fcf_runtime_abi_EQ)) {
    static const char *kCFABIs[] = {
      "standalone", "objc", "swift", "swift-5.0", "swift-4.2", "swift-4.1",
    };

    if (!llvm::is_contained(kCFABIs, StringRef(A->getValue())))
      D.Diag(diag::err_drv_invalid_cf_runtime_abi) << A->getValue();
    else
      A->render(Args, CmdArgs);
  }

  if (Arg *A = Args.getLastArg(options::OPT_fconstant_string_class_EQ)) {
    CmdArgs.push_back("-fconstant-string-class");
    CmdArgs.push_back(A->getValue());
  }

  if (Arg *A = Args.getLastArg(options::OPT_ftabstop_EQ)) {
    CmdArgs.push_back("-ftabstop");
    CmdArgs.push_back(A->getValue());
  }

  Args.addOptInFlag(CmdArgs, options::OPT_fstack_size_section,
                    options::OPT_fno_stack_size_section);

  if (Args.hasArg(options::OPT_fstack_usage)) {
    CmdArgs.push_back("-stack-usage-file");

    if (Arg *OutputOpt = Args.getLastArg(options::OPT_o)) {
      SmallString<128> OutputFilename(OutputOpt->getValue());
      llvm::sys::path::replace_extension(OutputFilename, "su");
      CmdArgs.push_back(Args.MakeArgString(OutputFilename));
    } else
      CmdArgs.push_back(
          Args.MakeArgString(Twine(getBaseInputStem(Args, Inputs)) + ".su"));
  }

  CmdArgs.push_back("-ferror-limit");
  if (Arg *A = Args.getLastArg(options::OPT_ferror_limit_EQ))
    CmdArgs.push_back(A->getValue());
  else
    CmdArgs.push_back("19");

  Args.AddLastArg(CmdArgs, options::OPT_fconstexpr_backtrace_limit_EQ);
  Args.AddLastArg(CmdArgs, options::OPT_fmacro_backtrace_limit_EQ);
  Args.AddLastArg(CmdArgs, options::OPT_ftemplate_backtrace_limit_EQ);
  Args.AddLastArg(CmdArgs, options::OPT_fspell_checking_limit_EQ);
  Args.AddLastArg(CmdArgs, options::OPT_fcaret_diagnostics_max_lines_EQ);

  // Pass -fmessage-length=.
  unsigned MessageLength = 0;
  if (Arg *A = Args.getLastArg(options::OPT_fmessage_length_EQ)) {
    StringRef V(A->getValue());
    if (V.getAsInteger(0, MessageLength))
      D.Diag(diag::err_drv_invalid_argument_to_option)
          << V << A->getOption().getName();
  } else {
    // If -fmessage-length=N was not specified, determine whether this is a
    // terminal and, if so, implicitly define -fmessage-length appropriately.
    MessageLength = llvm::sys::Process::StandardErrColumns();
  }
  if (MessageLength != 0)
    CmdArgs.push_back(
        Args.MakeArgString("-fmessage-length=" + Twine(MessageLength)));

  if (Arg *A = Args.getLastArg(options::OPT_frandomize_layout_seed_EQ))
    CmdArgs.push_back(
        Args.MakeArgString("-frandomize-layout-seed=" + Twine(A->getValue(0))));

  if (Arg *A = Args.getLastArg(options::OPT_frandomize_layout_seed_file_EQ))
    CmdArgs.push_back(Args.MakeArgString("-frandomize-layout-seed-file=" +
                                         Twine(A->getValue(0))));

  // -fvisibility= and -fvisibility-ms-compat are of a piece.
  if (const Arg *A = Args.getLastArg(options::OPT_fvisibility_EQ,
                                     options::OPT_fvisibility_ms_compat)) {
    if (A->getOption().matches(options::OPT_fvisibility_EQ)) {
      A->render(Args, CmdArgs);
    } else {
      assert(A->getOption().matches(options::OPT_fvisibility_ms_compat));
      CmdArgs.push_back("-fvisibility=hidden");
      CmdArgs.push_back("-ftype-visibility=default");
    }
  } else if (IsOpenMPDevice) {
    // When compiling for the OpenMP device we want protected visibility by
    // default. This prevents the device from accidentally preempting code on
    // the host, makes the system more robust, and improves performance.
    CmdArgs.push_back("-fvisibility=protected");
  }

  // PS4/PS5 process these options in addClangTargetOptions.
  if (!RawTriple.isPS()) {
    if (const Arg *A =
            Args.getLastArg(options::OPT_fvisibility_from_dllstorageclass,
                            options::OPT_fno_visibility_from_dllstorageclass)) {
      if (A->getOption().matches(
              options::OPT_fvisibility_from_dllstorageclass)) {
        CmdArgs.push_back("-fvisibility-from-dllstorageclass");
        Args.AddLastArg(CmdArgs, options::OPT_fvisibility_dllexport_EQ);
        Args.AddLastArg(CmdArgs, options::OPT_fvisibility_nodllstorageclass_EQ);
        Args.AddLastArg(CmdArgs, options::OPT_fvisibility_externs_dllimport_EQ);
        Args.AddLastArg(CmdArgs,
                        options::OPT_fvisibility_externs_nodllstorageclass_EQ);
      }
    }
  }

  if (Args.hasFlag(options::OPT_fvisibility_inlines_hidden,
                    options::OPT_fno_visibility_inlines_hidden, false))
    CmdArgs.push_back("-fvisibility-inlines-hidden");

  Args.AddLastArg(CmdArgs, options::OPT_fvisibility_inlines_hidden_static_local_var,
                           options::OPT_fno_visibility_inlines_hidden_static_local_var);

  // -fvisibility-global-new-delete-hidden is a deprecated spelling of
  // -fvisibility-global-new-delete=force-hidden.
  if (const Arg *A =
          Args.getLastArg(options::OPT_fvisibility_global_new_delete_hidden)) {
    D.Diag(diag::warn_drv_deprecated_arg)
        << A->getAsString(Args) << /*hasReplacement=*/true
        << "-fvisibility-global-new-delete=force-hidden";
  }

  if (const Arg *A =
          Args.getLastArg(options::OPT_fvisibility_global_new_delete_EQ,
                          options::OPT_fvisibility_global_new_delete_hidden)) {
    if (A->getOption().matches(options::OPT_fvisibility_global_new_delete_EQ)) {
      A->render(Args, CmdArgs);
    } else {
      assert(A->getOption().matches(
          options::OPT_fvisibility_global_new_delete_hidden));
      CmdArgs.push_back("-fvisibility-global-new-delete=force-hidden");
    }
  }

  Args.AddLastArg(CmdArgs, options::OPT_ftlsmodel_EQ);

  if (Args.hasFlag(options::OPT_fnew_infallible,
                   options::OPT_fno_new_infallible, false))
    CmdArgs.push_back("-fnew-infallible");

  if (Args.hasFlag(options::OPT_fno_operator_names,
                   options::OPT_foperator_names, false))
    CmdArgs.push_back("-fno-operator-names");

  // Forward -f (flag) options which we can pass directly.
  Args.AddLastArg(CmdArgs, options::OPT_femit_all_decls);
  Args.AddLastArg(CmdArgs, options::OPT_fheinous_gnu_extensions);
  Args.AddLastArg(CmdArgs, options::OPT_fdigraphs, options::OPT_fno_digraphs);
  Args.AddLastArg(CmdArgs, options::OPT_fzero_call_used_regs_EQ);

  if (Args.hasFlag(options::OPT_femulated_tls, options::OPT_fno_emulated_tls,
                   Triple.hasDefaultEmulatedTLS()))
    CmdArgs.push_back("-femulated-tls");

  Args.addOptInFlag(CmdArgs, options::OPT_fcheck_new,
                    options::OPT_fno_check_new);

  if (Arg *A = Args.getLastArg(options::OPT_fzero_call_used_regs_EQ)) {
    // FIXME: There's no reason for this to be restricted to X86. The backend
    // code needs to be changed to include the appropriate function calls
    // automatically.
    if (!Triple.isX86() && !Triple.isAArch64())
      D.Diag(diag::err_drv_unsupported_opt_for_target)
          << A->getAsString(Args) << TripleStr;
  }

  // AltiVec-like language extensions aren't relevant for assembling.
  if (!isa<PreprocessJobAction>(JA) || Output.getType() != types::TY_PP_Asm)
    Args.AddLastArg(CmdArgs, options::OPT_fzvector);

  Args.AddLastArg(CmdArgs, options::OPT_fdiagnostics_show_template_tree);
  Args.AddLastArg(CmdArgs, options::OPT_fno_elide_type);

  // Forward flags for OpenMP. We don't do this if the current action is an
  // device offloading action other than OpenMP.
  if (Args.hasFlag(options::OPT_fopenmp, options::OPT_fopenmp_EQ,
                   options::OPT_fno_openmp, false) &&
      (JA.isDeviceOffloading(Action::OFK_None) ||
       JA.isDeviceOffloading(Action::OFK_OpenMP))) {
    switch (D.getOpenMPRuntime(Args)) {
    case Driver::OMPRT_OMP:
    case Driver::OMPRT_IOMP5:
      // Clang can generate useful OpenMP code for these two runtime libraries.
      CmdArgs.push_back("-fopenmp");

      // If no option regarding the use of TLS in OpenMP codegeneration is
      // given, decide a default based on the target. Otherwise rely on the
      // options and pass the right information to the frontend.
      if (!Args.hasFlag(options::OPT_fopenmp_use_tls,
                        options::OPT_fnoopenmp_use_tls, /*Default=*/true))
        CmdArgs.push_back("-fnoopenmp-use-tls");
      Args.AddLastArg(CmdArgs, options::OPT_fopenmp_simd,
                      options::OPT_fno_openmp_simd);
      Args.AddAllArgs(CmdArgs, options::OPT_fopenmp_enable_irbuilder);
      Args.AddAllArgs(CmdArgs, options::OPT_fopenmp_version_EQ);
      if (!Args.hasFlag(options::OPT_fopenmp_extensions,
                        options::OPT_fno_openmp_extensions, /*Default=*/true))
        CmdArgs.push_back("-fno-openmp-extensions");
      Args.AddAllArgs(CmdArgs, options::OPT_fopenmp_cuda_number_of_sm_EQ);
      Args.AddAllArgs(CmdArgs, options::OPT_fopenmp_cuda_blocks_per_sm_EQ);
      Args.AddAllArgs(CmdArgs,
                      options::OPT_fopenmp_cuda_teams_reduction_recs_num_EQ);
      if (Args.hasFlag(options::OPT_fopenmp_optimistic_collapse,
                       options::OPT_fno_openmp_optimistic_collapse,
                       /*Default=*/false))
        CmdArgs.push_back("-fopenmp-optimistic-collapse");

      // When in OpenMP offloading mode with NVPTX target, forward
      // cuda-mode flag
      if (Args.hasFlag(options::OPT_fopenmp_cuda_mode,
                       options::OPT_fno_openmp_cuda_mode, /*Default=*/false))
        CmdArgs.push_back("-fopenmp-cuda-mode");

      // When in OpenMP offloading mode, enable debugging on the device.
      Args.AddAllArgs(CmdArgs, options::OPT_fopenmp_target_debug_EQ);
      if (Args.hasFlag(options::OPT_fopenmp_target_debug,
                       options::OPT_fno_openmp_target_debug, /*Default=*/false))
        CmdArgs.push_back("-fopenmp-target-debug");

      // When in OpenMP offloading mode, forward assumptions information about
      // thread and team counts in the device.
      if (Args.hasFlag(options::OPT_fopenmp_assume_teams_oversubscription,
                       options::OPT_fno_openmp_assume_teams_oversubscription,
                       /*Default=*/false))
        CmdArgs.push_back("-fopenmp-assume-teams-oversubscription");
      if (Args.hasFlag(options::OPT_fopenmp_assume_threads_oversubscription,
                       options::OPT_fno_openmp_assume_threads_oversubscription,
                       /*Default=*/false))
        CmdArgs.push_back("-fopenmp-assume-threads-oversubscription");
      if (Args.hasArg(options::OPT_fopenmp_assume_no_thread_state))
        CmdArgs.push_back("-fopenmp-assume-no-thread-state");
      if (Args.hasArg(options::OPT_fopenmp_assume_no_nested_parallelism))
        CmdArgs.push_back("-fopenmp-assume-no-nested-parallelism");
      if (Args.hasArg(options::OPT_fopenmp_offload_mandatory))
        CmdArgs.push_back("-fopenmp-offload-mandatory");
      if (Args.hasArg(options::OPT_fopenmp_force_usm))
        CmdArgs.push_back("-fopenmp-force-usm");
      break;
    default:
      // By default, if Clang doesn't know how to generate useful OpenMP code
      // for a specific runtime library, we just don't pass the '-fopenmp' flag
      // down to the actual compilation.
      // FIXME: It would be better to have a mode which *only* omits IR
      // generation based on the OpenMP support so that we get consistent
      // semantic analysis, etc.
      break;
    }
  } else {
    if (!JA.isDeviceOffloading(Action::OFK_SYCL))
      Args.AddLastArg(CmdArgs, options::OPT_fopenmp_simd,
                      options::OPT_fno_openmp_simd);
    Args.AddAllArgs(CmdArgs, options::OPT_fopenmp_version_EQ);
    Args.addOptOutFlag(CmdArgs, options::OPT_fopenmp_extensions,
                       options::OPT_fno_openmp_extensions);
  }

  // Forward the new driver to change offloading code generation.
  if (Args.hasFlag(options::OPT_offload_new_driver,
                   options::OPT_no_offload_new_driver, false))
    CmdArgs.push_back("--offload-new-driver");

  SanitizeArgs.addArgs(TC, Args, CmdArgs, InputType);

  const XRayArgs &XRay = TC.getXRayArgs();
  XRay.addArgs(TC, Args, CmdArgs, InputType);

  for (const auto &Filename :
       Args.getAllArgValues(options::OPT_fprofile_list_EQ)) {
    if (D.getVFS().exists(Filename))
      CmdArgs.push_back(Args.MakeArgString("-fprofile-list=" + Filename));
    else
      D.Diag(clang::diag::err_drv_no_such_file) << Filename;
  }

  if (Arg *A = Args.getLastArg(options::OPT_fpatchable_function_entry_EQ)) {
    StringRef S0 = A->getValue(), S = S0;
    unsigned Size, Offset = 0;
    if (!Triple.isAArch64() && !Triple.isLoongArch() && !Triple.isRISCV() &&
        !Triple.isX86())
      D.Diag(diag::err_drv_unsupported_opt_for_target)
          << A->getAsString(Args) << TripleStr;
    else if (S.consumeInteger(10, Size) ||
             (!S.empty() && (!S.consume_front(",") ||
                             S.consumeInteger(10, Offset) || !S.empty())))
      D.Diag(diag::err_drv_invalid_argument_to_option)
          << S0 << A->getOption().getName();
    else if (Size < Offset)
      D.Diag(diag::err_drv_unsupported_fpatchable_function_entry_argument);
    else {
      CmdArgs.push_back(Args.MakeArgString(A->getSpelling() + Twine(Size)));
      CmdArgs.push_back(Args.MakeArgString(
          "-fpatchable-function-entry-offset=" + Twine(Offset)));
    }
  }

  Args.AddLastArg(CmdArgs, options::OPT_fms_hotpatch);

  if (TC.SupportsProfiling()) {
    Args.AddLastArg(CmdArgs, options::OPT_pg);

    llvm::Triple::ArchType Arch = TC.getArch();
    if (Arg *A = Args.getLastArg(options::OPT_mfentry)) {
      if (Arch == llvm::Triple::systemz || TC.getTriple().isX86())
        A->render(Args, CmdArgs);
      else
        D.Diag(diag::err_drv_unsupported_opt_for_target)
            << A->getAsString(Args) << TripleStr;
    }
    if (Arg *A = Args.getLastArg(options::OPT_mnop_mcount)) {
      if (Arch == llvm::Triple::systemz)
        A->render(Args, CmdArgs);
      else
        D.Diag(diag::err_drv_unsupported_opt_for_target)
            << A->getAsString(Args) << TripleStr;
    }
    if (Arg *A = Args.getLastArg(options::OPT_mrecord_mcount)) {
      if (Arch == llvm::Triple::systemz)
        A->render(Args, CmdArgs);
      else
        D.Diag(diag::err_drv_unsupported_opt_for_target)
            << A->getAsString(Args) << TripleStr;
    }
  }

  if (Arg *A = Args.getLastArgNoClaim(options::OPT_pg)) {
    if (TC.getTriple().isOSzOS()) {
      D.Diag(diag::err_drv_unsupported_opt_for_target)
          << A->getAsString(Args) << TripleStr;
    }
  }
  if (Arg *A = Args.getLastArgNoClaim(options::OPT_p)) {
    if (!(TC.getTriple().isOSAIX() || TC.getTriple().isOSOpenBSD())) {
      D.Diag(diag::err_drv_unsupported_opt_for_target)
          << A->getAsString(Args) << TripleStr;
    }
  }
  if (Arg *A = Args.getLastArgNoClaim(options::OPT_p, options::OPT_pg)) {
    if (A->getOption().matches(options::OPT_p)) {
      A->claim();
      if (TC.getTriple().isOSAIX() && !Args.hasArgNoClaim(options::OPT_pg))
        CmdArgs.push_back("-pg");
    }
  }

  // Reject AIX-specific link options on other targets.
  if (!TC.getTriple().isOSAIX()) {
    for (const Arg *A : Args.filtered(options::OPT_b, options::OPT_K,
                                      options::OPT_mxcoff_build_id_EQ)) {
      D.Diag(diag::err_drv_unsupported_opt_for_target)
          << A->getSpelling() << TripleStr;
    }
  }

  if (Args.getLastArg(options::OPT_fapple_kext) ||
      (Args.hasArg(options::OPT_mkernel) && types::isCXX(InputType)))
    CmdArgs.push_back("-fapple-kext");

  Args.AddLastArg(CmdArgs, options::OPT_altivec_src_compat);
  Args.AddLastArg(CmdArgs, options::OPT_flax_vector_conversions_EQ);
  Args.AddLastArg(CmdArgs, options::OPT_fobjc_sender_dependent_dispatch);
  Args.AddLastArg(CmdArgs, options::OPT_fdiagnostics_print_source_range_info);
  Args.AddLastArg(CmdArgs, options::OPT_fdiagnostics_parseable_fixits);
  Args.AddLastArg(CmdArgs, options::OPT_ftime_report);
  Args.AddLastArg(CmdArgs, options::OPT_ftime_report_EQ);
  Args.AddLastArg(CmdArgs, options::OPT_ftrapv);
  Args.AddLastArg(CmdArgs, options::OPT_malign_double);
  Args.AddLastArg(CmdArgs, options::OPT_fno_temp_file);

  if (const char *Name = C.getTimeTraceFile(&JA)) {
    CmdArgs.push_back(Args.MakeArgString("-ftime-trace=" + Twine(Name)));
    Args.AddLastArg(CmdArgs, options::OPT_ftime_trace_granularity_EQ);
  }

  if (Arg *A = Args.getLastArg(options::OPT_ftrapv_handler_EQ)) {
    CmdArgs.push_back("-ftrapv-handler");
    CmdArgs.push_back(A->getValue());
  }

  Args.AddLastArg(CmdArgs, options::OPT_ftrap_function_EQ);

  // -fno-strict-overflow implies -fwrapv if it isn't disabled, but
  // -fstrict-overflow won't turn off an explicitly enabled -fwrapv.
  if (Arg *A = Args.getLastArg(options::OPT_fwrapv, options::OPT_fno_wrapv)) {
    if (A->getOption().matches(options::OPT_fwrapv))
      CmdArgs.push_back("-fwrapv");
  } else if (Arg *A = Args.getLastArg(options::OPT_fstrict_overflow,
                                      options::OPT_fno_strict_overflow)) {
    if (A->getOption().matches(options::OPT_fno_strict_overflow))
      CmdArgs.push_back("-fwrapv");
  }

  Args.AddLastArg(CmdArgs, options::OPT_ffinite_loops,
                  options::OPT_fno_finite_loops);

  Args.AddLastArg(CmdArgs, options::OPT_fwritable_strings);
  Args.AddLastArg(CmdArgs, options::OPT_funroll_loops,
                  options::OPT_fno_unroll_loops);

  Args.AddLastArg(CmdArgs, options::OPT_fstrict_flex_arrays_EQ);

  Args.AddLastArg(CmdArgs, options::OPT_pthread);

  Args.addOptInFlag(CmdArgs, options::OPT_mspeculative_load_hardening,
                    options::OPT_mno_speculative_load_hardening);

  RenderSSPOptions(D, TC, Args, CmdArgs, KernelOrKext);
  RenderSCPOptions(TC, Args, CmdArgs);
  RenderTrivialAutoVarInitOptions(D, TC, Args, CmdArgs);

  Args.AddLastArg(CmdArgs, options::OPT_fswift_async_fp_EQ);

  Args.addOptInFlag(CmdArgs, options::OPT_mstackrealign,
                    options::OPT_mno_stackrealign);

  if (Args.hasArg(options::OPT_mstack_alignment)) {
    StringRef alignment = Args.getLastArgValue(options::OPT_mstack_alignment);
    CmdArgs.push_back(Args.MakeArgString("-mstack-alignment=" + alignment));
  }

  if (Args.hasArg(options::OPT_mstack_probe_size)) {
    StringRef Size = Args.getLastArgValue(options::OPT_mstack_probe_size);

    if (!Size.empty())
      CmdArgs.push_back(Args.MakeArgString("-mstack-probe-size=" + Size));
    else
      CmdArgs.push_back("-mstack-probe-size=0");
  }

  Args.addOptOutFlag(CmdArgs, options::OPT_mstack_arg_probe,
                     options::OPT_mno_stack_arg_probe);

  if (Arg *A = Args.getLastArg(options::OPT_mrestrict_it,
                               options::OPT_mno_restrict_it)) {
    if (A->getOption().matches(options::OPT_mrestrict_it)) {
      CmdArgs.push_back("-mllvm");
      CmdArgs.push_back("-arm-restrict-it");
    } else {
      CmdArgs.push_back("-mllvm");
      CmdArgs.push_back("-arm-default-it");
    }
  }

  // Forward -cl options to -cc1
  RenderOpenCLOptions(Args, CmdArgs, InputType);

  // Forward hlsl options to -cc1
  RenderHLSLOptions(Args, CmdArgs, InputType);

  // Forward OpenACC options to -cc1
  RenderOpenACCOptions(D, Args, CmdArgs, InputType);

  if (IsHIP) {
    if (Args.hasFlag(options::OPT_fhip_new_launch_api,
                     options::OPT_fno_hip_new_launch_api, true))
      CmdArgs.push_back("-fhip-new-launch-api");
    Args.addOptInFlag(CmdArgs, options::OPT_fgpu_allow_device_init,
                      options::OPT_fno_gpu_allow_device_init);
    Args.AddLastArg(CmdArgs, options::OPT_hipstdpar);
    Args.AddLastArg(CmdArgs, options::OPT_hipstdpar_interpose_alloc);
    Args.addOptInFlag(CmdArgs, options::OPT_fhip_kernel_arg_name,
                      options::OPT_fno_hip_kernel_arg_name);
  }

  if (IsCuda || IsHIP || IsSYCL) {
    if (IsRDCMode)
      CmdArgs.push_back("-fgpu-rdc");
    else
      CmdArgs.push_back("-fno-gpu-rdc");
  }
  if (IsCuda || IsHIP) {
    Args.addOptInFlag(CmdArgs, options::OPT_fgpu_defer_diag,
                      options::OPT_fno_gpu_defer_diag);
    if (Args.hasFlag(options::OPT_fgpu_exclude_wrong_side_overloads,
                     options::OPT_fno_gpu_exclude_wrong_side_overloads,
                     false)) {
      CmdArgs.push_back("-fgpu-exclude-wrong-side-overloads");
      CmdArgs.push_back("-fgpu-defer-diag");
    }
  }

  // Forward -nogpulib to -cc1.
  if (Args.hasArg(options::OPT_nogpulib))
    CmdArgs.push_back("-nogpulib");

  if (Arg *A = Args.getLastArg(options::OPT_fcf_protection_EQ)) {
    CmdArgs.push_back(
        Args.MakeArgString(Twine("-fcf-protection=") + A->getValue()));
  }

  if (Arg *A = Args.getLastArg(options::OPT_mfunction_return_EQ))
    CmdArgs.push_back(
        Args.MakeArgString(Twine("-mfunction-return=") + A->getValue()));

  Args.AddLastArg(CmdArgs, options::OPT_mindirect_branch_cs_prefix);

  // Forward -f options with positive and negative forms; we translate these by
  // hand.  Do not propagate PGO options to the GPU-side compilations as the
  // profile info is for the host-side compilation only.
  if (!(IsCudaDevice || IsHIPDevice)) {
    if (Arg *A = getLastProfileSampleUseArg(Args)) {
      auto *PGOArg = Args.getLastArg(
          options::OPT_fprofile_generate, options::OPT_fprofile_generate_EQ,
          options::OPT_fcs_profile_generate,
          options::OPT_fcs_profile_generate_EQ, options::OPT_fprofile_use,
          options::OPT_fprofile_use_EQ);
      if (PGOArg)
        D.Diag(diag::err_drv_argument_not_allowed_with)
            << "SampleUse with PGO options";

      StringRef fname = A->getValue();
      if (!llvm::sys::fs::exists(fname))
        D.Diag(diag::err_drv_no_such_file) << fname;
      else
        A->render(Args, CmdArgs);
    }
    Args.AddLastArg(CmdArgs, options::OPT_fprofile_remapping_file_EQ);

    if (Args.hasFlag(options::OPT_fpseudo_probe_for_profiling,
                     options::OPT_fno_pseudo_probe_for_profiling, false)) {
      CmdArgs.push_back("-fpseudo-probe-for-profiling");
      // Enforce -funique-internal-linkage-names if it's not explicitly turned
      // off.
      if (Args.hasFlag(options::OPT_funique_internal_linkage_names,
                       options::OPT_fno_unique_internal_linkage_names, true))
        CmdArgs.push_back("-funique-internal-linkage-names");
    }
  }
  RenderBuiltinOptions(TC, RawTriple, Args, CmdArgs);

  Args.addOptOutFlag(CmdArgs, options::OPT_fassume_sane_operator_new,
                     options::OPT_fno_assume_sane_operator_new);

  if (Args.hasFlag(options::OPT_fapinotes, options::OPT_fno_apinotes, false))
    CmdArgs.push_back("-fapinotes");
  if (Args.hasFlag(options::OPT_fapinotes_modules,
                   options::OPT_fno_apinotes_modules, false))
    CmdArgs.push_back("-fapinotes-modules");
  Args.AddLastArg(CmdArgs, options::OPT_fapinotes_swift_version);

  // -fblocks=0 is default.
  if (Args.hasFlag(options::OPT_fblocks, options::OPT_fno_blocks,
                   TC.IsBlocksDefault()) ||
      (Args.hasArg(options::OPT_fgnu_runtime) &&
       Args.hasArg(options::OPT_fobjc_nonfragile_abi) &&
       !Args.hasArg(options::OPT_fno_blocks))) {
    CmdArgs.push_back("-fblocks");

    if (!Args.hasArg(options::OPT_fgnu_runtime) && !TC.hasBlocksRuntime())
      CmdArgs.push_back("-fblocks-runtime-optional");
  }

  // -fencode-extended-block-signature=1 is default.
  if (TC.IsEncodeExtendedBlockSignatureDefault())
    CmdArgs.push_back("-fencode-extended-block-signature");

  if (Args.hasFlag(options::OPT_fcoro_aligned_allocation,
                   options::OPT_fno_coro_aligned_allocation, false) &&
      types::isCXX(InputType))
    CmdArgs.push_back("-fcoro-aligned-allocation");

  Args.AddLastArg(CmdArgs, options::OPT_fdouble_square_bracket_attributes,
                  options::OPT_fno_double_square_bracket_attributes);

  Args.addOptOutFlag(CmdArgs, options::OPT_faccess_control,
                     options::OPT_fno_access_control);
  Args.addOptOutFlag(CmdArgs, options::OPT_felide_constructors,
                     options::OPT_fno_elide_constructors);

  ToolChain::RTTIMode RTTIMode = TC.getRTTIMode();

  if (KernelOrKext || (types::isCXX(InputType) &&
                       (RTTIMode == ToolChain::RM_Disabled)))
    CmdArgs.push_back("-fno-rtti");

  // -fshort-enums=0 is default for all architectures except Hexagon and z/OS.
  if (Args.hasFlag(options::OPT_fshort_enums, options::OPT_fno_short_enums,
                   TC.getArch() == llvm::Triple::hexagon || Triple.isOSzOS()))
    CmdArgs.push_back("-fshort-enums");

  RenderCharacterOptions(Args, AuxTriple ? *AuxTriple : RawTriple, CmdArgs);

  // -fuse-cxa-atexit is default.
  if (!Args.hasFlag(
          options::OPT_fuse_cxa_atexit, options::OPT_fno_use_cxa_atexit,
          !RawTriple.isOSAIX() && !RawTriple.isOSWindows() &&
              ((RawTriple.getVendor() != llvm::Triple::MipsTechnologies) ||
               RawTriple.hasEnvironment())) ||
      KernelOrKext)
    CmdArgs.push_back("-fno-use-cxa-atexit");

  if (Args.hasFlag(options::OPT_fregister_global_dtors_with_atexit,
                   options::OPT_fno_register_global_dtors_with_atexit,
                   RawTriple.isOSDarwin() && !KernelOrKext))
    CmdArgs.push_back("-fregister-global-dtors-with-atexit");

  Args.addOptInFlag(CmdArgs, options::OPT_fuse_line_directives,
                    options::OPT_fno_use_line_directives);

  // -fno-minimize-whitespace is default.
  if (Args.hasFlag(options::OPT_fminimize_whitespace,
                   options::OPT_fno_minimize_whitespace, false)) {
    types::ID InputType = Inputs[0].getType();
    if (!isDerivedFromC(InputType))
      D.Diag(diag::err_drv_opt_unsupported_input_type)
          << "-fminimize-whitespace" << types::getTypeName(InputType);
    CmdArgs.push_back("-fminimize-whitespace");
  }

  // -fno-keep-system-includes is default.
  if (Args.hasFlag(options::OPT_fkeep_system_includes,
                   options::OPT_fno_keep_system_includes, false)) {
    types::ID InputType = Inputs[0].getType();
    if (!isDerivedFromC(InputType))
      D.Diag(diag::err_drv_opt_unsupported_input_type)
          << "-fkeep-system-includes" << types::getTypeName(InputType);
    CmdArgs.push_back("-fkeep-system-includes");
  }

  // -fms-extensions=0 is default.
  if (Args.hasFlag(options::OPT_fms_extensions, options::OPT_fno_ms_extensions,
                   IsWindowsMSVC))
    CmdArgs.push_back("-fms-extensions");

  // -fms-compatibility=0 is default.
  bool IsMSVCCompat = Args.hasFlag(
      options::OPT_fms_compatibility, options::OPT_fno_ms_compatibility,
      (IsWindowsMSVC && Args.hasFlag(options::OPT_fms_extensions,
                                     options::OPT_fno_ms_extensions, true)));
  if (IsMSVCCompat)
    CmdArgs.push_back("-fms-compatibility");

  if (Triple.isWindowsMSVCEnvironment() && !D.IsCLMode() &&
      Args.hasArg(options::OPT_fms_runtime_lib_EQ))
    ProcessVSRuntimeLibrary(getToolChain(), Args, CmdArgs);

  // Handle -fgcc-version, if present.
  VersionTuple GNUCVer;
  if (Arg *A = Args.getLastArg(options::OPT_fgnuc_version_EQ)) {
    // Check that the version has 1 to 3 components and the minor and patch
    // versions fit in two decimal digits.
    StringRef Val = A->getValue();
    Val = Val.empty() ? "0" : Val; // Treat "" as 0 or disable.
    bool Invalid = GNUCVer.tryParse(Val);
    unsigned Minor = GNUCVer.getMinor().value_or(0);
    unsigned Patch = GNUCVer.getSubminor().value_or(0);
    if (Invalid || GNUCVer.getBuild() || Minor >= 100 || Patch >= 100) {
      D.Diag(diag::err_drv_invalid_value)
          << A->getAsString(Args) << A->getValue();
    }
  } else if (!IsMSVCCompat) {
    // Imitate GCC 4.2.1 by default if -fms-compatibility is not in effect.
    GNUCVer = VersionTuple(4, 2, 1);
  }
  if (!GNUCVer.empty()) {
    CmdArgs.push_back(
        Args.MakeArgString("-fgnuc-version=" + GNUCVer.getAsString()));
  }

  VersionTuple MSVT = TC.computeMSVCVersion(&D, Args);
  if (!MSVT.empty())
    CmdArgs.push_back(
        Args.MakeArgString("-fms-compatibility-version=" + MSVT.getAsString()));

  bool IsMSVC2015Compatible = MSVT.getMajor() >= 19;
  if (ImplyVCPPCVer) {
    StringRef LanguageStandard;
    if (const Arg *StdArg = Args.getLastArg(options::OPT__SLASH_std)) {
      Std = StdArg;
      LanguageStandard = llvm::StringSwitch<StringRef>(StdArg->getValue())
                             .Case("c11", "-std=c11")
                             .Case("c17", "-std=c17")
                             .Default("");
      if (LanguageStandard.empty())
        D.Diag(clang::diag::warn_drv_unused_argument)
            << StdArg->getAsString(Args);
    }
    CmdArgs.push_back(LanguageStandard.data());
  }
  if (ImplyVCPPCXXVer) {
    StringRef LanguageStandard;
    if (const Arg *StdArg = Args.getLastArg(options::OPT__SLASH_std)) {
      Std = StdArg;
      LanguageStandard = llvm::StringSwitch<StringRef>(StdArg->getValue())
                             .Case("c++14", "-std=c++14")
                             .Case("c++17", "-std=c++17")
                             .Case("c++20", "-std=c++20")
                             // TODO add c++23 and c++26 when MSVC supports it.
                             .Case("c++latest", "-std=c++26")
                             .Default("");
      if (LanguageStandard.empty())
        D.Diag(clang::diag::warn_drv_unused_argument)
            << StdArg->getAsString(Args);
    }

    if (LanguageStandard.empty()) {
      if (IsSYCL)
        // For DPC++, C++17 is the default.
        LanguageStandard = "-std=c++17";
      else if (IsMSVC2015Compatible)
        LanguageStandard = "-std=c++14";
      else
        LanguageStandard = "-std=c++11";
    }

    CmdArgs.push_back(LanguageStandard.data());
  }

  Args.addOptInFlag(CmdArgs, options::OPT_fborland_extensions,
                    options::OPT_fno_borland_extensions);

  // -fno-declspec is default, except for PS4/PS5.
  if (Args.hasFlag(options::OPT_fdeclspec, options::OPT_fno_declspec,
                   RawTriple.isPS()))
    CmdArgs.push_back("-fdeclspec");
  else if (Args.hasArg(options::OPT_fno_declspec))
    CmdArgs.push_back("-fno-declspec"); // Explicitly disabling __declspec.

  // -fthreadsafe-static is default, except for MSVC compatibility versions less
  // than 19.
  if (!Args.hasFlag(options::OPT_fthreadsafe_statics,
                    options::OPT_fno_threadsafe_statics,
                    !types::isOpenCL(InputType) &&
                        (!IsWindowsMSVC || IsMSVC2015Compatible)))
    CmdArgs.push_back("-fno-threadsafe-statics");

  // Add -fno-assumptions, if it was specified.
  if (!Args.hasFlag(options::OPT_fassumptions, options::OPT_fno_assumptions,
                    true))
    CmdArgs.push_back("-fno-assumptions");

  // -fgnu-keywords default varies depending on language; only pass if
  // specified.
  Args.AddLastArg(CmdArgs, options::OPT_fgnu_keywords,
                  options::OPT_fno_gnu_keywords);

  Args.addOptInFlag(CmdArgs, options::OPT_fgnu89_inline,
                    options::OPT_fno_gnu89_inline);

  const Arg *InlineArg = Args.getLastArg(options::OPT_finline_functions,
                                         options::OPT_finline_hint_functions,
                                         options::OPT_fno_inline_functions);
  if (Arg *A = Args.getLastArg(options::OPT_finline, options::OPT_fno_inline)) {
    if (A->getOption().matches(options::OPT_fno_inline))
      A->render(Args, CmdArgs);
  } else if (InlineArg) {
    InlineArg->render(Args, CmdArgs);
  }

  Args.AddLastArg(CmdArgs, options::OPT_finline_max_stacksize_EQ);

  // FIXME: Find a better way to determine whether we are in C++20.
  bool HaveCxx20 =
      Std &&
      (Std->containsValue("c++2a") || Std->containsValue("gnu++2a") ||
       Std->containsValue("c++20") || Std->containsValue("gnu++20") ||
       Std->containsValue("c++2b") || Std->containsValue("gnu++2b") ||
       Std->containsValue("c++23") || Std->containsValue("gnu++23") ||
       Std->containsValue("c++2c") || Std->containsValue("gnu++2c") ||
       Std->containsValue("c++26") || Std->containsValue("gnu++26") ||
       Std->containsValue("c++latest") || Std->containsValue("gnu++latest"));
  bool HaveModules =
      RenderModulesOptions(C, D, Args, Input, Output, HaveCxx20, CmdArgs);

  // -fdelayed-template-parsing is default when targeting MSVC.
  // Many old Windows SDK versions require this to parse.
  //
  // According to
  // https://learn.microsoft.com/en-us/cpp/build/reference/permissive-standards-conformance?view=msvc-170,
  // MSVC actually defaults to -fno-delayed-template-parsing (/Zc:twoPhase-
  // with MSVC CLI) if using C++20. So we match the behavior with MSVC here to
  // not enable -fdelayed-template-parsing by default after C++20.
  //
  // FIXME: Given -fdelayed-template-parsing is a source of bugs, we should be
  // able to disable this by default at some point.
  if (Args.hasFlag(options::OPT_fdelayed_template_parsing,
                   options::OPT_fno_delayed_template_parsing,
                   IsWindowsMSVC && !HaveCxx20)) {
    if (HaveCxx20)
      D.Diag(clang::diag::warn_drv_delayed_template_parsing_after_cxx20);

    CmdArgs.push_back("-fdelayed-template-parsing");
  }

  if (Args.hasFlag(options::OPT_fpch_validate_input_files_content,
                   options::OPT_fno_pch_validate_input_files_content, false))
    CmdArgs.push_back("-fvalidate-ast-input-files-content");
  if (Args.hasFlag(options::OPT_fpch_instantiate_templates,
                   options::OPT_fno_pch_instantiate_templates, false))
    CmdArgs.push_back("-fpch-instantiate-templates");
  if (Args.hasFlag(options::OPT_fpch_codegen, options::OPT_fno_pch_codegen,
                   false))
    CmdArgs.push_back("-fmodules-codegen");
  if (Args.hasFlag(options::OPT_fpch_debuginfo, options::OPT_fno_pch_debuginfo,
                   false))
    CmdArgs.push_back("-fmodules-debuginfo");

  ObjCRuntime Runtime = AddObjCRuntimeArgs(Args, Inputs, CmdArgs, rewriteKind);
  RenderObjCOptions(TC, D, RawTriple, Args, Runtime, rewriteKind != RK_None,
                    Input, CmdArgs);

  if (types::isObjC(Input.getType()) &&
      Args.hasFlag(options::OPT_fobjc_encode_cxx_class_template_spec,
                   options::OPT_fno_objc_encode_cxx_class_template_spec,
                   !Runtime.isNeXTFamily()))
    CmdArgs.push_back("-fobjc-encode-cxx-class-template-spec");

  if (Args.hasFlag(options::OPT_fapplication_extension,
                   options::OPT_fno_application_extension, false))
    CmdArgs.push_back("-fapplication-extension");

  // Handle GCC-style exception args.
  bool EH = false;
  if (!C.getDriver().IsCLMode())
    EH = addExceptionArgs(Args, InputType, TC, KernelOrKext, Runtime, CmdArgs);

  // Handle exception personalities
  Arg *A = Args.getLastArg(
      options::OPT_fsjlj_exceptions, options::OPT_fseh_exceptions,
      options::OPT_fdwarf_exceptions, options::OPT_fwasm_exceptions);
  if (A) {
    const Option &Opt = A->getOption();
    if (Opt.matches(options::OPT_fsjlj_exceptions))
      CmdArgs.push_back("-exception-model=sjlj");
    if (Opt.matches(options::OPT_fseh_exceptions))
      CmdArgs.push_back("-exception-model=seh");
    if (Opt.matches(options::OPT_fdwarf_exceptions))
      CmdArgs.push_back("-exception-model=dwarf");
    if (Opt.matches(options::OPT_fwasm_exceptions))
      CmdArgs.push_back("-exception-model=wasm");
  } else {
    switch (TC.GetExceptionModel(Args)) {
    default:
      break;
    case llvm::ExceptionHandling::DwarfCFI:
      CmdArgs.push_back("-exception-model=dwarf");
      break;
    case llvm::ExceptionHandling::SjLj:
      CmdArgs.push_back("-exception-model=sjlj");
      break;
    case llvm::ExceptionHandling::WinEH:
      CmdArgs.push_back("-exception-model=seh");
      break;
    }
  }

  // C++ "sane" operator new.
  Args.addOptOutFlag(CmdArgs, options::OPT_fassume_sane_operator_new,
                     options::OPT_fno_assume_sane_operator_new);

  // -fassume-unique-vtables is on by default.
  Args.addOptOutFlag(CmdArgs, options::OPT_fassume_unique_vtables,
                     options::OPT_fno_assume_unique_vtables);

  // -frelaxed-template-template-args is deprecated.
  if (Arg *A =
          Args.getLastArg(options::OPT_frelaxed_template_template_args,
                          options::OPT_fno_relaxed_template_template_args)) {
    D.Diag(diag::warn_drv_deprecated_arg)
        << A->getAsString(Args) << /*hasReplacement=*/false;
    if (A->getOption().matches(options::OPT_fno_relaxed_template_template_args))
      CmdArgs.push_back("-fno-relaxed-template-template-args");
  }

  // -fsized-deallocation is off by default, as it is an ABI-breaking change for
  // most platforms.
  Args.addOptInFlag(CmdArgs, options::OPT_fsized_deallocation,
                    options::OPT_fno_sized_deallocation);

  // -faligned-allocation is on by default in C++17 onwards and otherwise off
  // by default.
  if (Arg *A = Args.getLastArg(options::OPT_faligned_allocation,
                               options::OPT_fno_aligned_allocation,
                               options::OPT_faligned_new_EQ)) {
    if (A->getOption().matches(options::OPT_fno_aligned_allocation))
      CmdArgs.push_back("-fno-aligned-allocation");
    else
      CmdArgs.push_back("-faligned-allocation");
  }

  // The default new alignment can be specified using a dedicated option or via
  // a GCC-compatible option that also turns on aligned allocation.
  if (Arg *A = Args.getLastArg(options::OPT_fnew_alignment_EQ,
                               options::OPT_faligned_new_EQ))
    CmdArgs.push_back(
        Args.MakeArgString(Twine("-fnew-alignment=") + A->getValue()));

  // -fconstant-cfstrings is default, and may be subject to argument translation
  // on Darwin.
  if (!Args.hasFlag(options::OPT_fconstant_cfstrings,
                    options::OPT_fno_constant_cfstrings, true) ||
      !Args.hasFlag(options::OPT_mconstant_cfstrings,
                    options::OPT_mno_constant_cfstrings, true))
    CmdArgs.push_back("-fno-constant-cfstrings");

  Args.addOptInFlag(CmdArgs, options::OPT_fpascal_strings,
                    options::OPT_fno_pascal_strings);

  // Honor -fpack-struct= and -fpack-struct, if given. Note that
  // -fno-pack-struct doesn't apply to -fpack-struct=.
  if (Arg *A = Args.getLastArg(options::OPT_fpack_struct_EQ)) {
    std::string PackStructStr = "-fpack-struct=";
    PackStructStr += A->getValue();
    CmdArgs.push_back(Args.MakeArgString(PackStructStr));
  } else if (Args.hasFlag(options::OPT_fpack_struct,
                          options::OPT_fno_pack_struct, false)) {
    CmdArgs.push_back("-fpack-struct=1");
  }

  // Handle -fmax-type-align=N and -fno-type-align
  bool SkipMaxTypeAlign = Args.hasArg(options::OPT_fno_max_type_align);
  if (Arg *A = Args.getLastArg(options::OPT_fmax_type_align_EQ)) {
    if (!SkipMaxTypeAlign) {
      std::string MaxTypeAlignStr = "-fmax-type-align=";
      MaxTypeAlignStr += A->getValue();
      CmdArgs.push_back(Args.MakeArgString(MaxTypeAlignStr));
    }
  } else if (RawTriple.isOSDarwin()) {
    if (!SkipMaxTypeAlign) {
      std::string MaxTypeAlignStr = "-fmax-type-align=16";
      CmdArgs.push_back(Args.MakeArgString(MaxTypeAlignStr));
    }
  }

  if (!Args.hasFlag(options::OPT_Qy, options::OPT_Qn, true))
    CmdArgs.push_back("-Qn");

  // -fno-common is the default, set -fcommon only when that flag is set.
  Args.addOptInFlag(CmdArgs, options::OPT_fcommon, options::OPT_fno_common);

  // -fsigned-bitfields is default, and clang doesn't yet support
  // -funsigned-bitfields.
  if (!Args.hasFlag(options::OPT_fsigned_bitfields,
                    options::OPT_funsigned_bitfields, true))
    D.Diag(diag::warn_drv_clang_unsupported)
        << Args.getLastArg(options::OPT_funsigned_bitfields)->getAsString(Args);

  // -fsigned-bitfields is default, and clang doesn't support -fno-for-scope.
  if (!Args.hasFlag(options::OPT_ffor_scope, options::OPT_fno_for_scope, true))
    D.Diag(diag::err_drv_clang_unsupported)
        << Args.getLastArg(options::OPT_fno_for_scope)->getAsString(Args);

  // -finput_charset=UTF-8 is default. Reject others
  if (Arg *inputCharset = Args.getLastArg(options::OPT_finput_charset_EQ)) {
    StringRef value = inputCharset->getValue();
    if (!value.equals_insensitive("utf-8"))
      D.Diag(diag::err_drv_invalid_value) << inputCharset->getAsString(Args)
                                          << value;
  }

  // -fexec_charset=UTF-8 is default. Reject others
  if (Arg *execCharset = Args.getLastArg(options::OPT_fexec_charset_EQ)) {
    StringRef value = execCharset->getValue();
    if (!value.equals_insensitive("utf-8"))
      D.Diag(diag::err_drv_invalid_value) << execCharset->getAsString(Args)
                                          << value;
  }

  RenderDiagnosticsOptions(D, Args, CmdArgs);

  Args.addOptInFlag(CmdArgs, options::OPT_fasm_blocks,
                    options::OPT_fno_asm_blocks);

  Args.addOptOutFlag(CmdArgs, options::OPT_fgnu_inline_asm,
                     options::OPT_fno_gnu_inline_asm);

  // Enable vectorization per default according to the optimization level
  // selected. For optimization levels that want vectorization we use the alias
  // option to simplify the hasFlag logic.
  bool EnableVec = shouldEnableVectorizerAtOLevel(Args, false);
  OptSpecifier VectorizeAliasOption =
      EnableVec ? options::OPT_O_Group : options::OPT_fvectorize;
  if (Args.hasFlag(options::OPT_fvectorize, VectorizeAliasOption,
                   options::OPT_fno_vectorize, EnableVec))
    CmdArgs.push_back("-vectorize-loops");

  // -fslp-vectorize is enabled based on the optimization level selected.
  bool EnableSLPVec = shouldEnableVectorizerAtOLevel(Args, true);
  OptSpecifier SLPVectAliasOption =
      EnableSLPVec ? options::OPT_O_Group : options::OPT_fslp_vectorize;
  if (Args.hasFlag(options::OPT_fslp_vectorize, SLPVectAliasOption,
                   options::OPT_fno_slp_vectorize, EnableSLPVec))
    CmdArgs.push_back("-vectorize-slp");

  ParseMPreferVectorWidth(D, Args, CmdArgs);

  Args.AddLastArg(CmdArgs, options::OPT_fshow_overloads_EQ);
  Args.AddLastArg(CmdArgs,
                  options::OPT_fsanitize_undefined_strip_path_components_EQ);

  // -fdollars-in-identifiers default varies depending on platform and
  // language; only pass if specified.
  if (Arg *A = Args.getLastArg(options::OPT_fdollars_in_identifiers,
                               options::OPT_fno_dollars_in_identifiers)) {
    if (A->getOption().matches(options::OPT_fdollars_in_identifiers))
      CmdArgs.push_back("-fdollars-in-identifiers");
    else
      CmdArgs.push_back("-fno-dollars-in-identifiers");
  }

  Args.addOptInFlag(CmdArgs, options::OPT_fapple_pragma_pack,
                    options::OPT_fno_apple_pragma_pack);

  // Remarks can be enabled with any of the `-f.*optimization-record.*` flags.
  if (willEmitRemarks(Args) && checkRemarksOptions(D, Args, Triple))
    renderRemarksOptions(Args, CmdArgs, Triple, Input, Output, JA);

  bool RewriteImports = Args.hasFlag(options::OPT_frewrite_imports,
                                     options::OPT_fno_rewrite_imports, false);
  if (RewriteImports)
    CmdArgs.push_back("-frewrite-imports");

  Args.addOptInFlag(CmdArgs, options::OPT_fdirectives_only,
                    options::OPT_fno_directives_only);

  // Enable rewrite includes if the user's asked for it or if we're generating
  // diagnostics.
  // TODO: Once -module-dependency-dir works with -frewrite-includes it'd be
  // nice to enable this when doing a crashdump for modules as well.
  if (Args.hasFlag(options::OPT_frewrite_includes,
                   options::OPT_fno_rewrite_includes, false) ||
      (C.isForDiagnostics() && !HaveModules))
    CmdArgs.push_back("-frewrite-includes");

  // Only allow -traditional or -traditional-cpp outside in preprocessing modes.
  if (Arg *A = Args.getLastArg(options::OPT_traditional,
                               options::OPT_traditional_cpp)) {
    if (isa<PreprocessJobAction>(JA))
      CmdArgs.push_back("-traditional-cpp");
    else
      D.Diag(diag::err_drv_clang_unsupported) << A->getAsString(Args);
  }

  Args.AddLastArg(CmdArgs, options::OPT_dM);
  Args.AddLastArg(CmdArgs, options::OPT_dD);
  Args.AddLastArg(CmdArgs, options::OPT_dI);

  Args.AddLastArg(CmdArgs, options::OPT_fmax_tokens_EQ);

  // Handle serialized diagnostics.
  if (Arg *A = Args.getLastArg(options::OPT__serialize_diags)) {
    CmdArgs.push_back("-serialize-diagnostic-file");
    CmdArgs.push_back(Args.MakeArgString(A->getValue()));
  }

  if (Args.hasArg(options::OPT_fretain_comments_from_system_headers))
    CmdArgs.push_back("-fretain-comments-from-system-headers");

  // Forward -fcomment-block-commands to -cc1.
  Args.AddAllArgs(CmdArgs, options::OPT_fcomment_block_commands);
  // Forward -fparse-all-comments to -cc1.
  Args.AddAllArgs(CmdArgs, options::OPT_fparse_all_comments);

  // Turn -fplugin=name.so into -load name.so
  for (const Arg *A : Args.filtered(options::OPT_fplugin_EQ)) {
    CmdArgs.push_back("-load");
    CmdArgs.push_back(A->getValue());
    A->claim();
  }

  // Turn -fplugin-arg-pluginname-key=value into
  // -plugin-arg-pluginname key=value
  // GCC has an actual plugin_argument struct with key/value pairs that it
  // passes to its plugins, but we don't, so just pass it on as-is.
  //
  // The syntax for -fplugin-arg- is ambiguous if both plugin name and
  // argument key are allowed to contain dashes. GCC therefore only
  // allows dashes in the key. We do the same.
  for (const Arg *A : Args.filtered(options::OPT_fplugin_arg)) {
    auto ArgValue = StringRef(A->getValue());
    auto FirstDashIndex = ArgValue.find('-');
    StringRef PluginName = ArgValue.substr(0, FirstDashIndex);
    StringRef Arg = ArgValue.substr(FirstDashIndex + 1);

    A->claim();
    if (FirstDashIndex == StringRef::npos || Arg.empty()) {
      if (PluginName.empty()) {
        D.Diag(diag::warn_drv_missing_plugin_name) << A->getAsString(Args);
      } else {
        D.Diag(diag::warn_drv_missing_plugin_arg)
            << PluginName << A->getAsString(Args);
      }
      continue;
    }

    CmdArgs.push_back(Args.MakeArgString(Twine("-plugin-arg-") + PluginName));
    CmdArgs.push_back(Args.MakeArgString(Arg));
  }

  // Forward -fpass-plugin=name.so to -cc1.
  for (const Arg *A : Args.filtered(options::OPT_fpass_plugin_EQ)) {
    CmdArgs.push_back(
        Args.MakeArgString(Twine("-fpass-plugin=") + A->getValue()));
    A->claim();
  }

  // Forward --vfsoverlay to -cc1.
  for (const Arg *A : Args.filtered(options::OPT_vfsoverlay)) {
    CmdArgs.push_back("--vfsoverlay");
    CmdArgs.push_back(A->getValue());
    A->claim();
  }

  Args.addOptInFlag(CmdArgs, options::OPT_fsafe_buffer_usage_suggestions,
                    options::OPT_fno_safe_buffer_usage_suggestions);

  Args.addOptInFlag(CmdArgs, options::OPT_fexperimental_late_parse_attributes,
                    options::OPT_fno_experimental_late_parse_attributes);

  // Setup statistics file output.
  SmallString<128> StatsFile = getStatsFileName(Args, Output, Input, D);
  if (!StatsFile.empty()) {
    CmdArgs.push_back(Args.MakeArgString(Twine("-stats-file=") + StatsFile));
    if (D.CCPrintInternalStats)
      CmdArgs.push_back("-stats-file-append");
  }

  // Forward -Xclang arguments to -cc1, and -mllvm arguments to the LLVM option
  // parser.
  for (auto Arg : Args.filtered(options::OPT_Xclang)) {
    Arg->claim();
    // -finclude-default-header flag is for preprocessor,
    // do not pass it to other cc1 commands when save-temps is enabled
    if (C.getDriver().isSaveTempsEnabled() &&
        !isa<PreprocessJobAction>(JA)) {
      if (StringRef(Arg->getValue()) == "-finclude-default-header")
        continue;
    }
    CmdArgs.push_back(Arg->getValue());
  }
  for (const Arg *A : Args.filtered(options::OPT_mllvm)) {
    A->claim();

    // We translate this by hand to the -cc1 argument, since nightly test uses
    // it and developers have been trained to spell it with -mllvm. Both
    // spellings are now deprecated and should be removed.
    if (StringRef(A->getValue(0)) == "-disable-llvm-optzns") {
      CmdArgs.push_back("-disable-llvm-optzns");
    } else {
      A->render(Args, CmdArgs);
    }
  }

  // With -save-temps, we want to save the unoptimized bitcode output from the
  // CompileJobAction, use -disable-llvm-passes to get pristine IR generated
  // by the frontend.
  // When -fembed-bitcode is enabled, optimized bitcode is emitted because it
  // has slightly different breakdown between stages.
  // When generating IR for -fsycl device compilations, optimized bitcode is
  // emitted as we want the -save-temps values to match regular compilation.
  // FIXME: -fembed-bitcode -save-temps will save optimized bitcode instead of
  // pristine IR generated by the frontend. Ideally, a new compile action should
  // be added so both IR can be captured.
  if ((C.getDriver().isSaveTempsEnabled() ||
       JA.isHostOffloading(Action::OFK_OpenMP)) &&
      !(C.getDriver().embedBitcodeInObject() && !IsUsingLTO) &&
      !IsSYCLOffloadDevice && isa<CompileJobAction>(JA))
    CmdArgs.push_back("-disable-llvm-passes");

  Args.AddAllArgs(CmdArgs, options::OPT_undef);

  const char *Exec = D.getClangProgramPath();

  // Optionally embed the -cc1 level arguments into the debug info or a
  // section, for build analysis.
  // Also record command line arguments into the debug info if
  // -grecord-gcc-switches options is set on.
  // By default, -gno-record-gcc-switches is set on and no recording.
  auto GRecordSwitches =
      Args.hasFlag(options::OPT_grecord_command_line,
                   options::OPT_gno_record_command_line, false);
  auto FRecordSwitches =
      Args.hasFlag(options::OPT_frecord_command_line,
                   options::OPT_fno_record_command_line, false);
  if (FRecordSwitches && !Triple.isOSBinFormatELF() &&
      !Triple.isOSBinFormatXCOFF() && !Triple.isOSBinFormatMachO())
    D.Diag(diag::err_drv_unsupported_opt_for_target)
        << Args.getLastArg(options::OPT_frecord_command_line)->getAsString(Args)
        << TripleStr;
  if (TC.UseDwarfDebugFlags() || GRecordSwitches || FRecordSwitches) {
    ArgStringList OriginalArgs;
    for (const auto &Arg : Args)
      Arg->render(Args, OriginalArgs);

    SmallString<256> Flags;
    EscapeSpacesAndBackslashes(Exec, Flags);
    for (const char *OriginalArg : OriginalArgs) {
      SmallString<128> EscapedArg;
      EscapeSpacesAndBackslashes(OriginalArg, EscapedArg);
      Flags += " ";
      Flags += EscapedArg;
    }
    auto FlagsArgString = Args.MakeArgString(Flags);
    if (TC.UseDwarfDebugFlags() || GRecordSwitches) {
      CmdArgs.push_back("-dwarf-debug-flags");
      CmdArgs.push_back(FlagsArgString);
    }
    if (FRecordSwitches) {
      CmdArgs.push_back("-record-command-line");
      CmdArgs.push_back(FlagsArgString);
    }
  }

  // Host-side offloading compilation receives all device-side outputs. Include
  // them in the host compilation depending on the target. If the host inputs
  // are not empty we use the new-driver scheme, otherwise use the old scheme.
  if ((IsCuda || IsHIP) && CudaDeviceInput) {
    CmdArgs.push_back("-fcuda-include-gpubinary");
    CmdArgs.push_back(CudaDeviceInput->getFilename());
  } else if (!HostOffloadingInputs.empty()) {
    if ((IsCuda || IsHIP) && !IsRDCMode) {
      assert(HostOffloadingInputs.size() == 1 && "Only one input expected");
      CmdArgs.push_back("-fcuda-include-gpubinary");
      CmdArgs.push_back(HostOffloadingInputs.front().getFilename());
    } else {
      for (const InputInfo Input : HostOffloadingInputs)
        CmdArgs.push_back(Args.MakeArgString("-fembed-offload-object=" +
                                             TC.getInputFilename(Input)));
    }
  }

  if (IsCuda) {
    if (Args.hasFlag(options::OPT_fcuda_short_ptr,
                     options::OPT_fno_cuda_short_ptr, false))
      CmdArgs.push_back("-fcuda-short-ptr");
  }

  if (IsCuda || IsHIP) {
    // Determine the original source input.
    const Action *SourceAction = &JA;
    while (SourceAction->getKind() != Action::InputClass) {
      assert(!SourceAction->getInputs().empty() && "unexpected root action!");
      SourceAction = SourceAction->getInputs()[0];
    }
    auto CUID = cast<InputAction>(SourceAction)->getId();
    if (!CUID.empty())
      CmdArgs.push_back(Args.MakeArgString(Twine("-cuid=") + Twine(CUID)));

    // -ffast-math turns on -fgpu-approx-transcendentals implicitly, but will
    // be overriden by -fno-gpu-approx-transcendentals.
    bool UseApproxTranscendentals = Args.hasFlag(
        options::OPT_ffast_math, options::OPT_fno_fast_math, false);
    if (Args.hasFlag(options::OPT_fgpu_approx_transcendentals,
                     options::OPT_fno_gpu_approx_transcendentals,
                     UseApproxTranscendentals))
      CmdArgs.push_back("-fgpu-approx-transcendentals");
  } else {
    Args.claimAllArgs(options::OPT_fgpu_approx_transcendentals,
                      options::OPT_fno_gpu_approx_transcendentals);
  }

  if (IsHIP) {
    CmdArgs.push_back("-fcuda-allow-variadic-functions");
    Args.AddLastArg(CmdArgs, options::OPT_fgpu_default_stream_EQ);
  }

  Args.AddLastArg(CmdArgs, options::OPT_foffload_uniform_block,
                  options::OPT_fno_offload_uniform_block);

  Args.AddLastArg(CmdArgs, options::OPT_foffload_implicit_host_device_templates,
                  options::OPT_fno_offload_implicit_host_device_templates);

  if (IsCudaDevice || IsHIPDevice || IsSYCLOffloadDevice) {
    StringRef InlineThresh =
        Args.getLastArgValue(options::OPT_fgpu_inline_threshold_EQ);
    if (!InlineThresh.empty()) {
      std::string ArgStr =
          std::string("-inline-threshold=") + InlineThresh.str();
      CmdArgs.append({"-mllvm", Args.MakeArgStringRef(ArgStr)});
    }
  }

  if (IsHIPDevice)
    Args.addOptOutFlag(CmdArgs,
                       options::OPT_fhip_fp32_correctly_rounded_divide_sqrt,
                       options::OPT_fno_hip_fp32_correctly_rounded_divide_sqrt);

  // OpenMP offloading device jobs take the argument -fopenmp-host-ir-file-path
  // to specify the result of the compile phase on the host, so the meaningful
  // device declarations can be identified. Also, -fopenmp-is-target-device is
  // passed along to tell the frontend that it is generating code for a device,
  // so that only the relevant declarations are emitted.
  if (IsOpenMPDevice) {
    CmdArgs.push_back("-fopenmp-is-target-device");
    if (OpenMPDeviceInput) {
      CmdArgs.push_back("-fopenmp-host-ir-file-path");
      CmdArgs.push_back(Args.MakeArgString(OpenMPDeviceInput->getFilename()));
    }
  }

  if (Triple.isAMDGPU()) {
    handleAMDGPUCodeObjectVersionOptions(D, Args, CmdArgs);

    Args.addOptInFlag(CmdArgs, options::OPT_munsafe_fp_atomics,
                      options::OPT_mno_unsafe_fp_atomics);
    Args.addOptOutFlag(CmdArgs, options::OPT_mamdgpu_ieee,
                       options::OPT_mno_amdgpu_ieee);
  }

  // For all the host OpenMP offloading compile jobs we need to pass the targets
  // information using -fopenmp-targets= option.
  if (JA.isHostOffloading(Action::OFK_OpenMP)) {
    SmallString<128> Targets("-fopenmp-targets=");

    SmallVector<std::string, 4> Triples;
    auto TCRange = C.getOffloadToolChains<Action::OFK_OpenMP>();
    std::transform(TCRange.first, TCRange.second, std::back_inserter(Triples),
                   [](auto TC) { return TC.second->getTripleString(); });
    CmdArgs.push_back(Args.MakeArgString(Targets + llvm::join(Triples, ",")));
  }

  // For all the host SYCL offloading compile jobs we need to pass the targets
  // information using -fsycl-targets= option.
  if (isa<CompileJobAction>(JA) && JA.isHostOffloading(Action::OFK_SYCL)) {
    SmallString<128> TargetInfo("-fsycl-targets=");

    if (Arg *Tgts = Args.getLastArg(options::OPT_fsycl_targets_EQ)) {
      for (unsigned i = 0; i < Tgts->getNumValues(); ++i) {
        if (i)
          TargetInfo += ',';
        // We need to get the string from the triple because it may be not
        // exactly the same as the one we get directly from the arguments.
        llvm::Triple T(Tgts->getValue(i));
        TargetInfo += T.getTriple();
      }
    } else
      // Use the default.
      TargetInfo += C.getDriver().MakeSYCLDeviceTriple().normalize();
    CmdArgs.push_back(Args.MakeArgString(TargetInfo.str()));
  }

  bool VirtualFunctionElimination =
      Args.hasFlag(options::OPT_fvirtual_function_elimination,
                   options::OPT_fno_virtual_function_elimination, false);
  if (VirtualFunctionElimination) {
    // VFE requires full LTO (currently, this might be relaxed to allow ThinLTO
    // in the future).
    if (LTOMode != LTOK_Full)
      D.Diag(diag::err_drv_argument_only_allowed_with)
          << "-fvirtual-function-elimination"
          << "-flto=full";

    CmdArgs.push_back("-fvirtual-function-elimination");
  }

  // VFE requires whole-program-vtables, and enables it by default.
  bool WholeProgramVTables = Args.hasFlag(
      options::OPT_fwhole_program_vtables,
      options::OPT_fno_whole_program_vtables, VirtualFunctionElimination);
  if (VirtualFunctionElimination && !WholeProgramVTables) {
    D.Diag(diag::err_drv_argument_not_allowed_with)
        << "-fno-whole-program-vtables"
        << "-fvirtual-function-elimination";
  }

  if (WholeProgramVTables) {
    // PS4 uses the legacy LTO API, which does not support this feature in
    // ThinLTO mode.
    bool IsPS4 = getToolChain().getTriple().isPS4();

    // Check if we passed LTO options but they were suppressed because this is a
    // device offloading action, or we passed device offload LTO options which
    // were suppressed because this is not the device offload action.
    // Check if we are using PS4 in regular LTO mode.
    // Otherwise, issue an error.
    if ((!IsUsingLTO && !D.isUsingLTO(!IsDeviceOffloadAction)) ||
        (IsPS4 && !UnifiedLTO && (D.getLTOMode() != LTOK_Full)))
      D.Diag(diag::err_drv_argument_only_allowed_with)
          << "-fwhole-program-vtables"
          << ((IsPS4 && !UnifiedLTO) ? "-flto=full" : "-flto");

    // Propagate -fwhole-program-vtables if this is an LTO compile.
    if (IsUsingLTO)
      CmdArgs.push_back("-fwhole-program-vtables");
  }

  bool DefaultsSplitLTOUnit =
      ((WholeProgramVTables || SanitizeArgs.needsLTO()) &&
          (LTOMode == LTOK_Full || TC.canSplitThinLTOUnit())) ||
      (!Triple.isPS4() && UnifiedLTO);
  bool SplitLTOUnit =
      Args.hasFlag(options::OPT_fsplit_lto_unit,
                   options::OPT_fno_split_lto_unit, DefaultsSplitLTOUnit);
  if (SanitizeArgs.needsLTO() && !SplitLTOUnit)
    D.Diag(diag::err_drv_argument_not_allowed_with) << "-fno-split-lto-unit"
                                                    << "-fsanitize=cfi";
  if (SplitLTOUnit)
    CmdArgs.push_back("-fsplit-lto-unit");

  if (Arg *A = Args.getLastArg(options::OPT_ffat_lto_objects,
                               options::OPT_fno_fat_lto_objects)) {
    if (IsUsingLTO && A->getOption().matches(options::OPT_ffat_lto_objects)) {
      assert(LTOMode == LTOK_Full || LTOMode == LTOK_Thin);
      if (!Triple.isOSBinFormatELF()) {
        D.Diag(diag::err_drv_unsupported_opt_for_target)
            << A->getAsString(Args) << TC.getTripleString();
      }
      CmdArgs.push_back(Args.MakeArgString(
          Twine("-flto=") + (LTOMode == LTOK_Thin ? "thin" : "full")));
      CmdArgs.push_back("-flto-unit");
      CmdArgs.push_back("-ffat-lto-objects");
      A->render(Args, CmdArgs);
    }
  }

  if (Arg *A = Args.getLastArg(options::OPT_fglobal_isel,
                               options::OPT_fno_global_isel)) {
    CmdArgs.push_back("-mllvm");
    if (A->getOption().matches(options::OPT_fglobal_isel)) {
      CmdArgs.push_back("-global-isel=1");

      // GISel is on by default on AArch64 -O0, so don't bother adding
      // the fallback remarks for it. Other combinations will add a warning of
      // some kind.
      bool IsArchSupported = Triple.getArch() == llvm::Triple::aarch64;
      bool IsOptLevelSupported = false;

      Arg *A = Args.getLastArg(options::OPT_O_Group);
      if (Triple.getArch() == llvm::Triple::aarch64) {
        if (!A || A->getOption().matches(options::OPT_O0))
          IsOptLevelSupported = true;
      }
      if (!IsArchSupported || !IsOptLevelSupported) {
        CmdArgs.push_back("-mllvm");
        CmdArgs.push_back("-global-isel-abort=2");

        if (!IsArchSupported)
          D.Diag(diag::warn_drv_global_isel_incomplete) << Triple.getArchName();
        else
          D.Diag(diag::warn_drv_global_isel_incomplete_opt);
      }
    } else {
      CmdArgs.push_back("-global-isel=0");
    }
  }

  if (Args.hasArg(options::OPT_forder_file_instrumentation)) {
     CmdArgs.push_back("-forder-file-instrumentation");
     // Enable order file instrumentation when ThinLTO is not on. When ThinLTO is
     // on, we need to pass these flags as linker flags and that will be handled
     // outside of the compiler.
     if (!IsUsingLTO) {
       CmdArgs.push_back("-mllvm");
       CmdArgs.push_back("-enable-order-file-instrumentation");
     }
  }

  if (Arg *A = Args.getLastArg(options::OPT_fforce_enable_int128,
                               options::OPT_fno_force_enable_int128)) {
    if (A->getOption().matches(options::OPT_fforce_enable_int128))
      CmdArgs.push_back("-fforce-enable-int128");
  }

  Args.addOptInFlag(CmdArgs, options::OPT_fkeep_static_consts,
                    options::OPT_fno_keep_static_consts);
  Args.addOptInFlag(CmdArgs, options::OPT_fkeep_persistent_storage_variables,
                    options::OPT_fno_keep_persistent_storage_variables);
  Args.addOptInFlag(CmdArgs, options::OPT_fcomplete_member_pointers,
                    options::OPT_fno_complete_member_pointers);
  Args.addOptOutFlag(CmdArgs, options::OPT_fcxx_static_destructors,
                     options::OPT_fno_cxx_static_destructors);

  addMachineOutlinerArgs(D, Args, CmdArgs, Triple, /*IsLTO=*/false);

  addOutlineAtomicsArgs(D, getToolChain(), Args, CmdArgs, Triple);

  if (Triple.isAArch64() &&
      (Args.hasArg(options::OPT_mno_fmv) ||
       (Triple.isAndroid() && Triple.isAndroidVersionLT(23)) ||
       getToolChain().GetRuntimeLibType(Args) != ToolChain::RLT_CompilerRT)) {
    // Disable Function Multiversioning on AArch64 target.
    CmdArgs.push_back("-target-feature");
    CmdArgs.push_back("-fmv");
  }

  if (Args.hasFlag(options::OPT_faddrsig, options::OPT_fno_addrsig,
                   (TC.getTriple().isOSBinFormatELF() ||
                    TC.getTriple().isOSBinFormatCOFF()) &&
                       !TC.getTriple().isPS4() && !TC.getTriple().isVE() &&
                       !TC.getTriple().isOSNetBSD() &&
                       !Distro(D.getVFS(), TC.getTriple()).IsGentoo() &&
                       !TC.getTriple().isAndroid() && TC.useIntegratedAs()))
    CmdArgs.push_back("-faddrsig");

  if ((Triple.isOSBinFormatELF() || Triple.isOSBinFormatMachO()) &&
      (EH || UnwindTables || AsyncUnwindTables ||
       DebugInfoKind != llvm::codegenoptions::NoDebugInfo))
    CmdArgs.push_back("-D__GCC_HAVE_DWARF2_CFI_ASM=1");

  if (Arg *A = Args.getLastArg(options::OPT_fsymbol_partition_EQ)) {
    std::string Str = A->getAsString(Args);
    if (!TC.getTriple().isOSBinFormatELF())
      D.Diag(diag::err_drv_unsupported_opt_for_target)
          << Str << TC.getTripleString();
    CmdArgs.push_back(Args.MakeArgString(Str));
  }

  // Add the "-o out -x type src.c" flags last. This is done primarily to make
  // the -cc1 command easier to edit when reproducing compiler crashes.
  if (Output.getType() == types::TY_Dependencies) {
    // Handled with other dependency code.
  } else if (Output.isFilename()) {
    if (Output.getType() == clang::driver::types::TY_IFS_CPP ||
        Output.getType() == clang::driver::types::TY_IFS) {
      SmallString<128> OutputFilename(Output.getFilename());
      llvm::sys::path::replace_extension(OutputFilename, "ifs");
      CmdArgs.push_back("-o");
      CmdArgs.push_back(Args.MakeArgString(OutputFilename));
    } else {
      CmdArgs.push_back("-o");
      CmdArgs.push_back(Output.getFilename());
    }
  } else {
    assert(Output.isNothing() && "Invalid output.");
  }

  addDashXForInput(Args, Input, CmdArgs);

  ArrayRef<InputInfo> FrontendInputs = Input;
  if (IsExtractAPI)
    FrontendInputs = ExtractAPIInputs;
  else if (Input.isNothing())
    FrontendInputs = {};

  for (const InputInfo &Input : FrontendInputs) {
    if (Input.isFilename())
      CmdArgs.push_back(Input.getFilename());
    else
      Input.getInputArg().renderAsInput(Args, CmdArgs);
  }

  if (D.CC1Main && !D.CCGenDiagnostics) {
    // Invoke the CC1 directly in this process
    C.addCommand(std::make_unique<CC1Command>(
        JA, *this, ResponseFileSupport::AtFileUTF8(), Exec, CmdArgs, Inputs,
        Output, D.getPrependArg()));
  } else {
    C.addCommand(std::make_unique<Command>(
        JA, *this, ResponseFileSupport::AtFileUTF8(), Exec, CmdArgs, Inputs,
        Output, D.getPrependArg()));
  }

  // Make the compile command echo its inputs for /showFilenames.
  if (Output.getType() == types::TY_Object &&
      Args.hasFlag(options::OPT__SLASH_showFilenames,
                   options::OPT__SLASH_showFilenames_, false)) {
    C.getJobs().getJobs().back()->PrintInputFilenames = true;
  }

  if (Arg *A = Args.getLastArg(options::OPT_pg))
    if (FPKeepKind == CodeGenOptions::FramePointerKind::None &&
        !Args.hasArg(options::OPT_mfentry))
      D.Diag(diag::err_drv_argument_not_allowed_with) << "-fomit-frame-pointer"
                                                      << A->getAsString(Args);

  // Claim some arguments which clang supports automatically.

  // -fpch-preprocess is used with gcc to add a special marker in the output to
  // include the PCH file.
  Args.ClaimAllArgs(options::OPT_fpch_preprocess);

  // Claim some arguments which clang doesn't support, but we don't
  // care to warn the user about.
  Args.ClaimAllArgs(options::OPT_clang_ignored_f_Group);
  Args.ClaimAllArgs(options::OPT_clang_ignored_m_Group);

  // Disable warnings for clang -E -emit-llvm foo.c
  Args.ClaimAllArgs(options::OPT_emit_llvm);
}

Clang::Clang(const ToolChain &TC, bool HasIntegratedBackend)
    // CAUTION! The first constructor argument ("clang") is not arbitrary,
    // as it is for other tools. Some operations on a Tool actually test
    // whether that tool is Clang based on the Tool's Name as a string.
    : Tool("clang", "clang frontend", TC), HasBackend(HasIntegratedBackend) {}

Clang::~Clang() {}

/// Add options related to the Objective-C runtime/ABI.
///
/// Returns true if the runtime is non-fragile.
ObjCRuntime Clang::AddObjCRuntimeArgs(const ArgList &args,
                                      const InputInfoList &inputs,
                                      ArgStringList &cmdArgs,
                                      RewriteKind rewriteKind) const {
  // Look for the controlling runtime option.
  Arg *runtimeArg =
      args.getLastArg(options::OPT_fnext_runtime, options::OPT_fgnu_runtime,
                      options::OPT_fobjc_runtime_EQ);

  // Just forward -fobjc-runtime= to the frontend.  This supercedes
  // options about fragility.
  if (runtimeArg &&
      runtimeArg->getOption().matches(options::OPT_fobjc_runtime_EQ)) {
    ObjCRuntime runtime;
    StringRef value = runtimeArg->getValue();
    if (runtime.tryParse(value)) {
      getToolChain().getDriver().Diag(diag::err_drv_unknown_objc_runtime)
          << value;
    }
    if ((runtime.getKind() == ObjCRuntime::GNUstep) &&
        (runtime.getVersion() >= VersionTuple(2, 0)))
      if (!getToolChain().getTriple().isOSBinFormatELF() &&
          !getToolChain().getTriple().isOSBinFormatCOFF()) {
        getToolChain().getDriver().Diag(
            diag::err_drv_gnustep_objc_runtime_incompatible_binary)
          << runtime.getVersion().getMajor();
      }

    runtimeArg->render(args, cmdArgs);
    return runtime;
  }

  // Otherwise, we'll need the ABI "version".  Version numbers are
  // slightly confusing for historical reasons:
  //   1 - Traditional "fragile" ABI
  //   2 - Non-fragile ABI, version 1
  //   3 - Non-fragile ABI, version 2
  unsigned objcABIVersion = 1;
  // If -fobjc-abi-version= is present, use that to set the version.
  if (Arg *abiArg = args.getLastArg(options::OPT_fobjc_abi_version_EQ)) {
    StringRef value = abiArg->getValue();
    if (value == "1")
      objcABIVersion = 1;
    else if (value == "2")
      objcABIVersion = 2;
    else if (value == "3")
      objcABIVersion = 3;
    else
      getToolChain().getDriver().Diag(diag::err_drv_clang_unsupported) << value;
  } else {
    // Otherwise, determine if we are using the non-fragile ABI.
    bool nonFragileABIIsDefault =
        (rewriteKind == RK_NonFragile ||
         (rewriteKind == RK_None &&
          getToolChain().IsObjCNonFragileABIDefault()));
    if (args.hasFlag(options::OPT_fobjc_nonfragile_abi,
                     options::OPT_fno_objc_nonfragile_abi,
                     nonFragileABIIsDefault)) {
// Determine the non-fragile ABI version to use.
#ifdef DISABLE_DEFAULT_NONFRAGILEABI_TWO
      unsigned nonFragileABIVersion = 1;
#else
      unsigned nonFragileABIVersion = 2;
#endif

      if (Arg *abiArg =
              args.getLastArg(options::OPT_fobjc_nonfragile_abi_version_EQ)) {
        StringRef value = abiArg->getValue();
        if (value == "1")
          nonFragileABIVersion = 1;
        else if (value == "2")
          nonFragileABIVersion = 2;
        else
          getToolChain().getDriver().Diag(diag::err_drv_clang_unsupported)
              << value;
      }

      objcABIVersion = 1 + nonFragileABIVersion;
    } else {
      objcABIVersion = 1;
    }
  }

  // We don't actually care about the ABI version other than whether
  // it's non-fragile.
  bool isNonFragile = objcABIVersion != 1;

  // If we have no runtime argument, ask the toolchain for its default runtime.
  // However, the rewriter only really supports the Mac runtime, so assume that.
  ObjCRuntime runtime;
  if (!runtimeArg) {
    switch (rewriteKind) {
    case RK_None:
      runtime = getToolChain().getDefaultObjCRuntime(isNonFragile);
      break;
    case RK_Fragile:
      runtime = ObjCRuntime(ObjCRuntime::FragileMacOSX, VersionTuple());
      break;
    case RK_NonFragile:
      runtime = ObjCRuntime(ObjCRuntime::MacOSX, VersionTuple());
      break;
    }

    // -fnext-runtime
  } else if (runtimeArg->getOption().matches(options::OPT_fnext_runtime)) {
    // On Darwin, make this use the default behavior for the toolchain.
    if (getToolChain().getTriple().isOSDarwin()) {
      runtime = getToolChain().getDefaultObjCRuntime(isNonFragile);

      // Otherwise, build for a generic macosx port.
    } else {
      runtime = ObjCRuntime(ObjCRuntime::MacOSX, VersionTuple());
    }

    // -fgnu-runtime
  } else {
    assert(runtimeArg->getOption().matches(options::OPT_fgnu_runtime));
    // Legacy behaviour is to target the gnustep runtime if we are in
    // non-fragile mode or the GCC runtime in fragile mode.
    if (isNonFragile)
      runtime = ObjCRuntime(ObjCRuntime::GNUstep, VersionTuple(2, 0));
    else
      runtime = ObjCRuntime(ObjCRuntime::GCC, VersionTuple());
  }

  if (llvm::any_of(inputs, [](const InputInfo &input) {
        return types::isObjC(input.getType());
      }))
    cmdArgs.push_back(
        args.MakeArgString("-fobjc-runtime=" + runtime.getAsString()));
  return runtime;
}

static bool maybeConsumeDash(const std::string &EH, size_t &I) {
  bool HaveDash = (I + 1 < EH.size() && EH[I + 1] == '-');
  I += HaveDash;
  return !HaveDash;
}

namespace {
struct EHFlags {
  bool Synch = false;
  bool Asynch = false;
  bool NoUnwindC = false;
};
} // end anonymous namespace

/// /EH controls whether to run destructor cleanups when exceptions are
/// thrown.  There are three modifiers:
/// - s: Cleanup after "synchronous" exceptions, aka C++ exceptions.
/// - a: Cleanup after "asynchronous" exceptions, aka structured exceptions.
///      The 'a' modifier is unimplemented and fundamentally hard in LLVM IR.
/// - c: Assume that extern "C" functions are implicitly nounwind.
/// The default is /EHs-c-, meaning cleanups are disabled.
static EHFlags parseClangCLEHFlags(const Driver &D, const ArgList &Args,
                                   bool isWindowsMSVC) {
  EHFlags EH;

  std::vector<std::string> EHArgs =
      Args.getAllArgValues(options::OPT__SLASH_EH);
  for (const auto &EHVal : EHArgs) {
    for (size_t I = 0, E = EHVal.size(); I != E; ++I) {
      switch (EHVal[I]) {
      case 'a':
        EH.Asynch = maybeConsumeDash(EHVal, I);
        if (EH.Asynch) {
          // Async exceptions are Windows MSVC only.
          if (!isWindowsMSVC) {
            EH.Asynch = false;
            D.Diag(clang::diag::warn_drv_unused_argument) << "/EHa" << EHVal;
            continue;
          }
          EH.Synch = false;
        }
        continue;
      case 'c':
        EH.NoUnwindC = maybeConsumeDash(EHVal, I);
        continue;
      case 's':
        EH.Synch = maybeConsumeDash(EHVal, I);
        if (EH.Synch)
          EH.Asynch = false;
        continue;
      default:
        break;
      }
      D.Diag(clang::diag::err_drv_invalid_value) << "/EH" << EHVal;
      break;
    }
  }
  // The /GX, /GX- flags are only processed if there are not /EH flags.
  // The default is that /GX is not specified.
  if (EHArgs.empty() &&
      Args.hasFlag(options::OPT__SLASH_GX, options::OPT__SLASH_GX_,
                   /*Default=*/false)) {
    EH.Synch = true;
    EH.NoUnwindC = true;
  }

  if (Args.hasArg(options::OPT__SLASH_kernel)) {
    EH.Synch = false;
    EH.NoUnwindC = false;
    EH.Asynch = false;
  }

  return EH;
}

void Clang::AddClangCLArgs(const ArgList &Args, types::ID InputType,
                           ArgStringList &CmdArgs) const {
  bool isNVPTX = getToolChain().getTriple().isNVPTX();

  ProcessVSRuntimeLibrary(getToolChain(), Args, CmdArgs);

  if (Arg *ShowIncludes =
          Args.getLastArg(options::OPT__SLASH_showIncludes,
                          options::OPT__SLASH_showIncludes_user)) {
    CmdArgs.push_back("--show-includes");
    if (ShowIncludes->getOption().matches(options::OPT__SLASH_showIncludes))
      CmdArgs.push_back("-sys-header-deps");
  }

  // This controls whether or not we emit RTTI data for polymorphic types.
  if (Args.hasFlag(options::OPT__SLASH_GR_, options::OPT__SLASH_GR,
                   /*Default=*/false))
    CmdArgs.push_back("-fno-rtti-data");

  // This controls whether or not we emit stack-protector instrumentation.
  // In MSVC, Buffer Security Check (/GS) is on by default.
  if (!isNVPTX && Args.hasFlag(options::OPT__SLASH_GS, options::OPT__SLASH_GS_,
                               /*Default=*/true)) {
    CmdArgs.push_back("-stack-protector");
    CmdArgs.push_back(Args.MakeArgString(Twine(LangOptions::SSPStrong)));
  }

  const Driver &D = getToolChain().getDriver();

  bool IsWindowsMSVC = getToolChain().getTriple().isWindowsMSVCEnvironment();
  EHFlags EH = parseClangCLEHFlags(D, Args, IsWindowsMSVC);
  if (!isNVPTX && (EH.Synch || EH.Asynch)) {
    if (types::isCXX(InputType))
      CmdArgs.push_back("-fcxx-exceptions");
    CmdArgs.push_back("-fexceptions");
    if (EH.Asynch)
      CmdArgs.push_back("-fasync-exceptions");
  }
  if (types::isCXX(InputType) && EH.Synch && EH.NoUnwindC)
    CmdArgs.push_back("-fexternc-nounwind");

  // /EP should expand to -E -P.
  if (Args.hasArg(options::OPT__SLASH_EP)) {
    CmdArgs.push_back("-E");
    CmdArgs.push_back("-P");
  }

 if (Args.hasFlag(options::OPT__SLASH_Zc_dllexportInlines_,
                  options::OPT__SLASH_Zc_dllexportInlines,
                  false)) {
  CmdArgs.push_back("-fno-dllexport-inlines");
 }

 if (Args.hasFlag(options::OPT__SLASH_Zc_wchar_t_,
                  options::OPT__SLASH_Zc_wchar_t, false)) {
   CmdArgs.push_back("-fno-wchar");
 }

 if (Args.hasArg(options::OPT__SLASH_kernel)) {
   llvm::Triple::ArchType Arch = getToolChain().getArch();
   std::vector<std::string> Values =
       Args.getAllArgValues(options::OPT__SLASH_arch);
   if (!Values.empty()) {
     llvm::SmallSet<std::string, 4> SupportedArches;
     if (Arch == llvm::Triple::x86)
       SupportedArches.insert("IA32");

     for (auto &V : Values)
       if (!SupportedArches.contains(V))
         D.Diag(diag::err_drv_argument_not_allowed_with)
             << std::string("/arch:").append(V) << "/kernel";
   }

   CmdArgs.push_back("-fno-rtti");
   if (Args.hasFlag(options::OPT__SLASH_GR, options::OPT__SLASH_GR_, false))
     D.Diag(diag::err_drv_argument_not_allowed_with) << "/GR"
                                                     << "/kernel";
 }

  Arg *MostGeneralArg = Args.getLastArg(options::OPT__SLASH_vmg);
  Arg *BestCaseArg = Args.getLastArg(options::OPT__SLASH_vmb);
  if (MostGeneralArg && BestCaseArg)
    D.Diag(clang::diag::err_drv_argument_not_allowed_with)
        << MostGeneralArg->getAsString(Args) << BestCaseArg->getAsString(Args);

  if (MostGeneralArg) {
    Arg *SingleArg = Args.getLastArg(options::OPT__SLASH_vms);
    Arg *MultipleArg = Args.getLastArg(options::OPT__SLASH_vmm);
    Arg *VirtualArg = Args.getLastArg(options::OPT__SLASH_vmv);

    Arg *FirstConflict = SingleArg ? SingleArg : MultipleArg;
    Arg *SecondConflict = VirtualArg ? VirtualArg : MultipleArg;
    if (FirstConflict && SecondConflict && FirstConflict != SecondConflict)
      D.Diag(clang::diag::err_drv_argument_not_allowed_with)
          << FirstConflict->getAsString(Args)
          << SecondConflict->getAsString(Args);

    if (SingleArg)
      CmdArgs.push_back("-fms-memptr-rep=single");
    else if (MultipleArg)
      CmdArgs.push_back("-fms-memptr-rep=multiple");
    else
      CmdArgs.push_back("-fms-memptr-rep=virtual");
  }

  if (Args.hasArg(options::OPT_regcall4))
    CmdArgs.push_back("-regcall4");

  // Parse the default calling convention options.
  if (Arg *CCArg =
          Args.getLastArg(options::OPT__SLASH_Gd, options::OPT__SLASH_Gr,
                          options::OPT__SLASH_Gz, options::OPT__SLASH_Gv,
                          options::OPT__SLASH_Gregcall)) {
    unsigned DCCOptId = CCArg->getOption().getID();
    const char *DCCFlag = nullptr;
    bool ArchSupported = !isNVPTX;
    llvm::Triple::ArchType Arch = getToolChain().getArch();
    switch (DCCOptId) {
    case options::OPT__SLASH_Gd:
      DCCFlag = "-fdefault-calling-conv=cdecl";
      break;
    case options::OPT__SLASH_Gr:
      ArchSupported = Arch == llvm::Triple::x86;
      DCCFlag = "-fdefault-calling-conv=fastcall";
      break;
    case options::OPT__SLASH_Gz:
      ArchSupported = Arch == llvm::Triple::x86;
      DCCFlag = "-fdefault-calling-conv=stdcall";
      break;
    case options::OPT__SLASH_Gv:
      ArchSupported = Arch == llvm::Triple::x86 || Arch == llvm::Triple::x86_64;
      DCCFlag = "-fdefault-calling-conv=vectorcall";
      break;
    case options::OPT__SLASH_Gregcall:
      ArchSupported = Arch == llvm::Triple::x86 || Arch == llvm::Triple::x86_64;
      DCCFlag = "-fdefault-calling-conv=regcall";
      break;
    }

    // MSVC doesn't warn if /Gr or /Gz is used on x64, so we don't either.
    if (ArchSupported && DCCFlag)
      CmdArgs.push_back(DCCFlag);
  }

  if (Args.hasArg(options::OPT__SLASH_Gregcall4))
    CmdArgs.push_back("-regcall4");

  Args.AddLastArg(CmdArgs, options::OPT_vtordisp_mode_EQ);

  if (!Args.hasArg(options::OPT_fdiagnostics_format_EQ)) {
    CmdArgs.push_back("-fdiagnostics-format");
    CmdArgs.push_back("msvc");
  }

  if (Args.hasArg(options::OPT__SLASH_kernel))
    CmdArgs.push_back("-fms-kernel");

  for (const Arg *A : Args.filtered(options::OPT__SLASH_guard)) {
    StringRef GuardArgs = A->getValue();
    // The only valid options are "cf", "cf,nochecks", "cf-", "ehcont" and
    // "ehcont-".
    if (GuardArgs.equals_insensitive("cf")) {
      // Emit CFG instrumentation and the table of address-taken functions.
      CmdArgs.push_back("-cfguard");
    } else if (GuardArgs.equals_insensitive("cf,nochecks")) {
      // Emit only the table of address-taken functions.
      CmdArgs.push_back("-cfguard-no-checks");
    } else if (GuardArgs.equals_insensitive("ehcont")) {
      // Emit EH continuation table.
      CmdArgs.push_back("-ehcontguard");
    } else if (GuardArgs.equals_insensitive("cf-") ||
               GuardArgs.equals_insensitive("ehcont-")) {
      // Do nothing, but we might want to emit a security warning in future.
    } else {
      D.Diag(diag::err_drv_invalid_value) << A->getSpelling() << GuardArgs;
    }
    A->claim();
  }
}

const char *Clang::getBaseInputName(const ArgList &Args,
                                    const InputInfo &Input) {
  return Args.MakeArgString(llvm::sys::path::filename(Input.getBaseInput()));
}

const char *Clang::getBaseInputStem(const ArgList &Args,
                                    const InputInfoList &Inputs) {
  const char *Str = getBaseInputName(Args, Inputs[0]);

  if (const char *End = strrchr(Str, '.'))
    return Args.MakeArgString(std::string(Str, End));

  return Str;
}

const char *Clang::getDependencyFileName(const ArgList &Args,
                                         const InputInfoList &Inputs) {
  // FIXME: Think about this more.

  if (Arg *OutputOpt =
          Args.getLastArg(options::OPT_o, options::OPT__SLASH_Fo)) {
    SmallString<128> OutputArgument(OutputOpt->getValue());
    if (llvm::sys::path::is_separator(OutputArgument.back()))
      // If the argument is a directory, output to BaseName in that dir.
      llvm::sys::path::append(OutputArgument, getBaseInputStem(Args, Inputs));
    llvm::sys::path::replace_extension(OutputArgument, llvm::Twine('d'));
    return Args.MakeArgString(OutputArgument);
  }

  return Args.MakeArgString(Twine(getBaseInputStem(Args, Inputs)) + ".d");
}

// Begin ClangAs

void ClangAs::AddMIPSTargetArgs(const ArgList &Args,
                                ArgStringList &CmdArgs) const {
  StringRef CPUName;
  StringRef ABIName;
  const llvm::Triple &Triple = getToolChain().getTriple();
  mips::getMipsCPUAndABI(Args, Triple, CPUName, ABIName);

  CmdArgs.push_back("-target-abi");
  CmdArgs.push_back(ABIName.data());
}

void ClangAs::AddX86TargetArgs(const ArgList &Args,
                               ArgStringList &CmdArgs) const {
  addX86AlignBranchArgs(getToolChain().getDriver(), Args, CmdArgs,
                        /*IsLTO=*/false);

  if (Arg *A = Args.getLastArg(options::OPT_masm_EQ)) {
    StringRef Value = A->getValue();
    if (Value == "intel" || Value == "att") {
      CmdArgs.push_back("-mllvm");
      CmdArgs.push_back(Args.MakeArgString("-x86-asm-syntax=" + Value));
    } else {
      getToolChain().getDriver().Diag(diag::err_drv_unsupported_option_argument)
          << A->getSpelling() << Value;
    }
  }
}

void ClangAs::AddLoongArchTargetArgs(const ArgList &Args,
                                     ArgStringList &CmdArgs) const {
  CmdArgs.push_back("-target-abi");
  CmdArgs.push_back(loongarch::getLoongArchABI(getToolChain().getDriver(), Args,
                                               getToolChain().getTriple())
                        .data());
}

void ClangAs::AddRISCVTargetArgs(const ArgList &Args,
                               ArgStringList &CmdArgs) const {
  const llvm::Triple &Triple = getToolChain().getTriple();
  StringRef ABIName = riscv::getRISCVABI(Args, Triple);

  CmdArgs.push_back("-target-abi");
  CmdArgs.push_back(ABIName.data());

  if (Args.hasFlag(options::OPT_mdefault_build_attributes,
                   options::OPT_mno_default_build_attributes, true)) {
      CmdArgs.push_back("-mllvm");
      CmdArgs.push_back("-riscv-add-build-attributes");
  }
}

void ClangAs::ConstructJob(Compilation &C, const JobAction &JA,
                           const InputInfo &Output, const InputInfoList &Inputs,
                           const ArgList &Args,
                           const char *LinkingOutput) const {
  ArgStringList CmdArgs;

  assert(Inputs.size() == 1 && "Unexpected number of inputs.");
  const InputInfo &Input = Inputs[0];

  const llvm::Triple &Triple = getToolChain().getEffectiveTriple();
  const std::string &TripleStr = Triple.getTriple();
  const auto &D = getToolChain().getDriver();

  // Don't warn about "clang -w -c foo.s"
  Args.ClaimAllArgs(options::OPT_w);
  // and "clang -emit-llvm -c foo.s"
  Args.ClaimAllArgs(options::OPT_emit_llvm);

  claimNoWarnArgs(Args);

  // Invoke ourselves in -cc1as mode.
  //
  // FIXME: Implement custom jobs for internal actions.
  CmdArgs.push_back("-cc1as");

  // Add the "effective" target triple.
  CmdArgs.push_back("-triple");
  CmdArgs.push_back(Args.MakeArgString(TripleStr));

  getToolChain().addClangCC1ASTargetOptions(Args, CmdArgs);

  // Set the output mode, we currently only expect to be used as a real
  // assembler.
  CmdArgs.push_back("-filetype");
  CmdArgs.push_back("obj");

  // Set the main file name, so that debug info works even with
  // -save-temps or preprocessed assembly.
  CmdArgs.push_back("-main-file-name");
  CmdArgs.push_back(Clang::getBaseInputName(Args, Input));

  // Add the target cpu
  std::string CPU = getCPUName(D, Args, Triple, /*FromAs*/ true);
  if (!CPU.empty()) {
    CmdArgs.push_back("-target-cpu");
    CmdArgs.push_back(Args.MakeArgString(CPU));
  }

  // Add the target features
  getTargetFeatures(D, Triple, Args, CmdArgs, true);

  // Ignore explicit -force_cpusubtype_ALL option.
  (void)Args.hasArg(options::OPT_force__cpusubtype__ALL);

  // Pass along any -I options so we get proper .include search paths.
  Args.AddAllArgs(CmdArgs, options::OPT_I_Group);

  // Determine the original source input.
  auto FindSource = [](const Action *S) -> const Action * {
    while (S->getKind() != Action::InputClass) {
      assert(!S->getInputs().empty() && "unexpected root action!");
      S = S->getInputs()[0];
    }
    return S;
  };
  const Action *SourceAction = FindSource(&JA);

  // Forward -g and handle debug info related flags, assuming we are dealing
  // with an actual assembly file.
  bool WantDebug = false;
  Args.ClaimAllArgs(options::OPT_g_Group);
  if (Arg *A = Args.getLastArg(options::OPT_g_Group))
    WantDebug = !A->getOption().matches(options::OPT_g0) &&
                !A->getOption().matches(options::OPT_ggdb0);

  llvm::codegenoptions::DebugInfoKind DebugInfoKind =
      llvm::codegenoptions::NoDebugInfo;

  // Add the -fdebug-compilation-dir flag if needed.
  const char *DebugCompilationDir =
      addDebugCompDirArg(Args, CmdArgs, C.getDriver().getVFS());

  if (SourceAction->getType() == types::TY_Asm ||
      SourceAction->getType() == types::TY_PP_Asm) {
    // You might think that it would be ok to set DebugInfoKind outside of
    // the guard for source type, however there is a test which asserts
    // that some assembler invocation receives no -debug-info-kind,
    // and it's not clear whether that test is just overly restrictive.
    DebugInfoKind = (WantDebug ? llvm::codegenoptions::DebugInfoConstructor
                               : llvm::codegenoptions::NoDebugInfo);

    addDebugPrefixMapArg(getToolChain().getDriver(), getToolChain(), Args,
                         CmdArgs);

    // Set the AT_producer to the clang version when using the integrated
    // assembler on assembly source files.
    CmdArgs.push_back("-dwarf-debug-producer");
    CmdArgs.push_back(Args.MakeArgString(getClangFullVersion()));

    // And pass along -I options
    Args.AddAllArgs(CmdArgs, options::OPT_I);
  }
  const unsigned DwarfVersion = getDwarfVersion(getToolChain(), Args);
  RenderDebugEnablingArgs(Args, CmdArgs, DebugInfoKind, DwarfVersion,
                          llvm::DebuggerKind::Default);
  renderDwarfFormat(D, Triple, Args, CmdArgs, DwarfVersion);
  RenderDebugInfoCompressionArgs(Args, CmdArgs, D, getToolChain());

  // Handle -fPIC et al -- the relocation-model affects the assembler
  // for some targets.
  llvm::Reloc::Model RelocationModel;
  unsigned PICLevel;
  bool IsPIE;
  std::tie(RelocationModel, PICLevel, IsPIE) =
      ParsePICArgs(getToolChain(), Args);

  const char *RMName = RelocationModelName(RelocationModel);
  if (RMName) {
    CmdArgs.push_back("-mrelocation-model");
    CmdArgs.push_back(RMName);
  }

  // Optionally embed the -cc1as level arguments into the debug info, for build
  // analysis.
  if (getToolChain().UseDwarfDebugFlags()) {
    ArgStringList OriginalArgs;
    for (const auto &Arg : Args)
      Arg->render(Args, OriginalArgs);

    SmallString<256> Flags;
    const char *Exec = getToolChain().getDriver().getClangProgramPath();
    EscapeSpacesAndBackslashes(Exec, Flags);
    for (const char *OriginalArg : OriginalArgs) {
      SmallString<128> EscapedArg;
      EscapeSpacesAndBackslashes(OriginalArg, EscapedArg);
      Flags += " ";
      Flags += EscapedArg;
    }
    CmdArgs.push_back("-dwarf-debug-flags");
    CmdArgs.push_back(Args.MakeArgString(Flags));
  }

  // FIXME: Add -static support, once we have it.

  // Add target specific flags.
  switch (getToolChain().getArch()) {
  default:
    break;

  case llvm::Triple::mips:
  case llvm::Triple::mipsel:
  case llvm::Triple::mips64:
  case llvm::Triple::mips64el:
    AddMIPSTargetArgs(Args, CmdArgs);
    break;

  case llvm::Triple::x86:
  case llvm::Triple::x86_64:
    AddX86TargetArgs(Args, CmdArgs);
    break;

  case llvm::Triple::arm:
  case llvm::Triple::armeb:
  case llvm::Triple::thumb:
  case llvm::Triple::thumbeb:
    // This isn't in AddARMTargetArgs because we want to do this for assembly
    // only, not C/C++.
    if (Args.hasFlag(options::OPT_mdefault_build_attributes,
                     options::OPT_mno_default_build_attributes, true)) {
        CmdArgs.push_back("-mllvm");
        CmdArgs.push_back("-arm-add-build-attributes");
    }
    break;

  case llvm::Triple::aarch64:
  case llvm::Triple::aarch64_32:
  case llvm::Triple::aarch64_be:
    if (Args.hasArg(options::OPT_mmark_bti_property)) {
      CmdArgs.push_back("-mllvm");
      CmdArgs.push_back("-aarch64-mark-bti-property");
    }
    break;

  case llvm::Triple::loongarch32:
  case llvm::Triple::loongarch64:
    AddLoongArchTargetArgs(Args, CmdArgs);
    break;

  case llvm::Triple::riscv32:
  case llvm::Triple::riscv64:
    AddRISCVTargetArgs(Args, CmdArgs);
    break;

  case llvm::Triple::hexagon:
    if (Args.hasFlag(options::OPT_mdefault_build_attributes,
                     options::OPT_mno_default_build_attributes, true)) {
      CmdArgs.push_back("-mllvm");
      CmdArgs.push_back("-hexagon-add-build-attributes");
    }
    break;
  }

  // Consume all the warning flags. Usually this would be handled more
  // gracefully by -cc1 (warning about unknown warning flags, etc) but -cc1as
  // doesn't handle that so rather than warning about unused flags that are
  // actually used, we'll lie by omission instead.
  // FIXME: Stop lying and consume only the appropriate driver flags
  Args.ClaimAllArgs(options::OPT_W_Group);

  CollectArgsForIntegratedAssembler(C, Args, CmdArgs,
                                    getToolChain().getDriver());

  Args.AddAllArgs(CmdArgs, options::OPT_mllvm);

  if (DebugInfoKind > llvm::codegenoptions::NoDebugInfo && Output.isFilename())
    addDebugObjectName(Args, CmdArgs, DebugCompilationDir,
                       Output.getFilename());

  // Fixup any previous commands that use -object-file-name because when we
  // generated them, the final .obj name wasn't yet known.
  for (Command &J : C.getJobs()) {
    if (SourceAction != FindSource(&J.getSource()))
      continue;
    auto &JArgs = J.getArguments();
    for (unsigned I = 0; I < JArgs.size(); ++I) {
      if (StringRef(JArgs[I]).starts_with("-object-file-name=") &&
          Output.isFilename()) {
       ArgStringList NewArgs(JArgs.begin(), JArgs.begin() + I);
       addDebugObjectName(Args, NewArgs, DebugCompilationDir,
                          Output.getFilename());
       NewArgs.append(JArgs.begin() + I + 1, JArgs.end());
       J.replaceArguments(NewArgs);
       break;
      }
    }
  }

  assert(Output.isFilename() && "Unexpected lipo output.");
  CmdArgs.push_back("-o");
  CmdArgs.push_back(Output.getFilename());

  const llvm::Triple &T = getToolChain().getTriple();
  Arg *A;
  if (getDebugFissionKind(D, Args, A) == DwarfFissionKind::Split &&
      T.isOSBinFormatELF()) {
    CmdArgs.push_back("-split-dwarf-output");
    CmdArgs.push_back(SplitDebugName(JA, Args, Input, Output));
  }

  if (Triple.isAMDGPU())
    handleAMDGPUCodeObjectVersionOptions(D, Args, CmdArgs, /*IsCC1As=*/true);

  assert(Input.isFilename() && "Invalid input.");
  CmdArgs.push_back(Input.getFilename());

  const char *Exec = getToolChain().getDriver().getClangProgramPath();
  if (D.CC1Main && !D.CCGenDiagnostics) {
    // Invoke cc1as directly in this process.
    C.addCommand(std::make_unique<CC1Command>(
        JA, *this, ResponseFileSupport::AtFileUTF8(), Exec, CmdArgs, Inputs,
        Output, D.getPrependArg()));
  } else {
    C.addCommand(std::make_unique<Command>(
        JA, *this, ResponseFileSupport::AtFileUTF8(), Exec, CmdArgs, Inputs,
        Output, D.getPrependArg()));
  }
}

// Begin OffloadBundler
void OffloadBundler::ConstructJob(Compilation &C, const JobAction &JA,
                                  const InputInfo &Output,
                                  const InputInfoList &Inputs,
                                  const llvm::opt::ArgList &TCArgs,
                                  const char *LinkingOutput) const {
  // The version with only one output is expected to refer to a bundling job.
  assert(isa<OffloadBundlingJobAction>(JA) && "Expecting bundling job!");

  // The bundling command looks like this:
  // clang-offload-bundler -type=bc
  //   -targets=host-triple,openmp-triple1,openmp-triple2
  //   -output=output_file
  //   -input=unbundle_file_host
  //   -input=unbundle_file_tgt1
  //   -input=unbundle_file_tgt2

  ArgStringList CmdArgs;

  // Get the type.
  CmdArgs.push_back(TCArgs.MakeArgString(
      Twine("-type=") + types::getTypeTempSuffix(Output.getType())));

  assert(JA.getInputs().size() == Inputs.size() &&
         "Not have inputs for all dependence actions??");

  // Get the targets.
  SmallString<128> Triples;
  Triples += "-targets=";
  for (unsigned I = 0; I < Inputs.size(); ++I) {
    if (I)
      Triples += ',';

    // Find ToolChain for this input.
    Action::OffloadKind CurKind = Action::OFK_Host;
    const ToolChain *CurTC = &getToolChain();
    const Action *CurDep = JA.getInputs()[I];

    // Special handling for FPGA AOC[RX] binaries that are bundled prior to
    // being added to the generated archive.
    llvm::Triple Triple = CurTC->getTriple();
    bool IsFPGA = Triple.isSPIR() &&
                  Triple.getSubArch() == llvm::Triple::SPIRSubArch_fpga;
    Arg *A = TCArgs.getLastArg(options::OPT_fsycl_link_EQ);
    if (A && IsFPGA) {
      bool IsFPGAImage = false;
      IsFPGAImage = A->getValue() == StringRef("image");
      if (Inputs.size() == 1) {
        Triples += Action::GetOffloadKindName(CurKind);
        Triples += "-fpga_";
        Triples += IsFPGAImage ? "aocx" : "aocr";
        if (!IsFPGAImage && !C.getDriver().IsFPGAHWMode())
          Triples += "_emu";
        Triples += "-intel-unknown";
        continue;
      }
    }

    if (const auto *OA = dyn_cast<OffloadAction>(CurDep)) {
      CurTC = nullptr;
      OA->doOnEachDependence([&](Action *A, const ToolChain *TC, const char *) {
        assert(CurTC == nullptr && "Expected one dependence!");
        CurKind = A->getOffloadingDeviceKind();
        CurTC = TC;
      });
    }

    bool IsSYCL =
        TCArgs.hasFlag(options::OPT_fsycl, options::OPT_fno_sycl, false);
    Triples += (IsSYCL && (CurKind == Action::OFK_Cuda))
                   ? Action::GetOffloadKindName(Action::OFK_SYCL)
                   : Action::GetOffloadKindName(CurKind);
    Triples += '-';
    // Incoming DeviceArch is set, break down the Current triple and add the
    // device arch value to it.
    // This is done for AOT targets only.
    std::string DeviceArch;
    llvm::Triple TargetTriple(CurTC->getTriple());
    if (CurKind == Action::OFK_SYCL && TargetTriple.isSPIRAOT() &&
        tools::SYCL::shouldDoPerObjectFileLinking(C))
      DeviceArch = std::string("image");
    if (CurKind != Action::OFK_Host && !DeviceArch.empty()) {
      llvm::Triple T(CurTC->getTriple());
      SmallString<128> ArchName(CurTC->getArchName());
      ArchName += "_";
      ArchName += DeviceArch.data();
      T.setArchName(ArchName);
      Triples += T.normalize();
    } else {
      Triples += CurTC->getTriple().normalize();
    }
    if ((CurKind == Action::OFK_HIP || CurKind == Action::OFK_OpenMP ||
         CurKind == Action::OFK_Cuda || CurKind == Action::OFK_SYCL) &&
        !StringRef(CurDep->getOffloadingArch()).empty() &&
        !TCArgs.hasArg(options::OPT_fno_bundle_offload_arch)) {
      Triples += '-';
      Triples += CurDep->getOffloadingArch();
    }

    // TODO: Replace parsing of -march flag. Can be done by storing GPUArch
    //       with each toolchain.
    StringRef GPUArchName;
    if (CurKind == Action::OFK_OpenMP) {
      // Extract GPUArch from -march argument in TC argument list.
      for (unsigned ArgIndex = 0; ArgIndex < TCArgs.size(); ArgIndex++) {
        auto ArchStr = StringRef(TCArgs.getArgString(ArgIndex));
        auto Arch = ArchStr.starts_with_insensitive("-march=");
        if (Arch) {
          GPUArchName = ArchStr.substr(7);
          Triples += "-";
          break;
        }
      }
      Triples += GPUArchName.str();
    }
  }
  // If we see we are bundling for FPGA using -fintelfpga, add the
  // dependency bundle
  bool IsFPGADepBundle = TCArgs.hasArg(options::OPT_fintelfpga) &&
                         Output.getType() == types::TY_Object &&
                         !TCArgs.hasArg(options::OPT_fsycl_link_EQ);

  // For spir64_fpga target, when bundling objects we also want to bundle up the
  // named dependency file.
  // TODO - We are currently using the target triple inputs to slot a location
  // of the dependency information into the bundle.  It would be good to
  // separate this out to an explicit option in the bundler for the dependency
  // file as it does not match the type being bundled.
  if (IsFPGADepBundle) {
    Triples += ',';
    Triples += Action::GetOffloadKindName(Action::OFK_SYCL);
    Triples += '-';
    Triples += types::getTypeName(types::TY_FPGA_Dependencies);
  }
  CmdArgs.push_back(TCArgs.MakeArgString(Triples));

  // Get bundled file command.
  CmdArgs.push_back(
      TCArgs.MakeArgString(Twine("-output=") + Output.getFilename()));

  // Get unbundled files command.
  for (unsigned I = 0; I < Inputs.size(); ++I) {
    SmallString<128> UB;
    UB += "-input=";

    // Find ToolChain for this input.
    const ToolChain *CurTC = &getToolChain();
    if (const auto *OA = dyn_cast<OffloadAction>(JA.getInputs()[I])) {
      CurTC = nullptr;
      OA->doOnEachDependence([&](Action *, const ToolChain *TC, const char *) {
        assert(CurTC == nullptr && "Expected one dependence!");
        CurTC = TC;
      });
      UB += C.addTempFile(
          C.getArgs().MakeArgString(CurTC->getInputFilename(Inputs[I])));
    } else {
      UB += CurTC->getInputFilename(Inputs[I]);
    }
    CmdArgs.push_back(TCArgs.MakeArgString(UB));
  }
  // For -fintelfpga, when bundling objects we also want to bundle up the
  // named dependency file.
  if (IsFPGADepBundle) {
    const char *BaseName = Clang::getBaseInputName(TCArgs, Inputs[0]);
    SmallString<128> DepFile(C.getDriver().getFPGATempDepFile(BaseName));
    if (!DepFile.empty())
      CmdArgs.push_back(TCArgs.MakeArgString("-input=" + DepFile));
  }
  addOffloadCompressArgs(TCArgs, CmdArgs);
  // All the inputs are encoded as commands.
  C.addCommand(std::make_unique<Command>(
      JA, *this, ResponseFileSupport::None(),
      TCArgs.MakeArgString(getToolChain().GetProgramPath(getShortName())),
      CmdArgs, std::nullopt, Output));
}

void OffloadBundler::ConstructJobMultipleOutputs(
    Compilation &C, const JobAction &JA, const InputInfoList &Outputs,
    const InputInfoList &Inputs, const llvm::opt::ArgList &TCArgs,
    const char *LinkingOutput) const {
  // The version with multiple outputs is expected to refer to a unbundling job.
  auto &UA = cast<OffloadUnbundlingJobAction>(JA);

  // The unbundling command looks like this:
  // clang-offload-bundler -type=bc
  //   -targets=host-triple,openmp-triple1,openmp-triple2
  //   -input=input_file
  //   -output=unbundle_file_host
  //   -output=unbundle_file_tgt1
  //   -output=unbundle_file_tgt2
  //   -unbundle

  ArgStringList CmdArgs;
  InputInfo Input = Inputs.front();
  const char *TypeArg = types::getTypeTempSuffix(Input.getType());
  const char *InputFileName = Input.getFilename();
  types::ID InputType(Input.getType());
  bool IsFPGADepUnbundle = JA.getType() == types::TY_FPGA_Dependencies;
  bool IsFPGADepLibUnbundle = JA.getType() == types::TY_FPGA_Dependencies_List;
  InputInfoList ForeachInputs;
  if (InputType == types::TY_Tempfilelist)
    ForeachInputs.push_back(Input);

  if (InputType == types::TY_FPGA_AOCX || InputType == types::TY_FPGA_AOCR ||
      InputType == types::TY_FPGA_AOCR_EMU) {
    // Override type with AOCX/AOCR which will unbundle to a list containing
    // binaries with the appropriate extension (.aocx/.aocr)
    // TODO - representation of the output file from the unbundle for these
    // types (aocx/aocr) are always list files.  We should represent this
    // better in the output extension and type for improved understanding
    // of file contents and debuggability.
    TypeArg = (InputType == types::TY_FPGA_AOCX) ? "aocx" : "aocr";
    // When the output is a Tempfilelist, we know we are unbundling
    // the .bc files from the archive.
    if (!getToolChain().getTriple().isSPIROrSPIRV() ||
        JA.getType() == types::TY_Tempfilelist)
      TypeArg = "aoo";
  }
  if (InputType == types::TY_FPGA_AOCO || IsFPGADepLibUnbundle)
    TypeArg = "aoo";
  if (IsFPGADepUnbundle)
    TypeArg = "o";

  bool HasSPIRTarget = false;
  bool HasFPGATarget = false;
  auto SYCLTCRange = C.getOffloadToolChains<Action::OFK_SYCL>();
  for (auto TI = SYCLTCRange.first, TE = SYCLTCRange.second; TI != TE; ++TI) {
    llvm::Triple TT(TI->second->getTriple());
    if (TT.isSPIROrSPIRV()) {
      HasSPIRTarget = true;
      if (TT.getSubArch() == llvm::Triple::SPIRSubArch_fpga)
        HasFPGATarget = true;
    }
  }
  if (InputType == types::TY_Archive && HasSPIRTarget)
    TypeArg = "aoo";

  // Get the type.
  CmdArgs.push_back(TCArgs.MakeArgString(Twine("-type=") + TypeArg));

  // For FPGA Archives that contain AOCO in them, we only want to unbundle
  // the objects from the archive that do not have AOCO associated in that
  // specific object.  Only do this when in hardware mode.
  if (InputType == types::TY_Archive && HasFPGATarget && !IsFPGADepUnbundle &&
      !IsFPGADepLibUnbundle && C.getDriver().IsFPGAHWMode()) {
    llvm::Triple TT;
    TT.setArchName(types::getTypeName(types::TY_FPGA_AOCO));
    TT.setVendorName("intel");
    TT.setOS(getToolChain().getTriple().getOS());
    SmallString<128> ExcludedTargets("-excluded-targets=");
    ExcludedTargets += "sycl-";
    ExcludedTargets += TT.normalize();
    CmdArgs.push_back(TCArgs.MakeArgString(ExcludedTargets));
  }

  // Get the targets.
  SmallString<128> Triples;
  Triples += "-targets=";
  auto DepInfo = UA.getDependentActionsInfo();
  for (unsigned I = 0, J = 0; I < DepInfo.size(); ++I) {
    auto &Dep = DepInfo[I];
    // FPGA device triples are 'transformed' for the bundler when creating
    // aocx or aocr type bundles.  Also, we only do a specific target
    // unbundling, skipping the host side or device side.
    if (types::isFPGA(InputType) || InputType == types::TY_Tempfilelist) {
      if (getToolChain().getTriple().isSPIROrSPIRV()) {
        if (Dep.DependentToolChain->getTriple().getSubArch() ==
            llvm::Triple::SPIRSubArch_fpga) {
          StringRef TypeName(types::getTypeName(InputType));
          types::ID Type = UA.getDependentType();
          if (InputType == types::TY_Tempfilelist && Type != types::TY_Nothing)
            TypeName = types::getTypeName(Type);
          if (J++)
            Triples += ',';
          llvm::Triple TT;
          TT.setArchName(TypeName);
          TT.setVendorName("intel");
          TT.setOS(getToolChain().getTriple().getOS());
          if ((InputType == types::TY_FPGA_AOCX ||
               InputType == types::TY_FPGA_AOCR ||
               InputType == types::TY_FPGA_AOCR_EMU) &&
              JA.getType() == types::TY_Tempfilelist)
            // AOCX device and AOCR bc info is bundled in the host kind
            Triples += "host-";
          else
            // AOCR device is bundled in the sycl kind
            Triples += "sycl-";
          Triples += TT.normalize();
          continue;
        } else if (Dep.DependentOffloadKind == Action::OFK_Host) {
          // No host unbundle for FPGA binaries.
          continue;
        }
      } else if (Dep.DependentOffloadKind == Action::OFK_SYCL)
        continue;
    } else if (InputType == types::TY_Archive ||
               (getToolChain().getTriple().getSubArch() ==
                    llvm::Triple::SPIRSubArch_fpga &&
                TCArgs.hasArg(options::OPT_fsycl_link_EQ))) {
      // Do not extract host part if we are unbundling archive on Windows
      // because it is not needed. Static offload libraries are added to the
      // host link command just as normal libraries.  Do not extract the host
      // part from FPGA -fsycl-link unbundles either, as the full obj
      // is used in the final link
      if (Dep.DependentOffloadKind == Action::OFK_Host)
        continue;
    }
    if (J++)
      Triples += ',';
    Triples += Action::GetOffloadKindName(Dep.DependentOffloadKind);
    Triples += '-';
    // When -fsycl-force-target is used, this value overrides the expected
    // output type we are unbundling.
    if (Dep.DependentOffloadKind == Action::OFK_SYCL &&
        TCArgs.hasArg(options::OPT_fsycl_force_target_EQ)) {
      StringRef Val(
          TCArgs.getLastArg(options::OPT_fsycl_force_target_EQ)->getValue());
      llvm::Triple TT(C.getDriver().MakeSYCLDeviceTriple(Val));
      Triples += TT.normalize();
    } else
      Triples += Dep.DependentToolChain->getTriple().normalize();
    if ((Dep.DependentOffloadKind == Action::OFK_HIP ||
         Dep.DependentOffloadKind == Action::OFK_OpenMP ||
         Dep.DependentOffloadKind == Action::OFK_Cuda ||
         Dep.DependentOffloadKind == Action::OFK_SYCL) &&
        !Dep.DependentBoundArch.empty() &&
        !TCArgs.hasArg(options::OPT_fno_bundle_offload_arch)) {
      Triples += '-';
      Triples += Dep.DependentBoundArch;
    }
    // TODO: Replace parsing of -march flag. Can be done by storing GPUArch
    //       with each toolchain.
    StringRef GPUArchName;
    if (Dep.DependentOffloadKind == Action::OFK_OpenMP) {
      // Extract GPUArch from -march argument in TC argument list.
      for (unsigned ArgIndex = 0; ArgIndex < TCArgs.size(); ArgIndex++) {
        StringRef ArchStr = StringRef(TCArgs.getArgString(ArgIndex));
        auto Arch = ArchStr.starts_with_insensitive("-march=");
        if (Arch) {
          GPUArchName = ArchStr.substr(7);
          Triples += "-";
          break;
        }
      }
      Triples += GPUArchName.str();
    }
  }
  if (IsFPGADepUnbundle || IsFPGADepLibUnbundle) {
    // TODO - We are currently using the target triple inputs to slot a location
    // of the dependency information into the bundle.  It would be good to
    // separate this out to an explicit option in the bundler for the dependency
    // file as it does not match the type being bundled.
    Triples += Action::GetOffloadKindName(Action::OFK_SYCL);
    Triples += '-';
    Triples += types::getTypeName(types::TY_FPGA_Dependencies);
  }
  std::string TargetString(UA.getTargetString());
  if (!TargetString.empty()) {
    // The target string was provided, we will override the defaults and use
    // the string provided.
    SmallString<128> TSTriple("-targets=");
    TSTriple += TargetString;
    CmdArgs.push_back(TCArgs.MakeArgString(TSTriple));
  } else {
    CmdArgs.push_back(TCArgs.MakeArgString(Triples));
  }

  // Get bundled file command.
  CmdArgs.push_back(
      TCArgs.MakeArgString(Twine("-input=") + InputFileName));

  // Get unbundled files command.
  // When dealing with -fintelfpga, there is an additional unbundle step
  // that occurs for the dependency file.  In that case, do not use the
  // dependent information, but just the output file.
  if (IsFPGADepUnbundle || IsFPGADepLibUnbundle) {
    SmallString<128> UB;
    UB += "-output=";
    UB += Outputs[0].getFilename();
    CmdArgs.push_back(TCArgs.MakeArgString(UB));
  } else {
    for (unsigned I = 0; I < Outputs.size(); ++I) {
      SmallString<128> UB;
      UB += "-output=";
      UB += DepInfo[I].DependentToolChain->getInputFilename(Outputs[I]);
      CmdArgs.push_back(TCArgs.MakeArgString(UB));
    }
  }
  CmdArgs.push_back("-unbundle");
  CmdArgs.push_back("-allow-missing-bundles");
  if (TCArgs.hasArg(options::OPT_v))
    CmdArgs.push_back("-verbose");

  // Input is a list, we need to work on each individually and create a new
  // list file.
  // All the inputs are encoded as commands.
  auto Cmd = std::make_unique<Command>(
      JA, *this, ResponseFileSupport::None(),
      TCArgs.MakeArgString(getToolChain().GetProgramPath(getShortName())),
      CmdArgs, std::nullopt, Outputs);
  if (!ForeachInputs.empty() && Outputs.size() == 1) {
    StringRef ParallelJobs =
        TCArgs.getLastArgValue(options::OPT_fsycl_max_parallel_jobs_EQ);
    tools::SYCL::constructLLVMForeachCommand(
        C, JA, std::move(Cmd), ForeachInputs, Outputs[0], this, "",
        types::getTypeTempSuffix(types::TY_Tempfilelist), ParallelJobs);
  } else
    C.addCommand(std::move(Cmd));
}

// Begin OffloadWrapper

static void addRunTimeWrapperOpts(Compilation &C,
                                  Action::OffloadKind DeviceOffloadKind,
                                  const llvm::opt::ArgList &TCArgs,
                                  ArgStringList &CmdArgs,
                                  const ToolChain &TC,
                                  const JobAction &JA) {
  // Grab any Target specific options that need to be added to the wrapper
  // information.
  ArgStringList BuildArgs;
  auto createArgString = [&](const char *Opt) {
    if (BuildArgs.empty())
      return;
    SmallString<128> AL;
    for (const char *A : BuildArgs) {
      if (AL.empty()) {
        AL = A;
        continue;
      }
      AL += " ";
      AL += A;
    }
    CmdArgs.push_back(C.getArgs().MakeArgString(Twine(Opt) + AL));
  };
  const toolchains::SYCLToolChain &SYCLTC =
            static_cast<const toolchains::SYCLToolChain &>(TC);
  llvm::Triple TT = SYCLTC.getTriple();
  // TODO: Consider separating the mechanisms for:
  // - passing standard-defined options to AOT/JIT compilation steps;
  // - passing AOT-compiler specific options.
  // This would allow retaining standard language options in the
  // image descriptor, while excluding tool-specific options that
  // have been known to confuse RT implementations.
  if (TT.getSubArch() == llvm::Triple::NoSubArch) {
    // Only store compile/link opts in the image descriptor for the SPIR-V
    // target; AOT compilation has already been performed otherwise.
    const ArgList &Args = C.getArgsForToolChain(nullptr, StringRef(),
                                                DeviceOffloadKind);
    const ToolChain *HostTC = C.getSingleOffloadToolChain<Action::OFK_Host>();
    SYCLTC.AddImpliedTargetArgs(TT, Args, BuildArgs, JA, *HostTC);
    SYCLTC.TranslateBackendTargetArgs(TT, Args, BuildArgs);
    createArgString("-compile-opts=");
    BuildArgs.clear();
    SYCLTC.TranslateLinkerTargetArgs(TT, Args, BuildArgs);
    createArgString("-link-opts=");
  }
}

void OffloadWrapper::ConstructJob(Compilation &C, const JobAction &JA,
                                  const InputInfo &Output,
                                  const InputInfoList &Inputs,
                                  const llvm::opt::ArgList &TCArgs,
                                  const char *LinkingOutput) const {
  // Construct offload-wrapper command.  Also calls llc to generate the
  // object that is fed to the linker from the wrapper generated bc file
  assert(isa<OffloadWrapperJobAction>(JA) && "Expecting wrapping job!");

  Action::OffloadKind OffloadingKind = JA.getOffloadingDeviceKind();
  if (OffloadingKind == Action::OFK_SYCL) {
    // The wrapper command looks like this:
    // clang-offload-wrapper
    //   -o=<outputfile>.bc
    //   -host=x86_64-pc-linux-gnu -kind=sycl
    //   -format=spirv <inputfile1>.spv <manifest1>(optional)
    //   -format=spirv <inputfile2>.spv <manifest2>(optional)
    //  ...
    ArgStringList WrapperArgs;

    const auto &WrapperJob = *llvm::dyn_cast<OffloadWrapperJobAction>(&JA);
    bool LlcCompileEnabled = WrapperJob.getCompileStep();
    SmallString<128> OutOpt("-o=");
    std::string OutTmpName = C.getDriver().GetTemporaryPath("wrapper", "bc");
    const char *WrapperFileName =
        C.addTempFile(C.getArgs().MakeArgString(OutTmpName));
    OutOpt += LlcCompileEnabled ? WrapperFileName : Output.getFilename();
    WrapperArgs.push_back(C.getArgs().MakeArgString(OutOpt));

    SmallString<128> HostTripleOpt("-host=");
    HostTripleOpt += getToolChain().getAuxTriple()->str();
    WrapperArgs.push_back(C.getArgs().MakeArgString(HostTripleOpt));

    llvm::Triple TT = getToolChain().getTriple();
    SmallString<128> TargetTripleOpt = TT.getArchName();
    bool WrapFPGADevice = false;
    bool FPGAEarly = false;
    if (Arg *A = C.getInputArgs().getLastArg(options::OPT_fsycl_link_EQ)) {
      WrapFPGADevice = true;
      FPGAEarly = (A->getValue() == StringRef("early"));
      // When wrapping an FPGA aocx binary to archive, do not emit registration
      // functions
      if (A->getValue() == StringRef("image"))
        WrapperArgs.push_back(C.getArgs().MakeArgString("--emit-reg-funcs=0"));
    }
    addRunTimeWrapperOpts(C, OffloadingKind, TCArgs, WrapperArgs,
                          getToolChain(), JA);

    // When wrapping an FPGA device binary, we need to be sure to apply the
    // appropriate triple that corresponds (fpga_aocr-intel-<os>)
    // to the target triple setting.
    if (TT.getSubArch() == llvm::Triple::SPIRSubArch_fpga && WrapFPGADevice) {
      SmallString<16> FPGAArch("fpga_");
      if (FPGAEarly) {
        FPGAArch += "aocr";
        if (C.getDriver().IsFPGAEmulationMode())
          FPGAArch += "_emu";
      } else
        FPGAArch += "aocx";
      TT.setArchName(FPGAArch);
      TT.setVendorName("intel");
      TargetTripleOpt = TT.str();
    }
    const toolchains::SYCLToolChain &TC =
              static_cast<const toolchains::SYCLToolChain &>(getToolChain());
    bool IsEmbeddedIR = cast<OffloadWrapperJobAction>(JA).isEmbeddedIR();
    if (IsEmbeddedIR) {
      // When the offload-wrapper is called to embed LLVM IR, add a prefix to
      // the target triple to distinguish the LLVM IR from the actual device
      // binary for that target.
      TargetTripleOpt = ("llvm_" + TargetTripleOpt).str();
    }

    const bool IsSYCLNativeCPU = isSYCLNativeCPU(TC);
    if (IsSYCLNativeCPU) {
      TargetTripleOpt = "native_cpu";
    }
    WrapperArgs.push_back(
        C.getArgs().MakeArgString(Twine("-target=") + TargetTripleOpt));

    // TODO forcing offload kind is a simplification which assumes wrapper used
    // only with SYCL. Device binary format (-format=xxx) option should also
    // come from the command line and/or the native compiler. Should be fixed
    // together with supporting AOT in the driver. If format is not set, the
    // default is "none" which means runtime must try to determine it
    // automatically.
    StringRef Kind = Action::GetOffloadKindName(OffloadingKind);
    Action::OffloadKind OK = WrapperJob.getOffloadKind();
    if (OK != Action::OFK_None)
      Kind = Action::GetOffloadKindName(OK);
    WrapperArgs.push_back(
        C.getArgs().MakeArgString(Twine("-kind=") + Twine(Kind)));

    // For FPGA toolchains, we can provide previously wrapped bc input files to
    // the wrapper step.  This is done for AOCR based files that will need the
    // Symbols and Properties from a previous compilation step.
    if (TC.getTriple().isSPIR() && Inputs.size() == 2 &&
        TC.getTriple().getSubArch() == llvm::Triple::SPIRSubArch_fpga) {
      // If there is an additional input argument passed in, that is considered
      // the .bc file to include in this wrapping job.
      const InputInfo &I = Inputs[1];
      WrapperArgs.push_back(C.getArgs().MakeArgString(
          Twine("--sym-prop-bc-files=") + I.getFilename()));
    }

    assert((Inputs.size() > 0) && "no inputs for clang-offload-wrapper");
    assert(((Inputs[0].getType() != types::TY_Tempfiletable) ||
            (Inputs.size() == 1)) &&
           "wrong usage of clang-offload-wrapper with SYCL");
    const InputInfo &I = Inputs[0];
    assert(I.isFilename() && "Invalid input.");

    if (I.getType() == types::TY_Tempfiletable ||
        I.getType() == types::TY_Tempfilelist || IsEmbeddedIR)
      // wrapper actual input files are passed via the batch job file table:
      WrapperArgs.push_back(C.getArgs().MakeArgString("-batch"));
    WrapperArgs.push_back(C.getArgs().MakeArgString(I.getFilename()));

    auto Cmd = std::make_unique<Command>(
        JA, *this, ResponseFileSupport::None(),
        TCArgs.MakeArgString(getToolChain().GetProgramPath(getShortName())),
        WrapperArgs, std::nullopt);
    C.addCommand(std::move(Cmd));

    if (LlcCompileEnabled) {
      // Construct llc command.
      // The output is an object file
      ArgStringList LlcArgs{"-filetype=obj", "-o", Output.getFilename(),
                            WrapperFileName};
      llvm::Reloc::Model RelocationModel;
      unsigned PICLevel;
      bool IsPIE;
      std::tie(RelocationModel, PICLevel, IsPIE) =
          ParsePICArgs(getToolChain(), TCArgs);
      if (PICLevel > 0 || TCArgs.hasArg(options::OPT_shared)) {
        LlcArgs.push_back("-relocation-model=pic");
      }
      if (Arg *A = C.getArgs().getLastArg(options::OPT_mcmodel_EQ))
        LlcArgs.push_back(
            TCArgs.MakeArgString(Twine("--code-model=") + A->getValue()));

      SmallString<128> LlcPath(C.getDriver().Dir);
      llvm::sys::path::append(LlcPath, "llc");
      const char *Llc = C.getArgs().MakeArgString(LlcPath);
      C.addCommand(std::make_unique<Command>(
          JA, *this, ResponseFileSupport::None(), Llc, LlcArgs, std::nullopt));
    }
    return;
  } // end of SYCL flavor of offload wrapper command creation

  ArgStringList CmdArgs;

  const llvm::Triple &Triple = getToolChain().getEffectiveTriple();

  // Add the "effective" target triple.
  CmdArgs.push_back("-host");
  CmdArgs.push_back(TCArgs.MakeArgString(Triple.getTriple()));

  // Add the output file name.
  assert(Output.isFilename() && "Invalid output.");
  CmdArgs.push_back("-o");
  CmdArgs.push_back(TCArgs.MakeArgString(Output.getFilename()));

  assert(JA.getInputs().size() == Inputs.size() &&
         "Not have inputs for all dependence actions??");

  // For FPGA, we wrap the host objects before archiving them when using
  // -fsycl-link.  This allows for better extraction control from the
  // archive when we need the host objects for subsequent compilations.
  if (OffloadingKind == Action::OFK_None &&
      C.getArgs().hasArg(options::OPT_fintelfpga) &&
      C.getArgs().hasArg(options::OPT_fsycl_link_EQ)) {

    // Add offload targets and inputs.
    CmdArgs.push_back(C.getArgs().MakeArgString(
        Twine("-kind=") + Action::GetOffloadKindName(OffloadingKind)));
    CmdArgs.push_back(
        TCArgs.MakeArgString(Twine("-target=") + Triple.getTriple()));

    // Add input.
    assert(Inputs[0].isFilename() && "Invalid input.");
    CmdArgs.push_back(TCArgs.MakeArgString(Inputs[0].getFilename()));

    C.addCommand(std::make_unique<Command>(
        JA, *this, ResponseFileSupport::None(),
        TCArgs.MakeArgString(getToolChain().GetProgramPath(getShortName())),
        CmdArgs, Inputs));
    return;
  }

  // Add offload targets and inputs.
  for (unsigned I = 0; I < Inputs.size(); ++I) {
    // Get input's Offload Kind and ToolChain.
    const auto *OA = cast<OffloadAction>(JA.getInputs()[I]);
    assert(OA->hasSingleDeviceDependence(/*DoNotConsiderHostActions=*/true) &&
           "Expected one device dependence!");
    Action::OffloadKind DeviceKind = Action::OFK_None;
    const ToolChain *DeviceTC = nullptr;
    OA->doOnEachDependence([&](Action *A, const ToolChain *TC, const char *) {
      DeviceKind = A->getOffloadingDeviceKind();
      DeviceTC = TC;
    });

    // And add it to the offload targets.
    CmdArgs.push_back(C.getArgs().MakeArgString(
        Twine("-kind=") + Action::GetOffloadKindName(DeviceKind)));
    std::string TargetTripleOpt = DeviceTC->getTriple().normalize();
    // SYCL toolchain target only uses the arch name.
    if (DeviceKind == Action::OFK_SYCL)
      TargetTripleOpt = DeviceTC->getTriple().getArchName();
    CmdArgs.push_back(
        TCArgs.MakeArgString(Twine("-target=") + TargetTripleOpt));
    addRunTimeWrapperOpts(C, DeviceKind, TCArgs, CmdArgs, *DeviceTC, JA);

    if (Inputs[I].getType() == types::TY_Tempfiletable ||
        Inputs[I].getType() == types::TY_Tempfilelist)
      // wrapper actual input files are passed via the batch job file table:
      CmdArgs.push_back(C.getArgs().MakeArgString("-batch"));

    // Add input.
    assert(Inputs[I].isFilename() && "Invalid input.");
    CmdArgs.push_back(TCArgs.MakeArgString(Inputs[I].getFilename()));
  }

  C.addCommand(std::make_unique<Command>(
      JA, *this, ResponseFileSupport::None(),
      TCArgs.MakeArgString(getToolChain().GetProgramPath(getShortName())),
      CmdArgs, Inputs));
}

void OffloadPackager::ConstructJob(Compilation &C, const JobAction &JA,
                                   const InputInfo &Output,
                                   const InputInfoList &Inputs,
                                   const llvm::opt::ArgList &Args,
                                   const char *LinkingOutput) const {
  ArgStringList CmdArgs;

  // Add the output file name.
  assert(Output.isFilename() && "Invalid output.");
  CmdArgs.push_back("-o");
  CmdArgs.push_back(Output.getFilename());

  // Create the inputs to bundle the needed metadata.
  for (const InputInfo &Input : Inputs) {
    const Action *OffloadAction = Input.getAction();
    const ToolChain *TC = OffloadAction->getOffloadingToolChain();
    const ArgList &TCArgs =
        C.getArgsForToolChain(TC, OffloadAction->getOffloadingArch(),
                              OffloadAction->getOffloadingDeviceKind());
    StringRef File = C.getArgs().MakeArgString(TC->getInputFilename(Input));
    StringRef Arch = OffloadAction->getOffloadingArch()
                         ? OffloadAction->getOffloadingArch()
                         : TCArgs.getLastArgValue(options::OPT_march_EQ);
    StringRef Kind =
      Action::GetOffloadKindName(OffloadAction->getOffloadingDeviceKind());

    ArgStringList Features;
    SmallVector<StringRef> FeatureArgs;
    getTargetFeatures(TC->getDriver(), TC->getTriple(), TCArgs, Features,
                      false);
    llvm::copy_if(Features, std::back_inserter(FeatureArgs),
                  [](StringRef Arg) { return !Arg.starts_with("-target"); });

    if (TC->getTriple().isAMDGPU()) {
      for (StringRef Feature : llvm::split(Arch.split(':').second, ':')) {
        FeatureArgs.emplace_back(
            Args.MakeArgString(Feature.take_back() + Feature.drop_back()));
      }
    }

    // TODO: We need to pass in the full target-id and handle it properly in the
    // linker wrapper.
    SmallVector<std::string> Parts{
        "file=" + File.str(),
        "triple=" + TC->getTripleString(),
        "arch=" + Arch.str(),
        "kind=" + Kind.str(),
    };

    if (TC->getDriver().isUsingLTO(/* IsOffload */ true) ||
        TC->getTriple().isAMDGPU())
      for (StringRef Feature : FeatureArgs)
        Parts.emplace_back("feature=" + Feature.str());

    CmdArgs.push_back(Args.MakeArgString("--image=" + llvm::join(Parts, ",")));
  }

  C.addCommand(std::make_unique<Command>(
      JA, *this, ResponseFileSupport::None(),
      Args.MakeArgString(getToolChain().GetProgramPath(getShortName())),
      CmdArgs, Inputs, Output));
}

// Begin OffloadDeps

void OffloadDeps::constructJob(Compilation &C, const JobAction &JA,
                               ArrayRef<InputInfo> Outputs,
                               ArrayRef<InputInfo> Inputs,
                               const llvm::opt::ArgList &TCArgs,
                               const char *LinkingOutput) const {
  auto &DA = cast<OffloadDepsJobAction>(JA);

  ArgStringList CmdArgs;

  // Get the targets.
  SmallString<128> Targets{"-targets="};
  auto DepInfo = DA.getDependentActionsInfo();
  for (unsigned I = 0; I < DepInfo.size(); ++I) {
    auto &Dep = DepInfo[I];
    if (I)
      Targets += ',';
    Targets += Action::GetOffloadKindName(Dep.DependentOffloadKind);
    Targets += '-';
    // When -fsycl-force-target is used, this value overrides the expected
    // output type we are creating deps for.
    if (Dep.DependentOffloadKind == Action::OFK_SYCL &&
        TCArgs.hasArg(options::OPT_fsycl_force_target_EQ)) {
      StringRef Val(
          TCArgs.getLastArg(options::OPT_fsycl_force_target_EQ)->getValue());
      llvm::Triple TT(C.getDriver().MakeSYCLDeviceTriple(Val));
      Targets += TT.normalize();
    } else {
      std::string NormalizedTriple =
          Dep.DependentToolChain->getTriple().normalize();
      Targets += NormalizedTriple;
    }
    if ((Dep.DependentOffloadKind == Action::OFK_HIP ||
         Dep.DependentOffloadKind == Action::OFK_SYCL) &&
        !Dep.DependentBoundArch.empty()) {
      Targets += '-';
      Targets += Dep.DependentBoundArch;
    }
  }
  CmdArgs.push_back(TCArgs.MakeArgString(Targets));

  // Prepare outputs.
  SmallString<128> Outs{"-outputs="};
  for (unsigned I = 0; I < Outputs.size(); ++I) {
    if (I)
      Outs += ',';
    Outs += DepInfo[I].DependentToolChain->getInputFilename(Outputs[I]);
  }
  CmdArgs.push_back(TCArgs.MakeArgString(Outs));

  // Add input file.
  CmdArgs.push_back(Inputs.front().getFilename());

  // All the inputs are encoded as commands.
  C.addCommand(std::make_unique<Command>(
      JA, *this, ResponseFileSupport::None(),
      TCArgs.MakeArgString(getToolChain().GetProgramPath(getShortName())),
      CmdArgs, std::nullopt, Outputs));
}

void OffloadDeps::ConstructJob(Compilation &C, const JobAction &JA,
                               const InputInfo &Output,
                               const InputInfoList &Inputs,
                               const llvm::opt::ArgList &TCArgs,
                               const char *LinkingOutput) const {
  constructJob(C, JA, Output, Inputs, TCArgs, LinkingOutput);
}

void OffloadDeps::ConstructJobMultipleOutputs(Compilation &C,
                                              const JobAction &JA,
                                              const InputInfoList &Outputs,
                                              const InputInfoList &Inputs,
                                              const llvm::opt::ArgList &TCArgs,
                                              const char *LinkingOutput) const {
  constructJob(C, JA, Outputs, Inputs, TCArgs, LinkingOutput);
}

// Utility function to gather all llvm-spirv options.
static void getOtherSPIRVTransOpts(Compilation &C,
                                   const llvm::opt::ArgList &TCArgs,
                                   llvm::Triple Triple,
                                   ArgStringList &TranslatorArgs) {
  bool IsCPU = Triple.isSPIR() &&
               Triple.getSubArch() == llvm::Triple::SPIRSubArch_x86_64;
  TranslatorArgs.push_back("-spirv-max-version=1.4");
  // Enable NonSemanticShaderDebugInfo.200 for CPU AOT and for non-Windows
  // Enable NonSemanticShaderDebugInfo.200 for CPU AOT and for non-Windows
  const bool IsWindowsMSVC =
      Triple.isWindowsMSVCEnvironment() ||
      C.getDefaultToolChain().getTriple().isWindowsMSVCEnvironment();
  const bool EnableNonSemanticDebug =
      IsCPU || (!IsWindowsMSVC && !C.getDriver().IsFPGAHWMode());
  if (EnableNonSemanticDebug) {
    TranslatorArgs.push_back(
        "-spirv-debug-info-version=nonsemantic-shader-200");
  } else {
    TranslatorArgs.push_back("-spirv-debug-info-version=ocl-100");
    // Prevent crash in the translator if input IR contains DIExpression
    // operations which don't have mapping to OpenCL.DebugInfo.100 spec.
    TranslatorArgs.push_back("-spirv-allow-extra-diexpressions");
  }
  std::string UnknownIntrinsics("-spirv-allow-unknown-intrinsics=llvm.genx.");
  if (IsCPU)
    UnknownIntrinsics += ",llvm.fpbuiltin";
  TranslatorArgs.push_back(TCArgs.MakeArgString(UnknownIntrinsics));
  bool CreatingSyclSPIRVFatObj =
      C.getDriver().getFinalPhase(C.getArgs()) != phases::Link &&
      TCArgs.getLastArgValue(options::OPT_fsycl_device_obj_EQ)
          .equals_insensitive("spirv") &&
      !TCArgs.hasArg(options::OPT_fsycl_device_only);
  bool ShouldPreserveMetadataInFinalImage =
      TCArgs.hasArg(options::OPT_fsycl_preserve_device_nonsemantic_metadata);
  bool ShouldPreserveMetadata =
      CreatingSyclSPIRVFatObj || ShouldPreserveMetadataInFinalImage;
  if (ShouldPreserveMetadata)
    TranslatorArgs.push_back("--spirv-preserve-auxdata");

  // Disable all the extensions by default
  std::string ExtArg("-spirv-ext=-all");
  std::string DefaultExtArg =
      ",+SPV_EXT_shader_atomic_float_add,+SPV_EXT_shader_atomic_float_min_max"
      ",+SPV_KHR_no_integer_wrap_decoration,+SPV_KHR_float_controls"
      ",+SPV_KHR_expect_assume,+SPV_KHR_linkonce_odr";
  std::string INTELExtArg =
      ",+SPV_INTEL_subgroups,+SPV_INTEL_media_block_io"
      ",+SPV_INTEL_device_side_avc_motion_estimation"
      ",+SPV_INTEL_fpga_loop_controls,+SPV_INTEL_unstructured_loop_controls"
      ",+SPV_INTEL_fpga_reg,+SPV_INTEL_blocking_pipes"
      ",+SPV_INTEL_function_pointers,+SPV_INTEL_kernel_attributes"
      ",+SPV_INTEL_io_pipes,+SPV_INTEL_inline_assembly"
      ",+SPV_INTEL_arbitrary_precision_integers"
      ",+SPV_INTEL_float_controls2,+SPV_INTEL_vector_compute"
      ",+SPV_INTEL_fast_composite"
      ",+SPV_INTEL_arbitrary_precision_fixed_point"
      ",+SPV_INTEL_arbitrary_precision_floating_point"
      ",+SPV_INTEL_variable_length_array,+SPV_INTEL_fp_fast_math_mode"
      ",+SPV_INTEL_long_constant_composite"
      ",+SPV_INTEL_arithmetic_fence"
      ",+SPV_INTEL_global_variable_decorations"
      ",+SPV_INTEL_cache_controls"
      ",+SPV_INTEL_fpga_buffer_location"
      ",+SPV_INTEL_fpga_argument_interfaces"
      ",+SPV_INTEL_fpga_invocation_pipelining_attributes"
      ",+SPV_INTEL_fpga_latency_control"
      ",+SPV_INTEL_task_sequence";
  ExtArg = ExtArg + DefaultExtArg + INTELExtArg;
  if (C.getDriver().IsFPGAHWMode())
    // Enable several extensions on FPGA H/W exclusively
    ExtArg += ",+SPV_INTEL_usm_storage_classes,+SPV_INTEL_runtime_aligned"
              ",+SPV_INTEL_fpga_cluster_attributes,+SPV_INTEL_loop_fuse"
              ",+SPV_INTEL_fpga_dsp_control,+SPV_INTEL_fpga_memory_accesses"
              ",+SPV_INTEL_fpga_memory_attributes";
  else
    // Don't enable several freshly added extensions on FPGA H/W
    ExtArg += ",+SPV_INTEL_token_type"
              ",+SPV_INTEL_bfloat16_conversion"
              ",+SPV_INTEL_joint_matrix"
              ",+SPV_INTEL_hw_thread_queries"
              ",+SPV_KHR_uniform_group_instructions"
              ",+SPV_INTEL_masked_gather_scatter"
              ",+SPV_INTEL_tensor_float32_conversion"
              ",+SPV_INTEL_optnone"
              ",+SPV_KHR_non_semantic_info";
  if (IsCPU)
    ExtArg += ",+SPV_INTEL_fp_max_error";

  TranslatorArgs.push_back(TCArgs.MakeArgString(ExtArg));
}

// Begin SPIRVTranslator
void SPIRVTranslator::ConstructJob(Compilation &C, const JobAction &JA,
                                  const InputInfo &Output,
                                  const InputInfoList &Inputs,
                                  const llvm::opt::ArgList &TCArgs,
                                  const char *LinkingOutput) const {
  // Construct llvm-spirv command.
  assert(isa<SPIRVTranslatorJobAction>(JA) && "Expecting Translator job!");

  // The translator command looks like this:
  // llvm-spirv -o <file>.spv <file>.bc
  ArgStringList ForeachArgs;
  ArgStringList TranslatorArgs;

  TranslatorArgs.push_back("-o");
  TranslatorArgs.push_back(Output.getFilename());
  if (JA.isDeviceOffloading(Action::OFK_SYCL)) {
    const toolchains::SYCLToolChain &TC =
        static_cast<const toolchains::SYCLToolChain &>(getToolChain());
    llvm::Triple Triple = TC.getTriple();
    getOtherSPIRVTransOpts(C, TCArgs, Triple, TranslatorArgs);

    // Handle -Xspirv-translator
    TC.TranslateTargetOpt(
        TCArgs, TranslatorArgs, options::OPT_Xspirv_translator,
        options::OPT_Xspirv_translator_EQ, JA.getOffloadingArch());
  }
  for (auto I : Inputs) {
    std::string Filename(I.getFilename());
    if (I.getType() == types::TY_Tempfilelist) {
      ForeachArgs.push_back(
          C.getArgs().MakeArgString("--in-file-list=" + Filename));
      ForeachArgs.push_back(
          C.getArgs().MakeArgString("--in-replace=" + Filename));
      ForeachArgs.push_back(
          C.getArgs().MakeArgString("--out-ext=spv"));
    }
    TranslatorArgs.push_back(C.getArgs().MakeArgString(Filename));
  }

  auto Cmd = std::make_unique<Command>(JA, *this, ResponseFileSupport::None(),
      TCArgs.MakeArgString(getToolChain().GetProgramPath(getShortName())),
      TranslatorArgs, std::nullopt);

  if (!ForeachArgs.empty()) {
    // Construct llvm-foreach command.
    // The llvm-foreach command looks like this:
    // llvm-foreach a.list --out-replace=out "cp {} out"
    // --out-file-list=list
    std::string OutputFileName(Output.getFilename());
    ForeachArgs.push_back(
        TCArgs.MakeArgString("--out-file-list=" + OutputFileName));
    ForeachArgs.push_back(
        TCArgs.MakeArgString("--out-replace=" + OutputFileName));
    // If fsycl-dump-device-code is passed, put the output files from llvm-spirv
    // into the path provided in fsycl-dump-device-code.
    if (C.getDriver().isDumpDeviceCodeEnabled()) {
      SmallString<128> OutputDir;

      Arg *DumpDeviceCodeArg =
          C.getArgs().getLastArg(options::OPT_fsycl_dump_device_code_EQ);

      OutputDir = (DumpDeviceCodeArg ? DumpDeviceCodeArg->getValue() : "");

      // If the output directory path is empty, put the llvm-spirv output in the
      // current directory.
      if (OutputDir.empty())
        llvm::sys::path::native(OutputDir = "./");
      else
        OutputDir.append(llvm::sys::path::get_separator());
      ForeachArgs.push_back(
          C.getArgs().MakeArgString("--out-dir=" + OutputDir));
    }

    StringRef ParallelJobs =
        TCArgs.getLastArgValue(options::OPT_fsycl_max_parallel_jobs_EQ);
    if (!ParallelJobs.empty())
      ForeachArgs.push_back(TCArgs.MakeArgString("--jobs=" + ParallelJobs));

    ForeachArgs.push_back(TCArgs.MakeArgString("--"));
    ForeachArgs.push_back(TCArgs.MakeArgString(Cmd->getExecutable()));

    for (auto &Arg : Cmd->getArguments())
      ForeachArgs.push_back(Arg);

    SmallString<128> ForeachPath(C.getDriver().Dir);
    llvm::sys::path::append(ForeachPath, "llvm-foreach");
    const char *Foreach = C.getArgs().MakeArgString(ForeachPath);
    C.addCommand(std::make_unique<Command>(
        JA, *this, ResponseFileSupport::None(), Foreach, ForeachArgs, std::nullopt));
  } else
    C.addCommand(std::move(Cmd));
}

// Partially copied from clang/lib/Frontend/CompilerInvocation.cpp
static std::string getSYCLPostLinkOptimizationLevel(const ArgList &Args) {
  if (Arg *A = Args.getLastArg(options::OPT_O_Group)) {
    // Pass -O2 when the user passes -O0 due to IGC
    // debugging limitation. Note this only effects
    // ESIMD code.
    if (A->getOption().matches(options::OPT_O0))
      return "-O2";

    if (A->getOption().matches(options::OPT_Ofast))
      return "-O3";

    assert(A->getOption().matches(options::OPT_O));

    StringRef S(A->getValue());
    if (S == "g")
      return "-O1";

    // Options -O[1|2|3|s|z] are passed as they are. '-O0' is handled earlier.
    std::array<char, 5> AcceptedOptions = {'1', '2', '3', 's', 'z'};
    if (std::any_of(AcceptedOptions.begin(), AcceptedOptions.end(),
                    [=](char c) { return c == S[0]; }))
      return std::string("-O") + S[0];
  }

  // The default for SYCL device code optimization
  return "-O2";
}

static void addArgs(ArgStringList &DstArgs, const llvm::opt::ArgList &Alloc,
                    ArrayRef<StringRef> SrcArgs) {
  for (const auto Arg : SrcArgs) {
    DstArgs.push_back(Alloc.MakeArgString(Arg));
  }
}

static void getOtherSYCLPostLinkOpts(const ToolChain &TC, const JobAction &JA,
                                     const llvm::opt::ArgList &TCArgs,
                                     ArgStringList &PostLinkArgs,
                                     bool SpecConsts, types::ID OutputType) {
  // See if device code splitting is requested
  if (Arg *A = TCArgs.getLastArg(options::OPT_fsycl_device_code_split_EQ)) {
    auto CodeSplitValue = StringRef(A->getValue());
    if (CodeSplitValue == "per_kernel")
      addArgs(PostLinkArgs, TCArgs, {"-split=kernel"});
    else if (CodeSplitValue == "per_source")
      addArgs(PostLinkArgs, TCArgs, {"-split=source"});
    else if (CodeSplitValue == "auto")
      addArgs(PostLinkArgs, TCArgs, {"-split=auto"});
    else { // Device code split is off
    }
  }
  if (OutputType == types::TY_LLVM_BC) {
    // single file output requested - this means only perform necessary IR
    // transformations (like specialization constant intrinsic lowering) and
    // output LLVMIR
    addArgs(PostLinkArgs, TCArgs, {"-ir-output-only"});
  }
  addArgs(PostLinkArgs, TCArgs,
          {StringRef(getSYCLPostLinkOptimizationLevel(TCArgs))});
  // specialization constants processing is mandatory
  if (SpecConsts)
    addArgs(PostLinkArgs, TCArgs, {"-spec-const=native"});
  else
    addArgs(PostLinkArgs, TCArgs, {"-spec-const=emulation"});

  // Process device-globals.
  addArgs(PostLinkArgs, TCArgs, {"-device-globals"});

  // Make ESIMD accessors use stateless memory accesses.
  if (TCArgs.hasFlag(options::OPT_fno_sycl_esimd_force_stateless_mem,
                     options::OPT_fsycl_esimd_force_stateless_mem, false))
    addArgs(PostLinkArgs, TCArgs, {"-lower-esimd-force-stateless-mem=false"});
}

// Add any sycl-post-link options that rely on a specific Triple.
static void
getTripleBasedSYCLPostLinkOpts(const ToolChain &TC, const JobAction &JA,
                               const llvm::opt::ArgList &TCArgs,
                               llvm::Triple Triple, ArgStringList &PostLinkArgs,
                               bool SpecConsts, types::ID OutputType) {

  // See if device code splitting is requested.  The logic here works along side
  // the behavior in setOtherSYCLPostLinkOpts, where the option is added based
  // on the user setting of-fsycl-device-code-split.
  if (!(TCArgs.hasArg(options::OPT_fsycl_device_code_split_EQ) ||
        Triple.getArchName() == "spir64_fpga"))
    addArgs(PostLinkArgs, TCArgs, {"-split=auto"});

  // On Intel targets we don't need non-kernel functions as entry points,
  // because it only increases amount of code for device compiler to handle,
  // without any actual benefits.
  // TODO: Try to extend this feature for non-Intel GPUs.
  if (!TCArgs.hasFlag(options::OPT_fno_sycl_remove_unused_external_funcs,
                      options::OPT_fsycl_remove_unused_external_funcs, false) &&
      !Triple.isNVPTX() && !Triple.isAMDGPU() && !isSYCLNativeCPU(TC))
    addArgs(PostLinkArgs, TCArgs, {"-emit-only-kernels-as-entry-points"});

  if (!(Triple.isAMDGCN()))
    addArgs(PostLinkArgs, TCArgs, {"-emit-param-info"});
  // Enable PI program metadata
  if (Triple.isNVPTX() || Triple.isAMDGCN())
    addArgs(PostLinkArgs, TCArgs, {"-emit-program-metadata"});
  if (OutputType != types::TY_LLVM_BC) {
    assert(OutputType == types::TY_Tempfiletable);
    bool SplitEsimdByDefault = Triple.isSPIROrSPIRV();
    bool SplitEsimd = TCArgs.hasFlag(
        options::OPT_fsycl_device_code_split_esimd,
        options::OPT_fno_sycl_device_code_split_esimd, SplitEsimdByDefault);
    // Symbol file and specialization constant info generation is mandatory -
    // add options unconditionally
    addArgs(PostLinkArgs, TCArgs, {"-symbols"});
    addArgs(PostLinkArgs, TCArgs, {"-emit-exported-symbols"});
    if (SplitEsimd)
      addArgs(PostLinkArgs, TCArgs, {"-split-esimd"});
    addArgs(PostLinkArgs, TCArgs, {"-lower-esimd"});
  }
  bool isAOT = Triple.isNVPTX() || Triple.isAMDGCN() ||
               Triple.getSubArch() == llvm::Triple::SPIRSubArch_fpga ||
               Triple.getSubArch() == llvm::Triple::SPIRSubArch_gen ||
               Triple.getSubArch() == llvm::Triple::SPIRSubArch_x86_64;
  if (TCArgs.hasFlag(options::OPT_fsycl_add_default_spec_consts_image,
                     options::OPT_fno_sycl_add_default_spec_consts_image,
                     false) &&
      isAOT)
    addArgs(PostLinkArgs, TCArgs,
            {"-generate-device-image-default-spec-consts"});
}

// sycl-post-link tool normally outputs a file table (see the tool sources for
// format description) which lists all the other output files associated with
// the device LLVMIR bitcode. This is basically a triple of bitcode, symbols
// and specialization constant files. Single LLVM IR output can be generated as
// well under an option.
//
void SYCLPostLink::ConstructJob(Compilation &C, const JobAction &JA,
                                const InputInfo &Output,
                                const InputInfoList &Inputs,
                                const llvm::opt::ArgList &TCArgs,
                                const char *LinkingOutput) const {
  const SYCLPostLinkJobAction *SYCLPostLink =
      dyn_cast<SYCLPostLinkJobAction>(&JA);
  // Construct sycl-post-link command.
  assert(SYCLPostLink && "Expecting SYCL post link job!");
  ArgStringList CmdArgs;

  llvm::Triple T = getToolChain().getTriple();
  getOtherSYCLPostLinkOpts(getToolChain(), JA, TCArgs, CmdArgs,
                           SYCLPostLink->getRTSetsSpecConstants(),
                           SYCLPostLink->getTrueType());
  getTripleBasedSYCLPostLinkOpts(getToolChain(), JA, TCArgs, T, CmdArgs,
                                 SYCLPostLink->getRTSetsSpecConstants(),
                                 SYCLPostLink->getTrueType());

  // Add output file table file option
  assert(Output.isFilename() && "output must be a filename");
  StringRef Device = JA.getOffloadingArch();
  std::string OutputArg = Output.getFilename();
  if (T.getSubArch() == llvm::Triple::SPIRSubArch_gen && Device.data())
    OutputArg = ("intel_gpu_" + Device + "," + OutputArg).str();

  addArgs(CmdArgs, TCArgs, {"-o", OutputArg});

  const toolchains::SYCLToolChain &TC =
      static_cast<const toolchains::SYCLToolChain &>(getToolChain());

  // Handle -Xdevice-post-link
  TC.TranslateTargetOpt(TCArgs, CmdArgs, options::OPT_Xdevice_post_link,
                        options::OPT_Xdevice_post_link_EQ,
                        JA.getOffloadingArch());

  // Add input file
  assert(Inputs.size() == 1 && Inputs.front().isFilename() &&
         "single input file expected");
  addArgs(CmdArgs, TCArgs, {Inputs.front().getFilename()});
  std::string OutputFileName(Output.getFilename());

  // All the inputs are encoded as commands.
  C.addCommand(std::make_unique<Command>(
      JA, *this, ResponseFileSupport::None(),
      TCArgs.MakeArgString(getToolChain().GetProgramPath(getShortName())),
      CmdArgs, Inputs, Output));
}

// Transforms the abstract representation (JA + Inputs + Outputs) of a file
// table transformation action to concrete command line (job) with actual
// inputs/outputs/options, and adds it to given compilation object.
void FileTableTform::ConstructJob(Compilation &C, const JobAction &JA,
                                  const InputInfo &Output,
                                  const InputInfoList &Inputs,
                                  const llvm::opt::ArgList &TCArgs,
                                  const char *LinkingOutput) const {

  const auto &TformJob = *llvm::dyn_cast<FileTableTformJobAction>(&JA);
  ArgStringList CmdArgs;

  // don't try to assert here whether the number of inputs is OK, argumnets are
  // OK, etc. - better invoke the tool and see good error diagnostics

  // 1) add transformations
  for (const auto &Tf : TformJob.getTforms()) {
    switch (Tf.TheKind) {
    case FileTableTformJobAction::Tform::EXTRACT:
    case FileTableTformJobAction::Tform::EXTRACT_DROP_TITLE: {
      SmallString<128> Arg("-extract=");
      Arg += Tf.TheArgs[0];

      for (unsigned I = 1; I < Tf.TheArgs.size(); ++I) {
        Arg += ",";
        Arg += Tf.TheArgs[I];
      }
      addArgs(CmdArgs, TCArgs, {Arg});

      if (Tf.TheKind == FileTableTformJobAction::Tform::EXTRACT_DROP_TITLE)
        addArgs(CmdArgs, TCArgs, {"-drop_titles"});
      break;
    }
    case FileTableTformJobAction::Tform::REPLACE: {
      assert(Tf.TheArgs.size() == 2 && "from/to column names expected");
      SmallString<128> Arg("-replace=");
      Arg += Tf.TheArgs[0];
      Arg += ",";
      Arg += Tf.TheArgs[1];
      addArgs(CmdArgs, TCArgs, {Arg});
      break;
    }
    case FileTableTformJobAction::Tform::REPLACE_CELL: {
      assert(Tf.TheArgs.size() == 2 && "column name and row id expected");
      SmallString<128> Arg("-replace_cell=");
      Arg += Tf.TheArgs[0];
      Arg += ",";
      Arg += Tf.TheArgs[1];
      addArgs(CmdArgs, TCArgs, {Arg});
      break;
    }
    case FileTableTformJobAction::Tform::RENAME: {
      assert(Tf.TheArgs.size() == 2 && "from/to names expected");
      SmallString<128> Arg("-rename=");
      Arg += Tf.TheArgs[0];
      Arg += ",";
      Arg += Tf.TheArgs[1];
      addArgs(CmdArgs, TCArgs, {Arg});
      break;
    }
    case FileTableTformJobAction::Tform::COPY_SINGLE_FILE: {
      assert(Tf.TheArgs.size() == 2 && "column name and row id expected");
      SmallString<128> Arg("-copy_single_file=");
      Arg += Tf.TheArgs[0];
      Arg += ",";
      Arg += Tf.TheArgs[1];
      addArgs(CmdArgs, TCArgs, {Arg});
      break;
    }
    case FileTableTformJobAction::Tform::MERGE: {
      assert(Tf.TheArgs.size() == 1 && "column name expected");
      SmallString<128> Arg("-merge=");
      Arg += Tf.TheArgs[0];
      addArgs(CmdArgs, TCArgs, {Arg});
      break;
    }
    }
  }

  // 2) add output option
  assert(Output.isFilename() && "table tform output must be a file");
  addArgs(CmdArgs, TCArgs, {"-o", Output.getFilename()});

  // 3) add inputs
  for (const auto &Input : Inputs) {
    assert(Input.isFilename() && "table tform input must be a file");
    addArgs(CmdArgs, TCArgs, {Input.getFilename()});
  }
  // 4) finally construct and add a command to the compilation
  C.addCommand(std::make_unique<Command>(
      JA, *this, ResponseFileSupport::None(),
      TCArgs.MakeArgString(getToolChain().GetProgramPath(getShortName())),
      CmdArgs, Inputs));
}

void AppendFooter::ConstructJob(Compilation &C, const JobAction &JA,
                                const InputInfo &Output,
                                const InputInfoList &Inputs,
                                const llvm::opt::ArgList &TCArgs,
                                const char *LinkingOutput) const {
  ArgStringList CmdArgs;

  // Input File
  addArgs(CmdArgs, TCArgs, {Inputs[0].getFilename()});

  // Integration Footer
  StringRef Footer(
      C.getDriver().getIntegrationFooter(Inputs[0].getBaseInput()));
  if (!Footer.empty()) {
    SmallString<128> AppendOpt("--append=");
    AppendOpt.append(Footer);
    addArgs(CmdArgs, TCArgs, {AppendOpt});
  }

  // Name of original source file passed in to be prepended to the newly
  // modified file as a #line directive.
  SmallString<128> PrependOpt("--orig-filename=");
  PrependOpt.append(
      llvm::sys::path::convert_to_slash(Inputs[0].getBaseInput()));
  addArgs(CmdArgs, TCArgs, {PrependOpt});

  SmallString<128> OutputOpt("--output=");
  OutputOpt.append(Output.getFilename());
  addArgs(CmdArgs, TCArgs, {OutputOpt});

  // Use #include to pull in footer
  addArgs(CmdArgs, TCArgs, {"--use-include"});

  C.addCommand(std::make_unique<Command>(
      JA, *this, ResponseFileSupport::None(),
      TCArgs.MakeArgString(getToolChain().GetProgramPath(getShortName())),
      CmdArgs, std::nullopt));
}

void SpirvToIrWrapper::ConstructJob(Compilation &C, const JobAction &JA,
                                    const InputInfo &Output,
                                    const InputInfoList &Inputs,
                                    const llvm::opt::ArgList &TCArgs,
                                    const char *LinkingOutput) const {
  InputInfoList ForeachInputs;
  ArgStringList CmdArgs;

  assert(Inputs.size() == 1 &&
         "Only one input expected to spirv-to-ir-wrapper");

  // Input File
  for (const auto &I : Inputs) {
    if (I.getType() == types::TY_Tempfilelist)
      ForeachInputs.push_back(I);
    addArgs(CmdArgs, TCArgs, {I.getFilename()});
  }

  // Output File
  addArgs(CmdArgs, TCArgs, {"-o", Output.getFilename()});

  // Make sure we preserve any auxiliary data which may be present in the
  // SPIR-V object, use SPIR-V style IR as opposed to OpenCL, and represent
  // SPIR-V globals as global variables instead of functions, all of which we
  // need for SPIR-V-based fat objects.
  addArgs(CmdArgs, TCArgs,
          {"-llvm-spirv-opts",
           "--spirv-preserve-auxdata --spirv-target-env=SPV-IR "
           "--spirv-builtin-format=global"});

  const toolchains::SYCLToolChain &TC =
      static_cast<const toolchains::SYCLToolChain &>(getToolChain());

  // Handle -Xspirv-to-ir-wrapper
  TC.TranslateTargetOpt(TCArgs, CmdArgs, options::OPT_Xspirv_to_ir_wrapper,
                        options::OPT_Xspirv_to_ir_wrapper_EQ,
                        JA.getOffloadingArch());

  auto Cmd = std::make_unique<Command>(
      JA, *this, ResponseFileSupport::None(),
      TCArgs.MakeArgString(getToolChain().GetProgramPath(getShortName())),
      CmdArgs, std::nullopt);
  if (!ForeachInputs.empty()) {
    StringRef ParallelJobs =
        TCArgs.getLastArgValue(options::OPT_fsycl_max_parallel_jobs_EQ);
    tools::SYCL::constructLLVMForeachCommand(
        C, JA, std::move(Cmd), ForeachInputs, Output, this, "",
        types::getTypeTempSuffix(types::TY_Tempfilelist), ParallelJobs);
  } else
    C.addCommand(std::move(Cmd));
}

void LinkerWrapper::ConstructJob(Compilation &C, const JobAction &JA,
                                 const InputInfo &Output,
                                 const InputInfoList &Inputs,
                                 const ArgList &Args,
                                 const char *LinkingOutput) const {
  const Driver &D = getToolChain().getDriver();
  const llvm::Triple TheTriple = getToolChain().getTriple();
  ArgStringList CmdArgs;

  // Pass the CUDA path to the linker wrapper tool.
  for (Action::OffloadKind Kind : {Action::OFK_Cuda, Action::OFK_OpenMP}) {
    auto TCRange = C.getOffloadToolChains(Kind);
    for (auto &I : llvm::make_range(TCRange.first, TCRange.second)) {
      const ToolChain *TC = I.second;
      if (TC->getTriple().isNVPTX()) {
        CudaInstallationDetector CudaInstallation(D, TheTriple, Args);
        if (CudaInstallation.isValid())
          CmdArgs.push_back(Args.MakeArgString(
              "--cuda-path=" + CudaInstallation.getInstallPath()));
        break;
      }
    }
  }

  // Pass in the optimization level to use for LTO.
  if (const Arg *A = Args.getLastArg(options::OPT_O_Group)) {
    StringRef OOpt;
    if (A->getOption().matches(options::OPT_O4) ||
        A->getOption().matches(options::OPT_Ofast))
      OOpt = "3";
    else if (A->getOption().matches(options::OPT_O)) {
      OOpt = A->getValue();
      if (OOpt == "g")
        OOpt = "1";
      else if (OOpt == "s" || OOpt == "z")
        OOpt = "2";
    } else if (A->getOption().matches(options::OPT_O0))
      OOpt = "0";
    if (!OOpt.empty())
      CmdArgs.push_back(Args.MakeArgString(Twine("--opt-level=O") + OOpt));
  }

  CmdArgs.push_back(
      Args.MakeArgString("--host-triple=" + TheTriple.getTriple()));
  if (Args.hasArg(options::OPT_v))
    CmdArgs.push_back("--wrapper-verbose");

  // TODO(NOM2): Pass following options to clang-linker-wrapper.
  // Please refer to sycl/doc/design/OffloadDesign.md for details.
  // sycl-device-libraries
  // sycl-device-library-location
  // sycl-post-link-options
  // llvm-spirv-options

  if (const Arg *A = Args.getLastArg(options::OPT_g_Group)) {
    if (!A->getOption().matches(options::OPT_g0))
      CmdArgs.push_back("--device-debug");
  }

  // code-object-version=X needs to be passed to clang-linker-wrapper to ensure
  // that it is used by lld.
  if (const Arg *A = Args.getLastArg(options::OPT_mcode_object_version_EQ)) {
    CmdArgs.push_back(Args.MakeArgString("-mllvm"));
    CmdArgs.push_back(Args.MakeArgString(
        Twine("--amdhsa-code-object-version=") + A->getValue()));
  }

  for (const auto &A : Args.getAllArgValues(options::OPT_Xcuda_ptxas))
    CmdArgs.push_back(Args.MakeArgString("--ptxas-arg=" + A));

  // Forward remarks passes to the LLVM backend in the wrapper.
  if (const Arg *A = Args.getLastArg(options::OPT_Rpass_EQ))
    CmdArgs.push_back(Args.MakeArgString(Twine("--offload-opt=-pass-remarks=") +
                                         A->getValue()));
  if (const Arg *A = Args.getLastArg(options::OPT_Rpass_missed_EQ))
    CmdArgs.push_back(Args.MakeArgString(
        Twine("--offload-opt=-pass-remarks-missed=") + A->getValue()));
  if (const Arg *A = Args.getLastArg(options::OPT_Rpass_analysis_EQ))
    CmdArgs.push_back(Args.MakeArgString(
        Twine("--offload-opt=-pass-remarks-analysis=") + A->getValue()));
  if (Args.getLastArg(options::OPT_save_temps_EQ))
    CmdArgs.push_back("--save-temps");

  // Add any SYCL offloading specific options to the clang-linker-wrapper
  if (C.hasOffloadToolChain<Action::OFK_SYCL>()) {
    // -sycl-device-libraries=<comma separated list> contains all of the SYCL
    // device specific libraries that are needed.  This provides the list of
    // files file only.
    // TODO: This generic list will be populated with only device binaries
    // for spir/spirv. Other targets (AOT and others) can represent a different
    // set of device libraries.  We will cross that bridge when we begin to
    // enable the other possible targets.
    llvm::Triple TargetTriple;
    auto ToolChainRange = C.getOffloadToolChains<Action::OFK_SYCL>();
    for (auto &I :
         llvm::make_range(ToolChainRange.first, ToolChainRange.second)) {
      const ToolChain *TC = I.second;
      if (TC->getTriple().isSPIROrSPIRV() &&
          TC->getTriple().getSubArch() == llvm::Triple::NoSubArch) {
        TargetTriple = TC->getTriple();
        break;
      }
    }
    // Pass the device triple to the linker wrapper tool for SYCL offload.
    // Only spir64 or spirv64 is currently passed.
    // TODO(NOM1): Support target triples in a more generic way.
    // TODO(NOM3): Investigate why passing spirv64-unknown-unknown does not
    // work.
    if (TargetTriple.isSPIR())
      CmdArgs.push_back("--triple=spir64");
    else if (TargetTriple.isSPIRV())
      CmdArgs.push_back("--triple=spirv64");

    SmallVector<std::string, 8> SYCLDeviceLibs;
    SYCLDeviceLibs = SYCL::getDeviceLibraries(C, TargetTriple,
                                              /*IsSpirvAOT=*/false);
    // Create a comma separated list to pass along to the linker wrapper.
    SmallString<256> LibList;
    for (const auto &AddLib : SYCLDeviceLibs) {
      if (LibList.size() > 0)
        LibList += ",";
      LibList += AddLib;
    }
    // -sycl-device-libraries=<libs> provides a comma separate list of
    // libraries to add to the device linking step.
    // SYCL device libraries can be found.
    if (LibList.size())
      CmdArgs.push_back(
          Args.MakeArgString(Twine("-sycl-device-libraries=") + LibList));

    // -sycl-device-library-location=<dir> provides the location in which the
    // SYCL device libraries can be found.
    SmallString<128> DeviceLibDir(D.Dir);
    llvm::sys::path::append(DeviceLibDir, "..", "lib");
    // Check the library location candidates for the the libsycl-crt library
    // and use that location.  Base the location on relative to driver if this
    // is not resolved.
    SmallVector<SmallString<128>, 4> LibLocCandidates;
    SYCLInstallationDetector SYCLInstallation(D);
    SYCLInstallation.getSYCLDeviceLibPath(LibLocCandidates);
    SmallString<128> LibName("libsycl-crt");
    StringRef LibSuffix = TheTriple.isWindowsMSVCEnvironment() ? ".obj" : ".o";
    llvm::sys::path::replace_extension(LibName, LibSuffix);
    for (const auto &LibLoc : LibLocCandidates) {
      SmallString<128> FullLibName(LibLoc);
      llvm::sys::path::append(FullLibName, LibName);
      if (llvm::sys::fs::exists(FullLibName)) {
        DeviceLibDir = LibLoc;
        break;
      }
    }
    CmdArgs.push_back(Args.MakeArgString(
        Twine("-sycl-device-library-location=") + DeviceLibDir));

    auto appendOption = [](SmallString<128> &OptString, StringRef AddOpt) {
      if (!OptString.empty())
        OptString += " ";
      OptString += AddOpt.str();
    };
    // --sycl-post-link-options="options" provides a string of options to be
    // passed along to the sycl-post-link tool during device link.
    SmallString<128> PostLinkOptString;
    if (Args.hasArg(options::OPT_Xdevice_post_link)) {
      for (const auto &A : Args.getAllArgValues(options::OPT_Xdevice_post_link))
        appendOption(PostLinkOptString, A);
    }
    ArgStringList PostLinkArgs;
    bool IsSYCLNativeCPU = driver::isSYCLNativeCPU(Args);
    types::ID OutputType = TargetTriple.isSPIROrSPIRV() || IsSYCLNativeCPU
                               ? types::TY_Tempfiletable
                               : types::TY_LLVM_BC;
    // TODO: Items like native_cpu and Specialization Constants behaviors are
    // dependent on each toolchain.  Passing these along as 'general settings'
    // for the clang-linker-wrapper causes for potential inconsistencies and
    // would need to handled more at the device linking level.
    bool SpecConsts = TargetTriple.isSPIROrSPIRV();
    getOtherSYCLPostLinkOpts(getToolChain(), JA, Args, PostLinkArgs, SpecConsts,
                             OutputType);
    getTripleBasedSYCLPostLinkOpts(getToolChain(), JA, Args, TargetTriple,
                                   PostLinkArgs, SpecConsts, OutputType);
    for (const auto &A : PostLinkArgs)
      appendOption(PostLinkOptString, A);
    if (!PostLinkOptString.empty())
      CmdArgs.push_back(
          Args.MakeArgString("--sycl-post-link-options=" + PostLinkOptString));

    // --llvm-spirv-options="options" provides a string of options to be passed
    // along to the llvm-spirv (translation) step during device link.
    SmallString<128> OptString;
    if (Args.hasArg(options::OPT_Xspirv_translator)) {
      for (const auto &A : Args.getAllArgValues(options::OPT_Xspirv_translator))
        appendOption(OptString, A);
    }
    ArgStringList TranslatorArgs;
    getOtherSPIRVTransOpts(C, Args, TargetTriple, TranslatorArgs);
    for (const auto &A : TranslatorArgs)
      appendOption(OptString, A);
    CmdArgs.push_back(Args.MakeArgString("--llvm-spirv-options=" + OptString));
  }

  // Construct the link job so we can wrap around it.
  Linker->ConstructJob(C, JA, Output, Inputs, Args, LinkingOutput);
  const auto &LinkCommand = C.getJobs().getJobs().back();

  // Forward -Xoffload-linker<-triple> arguments to the device link job.
  for (Arg *A : Args.filtered(options::OPT_Xoffload_linker)) {
    StringRef Val = A->getValue(0);
    if (Val.empty())
      CmdArgs.push_back(
          Args.MakeArgString(Twine("--device-linker=") + A->getValue(1)));
    else
      CmdArgs.push_back(Args.MakeArgString(
          "--device-linker=" +
          ToolChain::getOpenMPTriple(Val.drop_front()).getTriple() + "=" +
          A->getValue(1)));
  }
  Args.ClaimAllArgs(options::OPT_Xoffload_linker);

  // Embed bitcode instead of an object in JIT mode.
  if (Args.hasFlag(options::OPT_fopenmp_target_jit,
                   options::OPT_fno_openmp_target_jit, false))
    CmdArgs.push_back("--embed-bitcode");

  // Forward `-mllvm` arguments to the LLVM invocations if present.
  for (Arg *A : Args.filtered(options::OPT_mllvm)) {
    CmdArgs.push_back("-mllvm");
    CmdArgs.push_back(A->getValue());
    A->claim();
  }

  // Add the linker arguments to be forwarded by the wrapper.
  CmdArgs.push_back(Args.MakeArgString(Twine("--linker-path=") +
                                       LinkCommand->getExecutable()));
  for (const char *LinkArg : LinkCommand->getArguments())
    CmdArgs.push_back(LinkArg);

  addOffloadCompressArgs(Args, CmdArgs);

  const char *Exec =
      Args.MakeArgString(getToolChain().GetProgramPath("clang-linker-wrapper"));

  // Replace the executable and arguments of the link job with the
  // wrapper.
  LinkCommand->replaceExecutable(Exec);
  LinkCommand->replaceArguments(CmdArgs);
}<|MERGE_RESOLUTION|>--- conflicted
+++ resolved
@@ -2931,23 +2931,10 @@
   }
 
   for (const Arg *A : Args) {
-<<<<<<< HEAD
-    auto optID = A->getOption().getID();
-    bool PreciseFPModel = false;
-    switch (optID) {
-    default:
-      break;
-    case options::OPT_ffp_accuracy_EQ: {
-      StringRef Val = A->getValue();
-      FPAccuracy = Val;
-      break;
-    }
-=======
     switch (A->getOption().getID()) {
     // If this isn't an FP option skip the claim below
     default: continue;
 
->>>>>>> f0f02b9c
     case options::OPT_fcx_limited_range:
       if (GccRangeComplexOption.empty()) {
         if (Range != LangOptions::ComplexRangeKind::CX_Basic)
@@ -3029,6 +3016,11 @@
       Range = RangeVal;
       break;
     }
+    case options::OPT_ffp_accuracy_EQ: {
+      StringRef Val = A->getValue();
+      FPAccuracy = Val;
+      break;
+    }
     case options::OPT_ffp_model_EQ: {
       // If -ffp-model= is seen, reset to fno-fast-math
       HonorINFs = true;
