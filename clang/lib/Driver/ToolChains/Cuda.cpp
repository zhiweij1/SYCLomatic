--- conflicted
+++ resolved
@@ -451,15 +451,7 @@
 
   // If we are invoking `nvlink` internally we need to output a `.cubin` file.
   // FIXME: This should hopefully be removed if NVIDIA updates their tooling.
-<<<<<<< HEAD
-  auto findName = find_if(C.getTempFiles().begin(), C.getTempFiles().end(),
-                          [&Output](const auto &TempPair) {
-                            return TempPair.first == Output.getFilename();
-                          });
-  if (Output.isFilename() && findName != C.getTempFiles().end()) {
-=======
   if (!C.getInputArgs().getLastArg(options::OPT_c)) {
->>>>>>> 861764b1
     SmallString<256> Filename(Output.getFilename());
     llvm::sys::path::replace_extension(Filename, "cubin");
     OutputFileName = Filename.str();
