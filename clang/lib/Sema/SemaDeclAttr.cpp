//===--- SemaDeclAttr.cpp - Declaration Attribute Handling ----------------===//
//
// Part of the LLVM Project, under the Apache License v2.0 with LLVM Exceptions.
// See https://llvm.org/LICENSE.txt for license information.
// SPDX-License-Identifier: Apache-2.0 WITH LLVM-exception
//
//===----------------------------------------------------------------------===//
//
//  This file implements decl-related attribute processing.
//
//===----------------------------------------------------------------------===//

#include "clang/AST/ASTConsumer.h"
#include "clang/AST/ASTContext.h"
#include "clang/AST/ASTMutationListener.h"
#include "clang/AST/CXXInheritance.h"
#include "clang/AST/DeclCXX.h"
#include "clang/AST/DeclObjC.h"
#include "clang/AST/DeclTemplate.h"
#include "clang/AST/Expr.h"
#include "clang/AST/ExprCXX.h"
#include "clang/AST/Mangle.h"
#include "clang/AST/RecursiveASTVisitor.h"
#include "clang/AST/Type.h"
#include "clang/Basic/CharInfo.h"
#include "clang/Basic/DarwinSDKInfo.h"
#include "clang/Basic/LangOptions.h"
#include "clang/Basic/SourceLocation.h"
#include "clang/Basic/SourceManager.h"
#include "clang/Basic/TargetBuiltins.h"
#include "clang/Basic/TargetInfo.h"
#include "clang/Lex/Preprocessor.h"
#include "clang/Sema/DeclSpec.h"
#include "clang/Sema/DelayedDiagnostic.h"
#include "clang/Sema/Initialization.h"
#include "clang/Sema/Lookup.h"
#include "clang/Sema/ParsedAttr.h"
#include "clang/Sema/Scope.h"
#include "clang/Sema/ScopeInfo.h"
#include "clang/Sema/SemaInternal.h"
#include "llvm/ADT/Optional.h"
#include "llvm/ADT/STLExtras.h"
#include "llvm/ADT/StringExtras.h"
#include "llvm/IR/Assumptions.h"
#include "llvm/MC/MCSectionMachO.h"
#include "llvm/Support/Error.h"
#include "llvm/Support/MathExtras.h"
#include "llvm/Support/raw_ostream.h"

using namespace clang;
using namespace sema;

namespace AttributeLangSupport {
  enum LANG {
    C,
    Cpp,
    ObjC
  };
} // end namespace AttributeLangSupport

//===----------------------------------------------------------------------===//
//  Helper functions
//===----------------------------------------------------------------------===//

/// isFunctionOrMethod - Return true if the given decl has function
/// type (function or function-typed variable) or an Objective-C
/// method.
static bool isFunctionOrMethod(const Decl *D) {
  return (D->getFunctionType() != nullptr) || isa<ObjCMethodDecl>(D);
}

/// Return true if the given decl has function type (function or
/// function-typed variable) or an Objective-C method or a block.
static bool isFunctionOrMethodOrBlock(const Decl *D) {
  return isFunctionOrMethod(D) || isa<BlockDecl>(D);
}

/// Return true if the given decl has a declarator that should have
/// been processed by Sema::GetTypeForDeclarator.
static bool hasDeclarator(const Decl *D) {
  // In some sense, TypedefDecl really *ought* to be a DeclaratorDecl.
  return isa<DeclaratorDecl>(D) || isa<BlockDecl>(D) || isa<TypedefNameDecl>(D) ||
         isa<ObjCPropertyDecl>(D);
}

/// hasFunctionProto - Return true if the given decl has a argument
/// information. This decl should have already passed
/// isFunctionOrMethod or isFunctionOrMethodOrBlock.
static bool hasFunctionProto(const Decl *D) {
  if (const FunctionType *FnTy = D->getFunctionType())
    return isa<FunctionProtoType>(FnTy);
  return isa<ObjCMethodDecl>(D) || isa<BlockDecl>(D);
}

/// getFunctionOrMethodNumParams - Return number of function or method
/// parameters. It is an error to call this on a K&R function (use
/// hasFunctionProto first).
static unsigned getFunctionOrMethodNumParams(const Decl *D) {
  if (const FunctionType *FnTy = D->getFunctionType())
    return cast<FunctionProtoType>(FnTy)->getNumParams();
  if (const auto *BD = dyn_cast<BlockDecl>(D))
    return BD->getNumParams();
  return cast<ObjCMethodDecl>(D)->param_size();
}

static const ParmVarDecl *getFunctionOrMethodParam(const Decl *D,
                                                   unsigned Idx) {
  if (const auto *FD = dyn_cast<FunctionDecl>(D))
    return FD->getParamDecl(Idx);
  if (const auto *MD = dyn_cast<ObjCMethodDecl>(D))
    return MD->getParamDecl(Idx);
  if (const auto *BD = dyn_cast<BlockDecl>(D))
    return BD->getParamDecl(Idx);
  return nullptr;
}

static QualType getFunctionOrMethodParamType(const Decl *D, unsigned Idx) {
  if (const FunctionType *FnTy = D->getFunctionType())
    return cast<FunctionProtoType>(FnTy)->getParamType(Idx);
  if (const auto *BD = dyn_cast<BlockDecl>(D))
    return BD->getParamDecl(Idx)->getType();

  return cast<ObjCMethodDecl>(D)->parameters()[Idx]->getType();
}

static SourceRange getFunctionOrMethodParamRange(const Decl *D, unsigned Idx) {
  if (auto *PVD = getFunctionOrMethodParam(D, Idx))
    return PVD->getSourceRange();
  return SourceRange();
}

static QualType getFunctionOrMethodResultType(const Decl *D) {
  if (const FunctionType *FnTy = D->getFunctionType())
    return FnTy->getReturnType();
  return cast<ObjCMethodDecl>(D)->getReturnType();
}

static SourceRange getFunctionOrMethodResultSourceRange(const Decl *D) {
  if (const auto *FD = dyn_cast<FunctionDecl>(D))
    return FD->getReturnTypeSourceRange();
  if (const auto *MD = dyn_cast<ObjCMethodDecl>(D))
    return MD->getReturnTypeSourceRange();
  return SourceRange();
}

static bool isFunctionOrMethodVariadic(const Decl *D) {
  if (const FunctionType *FnTy = D->getFunctionType())
    return cast<FunctionProtoType>(FnTy)->isVariadic();
  if (const auto *BD = dyn_cast<BlockDecl>(D))
    return BD->isVariadic();
  return cast<ObjCMethodDecl>(D)->isVariadic();
}

static bool isInstanceMethod(const Decl *D) {
  if (const auto *MethodDecl = dyn_cast<CXXMethodDecl>(D))
    return MethodDecl->isInstance();
  return false;
}

static inline bool isNSStringType(QualType T, ASTContext &Ctx,
                                  bool AllowNSAttributedString = false) {
  const auto *PT = T->getAs<ObjCObjectPointerType>();
  if (!PT)
    return false;

  ObjCInterfaceDecl *Cls = PT->getObjectType()->getInterface();
  if (!Cls)
    return false;

  IdentifierInfo* ClsName = Cls->getIdentifier();

  if (AllowNSAttributedString &&
      ClsName == &Ctx.Idents.get("NSAttributedString"))
    return true;
  // FIXME: Should we walk the chain of classes?
  return ClsName == &Ctx.Idents.get("NSString") ||
         ClsName == &Ctx.Idents.get("NSMutableString");
}

static inline bool isCFStringType(QualType T, ASTContext &Ctx) {
  const auto *PT = T->getAs<PointerType>();
  if (!PT)
    return false;

  const auto *RT = PT->getPointeeType()->getAs<RecordType>();
  if (!RT)
    return false;

  const RecordDecl *RD = RT->getDecl();
  if (RD->getTagKind() != TTK_Struct)
    return false;

  return RD->getIdentifier() == &Ctx.Idents.get("__CFString");
}

static unsigned getNumAttributeArgs(const ParsedAttr &AL) {
  // FIXME: Include the type in the argument list.
  return AL.getNumArgs() + AL.hasParsedType();
}

/// A helper function to provide Attribute Location for the Attr types
/// AND the ParsedAttr.
template <typename AttrInfo>
static std::enable_if_t<std::is_base_of<Attr, AttrInfo>::value, SourceLocation>
getAttrLoc(const AttrInfo &AL) {
  return AL.getLocation();
}
static SourceLocation getAttrLoc(const ParsedAttr &AL) { return AL.getLoc(); }

/// If Expr is a valid integer constant, get the value of the integer
/// expression and return success or failure. May output an error.
///
/// Negative argument is implicitly converted to unsigned, unless
/// \p StrictlyUnsigned is true.
template <typename AttrInfo>
static bool checkUInt32Argument(Sema &S, const AttrInfo &AI, const Expr *Expr,
                                uint32_t &Val, unsigned Idx = UINT_MAX,
                                bool StrictlyUnsigned = false) {
  Optional<llvm::APSInt> I = llvm::APSInt(32);
  if (Expr->isTypeDependent() ||
      !(I = Expr->getIntegerConstantExpr(S.Context))) {
    if (Idx != UINT_MAX)
      S.Diag(getAttrLoc(AI), diag::err_attribute_argument_n_type)
          << &AI << Idx << AANT_ArgumentIntegerConstant
          << Expr->getSourceRange();
    else
      S.Diag(getAttrLoc(AI), diag::err_attribute_argument_type)
          << &AI << AANT_ArgumentIntegerConstant << Expr->getSourceRange();
    return false;
  }

  if (!I->isIntN(32)) {
    S.Diag(Expr->getExprLoc(), diag::err_ice_too_large)
        << toString(*I, 10, false) << 32 << /* Unsigned */ 1;
    return false;
  }

  if (StrictlyUnsigned && I->isSigned() && I->isNegative()) {
    S.Diag(getAttrLoc(AI), diag::err_attribute_requires_positive_integer)
        << &AI << /*non-negative*/ 1;
    return false;
  }

  Val = (uint32_t)I->getZExtValue();
  return true;
}

/// Wrapper around checkUInt32Argument, with an extra check to be sure
/// that the result will fit into a regular (signed) int. All args have the same
/// purpose as they do in checkUInt32Argument.
template <typename AttrInfo>
static bool checkPositiveIntArgument(Sema &S, const AttrInfo &AI, const Expr *Expr,
                                     int &Val, unsigned Idx = UINT_MAX) {
  uint32_t UVal;
  if (!checkUInt32Argument(S, AI, Expr, UVal, Idx))
    return false;

  if (UVal > (uint32_t)std::numeric_limits<int>::max()) {
    llvm::APSInt I(32); // for toString
    I = UVal;
    S.Diag(Expr->getExprLoc(), diag::err_ice_too_large)
        << toString(I, 10, false) << 32 << /* Unsigned */ 0;
    return false;
  }

  Val = UVal;
  return true;
}

/// Diagnose mutually exclusive attributes when present on a given
/// declaration. Returns true if diagnosed.
template <typename AttrTy>
static bool checkAttrMutualExclusion(Sema &S, Decl *D,
                                     const AttributeCommonInfo &AL) {
  if (const auto *A = D->getAttr<AttrTy>()) {
    S.Diag(AL.getLoc(), diag::err_attributes_are_not_compatible) << AL << A;
    S.Diag(A->getLocation(), diag::note_conflicting_attribute);
    return true;
  }
  return false;
}

template <typename AttrTy>
static bool checkAttrMutualExclusion(Sema &S, Decl *D, const Attr &AL) {
  if (const auto *A = D->getAttr<AttrTy>()) {
    S.Diag(AL.getLocation(), diag::err_attributes_are_not_compatible) << &AL
                                                                      << A;
    S.Diag(A->getLocation(), diag::note_conflicting_attribute);
    return true;
  }
  return false;
}

void Sema::DiagnoseDeprecatedAttribute(const ParsedAttr &A, StringRef NewScope,
                                       StringRef NewName) {
  assert((!NewName.empty() || !NewScope.empty()) &&
         "Deprecated attribute with no new scope or name?");
  Diag(A.getLoc(), diag::warn_attribute_spelling_deprecated)
      << "'" + A.getNormalizedFullName() + "'";

  FixItHint Fix;
  std::string NewFullName;
  if (NewScope.empty() && !NewName.empty()) {
    // Only have a new name.
    Fix = FixItHint::CreateReplacement(A.getLoc(), NewName);
    NewFullName =
        ((A.hasScope() ? A.getScopeName()->getName() : StringRef("")) +
         "::" + NewName)
            .str();
  } else if (NewName.empty() && !NewScope.empty()) {
    // Only have a new scope.
    Fix = FixItHint::CreateReplacement(A.getScopeLoc(), NewScope);
    NewFullName = (NewScope + "::" + A.getAttrName()->getName()).str();
  } else {
    // Have both a new name and a new scope.
    NewFullName = (NewScope + "::" + NewName).str();
    Fix = FixItHint::CreateReplacement(A.getRange(), NewFullName);
  }

  Diag(A.getLoc(), diag::note_spelling_suggestion)
      << "'" + NewFullName + "'" << Fix;
}

void Sema::CheckDeprecatedSYCLAttributeSpelling(const ParsedAttr &A,
                                                StringRef NewName) {
  // Additionally, diagnose the old [[intel::ii]] spelling.
  if (A.getKind() == ParsedAttr::AT_SYCLIntelFPGAInitiationInterval &&
      A.getAttrName()->isStr("ii")) {
    DiagnoseDeprecatedAttribute(A, "intel", "initiation_interval");
    return;
  }

  // Diagnose SYCL 2017 spellings in later SYCL modes.
  if (LangOpts.getSYCLVersion() > LangOptions::SYCL_2017) {
    // All attributes in the cl vendor namespace are deprecated in favor of a
    // name in the sycl namespace as of SYCL 2020.
    if (A.hasScope() && A.getScopeName()->isStr("cl")) {
      DiagnoseDeprecatedAttribute(A, "sycl", NewName);
      return;
    }

    // All GNU-style spellings are deprecated in favor of a C++-style spelling.
    if (A.getSyntax() == ParsedAttr::AS_GNU) {
      // Note: we cannot suggest an automatic fix-it because GNU-style
      // spellings can appear in locations that are not valid for a C++-style
      // spelling, and the attribute could be part of an attribute list within
      // a single __attribute__ specifier. Just tell the user it's deprecated
      // manually.
      //
      // This currently assumes that the GNU-style spelling is the same as the
      // SYCL 2020 spelling (sans the vendor namespace).
      Diag(A.getLoc(), diag::warn_attribute_spelling_deprecated)
          << "'" + A.getNormalizedFullName() + "'";
      Diag(A.getLoc(), diag::note_spelling_suggestion)
          << "'[[sycl::" + A.getNormalizedFullName() + "]]'";
      return;
    }
  }

  // Diagnose SYCL 2020 spellings used in earlier SYCL modes as being an
  // extension.
  if (LangOpts.getSYCLVersion() == LangOptions::SYCL_2017 && A.hasScope() &&
      A.getScopeName()->isStr("sycl")) {
    Diag(A.getLoc(), diag::ext_sycl_2020_attr_spelling) << A;
    return;
  }

  // Deprecate [[intel::disable_loop_pipelining]] attribute spelling in favor
  // of the SYCL FPGA attribute spelling [[intel::fpga_pipeline]].
  if (A.hasScope() && A.getScopeName()->isStr("intel") &&
      A.getAttrName()->isStr("disable_loop_pipelining")) {
    DiagnoseDeprecatedAttribute(A, "intel", "fpga_pipeline");
    return;
  }
}

/// Check if IdxExpr is a valid parameter index for a function or
/// instance method D.  May output an error.
///
/// \returns true if IdxExpr is a valid index.
template <typename AttrInfo>
static bool checkFunctionOrMethodParameterIndex(
    Sema &S, const Decl *D, const AttrInfo &AI, unsigned AttrArgNum,
    const Expr *IdxExpr, ParamIdx &Idx, bool CanIndexImplicitThis = false) {
  assert(isFunctionOrMethodOrBlock(D));

  // In C++ the implicit 'this' function parameter also counts.
  // Parameters are counted from one.
  bool HP = hasFunctionProto(D);
  bool HasImplicitThisParam = isInstanceMethod(D);
  bool IV = HP && isFunctionOrMethodVariadic(D);
  unsigned NumParams =
      (HP ? getFunctionOrMethodNumParams(D) : 0) + HasImplicitThisParam;

  Optional<llvm::APSInt> IdxInt;
  if (IdxExpr->isTypeDependent() ||
      !(IdxInt = IdxExpr->getIntegerConstantExpr(S.Context))) {
    S.Diag(getAttrLoc(AI), diag::err_attribute_argument_n_type)
        << &AI << AttrArgNum << AANT_ArgumentIntegerConstant
        << IdxExpr->getSourceRange();
    return false;
  }

  unsigned IdxSource = IdxInt->getLimitedValue(UINT_MAX);
  if (IdxSource < 1 || (!IV && IdxSource > NumParams)) {
    S.Diag(getAttrLoc(AI), diag::err_attribute_argument_out_of_bounds)
        << &AI << AttrArgNum << IdxExpr->getSourceRange();
    return false;
  }
  if (HasImplicitThisParam && !CanIndexImplicitThis) {
    if (IdxSource == 1) {
      S.Diag(getAttrLoc(AI), diag::err_attribute_invalid_implicit_this_argument)
          << &AI << IdxExpr->getSourceRange();
      return false;
    }
  }

  Idx = ParamIdx(IdxSource, D);
  return true;
}

/// Check if the argument \p E is a ASCII string literal. If not emit an error
/// and return false, otherwise set \p Str to the value of the string literal
/// and return true.
bool Sema::checkStringLiteralArgumentAttr(const AttributeCommonInfo &CI,
                                          const Expr *E, StringRef &Str,
                                          SourceLocation *ArgLocation) {
  const auto *Literal = dyn_cast<StringLiteral>(E->IgnoreParenCasts());
  if (ArgLocation)
    *ArgLocation = E->getBeginLoc();

  if (!Literal || !Literal->isAscii()) {
    Diag(E->getBeginLoc(), diag::err_attribute_argument_type)
        << CI << AANT_ArgumentString;
    return false;
  }

  Str = Literal->getString();
  return true;
}

/// Check if the argument \p ArgNum of \p Attr is a ASCII string literal.
/// If not emit an error and return false. If the argument is an identifier it
/// will emit an error with a fixit hint and treat it as if it was a string
/// literal.
bool Sema::checkStringLiteralArgumentAttr(const ParsedAttr &AL, unsigned ArgNum,
                                          StringRef &Str,
                                          SourceLocation *ArgLocation) {
  // Look for identifiers. If we have one emit a hint to fix it to a literal.
  if (AL.isArgIdent(ArgNum)) {
    IdentifierLoc *Loc = AL.getArgAsIdent(ArgNum);
    Diag(Loc->Loc, diag::err_attribute_argument_type)
        << AL << AANT_ArgumentString
        << FixItHint::CreateInsertion(Loc->Loc, "\"")
        << FixItHint::CreateInsertion(getLocForEndOfToken(Loc->Loc), "\"");
    Str = Loc->Ident->getName();
    if (ArgLocation)
      *ArgLocation = Loc->Loc;
    return true;
  }

  // Now check for an actual string literal.
  Expr *ArgExpr = AL.getArgAsExpr(ArgNum);
  return checkStringLiteralArgumentAttr(AL, ArgExpr, Str, ArgLocation);
}

/// Applies the given attribute to the Decl without performing any
/// additional semantic checking.
template <typename AttrType>
static void handleSimpleAttribute(Sema &S, Decl *D,
                                  const AttributeCommonInfo &CI) {
  D->addAttr(::new (S.Context) AttrType(S.Context, CI));
}

template <typename... DiagnosticArgs>
static const Sema::SemaDiagnosticBuilder&
appendDiagnostics(const Sema::SemaDiagnosticBuilder &Bldr) {
  return Bldr;
}

template <typename T, typename... DiagnosticArgs>
static const Sema::SemaDiagnosticBuilder&
appendDiagnostics(const Sema::SemaDiagnosticBuilder &Bldr, T &&ExtraArg,
                  DiagnosticArgs &&... ExtraArgs) {
  return appendDiagnostics(Bldr << std::forward<T>(ExtraArg),
                           std::forward<DiagnosticArgs>(ExtraArgs)...);
}

/// Add an attribute @c AttrType to declaration @c D, provided that
/// @c PassesCheck is true.
/// Otherwise, emit diagnostic @c DiagID, passing in all parameters
/// specified in @c ExtraArgs.
template <typename AttrType, typename... DiagnosticArgs>
static void handleSimpleAttributeOrDiagnose(Sema &S, Decl *D,
                                            const AttributeCommonInfo &CI,
                                            bool PassesCheck, unsigned DiagID,
                                            DiagnosticArgs &&... ExtraArgs) {
  if (!PassesCheck) {
    Sema::SemaDiagnosticBuilder DB = S.Diag(D->getBeginLoc(), DiagID);
    appendDiagnostics(DB, std::forward<DiagnosticArgs>(ExtraArgs)...);
    return;
  }
  handleSimpleAttribute<AttrType>(S, D, CI);
}

/// Check if the passed-in expression is of type int or bool.
static bool isIntOrBool(Expr *Exp) {
  QualType QT = Exp->getType();
  return QT->isBooleanType() || QT->isIntegerType();
}


// Check to see if the type is a smart pointer of some kind.  We assume
// it's a smart pointer if it defines both operator-> and operator*.
static bool threadSafetyCheckIsSmartPointer(Sema &S, const RecordType* RT) {
  auto IsOverloadedOperatorPresent = [&S](const RecordDecl *Record,
                                          OverloadedOperatorKind Op) {
    DeclContextLookupResult Result =
        Record->lookup(S.Context.DeclarationNames.getCXXOperatorName(Op));
    return !Result.empty();
  };

  const RecordDecl *Record = RT->getDecl();
  bool foundStarOperator = IsOverloadedOperatorPresent(Record, OO_Star);
  bool foundArrowOperator = IsOverloadedOperatorPresent(Record, OO_Arrow);
  if (foundStarOperator && foundArrowOperator)
    return true;

  const CXXRecordDecl *CXXRecord = dyn_cast<CXXRecordDecl>(Record);
  if (!CXXRecord)
    return false;

  for (auto BaseSpecifier : CXXRecord->bases()) {
    if (!foundStarOperator)
      foundStarOperator = IsOverloadedOperatorPresent(
          BaseSpecifier.getType()->getAsRecordDecl(), OO_Star);
    if (!foundArrowOperator)
      foundArrowOperator = IsOverloadedOperatorPresent(
          BaseSpecifier.getType()->getAsRecordDecl(), OO_Arrow);
  }

  if (foundStarOperator && foundArrowOperator)
    return true;

  return false;
}

/// Check if passed in Decl is a pointer type.
/// Note that this function may produce an error message.
/// \return true if the Decl is a pointer type; false otherwise
static bool threadSafetyCheckIsPointer(Sema &S, const Decl *D,
                                       const ParsedAttr &AL) {
  const auto *VD = cast<ValueDecl>(D);
  QualType QT = VD->getType();
  if (QT->isAnyPointerType())
    return true;

  if (const auto *RT = QT->getAs<RecordType>()) {
    // If it's an incomplete type, it could be a smart pointer; skip it.
    // (We don't want to force template instantiation if we can avoid it,
    // since that would alter the order in which templates are instantiated.)
    if (RT->isIncompleteType())
      return true;

    if (threadSafetyCheckIsSmartPointer(S, RT))
      return true;
  }

  S.Diag(AL.getLoc(), diag::warn_thread_attribute_decl_not_pointer) << AL << QT;
  return false;
}

/// Checks that the passed in QualType either is of RecordType or points
/// to RecordType. Returns the relevant RecordType, null if it does not exit.
static const RecordType *getRecordType(QualType QT) {
  if (const auto *RT = QT->getAs<RecordType>())
    return RT;

  // Now check if we point to record type.
  if (const auto *PT = QT->getAs<PointerType>())
    return PT->getPointeeType()->getAs<RecordType>();

  return nullptr;
}

template <typename AttrType>
static bool checkRecordDeclForAttr(const RecordDecl *RD) {
  // Check if the record itself has the attribute.
  if (RD->hasAttr<AttrType>())
    return true;

  // Else check if any base classes have the attribute.
  if (const auto *CRD = dyn_cast<CXXRecordDecl>(RD)) {
    if (!CRD->forallBases([](const CXXRecordDecl *Base) {
          return !Base->hasAttr<AttrType>();
        }))
      return true;
  }
  return false;
}

static bool checkRecordTypeForCapability(Sema &S, QualType Ty) {
  const RecordType *RT = getRecordType(Ty);

  if (!RT)
    return false;

  // Don't check for the capability if the class hasn't been defined yet.
  if (RT->isIncompleteType())
    return true;

  // Allow smart pointers to be used as capability objects.
  // FIXME -- Check the type that the smart pointer points to.
  if (threadSafetyCheckIsSmartPointer(S, RT))
    return true;

  return checkRecordDeclForAttr<CapabilityAttr>(RT->getDecl());
}

static bool checkTypedefTypeForCapability(QualType Ty) {
  const auto *TD = Ty->getAs<TypedefType>();
  if (!TD)
    return false;

  TypedefNameDecl *TN = TD->getDecl();
  if (!TN)
    return false;

  return TN->hasAttr<CapabilityAttr>();
}

static bool typeHasCapability(Sema &S, QualType Ty) {
  if (checkTypedefTypeForCapability(Ty))
    return true;

  if (checkRecordTypeForCapability(S, Ty))
    return true;

  return false;
}

static bool isCapabilityExpr(Sema &S, const Expr *Ex) {
  // Capability expressions are simple expressions involving the boolean logic
  // operators &&, || or !, a simple DeclRefExpr, CastExpr or a ParenExpr. Once
  // a DeclRefExpr is found, its type should be checked to determine whether it
  // is a capability or not.

  if (const auto *E = dyn_cast<CastExpr>(Ex))
    return isCapabilityExpr(S, E->getSubExpr());
  else if (const auto *E = dyn_cast<ParenExpr>(Ex))
    return isCapabilityExpr(S, E->getSubExpr());
  else if (const auto *E = dyn_cast<UnaryOperator>(Ex)) {
    if (E->getOpcode() == UO_LNot || E->getOpcode() == UO_AddrOf ||
        E->getOpcode() == UO_Deref)
      return isCapabilityExpr(S, E->getSubExpr());
    return false;
  } else if (const auto *E = dyn_cast<BinaryOperator>(Ex)) {
    if (E->getOpcode() == BO_LAnd || E->getOpcode() == BO_LOr)
      return isCapabilityExpr(S, E->getLHS()) &&
             isCapabilityExpr(S, E->getRHS());
    return false;
  }

  return typeHasCapability(S, Ex->getType());
}

/// Checks that all attribute arguments, starting from Sidx, resolve to
/// a capability object.
/// \param Sidx The attribute argument index to start checking with.
/// \param ParamIdxOk Whether an argument can be indexing into a function
/// parameter list.
static void checkAttrArgsAreCapabilityObjs(Sema &S, Decl *D,
                                           const ParsedAttr &AL,
                                           SmallVectorImpl<Expr *> &Args,
                                           unsigned Sidx = 0,
                                           bool ParamIdxOk = false) {
  if (Sidx == AL.getNumArgs()) {
    // If we don't have any capability arguments, the attribute implicitly
    // refers to 'this'. So we need to make sure that 'this' exists, i.e. we're
    // a non-static method, and that the class is a (scoped) capability.
    const auto *MD = dyn_cast<const CXXMethodDecl>(D);
    if (MD && !MD->isStatic()) {
      const CXXRecordDecl *RD = MD->getParent();
      // FIXME -- need to check this again on template instantiation
      if (!checkRecordDeclForAttr<CapabilityAttr>(RD) &&
          !checkRecordDeclForAttr<ScopedLockableAttr>(RD))
        S.Diag(AL.getLoc(),
               diag::warn_thread_attribute_not_on_capability_member)
            << AL << MD->getParent();
    } else {
      S.Diag(AL.getLoc(), diag::warn_thread_attribute_not_on_non_static_member)
          << AL;
    }
  }

  for (unsigned Idx = Sidx; Idx < AL.getNumArgs(); ++Idx) {
    Expr *ArgExp = AL.getArgAsExpr(Idx);

    if (ArgExp->isTypeDependent()) {
      // FIXME -- need to check this again on template instantiation
      Args.push_back(ArgExp);
      continue;
    }

    if (const auto *StrLit = dyn_cast<StringLiteral>(ArgExp)) {
      if (StrLit->getLength() == 0 ||
          (StrLit->isAscii() && StrLit->getString() == StringRef("*"))) {
        // Pass empty strings to the analyzer without warnings.
        // Treat "*" as the universal lock.
        Args.push_back(ArgExp);
        continue;
      }

      // We allow constant strings to be used as a placeholder for expressions
      // that are not valid C++ syntax, but warn that they are ignored.
      S.Diag(AL.getLoc(), diag::warn_thread_attribute_ignored) << AL;
      Args.push_back(ArgExp);
      continue;
    }

    QualType ArgTy = ArgExp->getType();

    // A pointer to member expression of the form  &MyClass::mu is treated
    // specially -- we need to look at the type of the member.
    if (const auto *UOp = dyn_cast<UnaryOperator>(ArgExp))
      if (UOp->getOpcode() == UO_AddrOf)
        if (const auto *DRE = dyn_cast<DeclRefExpr>(UOp->getSubExpr()))
          if (DRE->getDecl()->isCXXInstanceMember())
            ArgTy = DRE->getDecl()->getType();

    // First see if we can just cast to record type, or pointer to record type.
    const RecordType *RT = getRecordType(ArgTy);

    // Now check if we index into a record type function param.
    if(!RT && ParamIdxOk) {
      const auto *FD = dyn_cast<FunctionDecl>(D);
      const auto *IL = dyn_cast<IntegerLiteral>(ArgExp);
      if(FD && IL) {
        unsigned int NumParams = FD->getNumParams();
        llvm::APInt ArgValue = IL->getValue();
        uint64_t ParamIdxFromOne = ArgValue.getZExtValue();
        uint64_t ParamIdxFromZero = ParamIdxFromOne - 1;
        if (!ArgValue.isStrictlyPositive() || ParamIdxFromOne > NumParams) {
          S.Diag(AL.getLoc(),
                 diag::err_attribute_argument_out_of_bounds_extra_info)
              << AL << Idx + 1 << NumParams;
          continue;
        }
        ArgTy = FD->getParamDecl(ParamIdxFromZero)->getType();
      }
    }

    // If the type does not have a capability, see if the components of the
    // expression have capabilities. This allows for writing C code where the
    // capability may be on the type, and the expression is a capability
    // boolean logic expression. Eg) requires_capability(A || B && !C)
    if (!typeHasCapability(S, ArgTy) && !isCapabilityExpr(S, ArgExp))
      S.Diag(AL.getLoc(), diag::warn_thread_attribute_argument_not_lockable)
          << AL << ArgTy;

    Args.push_back(ArgExp);
  }
}

//===----------------------------------------------------------------------===//
// Attribute Implementations
//===----------------------------------------------------------------------===//

static void handlePtGuardedVarAttr(Sema &S, Decl *D, const ParsedAttr &AL) {
  if (!threadSafetyCheckIsPointer(S, D, AL))
    return;

  D->addAttr(::new (S.Context) PtGuardedVarAttr(S.Context, AL));
}

static bool checkGuardedByAttrCommon(Sema &S, Decl *D, const ParsedAttr &AL,
                                     Expr *&Arg) {
  SmallVector<Expr *, 1> Args;
  // check that all arguments are lockable objects
  checkAttrArgsAreCapabilityObjs(S, D, AL, Args);
  unsigned Size = Args.size();
  if (Size != 1)
    return false;

  Arg = Args[0];

  return true;
}

static void handleGuardedByAttr(Sema &S, Decl *D, const ParsedAttr &AL) {
  Expr *Arg = nullptr;
  if (!checkGuardedByAttrCommon(S, D, AL, Arg))
    return;

  D->addAttr(::new (S.Context) GuardedByAttr(S.Context, AL, Arg));
}

static void handlePtGuardedByAttr(Sema &S, Decl *D, const ParsedAttr &AL) {
  Expr *Arg = nullptr;
  if (!checkGuardedByAttrCommon(S, D, AL, Arg))
    return;

  if (!threadSafetyCheckIsPointer(S, D, AL))
    return;

  D->addAttr(::new (S.Context) PtGuardedByAttr(S.Context, AL, Arg));
}

static bool checkAcquireOrderAttrCommon(Sema &S, Decl *D, const ParsedAttr &AL,
                                        SmallVectorImpl<Expr *> &Args) {
  if (!AL.checkAtLeastNumArgs(S, 1))
    return false;

  // Check that this attribute only applies to lockable types.
  QualType QT = cast<ValueDecl>(D)->getType();
  if (!QT->isDependentType() && !typeHasCapability(S, QT)) {
    S.Diag(AL.getLoc(), diag::warn_thread_attribute_decl_not_lockable) << AL;
    return false;
  }

  // Check that all arguments are lockable objects.
  checkAttrArgsAreCapabilityObjs(S, D, AL, Args);
  if (Args.empty())
    return false;

  return true;
}

static void handleAcquiredAfterAttr(Sema &S, Decl *D, const ParsedAttr &AL) {
  SmallVector<Expr *, 1> Args;
  if (!checkAcquireOrderAttrCommon(S, D, AL, Args))
    return;

  Expr **StartArg = &Args[0];
  D->addAttr(::new (S.Context)
                 AcquiredAfterAttr(S.Context, AL, StartArg, Args.size()));
}

static void handleAcquiredBeforeAttr(Sema &S, Decl *D, const ParsedAttr &AL) {
  SmallVector<Expr *, 1> Args;
  if (!checkAcquireOrderAttrCommon(S, D, AL, Args))
    return;

  Expr **StartArg = &Args[0];
  D->addAttr(::new (S.Context)
                 AcquiredBeforeAttr(S.Context, AL, StartArg, Args.size()));
}

static bool checkLockFunAttrCommon(Sema &S, Decl *D, const ParsedAttr &AL,
                                   SmallVectorImpl<Expr *> &Args) {
  // zero or more arguments ok
  // check that all arguments are lockable objects
  checkAttrArgsAreCapabilityObjs(S, D, AL, Args, 0, /*ParamIdxOk=*/true);

  return true;
}

static void handleAssertSharedLockAttr(Sema &S, Decl *D, const ParsedAttr &AL) {
  SmallVector<Expr *, 1> Args;
  if (!checkLockFunAttrCommon(S, D, AL, Args))
    return;

  unsigned Size = Args.size();
  Expr **StartArg = Size == 0 ? nullptr : &Args[0];
  D->addAttr(::new (S.Context)
                 AssertSharedLockAttr(S.Context, AL, StartArg, Size));
}

static void handleAssertExclusiveLockAttr(Sema &S, Decl *D,
                                          const ParsedAttr &AL) {
  SmallVector<Expr *, 1> Args;
  if (!checkLockFunAttrCommon(S, D, AL, Args))
    return;

  unsigned Size = Args.size();
  Expr **StartArg = Size == 0 ? nullptr : &Args[0];
  D->addAttr(::new (S.Context)
                 AssertExclusiveLockAttr(S.Context, AL, StartArg, Size));
}

/// Checks to be sure that the given parameter number is in bounds, and
/// is an integral type. Will emit appropriate diagnostics if this returns
/// false.
///
/// AttrArgNo is used to actually retrieve the argument, so it's base-0.
template <typename AttrInfo>
static bool checkParamIsIntegerType(Sema &S, const Decl *D, const AttrInfo &AI,
                                    unsigned AttrArgNo) {
  assert(AI.isArgExpr(AttrArgNo) && "Expected expression argument");
  Expr *AttrArg = AI.getArgAsExpr(AttrArgNo);
  ParamIdx Idx;
  if (!checkFunctionOrMethodParameterIndex(S, D, AI, AttrArgNo + 1, AttrArg,
                                           Idx))
    return false;

  QualType ParamTy = getFunctionOrMethodParamType(D, Idx.getASTIndex());
  if (!ParamTy->isIntegerType() && !ParamTy->isCharType()) {
    SourceLocation SrcLoc = AttrArg->getBeginLoc();
    S.Diag(SrcLoc, diag::err_attribute_integers_only)
        << AI << getFunctionOrMethodParamRange(D, Idx.getASTIndex());
    return false;
  }
  return true;
}

static void handleAllocSizeAttr(Sema &S, Decl *D, const ParsedAttr &AL) {
  if (!AL.checkAtLeastNumArgs(S, 1) || !AL.checkAtMostNumArgs(S, 2))
    return;

  assert(isFunctionOrMethod(D) && hasFunctionProto(D));

  QualType RetTy = getFunctionOrMethodResultType(D);
  if (!RetTy->isPointerType()) {
    S.Diag(AL.getLoc(), diag::warn_attribute_return_pointers_only) << AL;
    return;
  }

  const Expr *SizeExpr = AL.getArgAsExpr(0);
  int SizeArgNoVal;
  // Parameter indices are 1-indexed, hence Index=1
  if (!checkPositiveIntArgument(S, AL, SizeExpr, SizeArgNoVal, /*Idx=*/1))
    return;
  if (!checkParamIsIntegerType(S, D, AL, /*AttrArgNo=*/0))
    return;
  ParamIdx SizeArgNo(SizeArgNoVal, D);

  ParamIdx NumberArgNo;
  if (AL.getNumArgs() == 2) {
    const Expr *NumberExpr = AL.getArgAsExpr(1);
    int Val;
    // Parameter indices are 1-based, hence Index=2
    if (!checkPositiveIntArgument(S, AL, NumberExpr, Val, /*Idx=*/2))
      return;
    if (!checkParamIsIntegerType(S, D, AL, /*AttrArgNo=*/1))
      return;
    NumberArgNo = ParamIdx(Val, D);
  }

  D->addAttr(::new (S.Context)
                 AllocSizeAttr(S.Context, AL, SizeArgNo, NumberArgNo));
}

static bool checkTryLockFunAttrCommon(Sema &S, Decl *D, const ParsedAttr &AL,
                                      SmallVectorImpl<Expr *> &Args) {
  if (!AL.checkAtLeastNumArgs(S, 1))
    return false;

  if (!isIntOrBool(AL.getArgAsExpr(0))) {
    S.Diag(AL.getLoc(), diag::err_attribute_argument_n_type)
        << AL << 1 << AANT_ArgumentIntOrBool;
    return false;
  }

  // check that all arguments are lockable objects
  checkAttrArgsAreCapabilityObjs(S, D, AL, Args, 1);

  return true;
}

static void handleSharedTrylockFunctionAttr(Sema &S, Decl *D,
                                            const ParsedAttr &AL) {
  SmallVector<Expr*, 2> Args;
  if (!checkTryLockFunAttrCommon(S, D, AL, Args))
    return;

  D->addAttr(::new (S.Context) SharedTrylockFunctionAttr(
      S.Context, AL, AL.getArgAsExpr(0), Args.data(), Args.size()));
}

static void handleExclusiveTrylockFunctionAttr(Sema &S, Decl *D,
                                               const ParsedAttr &AL) {
  SmallVector<Expr*, 2> Args;
  if (!checkTryLockFunAttrCommon(S, D, AL, Args))
    return;

  D->addAttr(::new (S.Context) ExclusiveTrylockFunctionAttr(
      S.Context, AL, AL.getArgAsExpr(0), Args.data(), Args.size()));
}

static void handleLockReturnedAttr(Sema &S, Decl *D, const ParsedAttr &AL) {
  // check that the argument is lockable object
  SmallVector<Expr*, 1> Args;
  checkAttrArgsAreCapabilityObjs(S, D, AL, Args);
  unsigned Size = Args.size();
  if (Size == 0)
    return;

  D->addAttr(::new (S.Context) LockReturnedAttr(S.Context, AL, Args[0]));
}

static void handleLocksExcludedAttr(Sema &S, Decl *D, const ParsedAttr &AL) {
  if (!AL.checkAtLeastNumArgs(S, 1))
    return;

  // check that all arguments are lockable objects
  SmallVector<Expr*, 1> Args;
  checkAttrArgsAreCapabilityObjs(S, D, AL, Args);
  unsigned Size = Args.size();
  if (Size == 0)
    return;
  Expr **StartArg = &Args[0];

  D->addAttr(::new (S.Context)
                 LocksExcludedAttr(S.Context, AL, StartArg, Size));
}

static bool checkFunctionConditionAttr(Sema &S, Decl *D, const ParsedAttr &AL,
                                       Expr *&Cond, StringRef &Msg) {
  Cond = AL.getArgAsExpr(0);
  if (!Cond->isTypeDependent()) {
    ExprResult Converted = S.PerformContextuallyConvertToBool(Cond);
    if (Converted.isInvalid())
      return false;
    Cond = Converted.get();
  }

  if (!S.checkStringLiteralArgumentAttr(AL, 1, Msg))
    return false;

  if (Msg.empty())
    Msg = "<no message provided>";

  SmallVector<PartialDiagnosticAt, 8> Diags;
  if (isa<FunctionDecl>(D) && !Cond->isValueDependent() &&
      !Expr::isPotentialConstantExprUnevaluated(Cond, cast<FunctionDecl>(D),
                                                Diags)) {
    S.Diag(AL.getLoc(), diag::err_attr_cond_never_constant_expr) << AL;
    for (const PartialDiagnosticAt &PDiag : Diags)
      S.Diag(PDiag.first, PDiag.second);
    return false;
  }
  return true;
}

static void handleEnableIfAttr(Sema &S, Decl *D, const ParsedAttr &AL) {
  S.Diag(AL.getLoc(), diag::ext_clang_enable_if);

  Expr *Cond;
  StringRef Msg;
  if (checkFunctionConditionAttr(S, D, AL, Cond, Msg))
    D->addAttr(::new (S.Context) EnableIfAttr(S.Context, AL, Cond, Msg));
}

static void handleErrorAttr(Sema &S, Decl *D, const ParsedAttr &AL) {
  StringRef NewUserDiagnostic;
  if (!S.checkStringLiteralArgumentAttr(AL, 0, NewUserDiagnostic))
    return;
  if (ErrorAttr *EA = S.mergeErrorAttr(D, AL, NewUserDiagnostic))
    D->addAttr(EA);
}

namespace {
/// Determines if a given Expr references any of the given function's
/// ParmVarDecls, or the function's implicit `this` parameter (if applicable).
class ArgumentDependenceChecker
    : public RecursiveASTVisitor<ArgumentDependenceChecker> {
#ifndef NDEBUG
  const CXXRecordDecl *ClassType;
#endif
  llvm::SmallPtrSet<const ParmVarDecl *, 16> Parms;
  bool Result;

public:
  ArgumentDependenceChecker(const FunctionDecl *FD) {
#ifndef NDEBUG
    if (const auto *MD = dyn_cast<CXXMethodDecl>(FD))
      ClassType = MD->getParent();
    else
      ClassType = nullptr;
#endif
    Parms.insert(FD->param_begin(), FD->param_end());
  }

  bool referencesArgs(Expr *E) {
    Result = false;
    TraverseStmt(E);
    return Result;
  }

  bool VisitCXXThisExpr(CXXThisExpr *E) {
    assert(E->getType()->getPointeeCXXRecordDecl() == ClassType &&
           "`this` doesn't refer to the enclosing class?");
    Result = true;
    return false;
  }

  bool VisitDeclRefExpr(DeclRefExpr *DRE) {
    if (const auto *PVD = dyn_cast<ParmVarDecl>(DRE->getDecl()))
      if (Parms.count(PVD)) {
        Result = true;
        return false;
      }
    return true;
  }
};
}

static void handleDiagnoseAsBuiltinAttr(Sema &S, Decl *D,
                                        const ParsedAttr &AL) {
  const auto *DeclFD = cast<FunctionDecl>(D);

  if (const auto *MethodDecl = dyn_cast<CXXMethodDecl>(DeclFD))
    if (!MethodDecl->isStatic()) {
      S.Diag(AL.getLoc(), diag::err_attribute_no_member_function) << AL;
      return;
    }

  auto DiagnoseType = [&](unsigned Index, AttributeArgumentNType T) {
    SourceLocation Loc = [&]() {
      auto Union = AL.getArg(Index - 1);
      if (Union.is<Expr *>())
        return Union.get<Expr *>()->getBeginLoc();
      return Union.get<IdentifierLoc *>()->Loc;
    }();

    S.Diag(Loc, diag::err_attribute_argument_n_type) << AL << Index << T;
  };

  FunctionDecl *AttrFD = [&]() -> FunctionDecl * {
    if (!AL.isArgExpr(0))
      return nullptr;
    auto *F = dyn_cast_or_null<DeclRefExpr>(AL.getArgAsExpr(0));
    if (!F)
      return nullptr;
    return dyn_cast_or_null<FunctionDecl>(F->getFoundDecl());
  }();

  if (!AttrFD || !AttrFD->getBuiltinID(true)) {
    DiagnoseType(1, AANT_ArgumentBuiltinFunction);
    return;
  }

  if (AttrFD->getNumParams() != AL.getNumArgs() - 1) {
    S.Diag(AL.getLoc(), diag::err_attribute_wrong_number_arguments_for)
        << AL << AttrFD << AttrFD->getNumParams();
    return;
  }

  SmallVector<unsigned, 8> Indices;

  for (unsigned I = 1; I < AL.getNumArgs(); ++I) {
    if (!AL.isArgExpr(I)) {
      DiagnoseType(I + 1, AANT_ArgumentIntegerConstant);
      return;
    }

    const Expr *IndexExpr = AL.getArgAsExpr(I);
    uint32_t Index;

    if (!checkUInt32Argument(S, AL, IndexExpr, Index, I + 1, false))
      return;

    if (Index > DeclFD->getNumParams()) {
      S.Diag(AL.getLoc(), diag::err_attribute_bounds_for_function)
          << AL << Index << DeclFD << DeclFD->getNumParams();
      return;
    }

    QualType T1 = AttrFD->getParamDecl(I - 1)->getType();
    QualType T2 = DeclFD->getParamDecl(Index - 1)->getType();

    if (T1.getCanonicalType().getUnqualifiedType() !=
        T2.getCanonicalType().getUnqualifiedType()) {
      S.Diag(IndexExpr->getBeginLoc(), diag::err_attribute_parameter_types)
          << AL << Index << DeclFD << T2 << I << AttrFD << T1;
      return;
    }

    Indices.push_back(Index - 1);
  }

  D->addAttr(::new (S.Context) DiagnoseAsBuiltinAttr(
      S.Context, AL, AttrFD, Indices.data(), Indices.size()));
}

static void handleDiagnoseIfAttr(Sema &S, Decl *D, const ParsedAttr &AL) {
  S.Diag(AL.getLoc(), diag::ext_clang_diagnose_if);

  Expr *Cond;
  StringRef Msg;
  if (!checkFunctionConditionAttr(S, D, AL, Cond, Msg))
    return;

  StringRef DiagTypeStr;
  if (!S.checkStringLiteralArgumentAttr(AL, 2, DiagTypeStr))
    return;

  DiagnoseIfAttr::DiagnosticType DiagType;
  if (!DiagnoseIfAttr::ConvertStrToDiagnosticType(DiagTypeStr, DiagType)) {
    S.Diag(AL.getArgAsExpr(2)->getBeginLoc(),
           diag::err_diagnose_if_invalid_diagnostic_type);
    return;
  }

  bool ArgDependent = false;
  if (const auto *FD = dyn_cast<FunctionDecl>(D))
    ArgDependent = ArgumentDependenceChecker(FD).referencesArgs(Cond);
  D->addAttr(::new (S.Context) DiagnoseIfAttr(
      S.Context, AL, Cond, Msg, DiagType, ArgDependent, cast<NamedDecl>(D)));
}

static void handleNoBuiltinAttr(Sema &S, Decl *D, const ParsedAttr &AL) {
  static constexpr const StringRef kWildcard = "*";

  llvm::SmallVector<StringRef, 16> Names;
  bool HasWildcard = false;

  const auto AddBuiltinName = [&Names, &HasWildcard](StringRef Name) {
    if (Name == kWildcard)
      HasWildcard = true;
    Names.push_back(Name);
  };

  // Add previously defined attributes.
  if (const auto *NBA = D->getAttr<NoBuiltinAttr>())
    for (StringRef BuiltinName : NBA->builtinNames())
      AddBuiltinName(BuiltinName);

  // Add current attributes.
  if (AL.getNumArgs() == 0)
    AddBuiltinName(kWildcard);
  else
    for (unsigned I = 0, E = AL.getNumArgs(); I != E; ++I) {
      StringRef BuiltinName;
      SourceLocation LiteralLoc;
      if (!S.checkStringLiteralArgumentAttr(AL, I, BuiltinName, &LiteralLoc))
        return;

      if (Builtin::Context::isBuiltinFunc(BuiltinName))
        AddBuiltinName(BuiltinName);
      else
        S.Diag(LiteralLoc, diag::warn_attribute_no_builtin_invalid_builtin_name)
            << BuiltinName << AL;
    }

  // Repeating the same attribute is fine.
  llvm::sort(Names);
  Names.erase(std::unique(Names.begin(), Names.end()), Names.end());

  // Empty no_builtin must be on its own.
  if (HasWildcard && Names.size() > 1)
    S.Diag(D->getLocation(),
           diag::err_attribute_no_builtin_wildcard_or_builtin_name)
        << AL;

  if (D->hasAttr<NoBuiltinAttr>())
    D->dropAttr<NoBuiltinAttr>();
  D->addAttr(::new (S.Context)
                 NoBuiltinAttr(S.Context, AL, Names.data(), Names.size()));
}

static void handlePassObjectSizeAttr(Sema &S, Decl *D, const ParsedAttr &AL) {
  if (D->hasAttr<PassObjectSizeAttr>()) {
    S.Diag(D->getBeginLoc(), diag::err_attribute_only_once_per_parameter) << AL;
    return;
  }

  Expr *E = AL.getArgAsExpr(0);
  uint32_t Type;
  if (!checkUInt32Argument(S, AL, E, Type, /*Idx=*/1))
    return;

  // pass_object_size's argument is passed in as the second argument of
  // __builtin_object_size. So, it has the same constraints as that second
  // argument; namely, it must be in the range [0, 3].
  if (Type > 3) {
    S.Diag(E->getBeginLoc(), diag::err_attribute_argument_out_of_range)
        << AL << 0 << 3 << E->getSourceRange();
    return;
  }

  // pass_object_size is only supported on constant pointer parameters; as a
  // kindness to users, we allow the parameter to be non-const for declarations.
  // At this point, we have no clue if `D` belongs to a function declaration or
  // definition, so we defer the constness check until later.
  if (!cast<ParmVarDecl>(D)->getType()->isPointerType()) {
    S.Diag(D->getBeginLoc(), diag::err_attribute_pointers_only) << AL << 1;
    return;
  }

  D->addAttr(::new (S.Context) PassObjectSizeAttr(S.Context, AL, (int)Type));
}

static void handleConsumableAttr(Sema &S, Decl *D, const ParsedAttr &AL) {
  ConsumableAttr::ConsumedState DefaultState;

  if (AL.isArgIdent(0)) {
    IdentifierLoc *IL = AL.getArgAsIdent(0);
    if (!ConsumableAttr::ConvertStrToConsumedState(IL->Ident->getName(),
                                                   DefaultState)) {
      S.Diag(IL->Loc, diag::warn_attribute_type_not_supported) << AL
                                                               << IL->Ident;
      return;
    }
  } else {
    S.Diag(AL.getLoc(), diag::err_attribute_argument_type)
        << AL << AANT_ArgumentIdentifier;
    return;
  }

  D->addAttr(::new (S.Context) ConsumableAttr(S.Context, AL, DefaultState));
}

static bool checkForConsumableClass(Sema &S, const CXXMethodDecl *MD,
                                    const ParsedAttr &AL) {
  QualType ThisType = MD->getThisType()->getPointeeType();

  if (const CXXRecordDecl *RD = ThisType->getAsCXXRecordDecl()) {
    if (!RD->hasAttr<ConsumableAttr>()) {
      S.Diag(AL.getLoc(), diag::warn_attr_on_unconsumable_class) << RD;

      return false;
    }
  }

  return true;
}

static void handleCallableWhenAttr(Sema &S, Decl *D, const ParsedAttr &AL) {
  if (!AL.checkAtLeastNumArgs(S, 1))
    return;

  if (!checkForConsumableClass(S, cast<CXXMethodDecl>(D), AL))
    return;

  SmallVector<CallableWhenAttr::ConsumedState, 3> States;
  for (unsigned ArgIndex = 0; ArgIndex < AL.getNumArgs(); ++ArgIndex) {
    CallableWhenAttr::ConsumedState CallableState;

    StringRef StateString;
    SourceLocation Loc;
    if (AL.isArgIdent(ArgIndex)) {
      IdentifierLoc *Ident = AL.getArgAsIdent(ArgIndex);
      StateString = Ident->Ident->getName();
      Loc = Ident->Loc;
    } else {
      if (!S.checkStringLiteralArgumentAttr(AL, ArgIndex, StateString, &Loc))
        return;
    }

    if (!CallableWhenAttr::ConvertStrToConsumedState(StateString,
                                                     CallableState)) {
      S.Diag(Loc, diag::warn_attribute_type_not_supported) << AL << StateString;
      return;
    }

    States.push_back(CallableState);
  }

  D->addAttr(::new (S.Context)
                 CallableWhenAttr(S.Context, AL, States.data(), States.size()));
}

static void handleParamTypestateAttr(Sema &S, Decl *D, const ParsedAttr &AL) {
  ParamTypestateAttr::ConsumedState ParamState;

  if (AL.isArgIdent(0)) {
    IdentifierLoc *Ident = AL.getArgAsIdent(0);
    StringRef StateString = Ident->Ident->getName();

    if (!ParamTypestateAttr::ConvertStrToConsumedState(StateString,
                                                       ParamState)) {
      S.Diag(Ident->Loc, diag::warn_attribute_type_not_supported)
          << AL << StateString;
      return;
    }
  } else {
    S.Diag(AL.getLoc(), diag::err_attribute_argument_type)
        << AL << AANT_ArgumentIdentifier;
    return;
  }

  // FIXME: This check is currently being done in the analysis.  It can be
  //        enabled here only after the parser propagates attributes at
  //        template specialization definition, not declaration.
  //QualType ReturnType = cast<ParmVarDecl>(D)->getType();
  //const CXXRecordDecl *RD = ReturnType->getAsCXXRecordDecl();
  //
  //if (!RD || !RD->hasAttr<ConsumableAttr>()) {
  //    S.Diag(AL.getLoc(), diag::warn_return_state_for_unconsumable_type) <<
  //      ReturnType.getAsString();
  //    return;
  //}

  D->addAttr(::new (S.Context) ParamTypestateAttr(S.Context, AL, ParamState));
}

static void handleReturnTypestateAttr(Sema &S, Decl *D, const ParsedAttr &AL) {
  ReturnTypestateAttr::ConsumedState ReturnState;

  if (AL.isArgIdent(0)) {
    IdentifierLoc *IL = AL.getArgAsIdent(0);
    if (!ReturnTypestateAttr::ConvertStrToConsumedState(IL->Ident->getName(),
                                                        ReturnState)) {
      S.Diag(IL->Loc, diag::warn_attribute_type_not_supported) << AL
                                                               << IL->Ident;
      return;
    }
  } else {
    S.Diag(AL.getLoc(), diag::err_attribute_argument_type)
        << AL << AANT_ArgumentIdentifier;
    return;
  }

  // FIXME: This check is currently being done in the analysis.  It can be
  //        enabled here only after the parser propagates attributes at
  //        template specialization definition, not declaration.
  //QualType ReturnType;
  //
  //if (const ParmVarDecl *Param = dyn_cast<ParmVarDecl>(D)) {
  //  ReturnType = Param->getType();
  //
  //} else if (const CXXConstructorDecl *Constructor =
  //             dyn_cast<CXXConstructorDecl>(D)) {
  //  ReturnType = Constructor->getThisType()->getPointeeType();
  //
  //} else {
  //
  //  ReturnType = cast<FunctionDecl>(D)->getCallResultType();
  //}
  //
  //const CXXRecordDecl *RD = ReturnType->getAsCXXRecordDecl();
  //
  //if (!RD || !RD->hasAttr<ConsumableAttr>()) {
  //    S.Diag(Attr.getLoc(), diag::warn_return_state_for_unconsumable_type) <<
  //      ReturnType.getAsString();
  //    return;
  //}

  D->addAttr(::new (S.Context) ReturnTypestateAttr(S.Context, AL, ReturnState));
}

static void handleSetTypestateAttr(Sema &S, Decl *D, const ParsedAttr &AL) {
  if (!checkForConsumableClass(S, cast<CXXMethodDecl>(D), AL))
    return;

  SetTypestateAttr::ConsumedState NewState;
  if (AL.isArgIdent(0)) {
    IdentifierLoc *Ident = AL.getArgAsIdent(0);
    StringRef Param = Ident->Ident->getName();
    if (!SetTypestateAttr::ConvertStrToConsumedState(Param, NewState)) {
      S.Diag(Ident->Loc, diag::warn_attribute_type_not_supported) << AL
                                                                  << Param;
      return;
    }
  } else {
    S.Diag(AL.getLoc(), diag::err_attribute_argument_type)
        << AL << AANT_ArgumentIdentifier;
    return;
  }

  D->addAttr(::new (S.Context) SetTypestateAttr(S.Context, AL, NewState));
}

static void handleTestTypestateAttr(Sema &S, Decl *D, const ParsedAttr &AL) {
  if (!checkForConsumableClass(S, cast<CXXMethodDecl>(D), AL))
    return;

  TestTypestateAttr::ConsumedState TestState;
  if (AL.isArgIdent(0)) {
    IdentifierLoc *Ident = AL.getArgAsIdent(0);
    StringRef Param = Ident->Ident->getName();
    if (!TestTypestateAttr::ConvertStrToConsumedState(Param, TestState)) {
      S.Diag(Ident->Loc, diag::warn_attribute_type_not_supported) << AL
                                                                  << Param;
      return;
    }
  } else {
    S.Diag(AL.getLoc(), diag::err_attribute_argument_type)
        << AL << AANT_ArgumentIdentifier;
    return;
  }

  D->addAttr(::new (S.Context) TestTypestateAttr(S.Context, AL, TestState));
}

static void handleExtVectorTypeAttr(Sema &S, Decl *D, const ParsedAttr &AL) {
  // Remember this typedef decl, we will need it later for diagnostics.
  S.ExtVectorDecls.push_back(cast<TypedefNameDecl>(D));
}

static void handlePackedAttr(Sema &S, Decl *D, const ParsedAttr &AL) {
  if (auto *TD = dyn_cast<TagDecl>(D))
    TD->addAttr(::new (S.Context) PackedAttr(S.Context, AL));
  else if (auto *FD = dyn_cast<FieldDecl>(D)) {
    bool BitfieldByteAligned = (!FD->getType()->isDependentType() &&
                                !FD->getType()->isIncompleteType() &&
                                FD->isBitField() &&
                                S.Context.getTypeAlign(FD->getType()) <= 8);

    if (S.getASTContext().getTargetInfo().getTriple().isPS()) {
      if (BitfieldByteAligned)
        // The PS4/PS5 targets need to maintain ABI backwards compatibility.
        S.Diag(AL.getLoc(), diag::warn_attribute_ignored_for_field_of_type)
            << AL << FD->getType();
      else
        FD->addAttr(::new (S.Context) PackedAttr(S.Context, AL));
    } else {
      // Report warning about changed offset in the newer compiler versions.
      if (BitfieldByteAligned)
        S.Diag(AL.getLoc(), diag::warn_attribute_packed_for_bitfield);

      FD->addAttr(::new (S.Context) PackedAttr(S.Context, AL));
    }

  } else
    S.Diag(AL.getLoc(), diag::warn_attribute_ignored) << AL;
}

static void handlePreferredName(Sema &S, Decl *D, const ParsedAttr &AL) {
  auto *RD = cast<CXXRecordDecl>(D);
  ClassTemplateDecl *CTD = RD->getDescribedClassTemplate();
  assert(CTD && "attribute does not appertain to this declaration");

  ParsedType PT = AL.getTypeArg();
  TypeSourceInfo *TSI = nullptr;
  QualType T = S.GetTypeFromParser(PT, &TSI);
  if (!TSI)
    TSI = S.Context.getTrivialTypeSourceInfo(T, AL.getLoc());

  if (!T.hasQualifiers() && T->isTypedefNameType()) {
    // Find the template name, if this type names a template specialization.
    const TemplateDecl *Template = nullptr;
    if (const auto *CTSD = dyn_cast_or_null<ClassTemplateSpecializationDecl>(
            T->getAsCXXRecordDecl())) {
      Template = CTSD->getSpecializedTemplate();
    } else if (const auto *TST = T->getAs<TemplateSpecializationType>()) {
      while (TST && TST->isTypeAlias())
        TST = TST->getAliasedType()->getAs<TemplateSpecializationType>();
      if (TST)
        Template = TST->getTemplateName().getAsTemplateDecl();
    }

    if (Template && declaresSameEntity(Template, CTD)) {
      D->addAttr(::new (S.Context) PreferredNameAttr(S.Context, AL, TSI));
      return;
    }
  }

  S.Diag(AL.getLoc(), diag::err_attribute_preferred_name_arg_invalid)
      << T << CTD;
  if (const auto *TT = T->getAs<TypedefType>())
    S.Diag(TT->getDecl()->getLocation(), diag::note_entity_declared_at)
        << TT->getDecl();
}

static bool checkIBOutletCommon(Sema &S, Decl *D, const ParsedAttr &AL) {
  // The IBOutlet/IBOutletCollection attributes only apply to instance
  // variables or properties of Objective-C classes.  The outlet must also
  // have an object reference type.
  if (const auto *VD = dyn_cast<ObjCIvarDecl>(D)) {
    if (!VD->getType()->getAs<ObjCObjectPointerType>()) {
      S.Diag(AL.getLoc(), diag::warn_iboutlet_object_type)
          << AL << VD->getType() << 0;
      return false;
    }
  }
  else if (const auto *PD = dyn_cast<ObjCPropertyDecl>(D)) {
    if (!PD->getType()->getAs<ObjCObjectPointerType>()) {
      S.Diag(AL.getLoc(), diag::warn_iboutlet_object_type)
          << AL << PD->getType() << 1;
      return false;
    }
  }
  else {
    S.Diag(AL.getLoc(), diag::warn_attribute_iboutlet) << AL;
    return false;
  }

  return true;
}

static void handleIBOutlet(Sema &S, Decl *D, const ParsedAttr &AL) {
  if (!checkIBOutletCommon(S, D, AL))
    return;

  D->addAttr(::new (S.Context) IBOutletAttr(S.Context, AL));
}

static void handleIBOutletCollection(Sema &S, Decl *D, const ParsedAttr &AL) {

  // The iboutletcollection attribute can have zero or one arguments.
  if (AL.getNumArgs() > 1) {
    S.Diag(AL.getLoc(), diag::err_attribute_wrong_number_arguments) << AL << 1;
    return;
  }

  if (!checkIBOutletCommon(S, D, AL))
    return;

  ParsedType PT;

  if (AL.hasParsedType())
    PT = AL.getTypeArg();
  else {
    PT = S.getTypeName(S.Context.Idents.get("NSObject"), AL.getLoc(),
                       S.getScopeForContext(D->getDeclContext()->getParent()));
    if (!PT) {
      S.Diag(AL.getLoc(), diag::err_iboutletcollection_type) << "NSObject";
      return;
    }
  }

  TypeSourceInfo *QTLoc = nullptr;
  QualType QT = S.GetTypeFromParser(PT, &QTLoc);
  if (!QTLoc)
    QTLoc = S.Context.getTrivialTypeSourceInfo(QT, AL.getLoc());

  // Diagnose use of non-object type in iboutletcollection attribute.
  // FIXME. Gnu attribute extension ignores use of builtin types in
  // attributes. So, __attribute__((iboutletcollection(char))) will be
  // treated as __attribute__((iboutletcollection())).
  if (!QT->isObjCIdType() && !QT->isObjCObjectType()) {
    S.Diag(AL.getLoc(),
           QT->isBuiltinType() ? diag::err_iboutletcollection_builtintype
                               : diag::err_iboutletcollection_type) << QT;
    return;
  }

  D->addAttr(::new (S.Context) IBOutletCollectionAttr(S.Context, AL, QTLoc));
}

bool Sema::isValidPointerAttrType(QualType T, bool RefOkay) {
  if (RefOkay) {
    if (T->isReferenceType())
      return true;
  } else {
    T = T.getNonReferenceType();
  }

  // The nonnull attribute, and other similar attributes, can be applied to a
  // transparent union that contains a pointer type.
  if (const RecordType *UT = T->getAsUnionType()) {
    if (UT && UT->getDecl()->hasAttr<TransparentUnionAttr>()) {
      RecordDecl *UD = UT->getDecl();
      for (const auto *I : UD->fields()) {
        QualType QT = I->getType();
        if (QT->isAnyPointerType() || QT->isBlockPointerType())
          return true;
      }
    }
  }

  return T->isAnyPointerType() || T->isBlockPointerType();
}

static bool attrNonNullArgCheck(Sema &S, QualType T, const ParsedAttr &AL,
                                SourceRange AttrParmRange,
                                SourceRange TypeRange,
                                bool isReturnValue = false) {
  if (!S.isValidPointerAttrType(T)) {
    if (isReturnValue)
      S.Diag(AL.getLoc(), diag::warn_attribute_return_pointers_only)
          << AL << AttrParmRange << TypeRange;
    else
      S.Diag(AL.getLoc(), diag::warn_attribute_pointers_only)
          << AL << AttrParmRange << TypeRange << 0;
    return false;
  }
  return true;
}

static void handleNonNullAttr(Sema &S, Decl *D, const ParsedAttr &AL) {
  SmallVector<ParamIdx, 8> NonNullArgs;
  for (unsigned I = 0; I < AL.getNumArgs(); ++I) {
    Expr *Ex = AL.getArgAsExpr(I);
    ParamIdx Idx;
    if (!checkFunctionOrMethodParameterIndex(S, D, AL, I + 1, Ex, Idx))
      return;

    // Is the function argument a pointer type?
    if (Idx.getASTIndex() < getFunctionOrMethodNumParams(D) &&
        !attrNonNullArgCheck(
            S, getFunctionOrMethodParamType(D, Idx.getASTIndex()), AL,
            Ex->getSourceRange(),
            getFunctionOrMethodParamRange(D, Idx.getASTIndex())))
      continue;

    NonNullArgs.push_back(Idx);
  }

  // If no arguments were specified to __attribute__((nonnull)) then all pointer
  // arguments have a nonnull attribute; warn if there aren't any. Skip this
  // check if the attribute came from a macro expansion or a template
  // instantiation.
  if (NonNullArgs.empty() && AL.getLoc().isFileID() &&
      !S.inTemplateInstantiation()) {
    bool AnyPointers = isFunctionOrMethodVariadic(D);
    for (unsigned I = 0, E = getFunctionOrMethodNumParams(D);
         I != E && !AnyPointers; ++I) {
      QualType T = getFunctionOrMethodParamType(D, I);
      if (T->isDependentType() || S.isValidPointerAttrType(T))
        AnyPointers = true;
    }

    if (!AnyPointers)
      S.Diag(AL.getLoc(), diag::warn_attribute_nonnull_no_pointers);
  }

  ParamIdx *Start = NonNullArgs.data();
  unsigned Size = NonNullArgs.size();
  llvm::array_pod_sort(Start, Start + Size);
  D->addAttr(::new (S.Context) NonNullAttr(S.Context, AL, Start, Size));
}

static void handleNonNullAttrParameter(Sema &S, ParmVarDecl *D,
                                       const ParsedAttr &AL) {
  if (AL.getNumArgs() > 0) {
    if (D->getFunctionType()) {
      handleNonNullAttr(S, D, AL);
    } else {
      S.Diag(AL.getLoc(), diag::warn_attribute_nonnull_parm_no_args)
        << D->getSourceRange();
    }
    return;
  }

  // Is the argument a pointer type?
  if (!attrNonNullArgCheck(S, D->getType(), AL, SourceRange(),
                           D->getSourceRange()))
    return;

  D->addAttr(::new (S.Context) NonNullAttr(S.Context, AL, nullptr, 0));
}

static void handleReturnsNonNullAttr(Sema &S, Decl *D, const ParsedAttr &AL) {
  QualType ResultType = getFunctionOrMethodResultType(D);
  SourceRange SR = getFunctionOrMethodResultSourceRange(D);
  if (!attrNonNullArgCheck(S, ResultType, AL, SourceRange(), SR,
                           /* isReturnValue */ true))
    return;

  D->addAttr(::new (S.Context) ReturnsNonNullAttr(S.Context, AL));
}

static void handleNoEscapeAttr(Sema &S, Decl *D, const ParsedAttr &AL) {
  if (D->isInvalidDecl())
    return;

  // noescape only applies to pointer types.
  QualType T = cast<ParmVarDecl>(D)->getType();
  if (!S.isValidPointerAttrType(T, /* RefOkay */ true)) {
    S.Diag(AL.getLoc(), diag::warn_attribute_pointers_only)
        << AL << AL.getRange() << 0;
    return;
  }

  D->addAttr(::new (S.Context) NoEscapeAttr(S.Context, AL));
}

static void handleAssumeAlignedAttr(Sema &S, Decl *D, const ParsedAttr &AL) {
  Expr *E = AL.getArgAsExpr(0),
       *OE = AL.getNumArgs() > 1 ? AL.getArgAsExpr(1) : nullptr;
  S.AddAssumeAlignedAttr(D, AL, E, OE);
}

static void handleAllocAlignAttr(Sema &S, Decl *D, const ParsedAttr &AL) {
  S.AddAllocAlignAttr(D, AL, AL.getArgAsExpr(0));
}

void Sema::AddAssumeAlignedAttr(Decl *D, const AttributeCommonInfo &CI, Expr *E,
                                Expr *OE) {
  QualType ResultType = getFunctionOrMethodResultType(D);
  SourceRange SR = getFunctionOrMethodResultSourceRange(D);

  AssumeAlignedAttr TmpAttr(Context, CI, E, OE);
  SourceLocation AttrLoc = TmpAttr.getLocation();

  if (!isValidPointerAttrType(ResultType, /* RefOkay */ true)) {
    Diag(AttrLoc, diag::warn_attribute_return_pointers_refs_only)
        << &TmpAttr << TmpAttr.getRange() << SR;
    return;
  }

  if (!E->isValueDependent()) {
    Optional<llvm::APSInt> I = llvm::APSInt(64);
    if (!(I = E->getIntegerConstantExpr(Context))) {
      if (OE)
        Diag(AttrLoc, diag::err_attribute_argument_n_type)
          << &TmpAttr << 1 << AANT_ArgumentIntegerConstant
          << E->getSourceRange();
      else
        Diag(AttrLoc, diag::err_attribute_argument_type)
          << &TmpAttr << AANT_ArgumentIntegerConstant
          << E->getSourceRange();
      return;
    }

    if (!I->isPowerOf2()) {
      Diag(AttrLoc, diag::err_alignment_not_power_of_two)
        << E->getSourceRange();
      return;
    }

    if (*I > Sema::MaximumAlignment)
      Diag(CI.getLoc(), diag::warn_assume_aligned_too_great)
          << CI.getRange() << Sema::MaximumAlignment;
  }

  if (OE && !OE->isValueDependent() && !OE->isIntegerConstantExpr(Context)) {
    Diag(AttrLoc, diag::err_attribute_argument_n_type)
        << &TmpAttr << 2 << AANT_ArgumentIntegerConstant
        << OE->getSourceRange();
    return;
  }

  D->addAttr(::new (Context) AssumeAlignedAttr(Context, CI, E, OE));
}

void Sema::AddAllocAlignAttr(Decl *D, const AttributeCommonInfo &CI,
                             Expr *ParamExpr) {
  QualType ResultType = getFunctionOrMethodResultType(D);

  AllocAlignAttr TmpAttr(Context, CI, ParamIdx());
  SourceLocation AttrLoc = CI.getLoc();

  if (!ResultType->isDependentType() &&
      !isValidPointerAttrType(ResultType, /* RefOkay */ true)) {
    Diag(AttrLoc, diag::warn_attribute_return_pointers_refs_only)
        << &TmpAttr << CI.getRange() << getFunctionOrMethodResultSourceRange(D);
    return;
  }

  ParamIdx Idx;
  const auto *FuncDecl = cast<FunctionDecl>(D);
  if (!checkFunctionOrMethodParameterIndex(*this, FuncDecl, TmpAttr,
                                           /*AttrArgNum=*/1, ParamExpr, Idx))
    return;

  QualType Ty = getFunctionOrMethodParamType(D, Idx.getASTIndex());
  if (!Ty->isDependentType() && !Ty->isIntegralType(Context) &&
      !Ty->isAlignValT()) {
    Diag(ParamExpr->getBeginLoc(), diag::err_attribute_integers_only)
        << &TmpAttr
        << FuncDecl->getParamDecl(Idx.getASTIndex())->getSourceRange();
    return;
  }

  D->addAttr(::new (Context) AllocAlignAttr(Context, CI, Idx));
}

/// Check if \p AssumptionStr is a known assumption and warn if not.
static void checkAssumptionAttr(Sema &S, SourceLocation Loc,
                                StringRef AssumptionStr) {
  if (llvm::KnownAssumptionStrings.count(AssumptionStr))
    return;

  unsigned BestEditDistance = 3;
  StringRef Suggestion;
  for (const auto &KnownAssumptionIt : llvm::KnownAssumptionStrings) {
    unsigned EditDistance =
        AssumptionStr.edit_distance(KnownAssumptionIt.getKey());
    if (EditDistance < BestEditDistance) {
      Suggestion = KnownAssumptionIt.getKey();
      BestEditDistance = EditDistance;
    }
  }

  if (!Suggestion.empty())
    S.Diag(Loc, diag::warn_assume_attribute_string_unknown_suggested)
        << AssumptionStr << Suggestion;
  else
    S.Diag(Loc, diag::warn_assume_attribute_string_unknown) << AssumptionStr;
}

static void handleAssumumptionAttr(Sema &S, Decl *D, const ParsedAttr &AL) {
  // Handle the case where the attribute has a text message.
  StringRef Str;
  SourceLocation AttrStrLoc;
  if (!S.checkStringLiteralArgumentAttr(AL, 0, Str, &AttrStrLoc))
    return;

  checkAssumptionAttr(S, AttrStrLoc, Str);

  D->addAttr(::new (S.Context) AssumptionAttr(S.Context, AL, Str));
}

/// Normalize the attribute, __foo__ becomes foo.
/// Returns true if normalization was applied.
static bool normalizeName(StringRef &AttrName) {
  if (AttrName.size() > 4 && AttrName.startswith("__") &&
      AttrName.endswith("__")) {
    AttrName = AttrName.drop_front(2).drop_back(2);
    return true;
  }
  return false;
}

static void handleOwnershipAttr(Sema &S, Decl *D, const ParsedAttr &AL) {
  // This attribute must be applied to a function declaration. The first
  // argument to the attribute must be an identifier, the name of the resource,
  // for example: malloc. The following arguments must be argument indexes, the
  // arguments must be of integer type for Returns, otherwise of pointer type.
  // The difference between Holds and Takes is that a pointer may still be used
  // after being held. free() should be __attribute((ownership_takes)), whereas
  // a list append function may well be __attribute((ownership_holds)).

  if (!AL.isArgIdent(0)) {
    S.Diag(AL.getLoc(), diag::err_attribute_argument_n_type)
        << AL << 1 << AANT_ArgumentIdentifier;
    return;
  }

  // Figure out our Kind.
  OwnershipAttr::OwnershipKind K =
      OwnershipAttr(S.Context, AL, nullptr, nullptr, 0).getOwnKind();

  // Check arguments.
  switch (K) {
  case OwnershipAttr::Takes:
  case OwnershipAttr::Holds:
    if (AL.getNumArgs() < 2) {
      S.Diag(AL.getLoc(), diag::err_attribute_too_few_arguments) << AL << 2;
      return;
    }
    break;
  case OwnershipAttr::Returns:
    if (AL.getNumArgs() > 2) {
      S.Diag(AL.getLoc(), diag::err_attribute_too_many_arguments) << AL << 1;
      return;
    }
    break;
  }

  IdentifierInfo *Module = AL.getArgAsIdent(0)->Ident;

  StringRef ModuleName = Module->getName();
  if (normalizeName(ModuleName)) {
    Module = &S.PP.getIdentifierTable().get(ModuleName);
  }

  SmallVector<ParamIdx, 8> OwnershipArgs;
  for (unsigned i = 1; i < AL.getNumArgs(); ++i) {
    Expr *Ex = AL.getArgAsExpr(i);
    ParamIdx Idx;
    if (!checkFunctionOrMethodParameterIndex(S, D, AL, i, Ex, Idx))
      return;

    // Is the function argument a pointer type?
    QualType T = getFunctionOrMethodParamType(D, Idx.getASTIndex());
    int Err = -1;  // No error
    switch (K) {
      case OwnershipAttr::Takes:
      case OwnershipAttr::Holds:
        if (!T->isAnyPointerType() && !T->isBlockPointerType())
          Err = 0;
        break;
      case OwnershipAttr::Returns:
        if (!T->isIntegerType())
          Err = 1;
        break;
    }
    if (-1 != Err) {
      S.Diag(AL.getLoc(), diag::err_ownership_type) << AL << Err
                                                    << Ex->getSourceRange();
      return;
    }

    // Check we don't have a conflict with another ownership attribute.
    for (const auto *I : D->specific_attrs<OwnershipAttr>()) {
      // Cannot have two ownership attributes of different kinds for the same
      // index.
      if (I->getOwnKind() != K && I->args_end() !=
          std::find(I->args_begin(), I->args_end(), Idx)) {
        S.Diag(AL.getLoc(), diag::err_attributes_are_not_compatible) << AL << I;
        return;
      } else if (K == OwnershipAttr::Returns &&
                 I->getOwnKind() == OwnershipAttr::Returns) {
        // A returns attribute conflicts with any other returns attribute using
        // a different index.
        if (!llvm::is_contained(I->args(), Idx)) {
          S.Diag(I->getLocation(), diag::err_ownership_returns_index_mismatch)
              << I->args_begin()->getSourceIndex();
          if (I->args_size())
            S.Diag(AL.getLoc(), diag::note_ownership_returns_index_mismatch)
                << Idx.getSourceIndex() << Ex->getSourceRange();
          return;
        }
      }
    }
    OwnershipArgs.push_back(Idx);
  }

  ParamIdx *Start = OwnershipArgs.data();
  unsigned Size = OwnershipArgs.size();
  llvm::array_pod_sort(Start, Start + Size);
  D->addAttr(::new (S.Context)
                 OwnershipAttr(S.Context, AL, Module, Start, Size));
}

static void handleWeakRefAttr(Sema &S, Decl *D, const ParsedAttr &AL) {
  // Check the attribute arguments.
  if (AL.getNumArgs() > 1) {
    S.Diag(AL.getLoc(), diag::err_attribute_wrong_number_arguments) << AL << 1;
    return;
  }

  // gcc rejects
  // class c {
  //   static int a __attribute__((weakref ("v2")));
  //   static int b() __attribute__((weakref ("f3")));
  // };
  // and ignores the attributes of
  // void f(void) {
  //   static int a __attribute__((weakref ("v2")));
  // }
  // we reject them
  const DeclContext *Ctx = D->getDeclContext()->getRedeclContext();
  if (!Ctx->isFileContext()) {
    S.Diag(AL.getLoc(), diag::err_attribute_weakref_not_global_context)
        << cast<NamedDecl>(D);
    return;
  }

  // The GCC manual says
  //
  // At present, a declaration to which `weakref' is attached can only
  // be `static'.
  //
  // It also says
  //
  // Without a TARGET,
  // given as an argument to `weakref' or to `alias', `weakref' is
  // equivalent to `weak'.
  //
  // gcc 4.4.1 will accept
  // int a7 __attribute__((weakref));
  // as
  // int a7 __attribute__((weak));
  // This looks like a bug in gcc. We reject that for now. We should revisit
  // it if this behaviour is actually used.

  // GCC rejects
  // static ((alias ("y"), weakref)).
  // Should we? How to check that weakref is before or after alias?

  // FIXME: it would be good for us to keep the WeakRefAttr as-written instead
  // of transforming it into an AliasAttr.  The WeakRefAttr never uses the
  // StringRef parameter it was given anyway.
  StringRef Str;
  if (AL.getNumArgs() && S.checkStringLiteralArgumentAttr(AL, 0, Str))
    // GCC will accept anything as the argument of weakref. Should we
    // check for an existing decl?
    D->addAttr(::new (S.Context) AliasAttr(S.Context, AL, Str));

  D->addAttr(::new (S.Context) WeakRefAttr(S.Context, AL));
}

static void handleIFuncAttr(Sema &S, Decl *D, const ParsedAttr &AL) {
  StringRef Str;
  if (!S.checkStringLiteralArgumentAttr(AL, 0, Str))
    return;

  // Aliases should be on declarations, not definitions.
  const auto *FD = cast<FunctionDecl>(D);
  if (FD->isThisDeclarationADefinition()) {
    S.Diag(AL.getLoc(), diag::err_alias_is_definition) << FD << 1;
    return;
  }

  D->addAttr(::new (S.Context) IFuncAttr(S.Context, AL, Str));
}

static void handleAliasAttr(Sema &S, Decl *D, const ParsedAttr &AL) {
  StringRef Str;
  if (!S.checkStringLiteralArgumentAttr(AL, 0, Str))
    return;

  if (S.Context.getTargetInfo().getTriple().isOSDarwin()) {
    S.Diag(AL.getLoc(), diag::err_alias_not_supported_on_darwin);
    return;
  }
  if (S.Context.getTargetInfo().getTriple().isNVPTX()) {
    S.Diag(AL.getLoc(), diag::err_alias_not_supported_on_nvptx);
  }

  // Aliases should be on declarations, not definitions.
  if (const auto *FD = dyn_cast<FunctionDecl>(D)) {
    if (FD->isThisDeclarationADefinition()) {
      S.Diag(AL.getLoc(), diag::err_alias_is_definition) << FD << 0;
      return;
    }
  } else {
    const auto *VD = cast<VarDecl>(D);
    if (VD->isThisDeclarationADefinition() && VD->isExternallyVisible()) {
      S.Diag(AL.getLoc(), diag::err_alias_is_definition) << VD << 0;
      return;
    }
  }

  // Mark target used to prevent unneeded-internal-declaration warnings.
  if (!S.LangOpts.CPlusPlus) {
    // FIXME: demangle Str for C++, as the attribute refers to the mangled
    // linkage name, not the pre-mangled identifier.
    const DeclarationNameInfo target(&S.Context.Idents.get(Str), AL.getLoc());
    LookupResult LR(S, target, Sema::LookupOrdinaryName);
    if (S.LookupQualifiedName(LR, S.getCurLexicalContext()))
      for (NamedDecl *ND : LR)
        ND->markUsed(S.Context);
  }

  D->addAttr(::new (S.Context) AliasAttr(S.Context, AL, Str));
}

static void handleTLSModelAttr(Sema &S, Decl *D, const ParsedAttr &AL) {
  StringRef Model;
  SourceLocation LiteralLoc;
  // Check that it is a string.
  if (!S.checkStringLiteralArgumentAttr(AL, 0, Model, &LiteralLoc))
    return;

  // Check that the value.
  if (Model != "global-dynamic" && Model != "local-dynamic"
      && Model != "initial-exec" && Model != "local-exec") {
    S.Diag(LiteralLoc, diag::err_attr_tlsmodel_arg);
    return;
  }

  if (S.Context.getTargetInfo().getTriple().isOSAIX() &&
      Model != "global-dynamic") {
    S.Diag(LiteralLoc, diag::err_aix_attr_unsupported_tls_model) << Model;
    return;
  }

  D->addAttr(::new (S.Context) TLSModelAttr(S.Context, AL, Model));
}

static void handleRestrictAttr(Sema &S, Decl *D, const ParsedAttr &AL) {
  QualType ResultType = getFunctionOrMethodResultType(D);
  if (ResultType->isAnyPointerType() || ResultType->isBlockPointerType()) {
    D->addAttr(::new (S.Context) RestrictAttr(S.Context, AL));
    return;
  }

  S.Diag(AL.getLoc(), diag::warn_attribute_return_pointers_only)
      << AL << getFunctionOrMethodResultSourceRange(D);
}

static void handleCPUSpecificAttr(Sema &S, Decl *D, const ParsedAttr &AL) {
  // Ensure we don't combine these with themselves, since that causes some
  // confusing behavior.
  if (AL.getParsedKind() == ParsedAttr::AT_CPUDispatch) {
    if (checkAttrMutualExclusion<CPUSpecificAttr>(S, D, AL))
      return;

    if (const auto *Other = D->getAttr<CPUDispatchAttr>()) {
      S.Diag(AL.getLoc(), diag::err_disallowed_duplicate_attribute) << AL;
      S.Diag(Other->getLocation(), diag::note_conflicting_attribute);
      return;
    }
  } else if (AL.getParsedKind() == ParsedAttr::AT_CPUSpecific) {
    if (checkAttrMutualExclusion<CPUDispatchAttr>(S, D, AL))
      return;

    if (const auto *Other = D->getAttr<CPUSpecificAttr>()) {
      S.Diag(AL.getLoc(), diag::err_disallowed_duplicate_attribute) << AL;
      S.Diag(Other->getLocation(), diag::note_conflicting_attribute);
      return;
    }
  }

  FunctionDecl *FD = cast<FunctionDecl>(D);

  if (const auto *MD = dyn_cast<CXXMethodDecl>(D)) {
    if (MD->getParent()->isLambda()) {
      S.Diag(AL.getLoc(), diag::err_attribute_dll_lambda) << AL;
      return;
    }
  }

  if (!AL.checkAtLeastNumArgs(S, 1))
    return;

  SmallVector<IdentifierInfo *, 8> CPUs;
  for (unsigned ArgNo = 0; ArgNo < getNumAttributeArgs(AL); ++ArgNo) {
    if (!AL.isArgIdent(ArgNo)) {
      S.Diag(AL.getLoc(), diag::err_attribute_argument_type)
          << AL << AANT_ArgumentIdentifier;
      return;
    }

    IdentifierLoc *CPUArg = AL.getArgAsIdent(ArgNo);
    StringRef CPUName = CPUArg->Ident->getName().trim();

    if (!S.Context.getTargetInfo().validateCPUSpecificCPUDispatch(CPUName)) {
      S.Diag(CPUArg->Loc, diag::err_invalid_cpu_specific_dispatch_value)
          << CPUName << (AL.getKind() == ParsedAttr::AT_CPUDispatch);
      return;
    }

    const TargetInfo &Target = S.Context.getTargetInfo();
    if (llvm::any_of(CPUs, [CPUName, &Target](const IdentifierInfo *Cur) {
          return Target.CPUSpecificManglingCharacter(CPUName) ==
                 Target.CPUSpecificManglingCharacter(Cur->getName());
        })) {
      S.Diag(AL.getLoc(), diag::warn_multiversion_duplicate_entries);
      return;
    }
    CPUs.push_back(CPUArg->Ident);
  }

  FD->setIsMultiVersion(true);
  if (AL.getKind() == ParsedAttr::AT_CPUSpecific)
    D->addAttr(::new (S.Context)
                   CPUSpecificAttr(S.Context, AL, CPUs.data(), CPUs.size()));
  else
    D->addAttr(::new (S.Context)
                   CPUDispatchAttr(S.Context, AL, CPUs.data(), CPUs.size()));
}

static void handleCommonAttr(Sema &S, Decl *D, const ParsedAttr &AL) {
  if (S.LangOpts.CPlusPlus) {
    S.Diag(AL.getLoc(), diag::err_attribute_not_supported_in_lang)
        << AL << AttributeLangSupport::Cpp;
    return;
  }

  D->addAttr(::new (S.Context) CommonAttr(S.Context, AL));
}

static void handleCmseNSEntryAttr(Sema &S, Decl *D, const ParsedAttr &AL) {
  if (S.LangOpts.CPlusPlus && !D->getDeclContext()->isExternCContext()) {
    S.Diag(AL.getLoc(), diag::err_attribute_not_clinkage) << AL;
    return;
  }

  const auto *FD = cast<FunctionDecl>(D);
  if (!FD->isExternallyVisible()) {
    S.Diag(AL.getLoc(), diag::warn_attribute_cmse_entry_static);
    return;
  }

  D->addAttr(::new (S.Context) CmseNSEntryAttr(S.Context, AL));
}

static void handleNakedAttr(Sema &S, Decl *D, const ParsedAttr &AL) {
  if (AL.isDeclspecAttribute()) {
    const auto &Triple = S.getASTContext().getTargetInfo().getTriple();
    const auto &Arch = Triple.getArch();
    if (Arch != llvm::Triple::x86 &&
        (Arch != llvm::Triple::arm && Arch != llvm::Triple::thumb)) {
      S.Diag(AL.getLoc(), diag::err_attribute_not_supported_on_arch)
          << AL << Triple.getArchName();
      return;
    }

    // This form is not allowed to be written on a member function (static or
    // nonstatic) when in Microsoft compatibility mode.
    if (S.getLangOpts().MSVCCompat && isa<CXXMethodDecl>(D)) {
      S.Diag(AL.getLoc(), diag::err_attribute_wrong_decl_type_str)
          << AL << "non-member functions";
      return;
    }
  }

  D->addAttr(::new (S.Context) NakedAttr(S.Context, AL));
}

static void handleNoReturnAttr(Sema &S, Decl *D, const ParsedAttr &Attrs) {
  if (hasDeclarator(D)) return;

  if (!isa<ObjCMethodDecl>(D)) {
    S.Diag(Attrs.getLoc(), diag::warn_attribute_wrong_decl_type)
        << Attrs << ExpectedFunctionOrMethod;
    return;
  }

  D->addAttr(::new (S.Context) NoReturnAttr(S.Context, Attrs));
}

static void handleStandardNoReturnAttr(Sema &S, Decl *D, const ParsedAttr &A) {
  // The [[_Noreturn]] spelling is deprecated in C2x, so if that was used,
  // issue an appropriate diagnostic. However, don't issue a diagnostic if the
  // attribute name comes from a macro expansion. We don't want to punish users
  // who write [[noreturn]] after including <stdnoreturn.h> (where 'noreturn'
  // is defined as a macro which expands to '_Noreturn').
  if (!S.getLangOpts().CPlusPlus &&
      A.getSemanticSpelling() == CXX11NoReturnAttr::C2x_Noreturn &&
      !(A.getLoc().isMacroID() &&
        S.getSourceManager().isInSystemMacro(A.getLoc())))
    S.Diag(A.getLoc(), diag::warn_deprecated_noreturn_spelling) << A.getRange();

  D->addAttr(::new (S.Context) CXX11NoReturnAttr(S.Context, A));
}

static void handleNoCfCheckAttr(Sema &S, Decl *D, const ParsedAttr &Attrs) {
  if (!S.getLangOpts().CFProtectionBranch)
    S.Diag(Attrs.getLoc(), diag::warn_nocf_check_attribute_ignored);
  else
    handleSimpleAttribute<AnyX86NoCfCheckAttr>(S, D, Attrs);
}

bool Sema::CheckAttrNoArgs(const ParsedAttr &Attrs) {
  if (!Attrs.checkExactlyNumArgs(*this, 0)) {
    Attrs.setInvalid();
    return true;
  }

  return false;
}

bool Sema::CheckAttrTarget(const ParsedAttr &AL) {
  // Check whether the attribute is valid on the current target.
  const TargetInfo *Aux = Context.getAuxTargetInfo();
  if (!(AL.existsInTarget(Context.getTargetInfo()) ||
        (Context.getLangOpts().SYCLIsDevice &&
         Aux && AL.existsInTarget(*Aux)))) {
    Diag(AL.getLoc(), diag::warn_unknown_attribute_ignored)
        << AL << AL.getRange();
    AL.setInvalid();
    return true;
  }

  return false;
}

static void handleAnalyzerNoReturnAttr(Sema &S, Decl *D, const ParsedAttr &AL) {

  // The checking path for 'noreturn' and 'analyzer_noreturn' are different
  // because 'analyzer_noreturn' does not impact the type.
  if (!isFunctionOrMethodOrBlock(D)) {
    ValueDecl *VD = dyn_cast<ValueDecl>(D);
    if (!VD || (!VD->getType()->isBlockPointerType() &&
                !VD->getType()->isFunctionPointerType())) {
      S.Diag(AL.getLoc(), AL.isStandardAttributeSyntax()
                              ? diag::err_attribute_wrong_decl_type
                              : diag::warn_attribute_wrong_decl_type)
          << AL << ExpectedFunctionMethodOrBlock;
      return;
    }
  }

  D->addAttr(::new (S.Context) AnalyzerNoReturnAttr(S.Context, AL));
}

// PS3 PPU-specific.
static void handleVecReturnAttr(Sema &S, Decl *D, const ParsedAttr &AL) {
  /*
    Returning a Vector Class in Registers

    According to the PPU ABI specifications, a class with a single member of
    vector type is returned in memory when used as the return value of a
    function.
    This results in inefficient code when implementing vector classes. To return
    the value in a single vector register, add the vecreturn attribute to the
    class definition. This attribute is also applicable to struct types.

    Example:

    struct Vector
    {
      __vector float xyzw;
    } __attribute__((vecreturn));

    Vector Add(Vector lhs, Vector rhs)
    {
      Vector result;
      result.xyzw = vec_add(lhs.xyzw, rhs.xyzw);
      return result; // This will be returned in a register
    }
  */
  if (VecReturnAttr *A = D->getAttr<VecReturnAttr>()) {
    S.Diag(AL.getLoc(), diag::err_repeat_attribute) << A;
    return;
  }

  const auto *R = cast<RecordDecl>(D);
  int count = 0;

  if (!isa<CXXRecordDecl>(R)) {
    S.Diag(AL.getLoc(), diag::err_attribute_vecreturn_only_vector_member);
    return;
  }

  if (!cast<CXXRecordDecl>(R)->isPOD()) {
    S.Diag(AL.getLoc(), diag::err_attribute_vecreturn_only_pod_record);
    return;
  }

  for (const auto *I : R->fields()) {
    if ((count == 1) || !I->getType()->isVectorType()) {
      S.Diag(AL.getLoc(), diag::err_attribute_vecreturn_only_vector_member);
      return;
    }
    count++;
  }

  D->addAttr(::new (S.Context) VecReturnAttr(S.Context, AL));
}

static void handleDependencyAttr(Sema &S, Scope *Scope, Decl *D,
                                 const ParsedAttr &AL) {
  if (isa<ParmVarDecl>(D)) {
    // [[carries_dependency]] can only be applied to a parameter if it is a
    // parameter of a function declaration or lambda.
    if (!(Scope->getFlags() & clang::Scope::FunctionDeclarationScope)) {
      S.Diag(AL.getLoc(),
             diag::err_carries_dependency_param_not_function_decl);
      return;
    }
  }

  D->addAttr(::new (S.Context) CarriesDependencyAttr(S.Context, AL));
}

static void handleUnusedAttr(Sema &S, Decl *D, const ParsedAttr &AL) {
  bool IsCXX17Attr = AL.isCXX11Attribute() && !AL.getScopeName();

  // If this is spelled as the standard C++17 attribute, but not in C++17, warn
  // about using it as an extension.
  if (!S.getLangOpts().CPlusPlus17 && IsCXX17Attr)
    S.Diag(AL.getLoc(), diag::ext_cxx17_attr) << AL;

  D->addAttr(::new (S.Context) UnusedAttr(S.Context, AL));
}

static void handleConstructorAttr(Sema &S, Decl *D, const ParsedAttr &AL) {
  uint32_t priority = ConstructorAttr::DefaultPriority;
  if (AL.getNumArgs() &&
      !checkUInt32Argument(S, AL, AL.getArgAsExpr(0), priority))
    return;

  D->addAttr(::new (S.Context) ConstructorAttr(S.Context, AL, priority));
}

static void handleDestructorAttr(Sema &S, Decl *D, const ParsedAttr &AL) {
  uint32_t priority = DestructorAttr::DefaultPriority;
  if (AL.getNumArgs() &&
      !checkUInt32Argument(S, AL, AL.getArgAsExpr(0), priority))
    return;

  D->addAttr(::new (S.Context) DestructorAttr(S.Context, AL, priority));
}

template <typename AttrTy>
static void handleAttrWithMessage(Sema &S, Decl *D, const ParsedAttr &AL) {
  // Handle the case where the attribute has a text message.
  StringRef Str;
  if (AL.getNumArgs() == 1 && !S.checkStringLiteralArgumentAttr(AL, 0, Str))
    return;

  D->addAttr(::new (S.Context) AttrTy(S.Context, AL, Str));
}

static void handleObjCSuppresProtocolAttr(Sema &S, Decl *D,
                                          const ParsedAttr &AL) {
  if (!cast<ObjCProtocolDecl>(D)->isThisDeclarationADefinition()) {
    S.Diag(AL.getLoc(), diag::err_objc_attr_protocol_requires_definition)
        << AL << AL.getRange();
    return;
  }

  D->addAttr(::new (S.Context) ObjCExplicitProtocolImplAttr(S.Context, AL));
}

static bool checkAvailabilityAttr(Sema &S, SourceRange Range,
                                  IdentifierInfo *Platform,
                                  VersionTuple Introduced,
                                  VersionTuple Deprecated,
                                  VersionTuple Obsoleted) {
  StringRef PlatformName
    = AvailabilityAttr::getPrettyPlatformName(Platform->getName());
  if (PlatformName.empty())
    PlatformName = Platform->getName();

  // Ensure that Introduced <= Deprecated <= Obsoleted (although not all
  // of these steps are needed).
  if (!Introduced.empty() && !Deprecated.empty() &&
      !(Introduced <= Deprecated)) {
    S.Diag(Range.getBegin(), diag::warn_availability_version_ordering)
      << 1 << PlatformName << Deprecated.getAsString()
      << 0 << Introduced.getAsString();
    return true;
  }

  if (!Introduced.empty() && !Obsoleted.empty() &&
      !(Introduced <= Obsoleted)) {
    S.Diag(Range.getBegin(), diag::warn_availability_version_ordering)
      << 2 << PlatformName << Obsoleted.getAsString()
      << 0 << Introduced.getAsString();
    return true;
  }

  if (!Deprecated.empty() && !Obsoleted.empty() &&
      !(Deprecated <= Obsoleted)) {
    S.Diag(Range.getBegin(), diag::warn_availability_version_ordering)
      << 2 << PlatformName << Obsoleted.getAsString()
      << 1 << Deprecated.getAsString();
    return true;
  }

  return false;
}

/// Check whether the two versions match.
///
/// If either version tuple is empty, then they are assumed to match. If
/// \p BeforeIsOkay is true, then \p X can be less than or equal to \p Y.
static bool versionsMatch(const VersionTuple &X, const VersionTuple &Y,
                          bool BeforeIsOkay) {
  if (X.empty() || Y.empty())
    return true;

  if (X == Y)
    return true;

  if (BeforeIsOkay && X < Y)
    return true;

  return false;
}

AvailabilityAttr *Sema::mergeAvailabilityAttr(
    NamedDecl *D, const AttributeCommonInfo &CI, IdentifierInfo *Platform,
    bool Implicit, VersionTuple Introduced, VersionTuple Deprecated,
    VersionTuple Obsoleted, bool IsUnavailable, StringRef Message,
    bool IsStrict, StringRef Replacement, AvailabilityMergeKind AMK,
    int Priority) {
  VersionTuple MergedIntroduced = Introduced;
  VersionTuple MergedDeprecated = Deprecated;
  VersionTuple MergedObsoleted = Obsoleted;
  bool FoundAny = false;
  bool OverrideOrImpl = false;
  switch (AMK) {
  case AMK_None:
  case AMK_Redeclaration:
    OverrideOrImpl = false;
    break;

  case AMK_Override:
  case AMK_ProtocolImplementation:
  case AMK_OptionalProtocolImplementation:
    OverrideOrImpl = true;
    break;
  }

  if (D->hasAttrs()) {
    AttrVec &Attrs = D->getAttrs();
    for (unsigned i = 0, e = Attrs.size(); i != e;) {
      const auto *OldAA = dyn_cast<AvailabilityAttr>(Attrs[i]);
      if (!OldAA) {
        ++i;
        continue;
      }

      IdentifierInfo *OldPlatform = OldAA->getPlatform();
      if (OldPlatform != Platform) {
        ++i;
        continue;
      }

      // If there is an existing availability attribute for this platform that
      // has a lower priority use the existing one and discard the new
      // attribute.
      if (OldAA->getPriority() < Priority)
        return nullptr;

      // If there is an existing attribute for this platform that has a higher
      // priority than the new attribute then erase the old one and continue
      // processing the attributes.
      if (OldAA->getPriority() > Priority) {
        Attrs.erase(Attrs.begin() + i);
        --e;
        continue;
      }

      FoundAny = true;
      VersionTuple OldIntroduced = OldAA->getIntroduced();
      VersionTuple OldDeprecated = OldAA->getDeprecated();
      VersionTuple OldObsoleted = OldAA->getObsoleted();
      bool OldIsUnavailable = OldAA->getUnavailable();

      if (!versionsMatch(OldIntroduced, Introduced, OverrideOrImpl) ||
          !versionsMatch(Deprecated, OldDeprecated, OverrideOrImpl) ||
          !versionsMatch(Obsoleted, OldObsoleted, OverrideOrImpl) ||
          !(OldIsUnavailable == IsUnavailable ||
            (OverrideOrImpl && !OldIsUnavailable && IsUnavailable))) {
        if (OverrideOrImpl) {
          int Which = -1;
          VersionTuple FirstVersion;
          VersionTuple SecondVersion;
          if (!versionsMatch(OldIntroduced, Introduced, OverrideOrImpl)) {
            Which = 0;
            FirstVersion = OldIntroduced;
            SecondVersion = Introduced;
          } else if (!versionsMatch(Deprecated, OldDeprecated, OverrideOrImpl)) {
            Which = 1;
            FirstVersion = Deprecated;
            SecondVersion = OldDeprecated;
          } else if (!versionsMatch(Obsoleted, OldObsoleted, OverrideOrImpl)) {
            Which = 2;
            FirstVersion = Obsoleted;
            SecondVersion = OldObsoleted;
          }

          if (Which == -1) {
            Diag(OldAA->getLocation(),
                 diag::warn_mismatched_availability_override_unavail)
              << AvailabilityAttr::getPrettyPlatformName(Platform->getName())
              << (AMK == AMK_Override);
          } else if (Which != 1 && AMK == AMK_OptionalProtocolImplementation) {
            // Allow different 'introduced' / 'obsoleted' availability versions
            // on a method that implements an optional protocol requirement. It
            // makes less sense to allow this for 'deprecated' as the user can't
            // see if the method is 'deprecated' as 'respondsToSelector' will
            // still return true when the method is deprecated.
            ++i;
            continue;
          } else {
            Diag(OldAA->getLocation(),
                 diag::warn_mismatched_availability_override)
              << Which
              << AvailabilityAttr::getPrettyPlatformName(Platform->getName())
              << FirstVersion.getAsString() << SecondVersion.getAsString()
              << (AMK == AMK_Override);
          }
          if (AMK == AMK_Override)
            Diag(CI.getLoc(), diag::note_overridden_method);
          else
            Diag(CI.getLoc(), diag::note_protocol_method);
        } else {
          Diag(OldAA->getLocation(), diag::warn_mismatched_availability);
          Diag(CI.getLoc(), diag::note_previous_attribute);
        }

        Attrs.erase(Attrs.begin() + i);
        --e;
        continue;
      }

      VersionTuple MergedIntroduced2 = MergedIntroduced;
      VersionTuple MergedDeprecated2 = MergedDeprecated;
      VersionTuple MergedObsoleted2 = MergedObsoleted;

      if (MergedIntroduced2.empty())
        MergedIntroduced2 = OldIntroduced;
      if (MergedDeprecated2.empty())
        MergedDeprecated2 = OldDeprecated;
      if (MergedObsoleted2.empty())
        MergedObsoleted2 = OldObsoleted;

      if (checkAvailabilityAttr(*this, OldAA->getRange(), Platform,
                                MergedIntroduced2, MergedDeprecated2,
                                MergedObsoleted2)) {
        Attrs.erase(Attrs.begin() + i);
        --e;
        continue;
      }

      MergedIntroduced = MergedIntroduced2;
      MergedDeprecated = MergedDeprecated2;
      MergedObsoleted = MergedObsoleted2;
      ++i;
    }
  }

  if (FoundAny &&
      MergedIntroduced == Introduced &&
      MergedDeprecated == Deprecated &&
      MergedObsoleted == Obsoleted)
    return nullptr;

  // Only create a new attribute if !OverrideOrImpl, but we want to do
  // the checking.
  if (!checkAvailabilityAttr(*this, CI.getRange(), Platform, MergedIntroduced,
                             MergedDeprecated, MergedObsoleted) &&
      !OverrideOrImpl) {
    auto *Avail = ::new (Context) AvailabilityAttr(
        Context, CI, Platform, Introduced, Deprecated, Obsoleted, IsUnavailable,
        Message, IsStrict, Replacement, Priority);
    Avail->setImplicit(Implicit);
    return Avail;
  }
  return nullptr;
}

static void handleAvailabilityAttr(Sema &S, Decl *D, const ParsedAttr &AL) {
  if (isa<UsingDecl, UnresolvedUsingTypenameDecl, UnresolvedUsingValueDecl>(
          D)) {
    S.Diag(AL.getRange().getBegin(), diag::warn_deprecated_ignored_on_using)
        << AL;
    return;
  }

  if (!AL.checkExactlyNumArgs(S, 1))
    return;
  IdentifierLoc *Platform = AL.getArgAsIdent(0);

  IdentifierInfo *II = Platform->Ident;
  if (AvailabilityAttr::getPrettyPlatformName(II->getName()).empty())
    S.Diag(Platform->Loc, diag::warn_availability_unknown_platform)
      << Platform->Ident;

  auto *ND = dyn_cast<NamedDecl>(D);
  if (!ND) // We warned about this already, so just return.
    return;

  AvailabilityChange Introduced = AL.getAvailabilityIntroduced();
  AvailabilityChange Deprecated = AL.getAvailabilityDeprecated();
  AvailabilityChange Obsoleted = AL.getAvailabilityObsoleted();
  bool IsUnavailable = AL.getUnavailableLoc().isValid();
  bool IsStrict = AL.getStrictLoc().isValid();
  StringRef Str;
  if (const auto *SE = dyn_cast_or_null<StringLiteral>(AL.getMessageExpr()))
    Str = SE->getString();
  StringRef Replacement;
  if (const auto *SE = dyn_cast_or_null<StringLiteral>(AL.getReplacementExpr()))
    Replacement = SE->getString();

  if (II->isStr("swift")) {
    if (Introduced.isValid() || Obsoleted.isValid() ||
        (!IsUnavailable && !Deprecated.isValid())) {
      S.Diag(AL.getLoc(),
             diag::warn_availability_swift_unavailable_deprecated_only);
      return;
    }
  }

  if (II->isStr("fuchsia")) {
    Optional<unsigned> Min, Sub;
    if ((Min = Introduced.Version.getMinor()) ||
        (Sub = Introduced.Version.getSubminor())) {
      S.Diag(AL.getLoc(), diag::warn_availability_fuchsia_unavailable_minor);
      return;
    }
  }

  int PriorityModifier = AL.isPragmaClangAttribute()
                             ? Sema::AP_PragmaClangAttribute
                             : Sema::AP_Explicit;
  AvailabilityAttr *NewAttr = S.mergeAvailabilityAttr(
      ND, AL, II, false /*Implicit*/, Introduced.Version, Deprecated.Version,
      Obsoleted.Version, IsUnavailable, Str, IsStrict, Replacement,
      Sema::AMK_None, PriorityModifier);
  if (NewAttr)
    D->addAttr(NewAttr);

  // Transcribe "ios" to "watchos" (and add a new attribute) if the versioning
  // matches before the start of the watchOS platform.
  if (S.Context.getTargetInfo().getTriple().isWatchOS()) {
    IdentifierInfo *NewII = nullptr;
    if (II->getName() == "ios")
      NewII = &S.Context.Idents.get("watchos");
    else if (II->getName() == "ios_app_extension")
      NewII = &S.Context.Idents.get("watchos_app_extension");

    if (NewII) {
      const auto *SDKInfo = S.getDarwinSDKInfoForAvailabilityChecking();
      const auto *IOSToWatchOSMapping =
          SDKInfo ? SDKInfo->getVersionMapping(
                        DarwinSDKInfo::OSEnvPair::iOStoWatchOSPair())
                  : nullptr;

      auto adjustWatchOSVersion =
          [IOSToWatchOSMapping](VersionTuple Version) -> VersionTuple {
        if (Version.empty())
          return Version;
        auto MinimumWatchOSVersion = VersionTuple(2, 0);

        if (IOSToWatchOSMapping) {
          if (auto MappedVersion = IOSToWatchOSMapping->map(
                  Version, MinimumWatchOSVersion, None)) {
            return MappedVersion.getValue();
          }
        }

        auto Major = Version.getMajor();
        auto NewMajor = Major >= 9 ? Major - 7 : 0;
        if (NewMajor >= 2) {
          if (Version.getMinor().hasValue()) {
            if (Version.getSubminor().hasValue())
              return VersionTuple(NewMajor, Version.getMinor().getValue(),
                                  Version.getSubminor().getValue());
            else
              return VersionTuple(NewMajor, Version.getMinor().getValue());
          }
          return VersionTuple(NewMajor);
        }

        return MinimumWatchOSVersion;
      };

      auto NewIntroduced = adjustWatchOSVersion(Introduced.Version);
      auto NewDeprecated = adjustWatchOSVersion(Deprecated.Version);
      auto NewObsoleted = adjustWatchOSVersion(Obsoleted.Version);

      AvailabilityAttr *NewAttr = S.mergeAvailabilityAttr(
          ND, AL, NewII, true /*Implicit*/, NewIntroduced, NewDeprecated,
          NewObsoleted, IsUnavailable, Str, IsStrict, Replacement,
          Sema::AMK_None,
          PriorityModifier + Sema::AP_InferredFromOtherPlatform);
      if (NewAttr)
        D->addAttr(NewAttr);
    }
  } else if (S.Context.getTargetInfo().getTriple().isTvOS()) {
    // Transcribe "ios" to "tvos" (and add a new attribute) if the versioning
    // matches before the start of the tvOS platform.
    IdentifierInfo *NewII = nullptr;
    if (II->getName() == "ios")
      NewII = &S.Context.Idents.get("tvos");
    else if (II->getName() == "ios_app_extension")
      NewII = &S.Context.Idents.get("tvos_app_extension");

    if (NewII) {
      const auto *SDKInfo = S.getDarwinSDKInfoForAvailabilityChecking();
      const auto *IOSToTvOSMapping =
          SDKInfo ? SDKInfo->getVersionMapping(
                        DarwinSDKInfo::OSEnvPair::iOStoTvOSPair())
                  : nullptr;

      auto AdjustTvOSVersion =
          [IOSToTvOSMapping](VersionTuple Version) -> VersionTuple {
        if (Version.empty())
          return Version;

        if (IOSToTvOSMapping) {
          if (auto MappedVersion =
                  IOSToTvOSMapping->map(Version, VersionTuple(0, 0), None)) {
            return MappedVersion.getValue();
          }
        }
        return Version;
      };

      auto NewIntroduced = AdjustTvOSVersion(Introduced.Version);
      auto NewDeprecated = AdjustTvOSVersion(Deprecated.Version);
      auto NewObsoleted = AdjustTvOSVersion(Obsoleted.Version);

      AvailabilityAttr *NewAttr = S.mergeAvailabilityAttr(
          ND, AL, NewII, true /*Implicit*/, NewIntroduced, NewDeprecated,
          NewObsoleted, IsUnavailable, Str, IsStrict, Replacement,
          Sema::AMK_None,
          PriorityModifier + Sema::AP_InferredFromOtherPlatform);
      if (NewAttr)
        D->addAttr(NewAttr);
    }
  } else if (S.Context.getTargetInfo().getTriple().getOS() ==
                 llvm::Triple::IOS &&
             S.Context.getTargetInfo().getTriple().isMacCatalystEnvironment()) {
    auto GetSDKInfo = [&]() {
      return S.getDarwinSDKInfoForAvailabilityChecking(AL.getRange().getBegin(),
                                                       "macOS");
    };

    // Transcribe "ios" to "maccatalyst" (and add a new attribute).
    IdentifierInfo *NewII = nullptr;
    if (II->getName() == "ios")
      NewII = &S.Context.Idents.get("maccatalyst");
    else if (II->getName() == "ios_app_extension")
      NewII = &S.Context.Idents.get("maccatalyst_app_extension");
    if (NewII) {
      auto MinMacCatalystVersion = [](const VersionTuple &V) {
        if (V.empty())
          return V;
        if (V.getMajor() < 13 ||
            (V.getMajor() == 13 && V.getMinor() && *V.getMinor() < 1))
          return VersionTuple(13, 1); // The min Mac Catalyst version is 13.1.
        return V;
      };
      AvailabilityAttr *NewAttr = S.mergeAvailabilityAttr(
          ND, AL.getRange(), NewII, true /*Implicit*/,
          MinMacCatalystVersion(Introduced.Version),
          MinMacCatalystVersion(Deprecated.Version),
          MinMacCatalystVersion(Obsoleted.Version), IsUnavailable, Str,
          IsStrict, Replacement, Sema::AMK_None,
          PriorityModifier + Sema::AP_InferredFromOtherPlatform);
      if (NewAttr)
        D->addAttr(NewAttr);
    } else if (II->getName() == "macos" && GetSDKInfo() &&
               (!Introduced.Version.empty() || !Deprecated.Version.empty() ||
                !Obsoleted.Version.empty())) {
      if (const auto *MacOStoMacCatalystMapping =
              GetSDKInfo()->getVersionMapping(
                  DarwinSDKInfo::OSEnvPair::macOStoMacCatalystPair())) {
        // Infer Mac Catalyst availability from the macOS availability attribute
        // if it has versioned availability. Don't infer 'unavailable'. This
        // inferred availability has lower priority than the other availability
        // attributes that are inferred from 'ios'.
        NewII = &S.Context.Idents.get("maccatalyst");
        auto RemapMacOSVersion =
            [&](const VersionTuple &V) -> Optional<VersionTuple> {
          if (V.empty())
            return None;
          // API_TO_BE_DEPRECATED is 100000.
          if (V.getMajor() == 100000)
            return VersionTuple(100000);
          // The minimum iosmac version is 13.1
          return MacOStoMacCatalystMapping->map(V, VersionTuple(13, 1), None);
        };
        Optional<VersionTuple> NewIntroduced =
                                   RemapMacOSVersion(Introduced.Version),
                               NewDeprecated =
                                   RemapMacOSVersion(Deprecated.Version),
                               NewObsoleted =
                                   RemapMacOSVersion(Obsoleted.Version);
        if (NewIntroduced || NewDeprecated || NewObsoleted) {
          auto VersionOrEmptyVersion =
              [](const Optional<VersionTuple> &V) -> VersionTuple {
            return V ? *V : VersionTuple();
          };
          AvailabilityAttr *NewAttr = S.mergeAvailabilityAttr(
              ND, AL.getRange(), NewII, true /*Implicit*/,
              VersionOrEmptyVersion(NewIntroduced),
              VersionOrEmptyVersion(NewDeprecated),
              VersionOrEmptyVersion(NewObsoleted), /*IsUnavailable=*/false, Str,
              IsStrict, Replacement, Sema::AMK_None,
              PriorityModifier + Sema::AP_InferredFromOtherPlatform +
                  Sema::AP_InferredFromOtherPlatform);
          if (NewAttr)
            D->addAttr(NewAttr);
        }
      }
    }
  }
}

static void handleExternalSourceSymbolAttr(Sema &S, Decl *D,
                                           const ParsedAttr &AL) {
  if (!AL.checkAtLeastNumArgs(S, 1) || !AL.checkAtMostNumArgs(S, 3))
    return;

  StringRef Language;
  if (const auto *SE = dyn_cast_or_null<StringLiteral>(AL.getArgAsExpr(0)))
    Language = SE->getString();
  StringRef DefinedIn;
  if (const auto *SE = dyn_cast_or_null<StringLiteral>(AL.getArgAsExpr(1)))
    DefinedIn = SE->getString();
  bool IsGeneratedDeclaration = AL.getArgAsIdent(2) != nullptr;

  D->addAttr(::new (S.Context) ExternalSourceSymbolAttr(
      S.Context, AL, Language, DefinedIn, IsGeneratedDeclaration));
}

template <class T>
static T *mergeVisibilityAttr(Sema &S, Decl *D, const AttributeCommonInfo &CI,
                              typename T::VisibilityType value) {
  T *existingAttr = D->getAttr<T>();
  if (existingAttr) {
    typename T::VisibilityType existingValue = existingAttr->getVisibility();
    if (existingValue == value)
      return nullptr;
    S.Diag(existingAttr->getLocation(), diag::err_mismatched_visibility);
    S.Diag(CI.getLoc(), diag::note_previous_attribute);
    D->dropAttr<T>();
  }
  return ::new (S.Context) T(S.Context, CI, value);
}

VisibilityAttr *Sema::mergeVisibilityAttr(Decl *D,
                                          const AttributeCommonInfo &CI,
                                          VisibilityAttr::VisibilityType Vis) {
  return ::mergeVisibilityAttr<VisibilityAttr>(*this, D, CI, Vis);
}

TypeVisibilityAttr *
Sema::mergeTypeVisibilityAttr(Decl *D, const AttributeCommonInfo &CI,
                              TypeVisibilityAttr::VisibilityType Vis) {
  return ::mergeVisibilityAttr<TypeVisibilityAttr>(*this, D, CI, Vis);
}

static void handleVisibilityAttr(Sema &S, Decl *D, const ParsedAttr &AL,
                                 bool isTypeVisibility) {
  // Visibility attributes don't mean anything on a typedef.
  if (isa<TypedefNameDecl>(D)) {
    S.Diag(AL.getRange().getBegin(), diag::warn_attribute_ignored) << AL;
    return;
  }

  // 'type_visibility' can only go on a type or namespace.
  if (isTypeVisibility &&
      !(isa<TagDecl>(D) ||
        isa<ObjCInterfaceDecl>(D) ||
        isa<NamespaceDecl>(D))) {
    S.Diag(AL.getRange().getBegin(), diag::err_attribute_wrong_decl_type)
        << AL << ExpectedTypeOrNamespace;
    return;
  }

  // Check that the argument is a string literal.
  StringRef TypeStr;
  SourceLocation LiteralLoc;
  if (!S.checkStringLiteralArgumentAttr(AL, 0, TypeStr, &LiteralLoc))
    return;

  VisibilityAttr::VisibilityType type;
  if (!VisibilityAttr::ConvertStrToVisibilityType(TypeStr, type)) {
    S.Diag(LiteralLoc, diag::warn_attribute_type_not_supported) << AL
                                                                << TypeStr;
    return;
  }

  // Complain about attempts to use protected visibility on targets
  // (like Darwin) that don't support it.
  if (type == VisibilityAttr::Protected &&
      !S.Context.getTargetInfo().hasProtectedVisibility()) {
    S.Diag(AL.getLoc(), diag::warn_attribute_protected_visibility);
    type = VisibilityAttr::Default;
  }

  Attr *newAttr;
  if (isTypeVisibility) {
    newAttr = S.mergeTypeVisibilityAttr(
        D, AL, (TypeVisibilityAttr::VisibilityType)type);
  } else {
    newAttr = S.mergeVisibilityAttr(D, AL, type);
  }
  if (newAttr)
    D->addAttr(newAttr);
}

static void handleObjCDirectAttr(Sema &S, Decl *D, const ParsedAttr &AL) {
  // objc_direct cannot be set on methods declared in the context of a protocol
  if (isa<ObjCProtocolDecl>(D->getDeclContext())) {
    S.Diag(AL.getLoc(), diag::err_objc_direct_on_protocol) << false;
    return;
  }

  if (S.getLangOpts().ObjCRuntime.allowsDirectDispatch()) {
    handleSimpleAttribute<ObjCDirectAttr>(S, D, AL);
  } else {
    S.Diag(AL.getLoc(), diag::warn_objc_direct_ignored) << AL;
  }
}

static void handleObjCDirectMembersAttr(Sema &S, Decl *D,
                                        const ParsedAttr &AL) {
  if (S.getLangOpts().ObjCRuntime.allowsDirectDispatch()) {
    handleSimpleAttribute<ObjCDirectMembersAttr>(S, D, AL);
  } else {
    S.Diag(AL.getLoc(), diag::warn_objc_direct_ignored) << AL;
  }
}

static void handleObjCMethodFamilyAttr(Sema &S, Decl *D, const ParsedAttr &AL) {
  const auto *M = cast<ObjCMethodDecl>(D);
  if (!AL.isArgIdent(0)) {
    S.Diag(AL.getLoc(), diag::err_attribute_argument_n_type)
        << AL << 1 << AANT_ArgumentIdentifier;
    return;
  }

  IdentifierLoc *IL = AL.getArgAsIdent(0);
  ObjCMethodFamilyAttr::FamilyKind F;
  if (!ObjCMethodFamilyAttr::ConvertStrToFamilyKind(IL->Ident->getName(), F)) {
    S.Diag(IL->Loc, diag::warn_attribute_type_not_supported) << AL << IL->Ident;
    return;
  }

  if (F == ObjCMethodFamilyAttr::OMF_init &&
      !M->getReturnType()->isObjCObjectPointerType()) {
    S.Diag(M->getLocation(), diag::err_init_method_bad_return_type)
        << M->getReturnType();
    // Ignore the attribute.
    return;
  }

  D->addAttr(new (S.Context) ObjCMethodFamilyAttr(S.Context, AL, F));
}

static void handleObjCNSObject(Sema &S, Decl *D, const ParsedAttr &AL) {
  if (const auto *TD = dyn_cast<TypedefNameDecl>(D)) {
    QualType T = TD->getUnderlyingType();
    if (!T->isCARCBridgableType()) {
      S.Diag(TD->getLocation(), diag::err_nsobject_attribute);
      return;
    }
  }
  else if (const auto *PD = dyn_cast<ObjCPropertyDecl>(D)) {
    QualType T = PD->getType();
    if (!T->isCARCBridgableType()) {
      S.Diag(PD->getLocation(), diag::err_nsobject_attribute);
      return;
    }
  }
  else {
    // It is okay to include this attribute on properties, e.g.:
    //
    //  @property (retain, nonatomic) struct Bork *Q __attribute__((NSObject));
    //
    // In this case it follows tradition and suppresses an error in the above
    // case.
    S.Diag(D->getLocation(), diag::warn_nsobject_attribute);
  }
  D->addAttr(::new (S.Context) ObjCNSObjectAttr(S.Context, AL));
}

static void handleObjCIndependentClass(Sema &S, Decl *D, const ParsedAttr &AL) {
  if (const auto *TD = dyn_cast<TypedefNameDecl>(D)) {
    QualType T = TD->getUnderlyingType();
    if (!T->isObjCObjectPointerType()) {
      S.Diag(TD->getLocation(), diag::warn_ptr_independentclass_attribute);
      return;
    }
  } else {
    S.Diag(D->getLocation(), diag::warn_independentclass_attribute);
    return;
  }
  D->addAttr(::new (S.Context) ObjCIndependentClassAttr(S.Context, AL));
}

static void handleBlocksAttr(Sema &S, Decl *D, const ParsedAttr &AL) {
  if (!AL.isArgIdent(0)) {
    S.Diag(AL.getLoc(), diag::err_attribute_argument_n_type)
        << AL << 1 << AANT_ArgumentIdentifier;
    return;
  }

  IdentifierInfo *II = AL.getArgAsIdent(0)->Ident;
  BlocksAttr::BlockType type;
  if (!BlocksAttr::ConvertStrToBlockType(II->getName(), type)) {
    S.Diag(AL.getLoc(), diag::warn_attribute_type_not_supported) << AL << II;
    return;
  }

  D->addAttr(::new (S.Context) BlocksAttr(S.Context, AL, type));
}

static void handleSentinelAttr(Sema &S, Decl *D, const ParsedAttr &AL) {
  unsigned sentinel = (unsigned)SentinelAttr::DefaultSentinel;
  if (AL.getNumArgs() > 0) {
    Expr *E = AL.getArgAsExpr(0);
    Optional<llvm::APSInt> Idx = llvm::APSInt(32);
    if (E->isTypeDependent() || !(Idx = E->getIntegerConstantExpr(S.Context))) {
      S.Diag(AL.getLoc(), diag::err_attribute_argument_n_type)
          << AL << 1 << AANT_ArgumentIntegerConstant << E->getSourceRange();
      return;
    }

    if (Idx->isSigned() && Idx->isNegative()) {
      S.Diag(AL.getLoc(), diag::err_attribute_sentinel_less_than_zero)
        << E->getSourceRange();
      return;
    }

    sentinel = Idx->getZExtValue();
  }

  unsigned nullPos = (unsigned)SentinelAttr::DefaultNullPos;
  if (AL.getNumArgs() > 1) {
    Expr *E = AL.getArgAsExpr(1);
    Optional<llvm::APSInt> Idx = llvm::APSInt(32);
    if (E->isTypeDependent() || !(Idx = E->getIntegerConstantExpr(S.Context))) {
      S.Diag(AL.getLoc(), diag::err_attribute_argument_n_type)
          << AL << 2 << AANT_ArgumentIntegerConstant << E->getSourceRange();
      return;
    }
    nullPos = Idx->getZExtValue();

    if ((Idx->isSigned() && Idx->isNegative()) || nullPos > 1) {
      // FIXME: This error message could be improved, it would be nice
      // to say what the bounds actually are.
      S.Diag(AL.getLoc(), diag::err_attribute_sentinel_not_zero_or_one)
        << E->getSourceRange();
      return;
    }
  }

  if (const auto *FD = dyn_cast<FunctionDecl>(D)) {
    const FunctionType *FT = FD->getType()->castAs<FunctionType>();
    if (isa<FunctionNoProtoType>(FT)) {
      S.Diag(AL.getLoc(), diag::warn_attribute_sentinel_named_arguments);
      return;
    }

    if (!cast<FunctionProtoType>(FT)->isVariadic()) {
      S.Diag(AL.getLoc(), diag::warn_attribute_sentinel_not_variadic) << 0;
      return;
    }
  } else if (const auto *MD = dyn_cast<ObjCMethodDecl>(D)) {
    if (!MD->isVariadic()) {
      S.Diag(AL.getLoc(), diag::warn_attribute_sentinel_not_variadic) << 0;
      return;
    }
  } else if (const auto *BD = dyn_cast<BlockDecl>(D)) {
    if (!BD->isVariadic()) {
      S.Diag(AL.getLoc(), diag::warn_attribute_sentinel_not_variadic) << 1;
      return;
    }
  } else if (const auto *V = dyn_cast<VarDecl>(D)) {
    QualType Ty = V->getType();
    if (Ty->isBlockPointerType() || Ty->isFunctionPointerType()) {
      const FunctionType *FT = Ty->isFunctionPointerType()
                                   ? D->getFunctionType()
                                   : Ty->castAs<BlockPointerType>()
                                         ->getPointeeType()
                                         ->castAs<FunctionType>();
      if (!cast<FunctionProtoType>(FT)->isVariadic()) {
        int m = Ty->isFunctionPointerType() ? 0 : 1;
        S.Diag(AL.getLoc(), diag::warn_attribute_sentinel_not_variadic) << m;
        return;
      }
    } else {
      S.Diag(AL.getLoc(), diag::warn_attribute_wrong_decl_type)
          << AL << ExpectedFunctionMethodOrBlock;
      return;
    }
  } else {
    S.Diag(AL.getLoc(), diag::warn_attribute_wrong_decl_type)
        << AL << ExpectedFunctionMethodOrBlock;
    return;
  }
  D->addAttr(::new (S.Context) SentinelAttr(S.Context, AL, sentinel, nullPos));
}

static void handleWarnUnusedResult(Sema &S, Decl *D, const ParsedAttr &AL) {
  if (D->getFunctionType() &&
      D->getFunctionType()->getReturnType()->isVoidType() &&
      !isa<CXXConstructorDecl>(D)) {
    S.Diag(AL.getLoc(), diag::warn_attribute_void_function_method) << AL << 0;
    return;
  }
  if (const auto *MD = dyn_cast<ObjCMethodDecl>(D))
    if (MD->getReturnType()->isVoidType()) {
      S.Diag(AL.getLoc(), diag::warn_attribute_void_function_method) << AL << 1;
      return;
    }

  StringRef Str;
  if (AL.isStandardAttributeSyntax() && !AL.getScopeName()) {
    // The standard attribute cannot be applied to variable declarations such
    // as a function pointer.
    if (isa<VarDecl>(D))
      S.Diag(AL.getLoc(), diag::warn_attribute_wrong_decl_type_str)
          << AL << "functions, classes, or enumerations";

    // If this is spelled as the standard C++17 attribute, but not in C++17,
    // warn about using it as an extension. If there are attribute arguments,
    // then claim it's a C++2a extension instead.
    // FIXME: If WG14 does not seem likely to adopt the same feature, add an
    // extension warning for C2x mode.
    const LangOptions &LO = S.getLangOpts();
    if (AL.getNumArgs() == 1) {
      if (LO.CPlusPlus && !LO.CPlusPlus20)
        S.Diag(AL.getLoc(), diag::ext_cxx20_attr) << AL;

      // Since this this is spelled [[nodiscard]], get the optional string
      // literal. If in C++ mode, but not in C++2a mode, diagnose as an
      // extension.
      // FIXME: C2x should support this feature as well, even as an extension.
      if (!S.checkStringLiteralArgumentAttr(AL, 0, Str, nullptr))
        return;
    } else if (LO.CPlusPlus && !LO.CPlusPlus17)
      S.Diag(AL.getLoc(), diag::ext_cxx17_attr) << AL;
  }

  if ((!AL.isGNUAttribute() &&
       !(AL.isStandardAttributeSyntax() && AL.isClangScope())) &&
      isa<TypedefNameDecl>(D)) {
    S.Diag(AL.getLoc(), diag::warn_unused_result_typedef_unsupported_spelling)
        << AL.isGNUScope();
    return;
  }

  D->addAttr(::new (S.Context) WarnUnusedResultAttr(S.Context, AL, Str));
}

static void handleWeakImportAttr(Sema &S, Decl *D, const ParsedAttr &AL) {
  // weak_import only applies to variable & function declarations.
  bool isDef = false;
  if (!D->canBeWeakImported(isDef)) {
    if (isDef)
      S.Diag(AL.getLoc(), diag::warn_attribute_invalid_on_definition)
        << "weak_import";
    else if (isa<ObjCPropertyDecl>(D) || isa<ObjCMethodDecl>(D) ||
             (S.Context.getTargetInfo().getTriple().isOSDarwin() &&
              (isa<ObjCInterfaceDecl>(D) || isa<EnumDecl>(D)))) {
      // Nothing to warn about here.
    } else
      S.Diag(AL.getLoc(), diag::warn_attribute_wrong_decl_type)
          << AL << ExpectedVariableOrFunction;

    return;
  }

  D->addAttr(::new (S.Context) WeakImportAttr(S.Context, AL));
}

// Returns a DupArgResult value; Same means the args have the same value,
// Different means the args do not have the same value, and Unknown means that
// the args cannot (yet) be compared.
enum class DupArgResult { Unknown, Same, Different };
static DupArgResult AreArgValuesIdentical(const Expr *LHS, const Expr *RHS) {
  // If either operand is still value dependent, we can't test anything.
  const auto *LHSCE = dyn_cast<ConstantExpr>(LHS);
  const auto *RHSCE = dyn_cast<ConstantExpr>(RHS);
  if (!LHSCE || !RHSCE)
    return DupArgResult::Unknown;

  // Otherwise, test that the values.
  return LHSCE->getResultAsAPSInt() == RHSCE->getResultAsAPSInt()
             ? DupArgResult::Same
             : DupArgResult::Different;
}

void Sema::AddWorkGroupSizeHintAttr(Decl *D, const AttributeCommonInfo &CI,
                                    Expr *XDim, Expr *YDim, Expr *ZDim) {
  // Returns nullptr if diagnosing, otherwise returns the original expression
  // or the original expression converted to a constant expression.
  auto CheckAndConvertArg = [&](Expr *E) -> Expr * {
    // We can only check if the expression is not value dependent.
    if (!E->isValueDependent()) {
      llvm::APSInt ArgVal;
      ExprResult Res = VerifyIntegerConstantExpression(E, &ArgVal);
      if (Res.isInvalid())
        return nullptr;
      E = Res.get();

      // This attribute requires a strictly positive value.
      if (ArgVal <= 0) {
        Diag(E->getExprLoc(), diag::err_attribute_requires_positive_integer)
            << CI << /*positive*/ 0;
        return nullptr;
      }
    }

    return E;
  };

  // Check all three argument values, and if any are bad, bail out. This will
  // convert the given expressions into constant expressions when possible.
  XDim = CheckAndConvertArg(XDim);
  YDim = CheckAndConvertArg(YDim);
  ZDim = CheckAndConvertArg(ZDim);
  if (!XDim || !YDim || !ZDim)
    return;

  // If the attribute was already applied with different arguments, then
  // diagnose the second attribute as a duplicate and don't add it.
  if (const auto *Existing = D->getAttr<WorkGroupSizeHintAttr>()) {
    DupArgResult Results[] = {AreArgValuesIdentical(XDim, Existing->getXDim()),
                              AreArgValuesIdentical(YDim, Existing->getYDim()),
                              AreArgValuesIdentical(ZDim, Existing->getZDim())};
    // If any of the results are known to be different, we can diagnose at this
    // point and drop the attribute.
    if (llvm::is_contained(Results, DupArgResult::Different)) {
      Diag(CI.getLoc(), diag::warn_duplicate_attribute) << CI;
      Diag(Existing->getLoc(), diag::note_previous_attribute);
      return;
    }
    // If all of the results are known to be the same, we can silently drop the
    // attribute. Otherwise, we have to add the attribute and resolve its
    // differences later.
    if (llvm::all_of(Results,
                     [](DupArgResult V) { return V == DupArgResult::Same; }))
      return;
  }

  D->addAttr(::new (Context)
                 WorkGroupSizeHintAttr(Context, CI, XDim, YDim, ZDim));
}

WorkGroupSizeHintAttr *
Sema::MergeWorkGroupSizeHintAttr(Decl *D, const WorkGroupSizeHintAttr &A) {
  // Check to see if there's a duplicate attribute already applied.
  if (const auto *DeclAttr = D->getAttr<WorkGroupSizeHintAttr>()) {
    DupArgResult Results[] = {
        AreArgValuesIdentical(DeclAttr->getXDim(), A.getXDim()),
        AreArgValuesIdentical(DeclAttr->getYDim(), A.getYDim()),
        AreArgValuesIdentical(DeclAttr->getZDim(), A.getZDim())};

    // If any of the results are known to be different, we can diagnose at this
    // point and drop the attribute.
    if (llvm::is_contained(Results, DupArgResult::Different)) {
      Diag(DeclAttr->getLoc(), diag::warn_duplicate_attribute) << &A;
      Diag(A.getLoc(), diag::note_previous_attribute);
      return nullptr;
    }
    // If all of the results are known to be the same, we can silently drop the
    // attribute. Otherwise, we have to add the attribute and resolve its
    // differences later.
    if (llvm::all_of(Results,
                     [](DupArgResult V) { return V == DupArgResult::Same; }))
      return nullptr;
  }
  return ::new (Context)
      WorkGroupSizeHintAttr(Context, A, A.getXDim(), A.getYDim(), A.getZDim());
}

// Handles work_group_size_hint.
static void handleWorkGroupSizeHint(Sema &S, Decl *D, const ParsedAttr &AL) {
  S.CheckDeprecatedSYCLAttributeSpelling(AL);

  // __attribute__((work_group_size_hint) requires exactly three arguments.
  if (AL.getSyntax() == ParsedAttr::AS_GNU || !AL.hasScope() ||
      (AL.hasScope() && !AL.getScopeName()->isStr("sycl"))) {
    if (!AL.checkExactlyNumArgs(S, 3))
      return;
  }

  // FIXME: NumArgs checking is disabled in Attr.td to keep consistent
  // disgnostics with OpenCL C that does not have optional values here.
  if (!AL.checkAtLeastNumArgs(S, 1) || !AL.checkAtMostNumArgs(S, 3))
    return;

  // Handles default arguments in [[sycl::work_group_size_hint]] attribute.
  auto SetDefaultValue = [](Sema &S, const ParsedAttr &AL) {
    assert(AL.getKind() == ParsedAttr::AT_WorkGroupSizeHint && AL.hasScope() &&
           AL.getScopeName()->isStr("sycl"));
    return IntegerLiteral::Create(S.Context, llvm::APInt(32, 1),
                                  S.Context.IntTy, AL.getLoc());
  };

  Expr *XDimExpr = AL.getArgAsExpr(0);
  Expr *YDimExpr =
      AL.isArgExpr(1) ? AL.getArgAsExpr(1) : SetDefaultValue(S, AL);
  Expr *ZDimExpr =
      AL.isArgExpr(2) ? AL.getArgAsExpr(2) : SetDefaultValue(S, AL);
  S.AddWorkGroupSizeHintAttr(D, AL, XDimExpr, YDimExpr, ZDimExpr);
}

// Checks correctness of mutual usage of different work_group_size attributes:
// reqd_work_group_size, max_work_group_size, and max_global_work_dim.
//
// If [[intel::max_work_group_size(X, Y, Z)]] or
// [[sycl::reqd_work_group_size(X, Y, Z)]] or
// [[cl::reqd_work_group_size(X, Y, Z)]]
// or __attribute__((reqd_work_group_size)) attribute is specified on a
// declaration along with [[intel::max_global_work_dim()]] attribute, check to
// see if all arguments of 'max_work_group_size' or different spellings of
// 'reqd_work_group_size' attribute hold value 1 in case the argument of
// [[intel::max_global_work_dim()]] attribute value equals to 0.
static bool InvalidWorkGroupSizeAttrs(const Expr *MGValue, const Expr *XDim,
                                      const Expr *YDim, const Expr *ZDim) {
  // If any of the operand is still value dependent, we can't test anything.
  const auto *MGValueExpr = dyn_cast<ConstantExpr>(MGValue);
  const auto *XDimExpr = dyn_cast<ConstantExpr>(XDim);
  const auto *YDimExpr = dyn_cast<ConstantExpr>(YDim);
  const auto *ZDimExpr = dyn_cast<ConstantExpr>(ZDim);

  if (!MGValueExpr || !XDimExpr || !YDimExpr || !ZDimExpr)
    return false;

  // Otherwise, check if the attribute values are equal to one.
  return (MGValueExpr->getResultAsAPSInt() == 0 &&
          (XDimExpr->getResultAsAPSInt() != 1 ||
           YDimExpr->getResultAsAPSInt() != 1 ||
           ZDimExpr->getResultAsAPSInt() != 1));
}

// Checks correctness of mutual usage of different work_group_size attributes:
// reqd_work_group_size and max_work_group_size.
//
// If the 'reqd_work_group_size' attribute is specified on a declaration along
// with 'max_work_group_size' attribute, check to see if values of
// 'reqd_work_group_size' attribute arguments are equal to or less than values
// of 'max_work_group_size' attribute arguments.
//
// The arguments to reqd_work_group_size are ordered based on which index
// increments the fastest. In OpenCL, the first argument is the index that
// increments the fastest, and in SYCL, the last argument is the index that
// increments the fastest.
//
// __attribute__((reqd_work_group_size)) follows the OpenCL rules in OpenCL
// mode. All spellings of reqd_work_group_size attribute (regardless of
// syntax used) follow the SYCL rules when in SYCL mode.
static bool checkMaxAllowedWorkGroupSize(
    Sema &S, const Expr *RWGSXDim, const Expr *RWGSYDim, const Expr *RWGSZDim,
    const Expr *MWGSXDim, const Expr *MWGSYDim, const Expr *MWGSZDim) {
  // If any of the operand is still value dependent, we can't test anything.
  const auto *RWGSXDimExpr = dyn_cast<ConstantExpr>(RWGSXDim);
  const auto *RWGSYDimExpr = dyn_cast<ConstantExpr>(RWGSYDim);
  const auto *RWGSZDimExpr = dyn_cast<ConstantExpr>(RWGSZDim);
  const auto *MWGSXDimExpr = dyn_cast<ConstantExpr>(MWGSXDim);
  const auto *MWGSYDimExpr = dyn_cast<ConstantExpr>(MWGSYDim);
  const auto *MWGSZDimExpr = dyn_cast<ConstantExpr>(MWGSZDim);

  if (!RWGSXDimExpr || !RWGSYDimExpr || !RWGSZDimExpr || !MWGSXDimExpr ||
      !MWGSYDimExpr || !MWGSZDimExpr)
    return false;

  // Otherwise, check if values of 'reqd_work_group_size' attribute arguments
  // are greater than values of 'max_work_group_size' attribute arguments.
  bool CheckFirstArgument =
      S.getLangOpts().OpenCL
          ? RWGSXDimExpr->getResultAsAPSInt().getZExtValue() >
                MWGSZDimExpr->getResultAsAPSInt().getZExtValue()
          : RWGSXDimExpr->getResultAsAPSInt().getZExtValue() >
                MWGSXDimExpr->getResultAsAPSInt().getZExtValue();

  bool CheckSecondArgument = RWGSYDimExpr->getResultAsAPSInt().getZExtValue() >
                             MWGSYDimExpr->getResultAsAPSInt().getZExtValue();

  bool CheckThirdArgument =
      S.getLangOpts().OpenCL
          ? RWGSZDimExpr->getResultAsAPSInt().getZExtValue() >
                MWGSXDimExpr->getResultAsAPSInt().getZExtValue()
          : RWGSZDimExpr->getResultAsAPSInt().getZExtValue() >
                MWGSZDimExpr->getResultAsAPSInt().getZExtValue();

  return CheckFirstArgument || CheckSecondArgument || CheckThirdArgument;
}

void Sema::AddSYCLIntelMaxWorkGroupSizeAttr(Decl *D,
                                            const AttributeCommonInfo &CI,
                                            Expr *XDim, Expr *YDim,
                                            Expr *ZDim) {
  // Returns nullptr if diagnosing, otherwise returns the original expression
  // or the original expression converted to a constant expression.
  auto CheckAndConvertArg = [&](Expr *E) -> Expr * {
    // Check if the expression is not value dependent.
    if (!E->isValueDependent()) {
      llvm::APSInt ArgVal;
      ExprResult Res = VerifyIntegerConstantExpression(E, &ArgVal);
      if (Res.isInvalid())
        return nullptr;
      E = Res.get();

      // This attribute requires a strictly positive value.
      if (ArgVal <= 0) {
        Diag(E->getExprLoc(), diag::err_attribute_requires_positive_integer)
            << CI << /*positive*/ 0;
        return nullptr;
      }
    }
    return E;
  };

  // Check all three argument values, and if any are bad, bail out. This will
  // convert the given expressions into constant expressions when possible.
  XDim = CheckAndConvertArg(XDim);
  YDim = CheckAndConvertArg(YDim);
  ZDim = CheckAndConvertArg(ZDim);
  if (!XDim || !YDim || !ZDim)
    return;

  // If the 'max_work_group_size' attribute is specified on a declaration along
  // with 'reqd_work_group_size' attribute, check to see if values of
  // 'reqd_work_group_size' attribute arguments are equal to or less than values
  // of 'max_work_group_size' attribute arguments.
  //
  // We emit diagnostic if values of 'reqd_work_group_size' attribute arguments
  // are greater than values of 'max_work_group_size' attribute arguments.
  if (const auto *DeclAttr = D->getAttr<ReqdWorkGroupSizeAttr>()) {
    if (checkMaxAllowedWorkGroupSize(*this, DeclAttr->getXDim(),
                                     DeclAttr->getYDim(), DeclAttr->getZDim(),
                                     XDim, YDim, ZDim)) {
      Diag(CI.getLoc(), diag::err_conflicting_sycl_function_attributes)
          << CI << DeclAttr;
      Diag(DeclAttr->getLoc(), diag::note_conflicting_attribute);
      return;
    }
  }

  // If the declaration has a SYCLIntelMaxWorkGroupSizeAttr, check to see if
  // the attribute holds values equal to (1, 1, 1) in case the value of
  // SYCLIntelMaxGlobalWorkDimAttr equals to 0.
  if (const auto *DeclAttr = D->getAttr<SYCLIntelMaxGlobalWorkDimAttr>()) {
    if (InvalidWorkGroupSizeAttrs(DeclAttr->getValue(), XDim, YDim, ZDim)) {
      Diag(CI.getLoc(), diag::err_sycl_x_y_z_arguments_must_be_one)
          << CI << DeclAttr;
      return;
    }
  }

  // If the attribute was already applied with different arguments, then
  // diagnose the second attribute as a duplicate and don't add it.
  if (const auto *Existing = D->getAttr<SYCLIntelMaxWorkGroupSizeAttr>()) {
    DupArgResult Results[] = {AreArgValuesIdentical(XDim, Existing->getXDim()),
                              AreArgValuesIdentical(YDim, Existing->getYDim()),
                              AreArgValuesIdentical(ZDim, Existing->getZDim())};
    // If any of the results are known to be different, we can diagnose at this
    // point and drop the attribute.
    if (llvm::is_contained(Results, DupArgResult::Different)) {
      Diag(CI.getLoc(), diag::warn_duplicate_attribute) << CI;
      Diag(Existing->getLoc(), diag::note_previous_attribute);
      return;
    }
    // If all of the results are known to be the same, we can silently drop the
    // attribute. Otherwise, we have to add the attribute and resolve its
    // differences later.
    if (llvm::all_of(Results,
                     [](DupArgResult V) { return V == DupArgResult::Same; }))
      return;
  }

  D->addAttr(::new (Context)
                 SYCLIntelMaxWorkGroupSizeAttr(Context, CI, XDim, YDim, ZDim));
}

SYCLIntelMaxWorkGroupSizeAttr *Sema::MergeSYCLIntelMaxWorkGroupSizeAttr(
    Decl *D, const SYCLIntelMaxWorkGroupSizeAttr &A) {
  // Check to see if there's a duplicate attribute already applied.
  if (const auto *DeclAttr = D->getAttr<SYCLIntelMaxWorkGroupSizeAttr>()) {
    DupArgResult Results[] = {
        AreArgValuesIdentical(DeclAttr->getXDim(), A.getXDim()),
        AreArgValuesIdentical(DeclAttr->getYDim(), A.getYDim()),
        AreArgValuesIdentical(DeclAttr->getZDim(), A.getZDim())};

    // If any of the results are known to be different, we can diagnose at this
    // point and drop the attribute.
    if (llvm::is_contained(Results, DupArgResult::Different)) {
      Diag(DeclAttr->getLoc(), diag::warn_duplicate_attribute) << &A;
      Diag(A.getLoc(), diag::note_previous_attribute);
      return nullptr;
    }
    // If all of the results are known to be the same, we can silently drop the
    // attribute. Otherwise, we have to add the attribute and resolve its
    // differences later.
    if (llvm::all_of(Results,
                     [](DupArgResult V) { return V == DupArgResult::Same; }))
      return nullptr;
  }

  // If the 'max_work_group_size' attribute is specified on a declaration along
  // with 'reqd_work_group_size' attribute, check to see if values of
  // 'reqd_work_group_size' attribute arguments are equal to or less than values
  // of 'max_work_group_size' attribute arguments.
  //
  // We emit diagnostic if values of 'reqd_work_group_size' attribute arguments
  // are greater than values of 'max_work_group_size' attribute arguments.
  if (const auto *DeclAttr = D->getAttr<ReqdWorkGroupSizeAttr>()) {
    if (checkMaxAllowedWorkGroupSize(*this, DeclAttr->getXDim(),
                                     DeclAttr->getYDim(), DeclAttr->getZDim(),
                                     A.getXDim(), A.getYDim(), A.getZDim())) {
      Diag(DeclAttr->getLoc(), diag::err_conflicting_sycl_function_attributes)
          << DeclAttr << &A;
      Diag(A.getLoc(), diag::note_conflicting_attribute);
      return nullptr;
    }
  }

  // If the declaration has a SYCLIntelMaxWorkGroupSizeAttr, check to see if
  // the attribute holds values equal to (1, 1, 1) in case the value of
  // SYCLIntelMaxGlobalWorkDimAttr equals to 0.
  if (const auto *DeclAttr = D->getAttr<SYCLIntelMaxGlobalWorkDimAttr>()) {
    if (InvalidWorkGroupSizeAttrs(DeclAttr->getValue(), A.getXDim(),
                                  A.getYDim(), A.getZDim())) {
      Diag(A.getLoc(), diag::err_sycl_x_y_z_arguments_must_be_one)
          << &A << DeclAttr;
      return nullptr;
    }
  }

  return ::new (Context) SYCLIntelMaxWorkGroupSizeAttr(
      Context, A, A.getXDim(), A.getYDim(), A.getZDim());
}

// Handles max_work_group_size attribute.
static void handleSYCLIntelMaxWorkGroupSize(Sema &S, Decl *D,
                                            const ParsedAttr &AL) {
  S.AddSYCLIntelMaxWorkGroupSizeAttr(D, AL, AL.getArgAsExpr(0),
                                     AL.getArgAsExpr(1), AL.getArgAsExpr(2));
}

// Handles reqd_work_group_size.
// If the 'reqd_work_group_size' attribute is specified on a declaration along
// with 'num_simd_work_items' attribute, the required work group size specified
// by 'num_simd_work_items' attribute must evenly divide the index that
// increments fastest in the 'reqd_work_group_size' attribute.
//
// The arguments to reqd_work_group_size are ordered based on which index
// increments the fastest. In OpenCL, the first argument is the index that
// increments the fastest, and in SYCL, the last argument is the index that
// increments the fastest.
//
// __attribute__((reqd_work_group_size)) follows the OpenCL rules in OpenCL
// mode. All spellings of reqd_work_group_size attribute (regardless of
// syntax used) follow the SYCL rules when in SYCL mode.
static bool CheckWorkGroupSize(Sema &S, const Expr *NSWIValue,
                               const Expr *RWGSXDim, const Expr *RWGSZDim) {
  // If any of the operand is still value dependent, we can't test anything.
  const auto *NSWIValueExpr = dyn_cast<ConstantExpr>(NSWIValue);
  const auto *RWGSXDimExpr = dyn_cast<ConstantExpr>(RWGSXDim);
  const auto *RWGSZDimExpr = dyn_cast<ConstantExpr>(RWGSZDim);

  if (!NSWIValueExpr || !RWGSXDimExpr || !RWGSZDimExpr)
    return false;

  // Otherwise, check which argument increments the fastest
  // in OpenCL vs SYCL mode.
  unsigned WorkGroupSize =
      S.getLangOpts().OpenCL
          ? (RWGSXDimExpr->getResultAsAPSInt()).getZExtValue()
          : (RWGSZDimExpr->getResultAsAPSInt()).getZExtValue();

  // Check if the required work group size specified by 'num_simd_work_items'
  // attribute evenly divides the index that increments fastest in the
  // 'reqd_work_group_size' attribute.
  return WorkGroupSize % NSWIValueExpr->getResultAsAPSInt().getZExtValue() != 0;
}

void Sema::AddReqdWorkGroupSizeAttr(Decl *D, const AttributeCommonInfo &CI,
                                    Expr *XDim, Expr *YDim, Expr *ZDim) {
  // Returns nullptr if diagnosing, otherwise returns the original expression
  // or the original expression converted to a constant expression.
  auto CheckAndConvertArg = [&](Expr *E) -> Expr * {
    // Check if the expression is not value dependent.
    if (!E->isValueDependent()) {
      llvm::APSInt ArgVal;
      ExprResult Res = VerifyIntegerConstantExpression(E, &ArgVal);
      if (Res.isInvalid())
        return nullptr;
      E = Res.get();

      // This attribute requires a strictly positive value.
      if (ArgVal <= 0) {
        Diag(E->getExprLoc(), diag::err_attribute_requires_positive_integer)
            << CI << /*positive*/ 0;
        return nullptr;
      }
    }
    return E;
  };

  // Check all three argument values, and if any are bad, bail out. This will
  // convert the given expressions into constant expressions when possible.
  XDim = CheckAndConvertArg(XDim);
  YDim = CheckAndConvertArg(YDim);
  ZDim = CheckAndConvertArg(ZDim);
  if (!XDim || !YDim || !ZDim)
    return;

  // If the declaration has a ReqdWorkGroupSizeAttr, check to see if
  // the attribute holds values equal to (1, 1, 1) in case the value of
  // SYCLIntelMaxGlobalWorkDimAttr equals to 0.
  if (const auto *DeclAttr = D->getAttr<SYCLIntelMaxGlobalWorkDimAttr>()) {
    if (InvalidWorkGroupSizeAttrs(DeclAttr->getValue(), XDim, YDim, ZDim)) {
      Diag(CI.getLoc(), diag::err_sycl_x_y_z_arguments_must_be_one)
          << CI << DeclAttr;
    }
  }

  // If the 'max_work_group_size' attribute is specified on a declaration along
  // with 'reqd_work_group_size' attribute, check to see if values of
  // 'reqd_work_group_size' attribute arguments are equal to or less than values
  // of 'max_work_group_size' attribute arguments.
  //
  // We emit diagnostic if values of 'reqd_work_group_size' attribute arguments
  // are greater than values of 'max_work_group_size' attribute arguments.
  if (const auto *DeclAttr = D->getAttr<SYCLIntelMaxWorkGroupSizeAttr>()) {
    if (checkMaxAllowedWorkGroupSize(*this, XDim, YDim, ZDim,
                                     DeclAttr->getXDim(), DeclAttr->getYDim(),
                                     DeclAttr->getZDim())) {
      Diag(CI.getLoc(), diag::err_conflicting_sycl_function_attributes)
          << CI << DeclAttr;
      Diag(DeclAttr->getLoc(), diag::note_conflicting_attribute);
      return;
    }
  }

  // If the 'reqd_work_group_size' attribute is specified on a declaration
  // along with 'num_simd_work_items' attribute, the required work group size
  // specified by 'num_simd_work_items' attribute must evenly divide the index
  // that increments fastest in the 'reqd_work_group_size' attribute.
  if (const auto *DeclAttr = D->getAttr<SYCLIntelNumSimdWorkItemsAttr>()) {
    if (CheckWorkGroupSize(*this, DeclAttr->getValue(), XDim, ZDim)) {
      Diag(DeclAttr->getLoc(), diag::err_sycl_num_kernel_wrong_reqd_wg_size)
          << DeclAttr << CI;
      Diag(CI.getLoc(), diag::note_conflicting_attribute);
      return;
    }
  }

  // If the attribute was already applied with different arguments, then
  // diagnose the second attribute as a duplicate and don't add it.
  if (const auto *Existing = D->getAttr<ReqdWorkGroupSizeAttr>()) {
    DupArgResult Results[] = {AreArgValuesIdentical(XDim, Existing->getXDim()),
                              AreArgValuesIdentical(YDim, Existing->getYDim()),
                              AreArgValuesIdentical(ZDim, Existing->getZDim())};
    // If any of the results are known to be different, we can diagnose at this
    // point and drop the attribute.
    if (llvm::is_contained(Results, DupArgResult::Different)) {
      Diag(CI.getLoc(), diag::err_duplicate_attribute) << CI;
      Diag(Existing->getLoc(), diag::note_previous_attribute);
      return;
    }

    // If all of the results are known to be the same, we can silently drop the
    // attribute. Otherwise, we have to add the attribute and resolve its
    // differences later.
    if (llvm::all_of(Results,
                     [](DupArgResult V) { return V == DupArgResult::Same; }))
      return;
  }

  D->addAttr(::new (Context)
                 ReqdWorkGroupSizeAttr(Context, CI, XDim, YDim, ZDim));
}

ReqdWorkGroupSizeAttr *
Sema::MergeReqdWorkGroupSizeAttr(Decl *D, const ReqdWorkGroupSizeAttr &A) {
  // If the declaration has a ReqdWorkGroupSizeAttr, check to see if the
  // attribute holds values equal to (1, 1, 1) in case the value of
  // SYCLIntelMaxGlobalWorkDimAttr equals to 0.
  if (const auto *DeclAttr = D->getAttr<SYCLIntelMaxGlobalWorkDimAttr>()) {
    if (InvalidWorkGroupSizeAttrs(DeclAttr->getValue(), A.getXDim(),
                                  A.getYDim(), A.getZDim())) {
      Diag(A.getLoc(), diag::err_sycl_x_y_z_arguments_must_be_one)
          << &A << DeclAttr;
      return nullptr;
    }
  }

  // If the 'max_work_group_size' attribute is specified on a declaration along
  // with 'reqd_work_group_size' attribute, check to see if values of
  // 'reqd_work_group_size' attribute arguments are equal or less than values
  // of 'max_work_group_size' attribute arguments.
  //
  // We emit diagnostic if values of 'reqd_work_group_size' attribute arguments
  // are greater than values of 'max_work_group_size' attribute arguments.
  if (const auto *DeclAttr = D->getAttr<SYCLIntelMaxWorkGroupSizeAttr>()) {
    if (checkMaxAllowedWorkGroupSize(
            *this, A.getXDim(), A.getYDim(), A.getZDim(), DeclAttr->getXDim(),
            DeclAttr->getYDim(), DeclAttr->getZDim())) {
      Diag(DeclAttr->getLoc(), diag::err_conflicting_sycl_function_attributes)
          << DeclAttr << &A;
      Diag(A.getLoc(), diag::note_conflicting_attribute);
      return nullptr;
    }
  }

  // If the 'reqd_work_group_size' attribute is specified on a declaration
  // along with 'num_simd_work_items' attribute, the required work group size
  // specified by 'num_simd_work_items' attribute must evenly divide the index
  // that increments fastest in the 'reqd_work_group_size' attribute.
  if (const auto *DeclAttr = D->getAttr<SYCLIntelNumSimdWorkItemsAttr>()) {
    if (CheckWorkGroupSize(*this, DeclAttr->getValue(), A.getXDim(),
                           A.getZDim())) {
      Diag(DeclAttr->getLoc(), diag::err_sycl_num_kernel_wrong_reqd_wg_size)
          << DeclAttr << &A;
      Diag(A.getLoc(), diag::note_conflicting_attribute);
      return nullptr;
    }
  }

  // Check to see if there's a duplicate attribute already applied.
  if (const auto *DeclAttr = D->getAttr<ReqdWorkGroupSizeAttr>()) {
    DupArgResult Results[] = {
        AreArgValuesIdentical(DeclAttr->getXDim(), A.getXDim()),
        AreArgValuesIdentical(DeclAttr->getYDim(), A.getYDim()),
        AreArgValuesIdentical(DeclAttr->getZDim(), A.getZDim())};

    // If any of the results are known to be different, we can diagnose at this
    // point and drop the attribute.
    if (llvm::is_contained(Results, DupArgResult::Different)) {
      Diag(DeclAttr->getLoc(), diag::err_duplicate_attribute) << &A;
      Diag(A.getLoc(), diag::note_previous_attribute);
      return nullptr;
    }

    // If all of the results are known to be the same, we can silently drop the
    // attribute. Otherwise, we have to add the attribute and resolve its
    // differences later.
    if (llvm::all_of(Results,
                     [](DupArgResult V) { return V == DupArgResult::Same; }))
      return nullptr;
  }

  return ::new (Context)
      ReqdWorkGroupSizeAttr(Context, A, A.getXDim(), A.getYDim(), A.getZDim());
}

static void handleReqdWorkGroupSize(Sema &S, Decl *D, const ParsedAttr &AL) {
  S.CheckDeprecatedSYCLAttributeSpelling(AL);

  // __attribute__((reqd_work_group_size)) and [[cl::reqd_work_group_size]]
  // all require exactly three arguments.
  if ((AL.getKind() == ParsedAttr::AT_ReqdWorkGroupSize &&
       AL.getAttributeSpellingListIndex() ==
           ReqdWorkGroupSizeAttr::CXX11_cl_reqd_work_group_size) ||
      AL.getSyntax() == ParsedAttr::AS_GNU) {
    if (!AL.checkExactlyNumArgs(S, 3))
      return;
  }

  Expr *XDimExpr = AL.getArgAsExpr(0);

  // If no attribute argument is specified, set the second and third argument
  // to the default value 1, but only if the sycl::reqd_work_group_size
  // spelling was used.
  auto SetDefaultValue = [](Sema &S, const ParsedAttr &AL) {
    assert(AL.getKind() == ParsedAttr::AT_ReqdWorkGroupSize && AL.hasScope() &&
           AL.getScopeName()->isStr("sycl"));
    return IntegerLiteral::Create(S.Context, llvm::APInt(32, 1),
                                  S.Context.IntTy, AL.getLoc());
  };

  Expr *YDimExpr =
      AL.isArgExpr(1) ? AL.getArgAsExpr(1) : SetDefaultValue(S, AL);

  Expr *ZDimExpr =
      AL.isArgExpr(2) ? AL.getArgAsExpr(2) : SetDefaultValue(S, AL);

  S.AddReqdWorkGroupSizeAttr(D, AL, XDimExpr, YDimExpr, ZDimExpr);
}

void Sema::AddIntelReqdSubGroupSize(Decl *D, const AttributeCommonInfo &CI,
                                    Expr *E) {
  if (!E->isValueDependent()) {
    // Validate that we have an integer constant expression and then store the
    // converted constant expression into the semantic attribute so that we
    // don't have to evaluate it again later.
    llvm::APSInt ArgVal;
    ExprResult Res = VerifyIntegerConstantExpression(E, &ArgVal);
    if (Res.isInvalid())
      return;
    E = Res.get();

    // This attribute requires a strictly positive value.
    if (ArgVal <= 0) {
      Diag(E->getExprLoc(), diag::err_attribute_requires_positive_integer)
          << CI << /*positive*/ 0;
      return;
    }
    if (Context.getTargetInfo().getTriple().isNVPTX() && ArgVal != 32) {
      Diag(E->getExprLoc(), diag::warn_reqd_sub_group_attribute_cuda_n_32)
          << ArgVal.getSExtValue();
    }

    // Check to see if there's a duplicate attribute with different values
    // already applied to the declaration.
    if (const auto *DeclAttr = D->getAttr<IntelReqdSubGroupSizeAttr>()) {
      // If the other attribute argument is instantiation dependent, we won't
      // have converted it to a constant expression yet and thus we test
      // whether this is a null pointer.
      if (const auto *DeclExpr = dyn_cast<ConstantExpr>(DeclAttr->getValue())) {
        if (ArgVal != DeclExpr->getResultAsAPSInt()) {
          Diag(CI.getLoc(), diag::warn_duplicate_attribute) << CI;
          Diag(DeclAttr->getLoc(), diag::note_previous_attribute);
        }
        // Drop the duplicate attribute.
        return;
      }
    }
  }

  D->addAttr(::new (Context) IntelReqdSubGroupSizeAttr(Context, CI, E));
}

IntelReqdSubGroupSizeAttr *
Sema::MergeIntelReqdSubGroupSizeAttr(Decl *D,
                                     const IntelReqdSubGroupSizeAttr &A) {
  // Check to see if there's a duplicate attribute with different values
  // already applied to the declaration.
  if (const auto *DeclAttr = D->getAttr<IntelReqdSubGroupSizeAttr>()) {
    if (const auto *DeclExpr = dyn_cast<ConstantExpr>(DeclAttr->getValue())) {
      if (const auto *MergeExpr = dyn_cast<ConstantExpr>(A.getValue())) {
        if (DeclExpr->getResultAsAPSInt() != MergeExpr->getResultAsAPSInt()) {
          Diag(DeclAttr->getLoc(), diag::warn_duplicate_attribute) << &A;
          Diag(A.getLoc(), diag::note_previous_attribute);
          return nullptr;
        }
        // Do not add a duplicate attribute.
        return nullptr;
      }
    }
  }
  return ::new (Context) IntelReqdSubGroupSizeAttr(Context, A, A.getValue());
}

static void handleIntelReqdSubGroupSize(Sema &S, Decl *D,
                                        const ParsedAttr &AL) {
  S.CheckDeprecatedSYCLAttributeSpelling(AL);

  Expr *E = AL.getArgAsExpr(0);
  S.AddIntelReqdSubGroupSize(D, AL, E);
}

IntelNamedSubGroupSizeAttr *
Sema::MergeIntelNamedSubGroupSizeAttr(Decl *D,
                                      const IntelNamedSubGroupSizeAttr &A) {
  // Check to see if there's a duplicate attribute with different values
  // already applied to the declaration.
  if (const auto *DeclAttr = D->getAttr<IntelNamedSubGroupSizeAttr>()) {
    if (DeclAttr->getType() != A.getType()) {
      Diag(DeclAttr->getLoc(), diag::warn_duplicate_attribute) << &A;
      Diag(A.getLoc(), diag::note_previous_attribute);
    }
    return nullptr;
  }

  return IntelNamedSubGroupSizeAttr::Create(Context, A.getType(), A);
}

static void handleIntelNamedSubGroupSize(Sema &S, Decl *D,
                                         const ParsedAttr &AL) {
  StringRef SizeStr;
  SourceLocation Loc;
  if (AL.isArgIdent(0)) {
    IdentifierLoc *IL = AL.getArgAsIdent(0);
    SizeStr = IL->Ident->getName();
    Loc = IL->Loc;
  } else if (!S.checkStringLiteralArgumentAttr(AL, 0, SizeStr, &Loc)) {
    return;
  }

  IntelNamedSubGroupSizeAttr::SubGroupSizeType SizeType;
  if (!IntelNamedSubGroupSizeAttr::ConvertStrToSubGroupSizeType(SizeStr,
                                                                SizeType)) {
    S.Diag(Loc, diag::warn_attribute_type_not_supported) << AL << SizeStr;
  }
  D->addAttr(IntelNamedSubGroupSizeAttr::Create(S.Context, SizeType, AL));
}

void Sema::AddSYCLIntelNumSimdWorkItemsAttr(Decl *D,
                                            const AttributeCommonInfo &CI,
                                            Expr *E) {
  if (!E->isValueDependent()) {
    // Validate that we have an integer constant expression and then store the
    // converted constant expression into the semantic attribute so that we
    // don't have to evaluate it again later.
    llvm::APSInt ArgVal;
    ExprResult Res = VerifyIntegerConstantExpression(E, &ArgVal);
    if (Res.isInvalid())
      return;
    E = Res.get();

    // This attribute requires a strictly positive value.
    if (ArgVal <= 0) {
      Diag(E->getExprLoc(), diag::err_attribute_requires_positive_integer)
          << CI << /*positive*/ 0;
      return;
    }

    // Check to see if there's a duplicate attribute with different values
    // already applied to the declaration.
    if (const auto *DeclAttr = D->getAttr<SYCLIntelNumSimdWorkItemsAttr>()) {
      // If the other attribute argument is instantiation dependent, we won't
      // have converted it to a constant expression yet and thus we test
      // whether this is a null pointer.
      if (const auto *DeclExpr = dyn_cast<ConstantExpr>(DeclAttr->getValue())) {
        if (ArgVal != DeclExpr->getResultAsAPSInt()) {
          Diag(CI.getLoc(), diag::warn_duplicate_attribute) << CI;
          Diag(DeclAttr->getLoc(), diag::note_previous_attribute);
        }
        // Drop the duplicate attribute.
        return;
      }
    }

    // If the 'reqd_work_group_size' attribute is specified on a declaration
    // along with 'num_simd_work_items' attribute, the required work group size
    // specified by 'num_simd_work_items' attribute must evenly divide the index
    // that increments fastest in the 'reqd_work_group_size' attribute.
    if (const auto *DeclAttr = D->getAttr<ReqdWorkGroupSizeAttr>()) {
      if (CheckWorkGroupSize(*this, E, DeclAttr->getXDim(),
                             DeclAttr->getZDim())) {
        Diag(CI.getLoc(), diag::err_sycl_num_kernel_wrong_reqd_wg_size)
            << CI << DeclAttr;
        Diag(DeclAttr->getLoc(), diag::note_conflicting_attribute);
        return;
      }
    }
  }

  D->addAttr(::new (Context) SYCLIntelNumSimdWorkItemsAttr(Context, CI, E));
}

SYCLIntelNumSimdWorkItemsAttr *Sema::MergeSYCLIntelNumSimdWorkItemsAttr(
    Decl *D, const SYCLIntelNumSimdWorkItemsAttr &A) {
  // Check to see if there's a duplicate attribute with different values
  // already applied to the declaration.
  if (const auto *DeclAttr = D->getAttr<SYCLIntelNumSimdWorkItemsAttr>()) {
    if (const auto *DeclExpr = dyn_cast<ConstantExpr>(DeclAttr->getValue())) {
      if (const auto *MergeExpr = dyn_cast<ConstantExpr>(A.getValue())) {
        if (DeclExpr->getResultAsAPSInt() != MergeExpr->getResultAsAPSInt()) {
          Diag(DeclAttr->getLoc(), diag::warn_duplicate_attribute) << &A;
          Diag(A.getLoc(), diag::note_previous_attribute);
        }
        // Do not add a duplicate attribute.
        return nullptr;
      }
    }
  }

  // If the 'reqd_work_group_size' attribute is specified on a declaration
  // along with 'num_simd_work_items' attribute, the required work group size
  // specified by 'num_simd_work_items' attribute must evenly divide the index
  // that increments fastest in the 'reqd_work_group_size' attribute.
  if (const auto *DeclAttr = D->getAttr<ReqdWorkGroupSizeAttr>()) {
    if (CheckWorkGroupSize(*this, A.getValue(), DeclAttr->getXDim(),
                           DeclAttr->getZDim())) {
      Diag(A.getLoc(), diag::err_sycl_num_kernel_wrong_reqd_wg_size)
          << &A << DeclAttr;
      Diag(DeclAttr->getLoc(), diag::note_conflicting_attribute);
      return nullptr;
    }
  }

  return ::new (Context)
      SYCLIntelNumSimdWorkItemsAttr(Context, A, A.getValue());
}

static void handleSYCLIntelNumSimdWorkItemsAttr(Sema &S, Decl *D,
                                                const ParsedAttr &A) {
  Expr *E = A.getArgAsExpr(0);
  S.AddSYCLIntelNumSimdWorkItemsAttr(D, A, E);
}

// Handles use_stall_enable_clusters
static void handleSYCLIntelUseStallEnableClustersAttr(Sema &S, Decl *D,
                                                      const ParsedAttr &A) {
  D->addAttr(::new (S.Context)
                 SYCLIntelUseStallEnableClustersAttr(S.Context, A));
}

// Handles initiation_interval attribute.
void Sema::AddSYCLIntelFPGAInitiationIntervalAttr(Decl *D,
                                                  const AttributeCommonInfo &CI,
                                                  Expr *E) {
  if (!E->isValueDependent()) {
    // Validate that we have an integer constant expression and then store the
    // converted constant expression into the semantic attribute so that we
    // don't have to evaluate it again later.
    llvm::APSInt ArgVal;
    ExprResult Res = VerifyIntegerConstantExpression(E, &ArgVal);
    if (Res.isInvalid())
      return;
    E = Res.get();
    // This attribute requires a strictly positive value.
    if (ArgVal <= 0) {
      Diag(E->getExprLoc(), diag::err_attribute_requires_positive_integer)
          << CI << /*positive*/ 0;
      return;
    }
    // Check to see if there's a duplicate attribute with different values
    // already applied to the declaration.
    if (const auto *DeclAttr =
            D->getAttr<SYCLIntelFPGAInitiationIntervalAttr>()) {
      // If the other attribute argument is instantiation dependent, we won't
      // have converted it to a constant expression yet and thus we test
      // whether this is a null pointer.
      if (const auto *DeclExpr =
              dyn_cast<ConstantExpr>(DeclAttr->getIntervalExpr())) {
        if (ArgVal != DeclExpr->getResultAsAPSInt()) {
          Diag(CI.getLoc(), diag::warn_duplicate_attribute) << CI;
          Diag(DeclAttr->getLoc(), diag::note_previous_attribute);
        }
        // Drop the duplicate attribute.
        return;
      }
    }
  }

  D->addAttr(::new (Context)
                 SYCLIntelFPGAInitiationIntervalAttr(Context, CI, E));
}

SYCLIntelFPGAInitiationIntervalAttr *
Sema::MergeSYCLIntelFPGAInitiationIntervalAttr(
    Decl *D, const SYCLIntelFPGAInitiationIntervalAttr &A) {
  // Check to see if there's a duplicate attribute with different values
  // already applied to the declaration.
  if (const auto *DeclAttr =
          D->getAttr<SYCLIntelFPGAInitiationIntervalAttr>()) {
    if (const auto *DeclExpr =
            dyn_cast<ConstantExpr>(DeclAttr->getIntervalExpr())) {
      if (const auto *MergeExpr = dyn_cast<ConstantExpr>(A.getIntervalExpr())) {
        if (DeclExpr->getResultAsAPSInt() != MergeExpr->getResultAsAPSInt()) {
          Diag(DeclAttr->getLoc(), diag::warn_duplicate_attribute) << &A;
          Diag(A.getLoc(), diag::note_previous_attribute);
        }
        // Do not add a duplicate attribute.
        return nullptr;
      }
    }
  }

  return ::new (Context)
      SYCLIntelFPGAInitiationIntervalAttr(Context, A, A.getIntervalExpr());
}

static void handleSYCLIntelFPGAInitiationIntervalAttr(Sema &S, Decl *D,
                                                      const ParsedAttr &A) {
  S.CheckDeprecatedSYCLAttributeSpelling(A);

  S.AddSYCLIntelFPGAInitiationIntervalAttr(D, A, A.getArgAsExpr(0));
}

// Handle scheduler_target_fmax_mhz
void Sema::AddSYCLIntelSchedulerTargetFmaxMhzAttr(Decl *D,
                                                  const AttributeCommonInfo &CI,
                                                  Expr *E) {
  if (!E->isValueDependent()) {
    // Validate that we have an integer constant expression and then store the
    // converted constant expression into the semantic attribute so that we
    // don't have to evaluate it again later.
    llvm::APSInt ArgVal;
    ExprResult Res = VerifyIntegerConstantExpression(E, &ArgVal);
    if (Res.isInvalid())
      return;
    E = Res.get();

    // This attribute requires a non-negative value.
    if (ArgVal < 0) {
      Diag(E->getExprLoc(), diag::err_attribute_requires_positive_integer)
          << CI << /*non-negative*/ 1;
      return;
    }
    // Check to see if there's a duplicate attribute with different values
    // already applied to the declaration.
    if (const auto *DeclAttr =
            D->getAttr<SYCLIntelSchedulerTargetFmaxMhzAttr>()) {
      // If the other attribute argument is instantiation dependent, we won't
      // have converted it to a constant expression yet and thus we test
      // whether this is a null pointer.
      if (const auto *DeclExpr = dyn_cast<ConstantExpr>(DeclAttr->getValue())) {
        if (ArgVal != DeclExpr->getResultAsAPSInt()) {
          Diag(CI.getLoc(), diag::warn_duplicate_attribute) << CI;
          Diag(DeclAttr->getLoc(), diag::note_previous_attribute);
        }
        // Drop the duplicate attribute.
        return;
      }
    }
  }

  D->addAttr(::new (Context)
                 SYCLIntelSchedulerTargetFmaxMhzAttr(Context, CI, E));
}

SYCLIntelSchedulerTargetFmaxMhzAttr *
Sema::MergeSYCLIntelSchedulerTargetFmaxMhzAttr(
    Decl *D, const SYCLIntelSchedulerTargetFmaxMhzAttr &A) {
  // Check to see if there's a duplicate attribute with different values
  // already applied to the declaration.
  if (const auto *DeclAttr =
          D->getAttr<SYCLIntelSchedulerTargetFmaxMhzAttr>()) {
    if (const auto *DeclExpr = dyn_cast<ConstantExpr>(DeclAttr->getValue())) {
      if (const auto *MergeExpr = dyn_cast<ConstantExpr>(A.getValue())) {
        if (DeclExpr->getResultAsAPSInt() != MergeExpr->getResultAsAPSInt()) {
          Diag(DeclAttr->getLoc(), diag::warn_duplicate_attribute) << &A;
          Diag(A.getLoc(), diag::note_previous_attribute);
          return nullptr;
        }
        // Do not add a duplicate attribute.
        return nullptr;
      }
    }
  }
  return ::new (Context)
      SYCLIntelSchedulerTargetFmaxMhzAttr(Context, A, A.getValue());
}

static void handleSYCLIntelSchedulerTargetFmaxMhzAttr(Sema &S, Decl *D,
                                                      const ParsedAttr &AL) {
  Expr *E = AL.getArgAsExpr(0);
  S.AddSYCLIntelSchedulerTargetFmaxMhzAttr(D, AL, E);
}

// Handles max_global_work_dim.
// Returns a OneArgResult value; EqualToOne means all argument values are
// equal to one, NotEqualToOne means at least one argument value is not
// equal to one, and Unknown means that at least one of the argument values
// could not be determined.
enum class OneArgResult { Unknown, EqualToOne, NotEqualToOne };
static OneArgResult AreAllArgsOne(const Expr *Args[], size_t Count) {

  for (size_t Idx = 0; Idx < Count; ++Idx) {
    const auto *CE = dyn_cast<ConstantExpr>(Args[Idx]);
    if (!CE)
      return OneArgResult::Unknown;
    if (CE->getResultAsAPSInt() != 1)
      return OneArgResult::NotEqualToOne;
  }
  return OneArgResult::EqualToOne;
}

// If the declaration has a SYCLIntelMaxWorkGroupSizeAttr or
// ReqdWorkGroupSizeAttr, check to see if they hold equal values
// (1, 1, 1). Returns true if diagnosed.
template <typename AttrTy>
static bool checkWorkGroupSizeAttrExpr(Sema &S, Decl *D,
                                       const AttributeCommonInfo &AL) {
  if (const auto *A = D->getAttr<AttrTy>()) {
    const Expr *Args[3] = {A->getXDim(), A->getYDim(), A->getZDim()};
    if (OneArgResult::NotEqualToOne == AreAllArgsOne(Args, 3)) {
      S.Diag(A->getLocation(), diag::err_sycl_x_y_z_arguments_must_be_one)
          << A << AL;
      return true;
    }
  }
  return false;
}

void Sema::AddSYCLIntelMaxGlobalWorkDimAttr(Decl *D,
                                            const AttributeCommonInfo &CI,
                                            Expr *E) {
  if (!E->isValueDependent()) {
    // Validate that we have an integer constant expression and then store the
    // converted constant expression into the semantic attribute so that we
    // don't have to evaluate it again later.
    llvm::APSInt ArgVal;
    ExprResult Res = VerifyIntegerConstantExpression(E, &ArgVal);
    if (Res.isInvalid())
      return;
    E = Res.get();

    // This attribute must be in the range [0, 3].
    if (ArgVal < 0 || ArgVal > 3) {
      Diag(E->getBeginLoc(), diag::err_attribute_argument_out_of_range)
          << CI << 0 << 3 << E->getSourceRange();
      return;
    }

    // Check to see if there's a duplicate attribute with different values
    // already applied to the declaration.
    if (const auto *DeclAttr = D->getAttr<SYCLIntelMaxGlobalWorkDimAttr>()) {
      // If the other attribute argument is instantiation dependent, we won't
      // have converted it to a constant expression yet and thus we test
      // whether this is a null pointer.
      if (const auto *DeclExpr = dyn_cast<ConstantExpr>(DeclAttr->getValue())) {
        if (ArgVal != DeclExpr->getResultAsAPSInt()) {
          Diag(CI.getLoc(), diag::warn_duplicate_attribute) << CI;
          Diag(DeclAttr->getLoc(), diag::note_previous_attribute);
        }
        // Drop the duplicate attribute.
        return;
      }
    }

    // If the declaration has a SYCLIntelMaxWorkGroupSizeAttr or
    // ReqdWorkGroupSizeAttr, check to see if the attribute holds values equal
    // to (1, 1, 1) in case the value of SYCLIntelMaxGlobalWorkDimAttr equals
    // to 0.
    if (ArgVal == 0) {
      if (checkWorkGroupSizeAttrExpr<SYCLIntelMaxWorkGroupSizeAttr>(*this, D,
                                                                    CI) ||
          checkWorkGroupSizeAttrExpr<ReqdWorkGroupSizeAttr>(*this, D, CI))
        return;
    }
  }

  D->addAttr(::new (Context) SYCLIntelMaxGlobalWorkDimAttr(Context, CI, E));
}

SYCLIntelMaxGlobalWorkDimAttr *Sema::MergeSYCLIntelMaxGlobalWorkDimAttr(
    Decl *D, const SYCLIntelMaxGlobalWorkDimAttr &A) {
  // Check to see if there's a duplicate attribute with different values
  // already applied to the declaration.
  if (const auto *DeclAttr = D->getAttr<SYCLIntelMaxGlobalWorkDimAttr>()) {
    if (const auto *DeclExpr = dyn_cast<ConstantExpr>(DeclAttr->getValue())) {
      if (const auto *MergeExpr = dyn_cast<ConstantExpr>(A.getValue())) {
        if (DeclExpr->getResultAsAPSInt() != MergeExpr->getResultAsAPSInt()) {
          Diag(DeclAttr->getLoc(), diag::warn_duplicate_attribute) << &A;
          Diag(A.getLoc(), diag::note_previous_attribute);
        }
        // Do not add a duplicate attribute.
        return nullptr;
      }
    }
  }

  // If the declaration has a SYCLIntelMaxWorkGroupSizeAttr or
  // ReqdWorkGroupSizeAttr, check to see if the attribute holds values equal to
  // (1, 1, 1) in case the value of SYCLIntelMaxGlobalWorkDimAttr equals to 0.
  const auto *MergeExpr = dyn_cast<ConstantExpr>(A.getValue());
  if (MergeExpr->getResultAsAPSInt() == 0) {
    if (checkWorkGroupSizeAttrExpr<SYCLIntelMaxWorkGroupSizeAttr>(*this, D,
                                                                  A) ||
        checkWorkGroupSizeAttrExpr<ReqdWorkGroupSizeAttr>(*this, D, A))
      return nullptr;
  }

  return ::new (Context)
      SYCLIntelMaxGlobalWorkDimAttr(Context, A, A.getValue());
}

static void handleSYCLIntelMaxGlobalWorkDimAttr(Sema &S, Decl *D,
                                                const ParsedAttr &AL) {
  Expr *E = AL.getArgAsExpr(0);
  S.AddSYCLIntelMaxGlobalWorkDimAttr(D, AL, E);
}

// Handles [[intel::loop_fuse]] and [[intel::loop_fuse_independent]].
void Sema::AddSYCLIntelLoopFuseAttr(Decl *D, const AttributeCommonInfo &CI,
                                    Expr *E) {
  if (!E->isValueDependent()) {
    // Validate that we have an integer constant expression and then store the
    // converted constant expression into the semantic attribute so that we
    // don't have to evaluate it again later.
    llvm::APSInt ArgVal;
    ExprResult Res = VerifyIntegerConstantExpression(E, &ArgVal);
    if (Res.isInvalid())
      return;
    E = Res.get();

    // This attribute requires a non-negative value.
    if (ArgVal < 0) {
      Diag(E->getExprLoc(), diag::err_attribute_requires_positive_integer)
          << CI << /*non-negative*/ 1;
      return;
    }
    // Check to see if there's a duplicate attribute with different values
    // already applied to the declaration.
    if (const auto *DeclAttr = D->getAttr<SYCLIntelLoopFuseAttr>()) {
      // [[intel::loop_fuse]] and [[intel::loop_fuse_independent]] are
      // incompatible.
      // FIXME: If additional spellings are provided for this attribute,
      // this code will do the wrong thing.
      if (DeclAttr->getAttributeSpellingListIndex() !=
          CI.getAttributeSpellingListIndex()) {
        Diag(CI.getLoc(), diag::err_attributes_are_not_compatible)
            << CI << DeclAttr;
        Diag(DeclAttr->getLocation(), diag::note_conflicting_attribute);
        return;
      }
      // If the other attribute argument is instantiation dependent, we won't
      // have converted it to a constant expression yet and thus we test
      // whether this is a null pointer.
      if (const auto *DeclExpr = dyn_cast<ConstantExpr>(DeclAttr->getValue())) {
        if (ArgVal != DeclExpr->getResultAsAPSInt()) {
          Diag(CI.getLoc(), diag::warn_duplicate_attribute) << CI;
          Diag(DeclAttr->getLoc(), diag::note_previous_attribute);
        }
        // Drop the duplicate attribute.
        return;
      }
    }
  }

  D->addAttr(::new (Context) SYCLIntelLoopFuseAttr(Context, CI, E));
}

SYCLIntelLoopFuseAttr *
Sema::MergeSYCLIntelLoopFuseAttr(Decl *D, const SYCLIntelLoopFuseAttr &A) {
  // Check to see if there's a duplicate attribute with different values
  // already applied to the declaration.
  if (const auto *DeclAttr = D->getAttr<SYCLIntelLoopFuseAttr>()) {
    // [[intel::loop_fuse]] and [[intel::loop_fuse_independent]] are
    // incompatible.
    // FIXME: If additional spellings are provided for this attribute,
    // this code will do the wrong thing.
    if (DeclAttr->getAttributeSpellingListIndex() !=
        A.getAttributeSpellingListIndex()) {
      Diag(A.getLoc(), diag::err_attributes_are_not_compatible)
          << &A << DeclAttr;
      Diag(DeclAttr->getLoc(), diag::note_conflicting_attribute);
      return nullptr;
    }
    if (const auto *DeclExpr = dyn_cast<ConstantExpr>(DeclAttr->getValue())) {
      if (const auto *MergeExpr = dyn_cast<ConstantExpr>(A.getValue())) {
        if (DeclExpr->getResultAsAPSInt() != MergeExpr->getResultAsAPSInt()) {
          Diag(DeclAttr->getLoc(), diag::warn_duplicate_attribute) << &A;
          Diag(A.getLoc(), diag::note_previous_attribute);
        }
        // Do not add a duplicate attribute.
        return nullptr;
      }
    }
  }

  return ::new (Context) SYCLIntelLoopFuseAttr(Context, A, A.getValue());
}

static void handleSYCLIntelLoopFuseAttr(Sema &S, Decl *D, const ParsedAttr &A) {
  // If no attribute argument is specified, set to default value '1'.
  Expr *E = A.isArgExpr(0)
                ? A.getArgAsExpr(0)
                : IntegerLiteral::Create(S.Context, llvm::APInt(32, 1),
                                         S.Context.IntTy, A.getLoc());

  S.AddSYCLIntelLoopFuseAttr(D, A, E);
}

static void handleVecTypeHint(Sema &S, Decl *D, const ParsedAttr &AL) {
  // This attribute is deprecated without replacement in SYCL 2020 mode.
  if (S.LangOpts.getSYCLVersion() > LangOptions::SYCL_2017)
    S.Diag(AL.getLoc(), diag::warn_attribute_spelling_deprecated) << AL;

  // If the attribute is used with the [[sycl::vec_type_hint]] spelling in SYCL
  // 2017 mode, we want to warn about using the newer name in the older
  // standard as a compatibility extension.
  if (S.LangOpts.getSYCLVersion() == LangOptions::SYCL_2017 && AL.hasScope())
    S.Diag(AL.getLoc(), diag::ext_sycl_2020_attr_spelling) << AL;

  if (!AL.hasParsedType()) {
    S.Diag(AL.getLoc(), diag::err_attribute_wrong_number_arguments) << AL << 1;
    return;
  }

  TypeSourceInfo *ParmTSI = nullptr;
  QualType ParmType = S.GetTypeFromParser(AL.getTypeArg(), &ParmTSI);
  assert(ParmTSI && "no type source info for attribute argument");

  if (!ParmType->isExtVectorType() && !ParmType->isFloatingType() &&
      (ParmType->isBooleanType() ||
       !ParmType->isIntegralType(S.getASTContext()))) {
    S.Diag(AL.getLoc(), diag::err_attribute_invalid_argument) << 2 << AL;
    return;
  }

  if (VecTypeHintAttr *A = D->getAttr<VecTypeHintAttr>()) {
    if (!S.Context.hasSameType(A->getTypeHint(), ParmType)) {
      S.Diag(AL.getLoc(), diag::warn_duplicate_attribute) << AL;
      return;
    }
  }

  D->addAttr(::new (S.Context) VecTypeHintAttr(S.Context, AL, ParmTSI));
}

SectionAttr *Sema::mergeSectionAttr(Decl *D, const AttributeCommonInfo &CI,
                                    StringRef Name) {
  // Explicit or partial specializations do not inherit
  // the section attribute from the primary template.
  if (const auto *FD = dyn_cast<FunctionDecl>(D)) {
    if (CI.getAttributeSpellingListIndex() == SectionAttr::Declspec_allocate &&
        FD->isFunctionTemplateSpecialization())
      return nullptr;
  }
  if (SectionAttr *ExistingAttr = D->getAttr<SectionAttr>()) {
    if (ExistingAttr->getName() == Name)
      return nullptr;
    Diag(ExistingAttr->getLocation(), diag::warn_mismatched_section)
         << 1 /*section*/;
    Diag(CI.getLoc(), diag::note_previous_attribute);
    return nullptr;
  }
  return ::new (Context) SectionAttr(Context, CI, Name);
}

/// Used to implement to perform semantic checking on
/// attribute((section("foo"))) specifiers.
///
/// In this case, "foo" is passed in to be checked.  If the section
/// specifier is invalid, return an Error that indicates the problem.
///
/// This is a simple quality of implementation feature to catch errors
/// and give good diagnostics in cases when the assembler or code generator
/// would otherwise reject the section specifier.
llvm::Error Sema::isValidSectionSpecifier(StringRef SecName) {
  if (!Context.getTargetInfo().getTriple().isOSDarwin())
    return llvm::Error::success();

  // Let MCSectionMachO validate this.
  StringRef Segment, Section;
  unsigned TAA, StubSize;
  bool HasTAA;
  return llvm::MCSectionMachO::ParseSectionSpecifier(SecName, Segment, Section,
                                                     TAA, HasTAA, StubSize);
}

bool Sema::checkSectionName(SourceLocation LiteralLoc, StringRef SecName) {
  if (llvm::Error E = isValidSectionSpecifier(SecName)) {
    Diag(LiteralLoc, diag::err_attribute_section_invalid_for_target)
        << toString(std::move(E)) << 1 /*'section'*/;
    return false;
  }
  return true;
}

static void handleSectionAttr(Sema &S, Decl *D, const ParsedAttr &AL) {
  // Make sure that there is a string literal as the sections's single
  // argument.
  StringRef Str;
  SourceLocation LiteralLoc;
  if (!S.checkStringLiteralArgumentAttr(AL, 0, Str, &LiteralLoc))
    return;

  if (!S.checkSectionName(LiteralLoc, Str))
    return;

  SectionAttr *NewAttr = S.mergeSectionAttr(D, AL, Str);
  if (NewAttr) {
    D->addAttr(NewAttr);
    if (isa<FunctionDecl, FunctionTemplateDecl, ObjCMethodDecl,
            ObjCPropertyDecl>(D))
      S.UnifySection(NewAttr->getName(),
                     ASTContext::PSF_Execute | ASTContext::PSF_Read,
                     cast<NamedDecl>(D));
  }
}

// This is used for `__declspec(code_seg("segname"))` on a decl.
// `#pragma code_seg("segname")` uses checkSectionName() instead.
static bool checkCodeSegName(Sema &S, SourceLocation LiteralLoc,
                             StringRef CodeSegName) {
  if (llvm::Error E = S.isValidSectionSpecifier(CodeSegName)) {
    S.Diag(LiteralLoc, diag::err_attribute_section_invalid_for_target)
        << toString(std::move(E)) << 0 /*'code-seg'*/;
    return false;
  }

  return true;
}

CodeSegAttr *Sema::mergeCodeSegAttr(Decl *D, const AttributeCommonInfo &CI,
                                    StringRef Name) {
  // Explicit or partial specializations do not inherit
  // the code_seg attribute from the primary template.
  if (const auto *FD = dyn_cast<FunctionDecl>(D)) {
    if (FD->isFunctionTemplateSpecialization())
      return nullptr;
  }
  if (const auto *ExistingAttr = D->getAttr<CodeSegAttr>()) {
    if (ExistingAttr->getName() == Name)
      return nullptr;
    Diag(ExistingAttr->getLocation(), diag::warn_mismatched_section)
         << 0 /*codeseg*/;
    Diag(CI.getLoc(), diag::note_previous_attribute);
    return nullptr;
  }
  return ::new (Context) CodeSegAttr(Context, CI, Name);
}

static void handleCodeSegAttr(Sema &S, Decl *D, const ParsedAttr &AL) {
  StringRef Str;
  SourceLocation LiteralLoc;
  if (!S.checkStringLiteralArgumentAttr(AL, 0, Str, &LiteralLoc))
    return;
  if (!checkCodeSegName(S, LiteralLoc, Str))
    return;
  if (const auto *ExistingAttr = D->getAttr<CodeSegAttr>()) {
    if (!ExistingAttr->isImplicit()) {
      S.Diag(AL.getLoc(),
             ExistingAttr->getName() == Str
             ? diag::warn_duplicate_codeseg_attribute
             : diag::err_conflicting_codeseg_attribute);
      return;
    }
    D->dropAttr<CodeSegAttr>();
  }
  if (CodeSegAttr *CSA = S.mergeCodeSegAttr(D, AL, Str))
    D->addAttr(CSA);
}

// Check for things we'd like to warn about. Multiversioning issues are
// handled later in the process, once we know how many exist.
bool Sema::checkTargetAttr(SourceLocation LiteralLoc, StringRef AttrStr) {
  enum FirstParam { Unsupported, Duplicate, Unknown };
  enum SecondParam { None, Architecture, Tune };
  enum ThirdParam { Target, TargetClones };
  if (AttrStr.contains("fpmath="))
    return Diag(LiteralLoc, diag::warn_unsupported_target_attribute)
           << Unsupported << None << "fpmath=" << Target;

  // Diagnose use of tune if target doesn't support it.
  if (!Context.getTargetInfo().supportsTargetAttributeTune() &&
      AttrStr.contains("tune="))
    return Diag(LiteralLoc, diag::warn_unsupported_target_attribute)
           << Unsupported << None << "tune=" << Target;

  ParsedTargetAttr ParsedAttrs = TargetAttr::parse(AttrStr);

  if (!ParsedAttrs.Architecture.empty() &&
      !Context.getTargetInfo().isValidCPUName(ParsedAttrs.Architecture))
    return Diag(LiteralLoc, diag::warn_unsupported_target_attribute)
           << Unknown << Architecture << ParsedAttrs.Architecture << Target;

  if (!ParsedAttrs.Tune.empty() &&
      !Context.getTargetInfo().isValidCPUName(ParsedAttrs.Tune))
    return Diag(LiteralLoc, diag::warn_unsupported_target_attribute)
           << Unknown << Tune << ParsedAttrs.Tune << Target;

  if (ParsedAttrs.DuplicateArchitecture)
    return Diag(LiteralLoc, diag::warn_unsupported_target_attribute)
           << Duplicate << None << "arch=" << Target;
  if (ParsedAttrs.DuplicateTune)
    return Diag(LiteralLoc, diag::warn_unsupported_target_attribute)
           << Duplicate << None << "tune=" << Target;

  for (const auto &Feature : ParsedAttrs.Features) {
    auto CurFeature = StringRef(Feature).drop_front(); // remove + or -.
    if (!Context.getTargetInfo().isValidFeatureName(CurFeature))
      return Diag(LiteralLoc, diag::warn_unsupported_target_attribute)
             << Unsupported << None << CurFeature << Target;
  }

  TargetInfo::BranchProtectionInfo BPI;
  StringRef DiagMsg;
  if (ParsedAttrs.BranchProtection.empty())
    return false;
  if (!Context.getTargetInfo().validateBranchProtection(
          ParsedAttrs.BranchProtection, ParsedAttrs.Architecture, BPI,
          DiagMsg)) {
    if (DiagMsg.empty())
      return Diag(LiteralLoc, diag::warn_unsupported_target_attribute)
             << Unsupported << None << "branch-protection" << Target;
    return Diag(LiteralLoc, diag::err_invalid_branch_protection_spec)
           << DiagMsg;
  }
  if (!DiagMsg.empty())
    Diag(LiteralLoc, diag::warn_unsupported_branch_protection_spec) << DiagMsg;

  return false;
}

static void handleTargetAttr(Sema &S, Decl *D, const ParsedAttr &AL) {
  StringRef Str;
  SourceLocation LiteralLoc;
  if (!S.checkStringLiteralArgumentAttr(AL, 0, Str, &LiteralLoc) ||
      S.checkTargetAttr(LiteralLoc, Str))
    return;

  TargetAttr *NewAttr = ::new (S.Context) TargetAttr(S.Context, AL, Str);
  D->addAttr(NewAttr);
}

bool Sema::checkTargetClonesAttrString(SourceLocation LiteralLoc, StringRef Str,
                                       const StringLiteral *Literal,
                                       bool &HasDefault, bool &HasCommas,
                                       SmallVectorImpl<StringRef> &Strings) {
  enum FirstParam { Unsupported, Duplicate, Unknown };
  enum SecondParam { None, Architecture, Tune };
  enum ThirdParam { Target, TargetClones };
  HasCommas = HasCommas || Str.contains(',');
  // Warn on empty at the beginning of a string.
  if (Str.size() == 0)
    return Diag(LiteralLoc, diag::warn_unsupported_target_attribute)
           << Unsupported << None << "" << TargetClones;

  std::pair<StringRef, StringRef> Parts = {{}, Str};
  while (!Parts.second.empty()) {
    Parts = Parts.second.split(',');
    StringRef Cur = Parts.first.trim();
    SourceLocation CurLoc = Literal->getLocationOfByte(
        Cur.data() - Literal->getString().data(), getSourceManager(),
        getLangOpts(), Context.getTargetInfo());

    bool DefaultIsDupe = false;
    if (Cur.empty())
      return Diag(CurLoc, diag::warn_unsupported_target_attribute)
             << Unsupported << None << "" << TargetClones;

    if (Cur.startswith("arch=")) {
      if (!Context.getTargetInfo().isValidCPUName(
              Cur.drop_front(sizeof("arch=") - 1)))
        return Diag(CurLoc, diag::warn_unsupported_target_attribute)
               << Unsupported << Architecture
               << Cur.drop_front(sizeof("arch=") - 1) << TargetClones;
    } else if (Cur == "default") {
      DefaultIsDupe = HasDefault;
      HasDefault = true;
    } else if (!Context.getTargetInfo().isValidFeatureName(Cur))
      return Diag(CurLoc, diag::warn_unsupported_target_attribute)
             << Unsupported << None << Cur << TargetClones;

    if (llvm::is_contained(Strings, Cur) || DefaultIsDupe)
      Diag(CurLoc, diag::warn_target_clone_duplicate_options);
    // Note: Add even if there are duplicates, since it changes name mangling.
    Strings.push_back(Cur);
  }

  if (Str.rtrim().endswith(","))
    return Diag(LiteralLoc, diag::warn_unsupported_target_attribute)
           << Unsupported << None << "" << TargetClones;
  return false;
}

static void handleTargetClonesAttr(Sema &S, Decl *D, const ParsedAttr &AL) {
  // Ensure we don't combine these with themselves, since that causes some
  // confusing behavior.
  if (const auto *Other = D->getAttr<TargetClonesAttr>()) {
    S.Diag(AL.getLoc(), diag::err_disallowed_duplicate_attribute) << AL;
    S.Diag(Other->getLocation(), diag::note_conflicting_attribute);
    return;
  }
  if (checkAttrMutualExclusion<TargetClonesAttr>(S, D, AL))
    return;

  SmallVector<StringRef, 2> Strings;
  bool HasCommas = false, HasDefault = false;

  for (unsigned I = 0, E = AL.getNumArgs(); I != E; ++I) {
    StringRef CurStr;
    SourceLocation LiteralLoc;
    if (!S.checkStringLiteralArgumentAttr(AL, I, CurStr, &LiteralLoc) ||
        S.checkTargetClonesAttrString(
            LiteralLoc, CurStr,
            cast<StringLiteral>(AL.getArgAsExpr(I)->IgnoreParenCasts()),
            HasDefault, HasCommas, Strings))
      return;
  }

  if (HasCommas && AL.getNumArgs() > 1)
    S.Diag(AL.getLoc(), diag::warn_target_clone_mixed_values);

  if (!HasDefault) {
    S.Diag(AL.getLoc(), diag::err_target_clone_must_have_default);
    return;
  }

  // FIXME: We could probably figure out how to get this to work for lambdas
  // someday.
  if (const auto *MD = dyn_cast<CXXMethodDecl>(D)) {
    if (MD->getParent()->isLambda()) {
      S.Diag(D->getLocation(), diag::err_multiversion_doesnt_support)
          << static_cast<unsigned>(MultiVersionKind::TargetClones)
          << /*Lambda*/ 9;
      return;
    }
  }

  cast<FunctionDecl>(D)->setIsMultiVersion();
  TargetClonesAttr *NewAttr = ::new (S.Context)
      TargetClonesAttr(S.Context, AL, Strings.data(), Strings.size());
  D->addAttr(NewAttr);
}

static void handleMinVectorWidthAttr(Sema &S, Decl *D, const ParsedAttr &AL) {
  Expr *E = AL.getArgAsExpr(0);
  uint32_t VecWidth;
  if (!checkUInt32Argument(S, AL, E, VecWidth)) {
    AL.setInvalid();
    return;
  }

  MinVectorWidthAttr *Existing = D->getAttr<MinVectorWidthAttr>();
  if (Existing && Existing->getVectorWidth() != VecWidth) {
    S.Diag(AL.getLoc(), diag::warn_duplicate_attribute) << AL;
    return;
  }

  D->addAttr(::new (S.Context) MinVectorWidthAttr(S.Context, AL, VecWidth));
}

static void handleCleanupAttr(Sema &S, Decl *D, const ParsedAttr &AL) {
  Expr *E = AL.getArgAsExpr(0);
  SourceLocation Loc = E->getExprLoc();
  FunctionDecl *FD = nullptr;
  DeclarationNameInfo NI;

  // gcc only allows for simple identifiers. Since we support more than gcc, we
  // will warn the user.
  if (auto *DRE = dyn_cast<DeclRefExpr>(E)) {
    if (DRE->hasQualifier())
      S.Diag(Loc, diag::warn_cleanup_ext);
    FD = dyn_cast<FunctionDecl>(DRE->getDecl());
    NI = DRE->getNameInfo();
    if (!FD) {
      S.Diag(Loc, diag::err_attribute_cleanup_arg_not_function) << 1
        << NI.getName();
      return;
    }
  } else if (auto *ULE = dyn_cast<UnresolvedLookupExpr>(E)) {
    if (ULE->hasExplicitTemplateArgs())
      S.Diag(Loc, diag::warn_cleanup_ext);
    FD = S.ResolveSingleFunctionTemplateSpecialization(ULE, true);
    NI = ULE->getNameInfo();
    if (!FD) {
      S.Diag(Loc, diag::err_attribute_cleanup_arg_not_function) << 2
        << NI.getName();
      if (ULE->getType() == S.Context.OverloadTy)
        S.NoteAllOverloadCandidates(ULE);
      return;
    }
  } else {
    S.Diag(Loc, diag::err_attribute_cleanup_arg_not_function) << 0;
    return;
  }

  if (FD->getNumParams() != 1) {
    S.Diag(Loc, diag::err_attribute_cleanup_func_must_take_one_arg)
      << NI.getName();
    return;
  }

  // We're currently more strict than GCC about what function types we accept.
  // If this ever proves to be a problem it should be easy to fix.
  QualType Ty = S.Context.getPointerType(cast<VarDecl>(D)->getType());
  QualType ParamTy = FD->getParamDecl(0)->getType();
  if (S.CheckAssignmentConstraints(FD->getParamDecl(0)->getLocation(),
                                   ParamTy, Ty) != Sema::Compatible) {
    S.Diag(Loc, diag::err_attribute_cleanup_func_arg_incompatible_type)
      << NI.getName() << ParamTy << Ty;
    return;
  }

  D->addAttr(::new (S.Context) CleanupAttr(S.Context, AL, FD));
}

static void handleEnumExtensibilityAttr(Sema &S, Decl *D,
                                        const ParsedAttr &AL) {
  if (!AL.isArgIdent(0)) {
    S.Diag(AL.getLoc(), diag::err_attribute_argument_n_type)
        << AL << 0 << AANT_ArgumentIdentifier;
    return;
  }

  EnumExtensibilityAttr::Kind ExtensibilityKind;
  IdentifierInfo *II = AL.getArgAsIdent(0)->Ident;
  if (!EnumExtensibilityAttr::ConvertStrToKind(II->getName(),
                                               ExtensibilityKind)) {
    S.Diag(AL.getLoc(), diag::warn_attribute_type_not_supported) << AL << II;
    return;
  }

  D->addAttr(::new (S.Context)
                 EnumExtensibilityAttr(S.Context, AL, ExtensibilityKind));
}

/// Handle __attribute__((format_arg((idx)))) attribute based on
/// http://gcc.gnu.org/onlinedocs/gcc/Function-Attributes.html
static void handleFormatArgAttr(Sema &S, Decl *D, const ParsedAttr &AL) {
  Expr *IdxExpr = AL.getArgAsExpr(0);
  ParamIdx Idx;
  if (!checkFunctionOrMethodParameterIndex(S, D, AL, 1, IdxExpr, Idx))
    return;

  // Make sure the format string is really a string.
  QualType Ty = getFunctionOrMethodParamType(D, Idx.getASTIndex());

  bool NotNSStringTy = !isNSStringType(Ty, S.Context);
  if (NotNSStringTy &&
      !isCFStringType(Ty, S.Context) &&
      (!Ty->isPointerType() ||
       !Ty->castAs<PointerType>()->getPointeeType()->isCharType())) {
    S.Diag(AL.getLoc(), diag::err_format_attribute_not)
        << IdxExpr->getSourceRange() << getFunctionOrMethodParamRange(D, 0);
    return;
  }
  Ty = getFunctionOrMethodResultType(D);
  // replace instancetype with the class type
  auto Instancetype = S.Context.getObjCInstanceTypeDecl()->getTypeForDecl();
  if (Ty->getAs<TypedefType>() == Instancetype)
    if (auto *OMD = dyn_cast<ObjCMethodDecl>(D))
      if (auto *Interface = OMD->getClassInterface())
        Ty = S.Context.getObjCObjectPointerType(
            QualType(Interface->getTypeForDecl(), 0));
  if (!isNSStringType(Ty, S.Context, /*AllowNSAttributedString=*/true) &&
      !isCFStringType(Ty, S.Context) &&
      (!Ty->isPointerType() ||
       !Ty->castAs<PointerType>()->getPointeeType()->isCharType())) {
    S.Diag(AL.getLoc(), diag::err_format_attribute_result_not)
        << (NotNSStringTy ? "string type" : "NSString")
        << IdxExpr->getSourceRange() << getFunctionOrMethodParamRange(D, 0);
    return;
  }

  D->addAttr(::new (S.Context) FormatArgAttr(S.Context, AL, Idx));
}

enum FormatAttrKind {
  CFStringFormat,
  NSStringFormat,
  StrftimeFormat,
  SupportedFormat,
  IgnoredFormat,
  InvalidFormat
};

/// getFormatAttrKind - Map from format attribute names to supported format
/// types.
static FormatAttrKind getFormatAttrKind(StringRef Format) {
  return llvm::StringSwitch<FormatAttrKind>(Format)
      // Check for formats that get handled specially.
      .Case("NSString", NSStringFormat)
      .Case("CFString", CFStringFormat)
      .Case("strftime", StrftimeFormat)

      // Otherwise, check for supported formats.
      .Cases("scanf", "printf", "printf0", "strfmon", SupportedFormat)
      .Cases("cmn_err", "vcmn_err", "zcmn_err", SupportedFormat)
      .Case("kprintf", SupportedFormat)         // OpenBSD.
      .Case("freebsd_kprintf", SupportedFormat) // FreeBSD.
      .Case("os_trace", SupportedFormat)
      .Case("os_log", SupportedFormat)

      .Cases("gcc_diag", "gcc_cdiag", "gcc_cxxdiag", "gcc_tdiag", IgnoredFormat)
      .Default(InvalidFormat);
}

/// Handle __attribute__((init_priority(priority))) attributes based on
/// http://gcc.gnu.org/onlinedocs/gcc/C_002b_002b-Attributes.html
static void handleInitPriorityAttr(Sema &S, Decl *D, const ParsedAttr &AL) {
  if (!S.getLangOpts().CPlusPlus) {
    S.Diag(AL.getLoc(), diag::warn_attribute_ignored) << AL;
    return;
  }

  if (S.getCurFunctionOrMethodDecl()) {
    S.Diag(AL.getLoc(), diag::err_init_priority_object_attr);
    AL.setInvalid();
    return;
  }
  QualType T = cast<VarDecl>(D)->getType();
  if (S.Context.getAsArrayType(T))
    T = S.Context.getBaseElementType(T);
  if (!T->getAs<RecordType>()) {
    S.Diag(AL.getLoc(), diag::err_init_priority_object_attr);
    AL.setInvalid();
    return;
  }

  Expr *E = AL.getArgAsExpr(0);
  uint32_t prioritynum;
  if (!checkUInt32Argument(S, AL, E, prioritynum)) {
    AL.setInvalid();
    return;
  }

  // Only perform the priority check if the attribute is outside of a system
  // header. Values <= 100 are reserved for the implementation, and libc++
  // benefits from being able to specify values in that range.
  if ((prioritynum < 101 || prioritynum > 65535) &&
      !S.getSourceManager().isInSystemHeader(AL.getLoc())) {
    S.Diag(AL.getLoc(), diag::err_attribute_argument_out_of_range)
        << E->getSourceRange() << AL << 101 << 65535;
    AL.setInvalid();
    return;
  }
  D->addAttr(::new (S.Context) InitPriorityAttr(S.Context, AL, prioritynum));
}

ErrorAttr *Sema::mergeErrorAttr(Decl *D, const AttributeCommonInfo &CI,
                                StringRef NewUserDiagnostic) {
  if (const auto *EA = D->getAttr<ErrorAttr>()) {
    std::string NewAttr = CI.getNormalizedFullName();
    assert((NewAttr == "error" || NewAttr == "warning") &&
           "unexpected normalized full name");
    bool Match = (EA->isError() && NewAttr == "error") ||
                 (EA->isWarning() && NewAttr == "warning");
    if (!Match) {
      Diag(EA->getLocation(), diag::err_attributes_are_not_compatible)
          << CI << EA;
      Diag(CI.getLoc(), diag::note_conflicting_attribute);
      return nullptr;
    }
    if (EA->getUserDiagnostic() != NewUserDiagnostic) {
      Diag(CI.getLoc(), diag::warn_duplicate_attribute) << EA;
      Diag(EA->getLoc(), diag::note_previous_attribute);
    }
    D->dropAttr<ErrorAttr>();
  }
  return ::new (Context) ErrorAttr(Context, CI, NewUserDiagnostic);
}

FormatAttr *Sema::mergeFormatAttr(Decl *D, const AttributeCommonInfo &CI,
                                  IdentifierInfo *Format, int FormatIdx,
                                  int FirstArg) {
  // Check whether we already have an equivalent format attribute.
  for (auto *F : D->specific_attrs<FormatAttr>()) {
    if (F->getType() == Format &&
        F->getFormatIdx() == FormatIdx &&
        F->getFirstArg() == FirstArg) {
      // If we don't have a valid location for this attribute, adopt the
      // location.
      if (F->getLocation().isInvalid())
        F->setRange(CI.getRange());
      return nullptr;
    }
  }

  return ::new (Context) FormatAttr(Context, CI, Format, FormatIdx, FirstArg);
}

/// Handle __attribute__((format(type,idx,firstarg))) attributes based on
/// http://gcc.gnu.org/onlinedocs/gcc/Function-Attributes.html
static void handleFormatAttr(Sema &S, Decl *D, const ParsedAttr &AL) {
  if (!AL.isArgIdent(0)) {
    S.Diag(AL.getLoc(), diag::err_attribute_argument_n_type)
        << AL << 1 << AANT_ArgumentIdentifier;
    return;
  }

  // In C++ the implicit 'this' function parameter also counts, and they are
  // counted from one.
  bool HasImplicitThisParam = isInstanceMethod(D);
  unsigned NumArgs = getFunctionOrMethodNumParams(D) + HasImplicitThisParam;

  IdentifierInfo *II = AL.getArgAsIdent(0)->Ident;
  StringRef Format = II->getName();

  if (normalizeName(Format)) {
    // If we've modified the string name, we need a new identifier for it.
    II = &S.Context.Idents.get(Format);
  }

  // Check for supported formats.
  FormatAttrKind Kind = getFormatAttrKind(Format);

  if (Kind == IgnoredFormat)
    return;

  if (Kind == InvalidFormat) {
    S.Diag(AL.getLoc(), diag::warn_attribute_type_not_supported)
        << AL << II->getName();
    return;
  }

  // checks for the 2nd argument
  Expr *IdxExpr = AL.getArgAsExpr(1);
  uint32_t Idx;
  if (!checkUInt32Argument(S, AL, IdxExpr, Idx, 2))
    return;

  if (Idx < 1 || Idx > NumArgs) {
    S.Diag(AL.getLoc(), diag::err_attribute_argument_out_of_bounds)
        << AL << 2 << IdxExpr->getSourceRange();
    return;
  }

  // FIXME: Do we need to bounds check?
  unsigned ArgIdx = Idx - 1;

  if (HasImplicitThisParam) {
    if (ArgIdx == 0) {
      S.Diag(AL.getLoc(),
             diag::err_format_attribute_implicit_this_format_string)
        << IdxExpr->getSourceRange();
      return;
    }
    ArgIdx--;
  }

  // make sure the format string is really a string
  QualType Ty = getFunctionOrMethodParamType(D, ArgIdx);

  if (!isNSStringType(Ty, S.Context, true) &&
      !isCFStringType(Ty, S.Context) &&
      (!Ty->isPointerType() ||
       !Ty->castAs<PointerType>()->getPointeeType()->isCharType())) {
    S.Diag(AL.getLoc(), diag::err_format_attribute_not)
      << IdxExpr->getSourceRange() << getFunctionOrMethodParamRange(D, ArgIdx);
    return;
  }

  // check the 3rd argument
  Expr *FirstArgExpr = AL.getArgAsExpr(2);
  uint32_t FirstArg;
  if (!checkUInt32Argument(S, AL, FirstArgExpr, FirstArg, 3))
    return;

  // check if the function is variadic if the 3rd argument non-zero
  if (FirstArg != 0) {
    if (isFunctionOrMethodVariadic(D)) {
      ++NumArgs; // +1 for ...
    } else {
      S.Diag(D->getLocation(), diag::err_format_attribute_requires_variadic);
      return;
    }
  }

  // strftime requires FirstArg to be 0 because it doesn't read from any
  // variable the input is just the current time + the format string.
  if (Kind == StrftimeFormat) {
    if (FirstArg != 0) {
      S.Diag(AL.getLoc(), diag::err_format_strftime_third_parameter)
        << FirstArgExpr->getSourceRange();
      return;
    }
  // if 0 it disables parameter checking (to use with e.g. va_list)
  } else if (FirstArg != 0 && FirstArg != NumArgs) {
    S.Diag(AL.getLoc(), diag::err_attribute_argument_out_of_bounds)
        << AL << 3 << FirstArgExpr->getSourceRange();
    return;
  }

  FormatAttr *NewAttr = S.mergeFormatAttr(D, AL, II, Idx, FirstArg);
  if (NewAttr)
    D->addAttr(NewAttr);
}

/// Handle __attribute__((callback(CalleeIdx, PayloadIdx0, ...))) attributes.
static void handleCallbackAttr(Sema &S, Decl *D, const ParsedAttr &AL) {
  // The index that identifies the callback callee is mandatory.
  if (AL.getNumArgs() == 0) {
    S.Diag(AL.getLoc(), diag::err_callback_attribute_no_callee)
        << AL.getRange();
    return;
  }

  bool HasImplicitThisParam = isInstanceMethod(D);
  int32_t NumArgs = getFunctionOrMethodNumParams(D);

  FunctionDecl *FD = D->getAsFunction();
  assert(FD && "Expected a function declaration!");

  llvm::StringMap<int> NameIdxMapping;
  NameIdxMapping["__"] = -1;

  NameIdxMapping["this"] = 0;

  int Idx = 1;
  for (const ParmVarDecl *PVD : FD->parameters())
    NameIdxMapping[PVD->getName()] = Idx++;

  auto UnknownName = NameIdxMapping.end();

  SmallVector<int, 8> EncodingIndices;
  for (unsigned I = 0, E = AL.getNumArgs(); I < E; ++I) {
    SourceRange SR;
    int32_t ArgIdx;

    if (AL.isArgIdent(I)) {
      IdentifierLoc *IdLoc = AL.getArgAsIdent(I);
      auto It = NameIdxMapping.find(IdLoc->Ident->getName());
      if (It == UnknownName) {
        S.Diag(AL.getLoc(), diag::err_callback_attribute_argument_unknown)
            << IdLoc->Ident << IdLoc->Loc;
        return;
      }

      SR = SourceRange(IdLoc->Loc);
      ArgIdx = It->second;
    } else if (AL.isArgExpr(I)) {
      Expr *IdxExpr = AL.getArgAsExpr(I);

      // If the expression is not parseable as an int32_t we have a problem.
      if (!checkUInt32Argument(S, AL, IdxExpr, (uint32_t &)ArgIdx, I + 1,
                               false)) {
        S.Diag(AL.getLoc(), diag::err_attribute_argument_out_of_bounds)
            << AL << (I + 1) << IdxExpr->getSourceRange();
        return;
      }

      // Check oob, excluding the special values, 0 and -1.
      if (ArgIdx < -1 || ArgIdx > NumArgs) {
        S.Diag(AL.getLoc(), diag::err_attribute_argument_out_of_bounds)
            << AL << (I + 1) << IdxExpr->getSourceRange();
        return;
      }

      SR = IdxExpr->getSourceRange();
    } else {
      llvm_unreachable("Unexpected ParsedAttr argument type!");
    }

    if (ArgIdx == 0 && !HasImplicitThisParam) {
      S.Diag(AL.getLoc(), diag::err_callback_implicit_this_not_available)
          << (I + 1) << SR;
      return;
    }

    // Adjust for the case we do not have an implicit "this" parameter. In this
    // case we decrease all positive values by 1 to get LLVM argument indices.
    if (!HasImplicitThisParam && ArgIdx > 0)
      ArgIdx -= 1;

    EncodingIndices.push_back(ArgIdx);
  }

  int CalleeIdx = EncodingIndices.front();
  // Check if the callee index is proper, thus not "this" and not "unknown".
  // This means the "CalleeIdx" has to be non-negative if "HasImplicitThisParam"
  // is false and positive if "HasImplicitThisParam" is true.
  if (CalleeIdx < (int)HasImplicitThisParam) {
    S.Diag(AL.getLoc(), diag::err_callback_attribute_invalid_callee)
        << AL.getRange();
    return;
  }

  // Get the callee type, note the index adjustment as the AST doesn't contain
  // the this type (which the callee cannot reference anyway!).
  const Type *CalleeType =
      getFunctionOrMethodParamType(D, CalleeIdx - HasImplicitThisParam)
          .getTypePtr();
  if (!CalleeType || !CalleeType->isFunctionPointerType()) {
    S.Diag(AL.getLoc(), diag::err_callback_callee_no_function_type)
        << AL.getRange();
    return;
  }

  const Type *CalleeFnType =
      CalleeType->getPointeeType()->getUnqualifiedDesugaredType();

  // TODO: Check the type of the callee arguments.

  const auto *CalleeFnProtoType = dyn_cast<FunctionProtoType>(CalleeFnType);
  if (!CalleeFnProtoType) {
    S.Diag(AL.getLoc(), diag::err_callback_callee_no_function_type)
        << AL.getRange();
    return;
  }

  if (CalleeFnProtoType->getNumParams() > EncodingIndices.size() - 1) {
    S.Diag(AL.getLoc(), diag::err_attribute_wrong_number_arguments)
        << AL << (unsigned)(EncodingIndices.size() - 1);
    return;
  }

  if (CalleeFnProtoType->getNumParams() < EncodingIndices.size() - 1) {
    S.Diag(AL.getLoc(), diag::err_attribute_wrong_number_arguments)
        << AL << (unsigned)(EncodingIndices.size() - 1);
    return;
  }

  if (CalleeFnProtoType->isVariadic()) {
    S.Diag(AL.getLoc(), diag::err_callback_callee_is_variadic) << AL.getRange();
    return;
  }

  // Do not allow multiple callback attributes.
  if (D->hasAttr<CallbackAttr>()) {
    S.Diag(AL.getLoc(), diag::err_callback_attribute_multiple) << AL.getRange();
    return;
  }

  D->addAttr(::new (S.Context) CallbackAttr(
      S.Context, AL, EncodingIndices.data(), EncodingIndices.size()));
}

static bool isFunctionLike(const Type &T) {
  // Check for explicit function types.
  // 'called_once' is only supported in Objective-C and it has
  // function pointers and block pointers.
  return T.isFunctionPointerType() || T.isBlockPointerType();
}

/// Handle 'called_once' attribute.
static void handleCalledOnceAttr(Sema &S, Decl *D, const ParsedAttr &AL) {
  // 'called_once' only applies to parameters representing functions.
  QualType T = cast<ParmVarDecl>(D)->getType();

  if (!isFunctionLike(*T)) {
    S.Diag(AL.getLoc(), diag::err_called_once_attribute_wrong_type);
    return;
  }

  D->addAttr(::new (S.Context) CalledOnceAttr(S.Context, AL));
}

static void handleTransparentUnionAttr(Sema &S, Decl *D, const ParsedAttr &AL) {
  // Try to find the underlying union declaration.
  RecordDecl *RD = nullptr;
  const auto *TD = dyn_cast<TypedefNameDecl>(D);
  if (TD && TD->getUnderlyingType()->isUnionType())
    RD = TD->getUnderlyingType()->getAsUnionType()->getDecl();
  else
    RD = dyn_cast<RecordDecl>(D);

  if (!RD || !RD->isUnion()) {
    S.Diag(AL.getLoc(), diag::warn_attribute_wrong_decl_type) << AL
                                                              << ExpectedUnion;
    return;
  }

  if (!RD->isCompleteDefinition()) {
    if (!RD->isBeingDefined())
      S.Diag(AL.getLoc(),
             diag::warn_transparent_union_attribute_not_definition);
    return;
  }

  RecordDecl::field_iterator Field = RD->field_begin(),
                          FieldEnd = RD->field_end();
  if (Field == FieldEnd) {
    S.Diag(AL.getLoc(), diag::warn_transparent_union_attribute_zero_fields);
    return;
  }

  FieldDecl *FirstField = *Field;
  QualType FirstType = FirstField->getType();
  if (FirstType->hasFloatingRepresentation() || FirstType->isVectorType()) {
    S.Diag(FirstField->getLocation(),
           diag::warn_transparent_union_attribute_floating)
      << FirstType->isVectorType() << FirstType;
    return;
  }

  if (FirstType->isIncompleteType())
    return;
  uint64_t FirstSize = S.Context.getTypeSize(FirstType);
  uint64_t FirstAlign = S.Context.getTypeAlign(FirstType);
  for (; Field != FieldEnd; ++Field) {
    QualType FieldType = Field->getType();
    if (FieldType->isIncompleteType())
      return;
    // FIXME: this isn't fully correct; we also need to test whether the
    // members of the union would all have the same calling convention as the
    // first member of the union. Checking just the size and alignment isn't
    // sufficient (consider structs passed on the stack instead of in registers
    // as an example).
    if (S.Context.getTypeSize(FieldType) != FirstSize ||
        S.Context.getTypeAlign(FieldType) > FirstAlign) {
      // Warn if we drop the attribute.
      bool isSize = S.Context.getTypeSize(FieldType) != FirstSize;
      unsigned FieldBits = isSize ? S.Context.getTypeSize(FieldType)
                                  : S.Context.getTypeAlign(FieldType);
      S.Diag(Field->getLocation(),
             diag::warn_transparent_union_attribute_field_size_align)
          << isSize << *Field << FieldBits;
      unsigned FirstBits = isSize ? FirstSize : FirstAlign;
      S.Diag(FirstField->getLocation(),
             diag::note_transparent_union_first_field_size_align)
          << isSize << FirstBits;
      return;
    }
  }

  RD->addAttr(::new (S.Context) TransparentUnionAttr(S.Context, AL));
}

void Sema::AddAnnotationAttr(Decl *D, const AttributeCommonInfo &CI,
                             StringRef Str, MutableArrayRef<Expr *> Args) {
  auto *Attr = AnnotateAttr::Create(Context, Str, Args.data(), Args.size(), CI);
  if (ConstantFoldAttrArgs(
          CI, MutableArrayRef<Expr *>(Attr->args_begin(), Attr->args_end()))) {
    D->addAttr(Attr);
  }
}

static void handleAnnotateAttr(Sema &S, Decl *D, const ParsedAttr &AL) {
  // Make sure that there is a string literal as the annotation's first
  // argument.
  StringRef Str;
  if (!S.checkStringLiteralArgumentAttr(AL, 0, Str))
    return;

  llvm::SmallVector<Expr *, 4> Args;
  Args.reserve(AL.getNumArgs() - 1);
  for (unsigned Idx = 1; Idx < AL.getNumArgs(); Idx++) {
    assert(!AL.isArgIdent(Idx));
    Args.push_back(AL.getArgAsExpr(Idx));
  }

  S.AddAnnotationAttr(D, AL, Str, Args);
}

static void handleAlignValueAttr(Sema &S, Decl *D, const ParsedAttr &AL) {
  S.AddAlignValueAttr(D, AL, AL.getArgAsExpr(0));
}

void Sema::AddAlignValueAttr(Decl *D, const AttributeCommonInfo &CI, Expr *E) {
  AlignValueAttr TmpAttr(Context, CI, E);
  SourceLocation AttrLoc = CI.getLoc();

  QualType T;
  if (const auto *TD = dyn_cast<TypedefNameDecl>(D))
    T = TD->getUnderlyingType();
  else if (const auto *VD = dyn_cast<ValueDecl>(D))
    T = VD->getType();
  else
    llvm_unreachable("Unknown decl type for align_value");

  if (!T->isDependentType() && !T->isAnyPointerType() &&
      !T->isReferenceType() && !T->isMemberPointerType()) {
    Diag(AttrLoc, diag::warn_attribute_pointer_or_reference_only)
      << &TmpAttr << T << D->getSourceRange();
    return;
  }

  if (!E->isValueDependent()) {
    llvm::APSInt Alignment;
    ExprResult ICE = VerifyIntegerConstantExpression(
        E, &Alignment, diag::err_align_value_attribute_argument_not_int);
    if (ICE.isInvalid())
      return;

    if (!Alignment.isPowerOf2()) {
      Diag(AttrLoc, diag::err_alignment_not_power_of_two)
        << E->getSourceRange();
      return;
    }

    D->addAttr(::new (Context) AlignValueAttr(Context, CI, ICE.get()));
    return;
  }

  // Save dependent expressions in the AST to be instantiated.
  D->addAttr(::new (Context) AlignValueAttr(Context, CI, E));
}

static void handleAlignedAttr(Sema &S, Decl *D, const ParsedAttr &AL) {
  // check the attribute arguments.
  if (AL.getNumArgs() > 1) {
    S.Diag(AL.getLoc(), diag::err_attribute_wrong_number_arguments) << AL << 1;
    return;
  }

  if (AL.getNumArgs() == 0) {
    D->addAttr(::new (S.Context) AlignedAttr(S.Context, AL, true, nullptr));
    return;
  }

  Expr *E = AL.getArgAsExpr(0);
  if (AL.isPackExpansion() && !E->containsUnexpandedParameterPack()) {
    S.Diag(AL.getEllipsisLoc(),
           diag::err_pack_expansion_without_parameter_packs);
    return;
  }

  if (!AL.isPackExpansion() && S.DiagnoseUnexpandedParameterPack(E))
    return;

  S.AddAlignedAttr(D, AL, E, AL.isPackExpansion());
}

void Sema::AddAlignedAttr(Decl *D, const AttributeCommonInfo &CI, Expr *E,
                          bool IsPackExpansion) {
  AlignedAttr TmpAttr(Context, CI, true, E);
  SourceLocation AttrLoc = CI.getLoc();

  // C++11 alignas(...) and C11 _Alignas(...) have additional requirements.
  if (TmpAttr.isAlignas()) {
    // C++11 [dcl.align]p1:
    //   An alignment-specifier may be applied to a variable or to a class
    //   data member, but it shall not be applied to a bit-field, a function
    //   parameter, the formal parameter of a catch clause, or a variable
    //   declared with the register storage class specifier. An
    //   alignment-specifier may also be applied to the declaration of a class
    //   or enumeration type.
    // CWG 2354:
    //   CWG agreed to remove permission for alignas to be applied to
    //   enumerations.
    // C11 6.7.5/2:
    //   An alignment attribute shall not be specified in a declaration of
    //   a typedef, or a bit-field, or a function, or a parameter, or an
    //   object declared with the register storage-class specifier.
    int DiagKind = -1;
    if (isa<ParmVarDecl>(D)) {
      DiagKind = 0;
    } else if (const auto *VD = dyn_cast<VarDecl>(D)) {
      if (VD->getStorageClass() == SC_Register)
        DiagKind = 1;
      if (VD->isExceptionVariable())
        DiagKind = 2;
    } else if (const auto *FD = dyn_cast<FieldDecl>(D)) {
      if (FD->isBitField())
        DiagKind = 3;
    } else if (const auto *ED = dyn_cast<EnumDecl>(D)) {
      if (ED->getLangOpts().CPlusPlus)
        DiagKind = 4;
    } else if (!isa<TagDecl>(D)) {
      Diag(AttrLoc, diag::err_attribute_wrong_decl_type) << &TmpAttr
        << (TmpAttr.isC11() ? ExpectedVariableOrField
                            : ExpectedVariableFieldOrTag);
      return;
    }
    if (DiagKind != -1) {
      Diag(AttrLoc, diag::err_alignas_attribute_wrong_decl_type)
        << &TmpAttr << DiagKind;
      return;
    }
  }

  if (E->isValueDependent()) {
    // We can't support a dependent alignment on a non-dependent type,
    // because we have no way to model that a type is "alignment-dependent"
    // but not dependent in any other way.
    if (const auto *TND = dyn_cast<TypedefNameDecl>(D)) {
      if (!TND->getUnderlyingType()->isDependentType()) {
        Diag(AttrLoc, diag::err_alignment_dependent_typedef_name)
            << E->getSourceRange();
        return;
      }
    }

    // Save dependent expressions in the AST to be instantiated.
    AlignedAttr *AA = ::new (Context) AlignedAttr(Context, CI, true, E);
    AA->setPackExpansion(IsPackExpansion);
    D->addAttr(AA);
    return;
  }

  // FIXME: Cache the number on the AL object?
  llvm::APSInt Alignment;
  ExprResult ICE = VerifyIntegerConstantExpression(
      E, &Alignment, diag::err_aligned_attribute_argument_not_int);
  if (ICE.isInvalid())
    return;

  uint64_t AlignVal = Alignment.getZExtValue();
  // 16 byte ByVal alignment not due to a vector member is not honoured by XL
  // on AIX. Emit a warning here that users are generating binary incompatible
  // code to be safe.
  if (AlignVal >= 16 && isa<FieldDecl>(D) &&
      Context.getTargetInfo().getTriple().isOSAIX())
    Diag(AttrLoc, diag::warn_not_xl_compatible) << E->getSourceRange();

  // C++11 [dcl.align]p2:
  //   -- if the constant expression evaluates to zero, the alignment
  //      specifier shall have no effect
  // C11 6.7.5p6:
  //   An alignment specification of zero has no effect.
  if (!(TmpAttr.isAlignas() && !Alignment)) {
    if (!llvm::isPowerOf2_64(AlignVal)) {
      Diag(AttrLoc, diag::err_alignment_not_power_of_two)
        << E->getSourceRange();
      return;
    }
  }

  uint64_t MaximumAlignment = Sema::MaximumAlignment;
  if (Context.getTargetInfo().getTriple().isOSBinFormatCOFF())
    MaximumAlignment = std::min(MaximumAlignment, uint64_t(8192));
  if (AlignVal > MaximumAlignment) {
    Diag(AttrLoc, diag::err_attribute_aligned_too_great)
        << MaximumAlignment << E->getSourceRange();
    return;
  }

  const auto *VD = dyn_cast<VarDecl>(D);
  if (VD && Context.getTargetInfo().isTLSSupported()) {
    unsigned MaxTLSAlign =
        Context.toCharUnitsFromBits(Context.getTargetInfo().getMaxTLSAlign())
            .getQuantity();
    if (MaxTLSAlign && AlignVal > MaxTLSAlign &&
        VD->getTLSKind() != VarDecl::TLS_None) {
      Diag(VD->getLocation(), diag::err_tls_var_aligned_over_maximum)
          << (unsigned)AlignVal << VD << MaxTLSAlign;
      return;
    }
  }

  // On AIX, an aligned attribute can not decrease the alignment when applied
  // to a variable declaration with vector type.
  if (VD && Context.getTargetInfo().getTriple().isOSAIX()) {
    const Type *Ty = VD->getType().getTypePtr();
    if (Ty->isVectorType() && AlignVal < 16) {
      Diag(VD->getLocation(), diag::warn_aligned_attr_underaligned)
          << VD->getType() << 16;
      return;
    }
  }

  AlignedAttr *AA = ::new (Context) AlignedAttr(Context, CI, true, ICE.get());
  AA->setPackExpansion(IsPackExpansion);
  D->addAttr(AA);
}

void Sema::AddAlignedAttr(Decl *D, const AttributeCommonInfo &CI,
                          TypeSourceInfo *TS, bool IsPackExpansion) {
  // FIXME: Cache the number on the AL object if non-dependent?
  // FIXME: Perform checking of type validity
  AlignedAttr *AA = ::new (Context) AlignedAttr(Context, CI, false, TS);
  AA->setPackExpansion(IsPackExpansion);
  D->addAttr(AA);
}

void Sema::CheckAlignasUnderalignment(Decl *D) {
  assert(D->hasAttrs() && "no attributes on decl");

  QualType UnderlyingTy, DiagTy;
  if (const auto *VD = dyn_cast<ValueDecl>(D)) {
    UnderlyingTy = DiagTy = VD->getType();
  } else {
    UnderlyingTy = DiagTy = Context.getTagDeclType(cast<TagDecl>(D));
    if (const auto *ED = dyn_cast<EnumDecl>(D))
      UnderlyingTy = ED->getIntegerType();
  }
  if (DiagTy->isDependentType() || DiagTy->isIncompleteType())
    return;

  // C++11 [dcl.align]p5, C11 6.7.5/4:
  //   The combined effect of all alignment attributes in a declaration shall
  //   not specify an alignment that is less strict than the alignment that
  //   would otherwise be required for the entity being declared.
  AlignedAttr *AlignasAttr = nullptr;
  AlignedAttr *LastAlignedAttr = nullptr;
  unsigned Align = 0;
  for (auto *I : D->specific_attrs<AlignedAttr>()) {
    if (I->isAlignmentDependent())
      return;
    if (I->isAlignas())
      AlignasAttr = I;
    Align = std::max(Align, I->getAlignment(Context));
    LastAlignedAttr = I;
  }

  if (Align && DiagTy->isSizelessType()) {
    Diag(LastAlignedAttr->getLocation(), diag::err_attribute_sizeless_type)
        << LastAlignedAttr << DiagTy;
  } else if (AlignasAttr && Align) {
    CharUnits RequestedAlign = Context.toCharUnitsFromBits(Align);
    CharUnits NaturalAlign = Context.getTypeAlignInChars(UnderlyingTy);
    if (NaturalAlign > RequestedAlign)
      Diag(AlignasAttr->getLocation(), diag::err_alignas_underaligned)
        << DiagTy << (unsigned)NaturalAlign.getQuantity();
  }
}

bool Sema::checkMSInheritanceAttrOnDefinition(
    CXXRecordDecl *RD, SourceRange Range, bool BestCase,
    MSInheritanceModel ExplicitModel) {
  assert(RD->hasDefinition() && "RD has no definition!");

  // We may not have seen base specifiers or any virtual methods yet.  We will
  // have to wait until the record is defined to catch any mismatches.
  if (!RD->getDefinition()->isCompleteDefinition())
    return false;

  // The unspecified model never matches what a definition could need.
  if (ExplicitModel == MSInheritanceModel::Unspecified)
    return false;

  if (BestCase) {
    if (RD->calculateInheritanceModel() == ExplicitModel)
      return false;
  } else {
    if (RD->calculateInheritanceModel() <= ExplicitModel)
      return false;
  }

  Diag(Range.getBegin(), diag::err_mismatched_ms_inheritance)
      << 0 /*definition*/;
  Diag(RD->getDefinition()->getLocation(), diag::note_defined_here) << RD;
  return true;
}

/// parseModeAttrArg - Parses attribute mode string and returns parsed type
/// attribute.
static void parseModeAttrArg(Sema &S, StringRef Str, unsigned &DestWidth,
                             bool &IntegerMode, bool &ComplexMode,
                             FloatModeKind &ExplicitType) {
  IntegerMode = true;
  ComplexMode = false;
  ExplicitType = FloatModeKind::NoFloat;
  switch (Str.size()) {
  case 2:
    switch (Str[0]) {
    case 'Q':
      DestWidth = 8;
      break;
    case 'H':
      DestWidth = 16;
      break;
    case 'S':
      DestWidth = 32;
      break;
    case 'D':
      DestWidth = 64;
      break;
    case 'X':
      DestWidth = 96;
      break;
    case 'K': // KFmode - IEEE quad precision (__float128)
      ExplicitType = FloatModeKind::Float128;
      DestWidth = Str[1] == 'I' ? 0 : 128;
      break;
    case 'T':
      ExplicitType = FloatModeKind::LongDouble;
      DestWidth = 128;
      break;
    case 'I':
      ExplicitType = FloatModeKind::Ibm128;
      DestWidth = Str[1] == 'I' ? 0 : 128;
      break;
    }
    if (Str[1] == 'F') {
      IntegerMode = false;
    } else if (Str[1] == 'C') {
      IntegerMode = false;
      ComplexMode = true;
    } else if (Str[1] != 'I') {
      DestWidth = 0;
    }
    break;
  case 4:
    // FIXME: glibc uses 'word' to define register_t; this is narrower than a
    // pointer on PIC16 and other embedded platforms.
    if (Str == "word")
      DestWidth = S.Context.getTargetInfo().getRegisterWidth();
    else if (Str == "byte")
      DestWidth = S.Context.getTargetInfo().getCharWidth();
    break;
  case 7:
    if (Str == "pointer")
      DestWidth = S.Context.getTargetInfo().getPointerWidth(0);
    break;
  case 11:
    if (Str == "unwind_word")
      DestWidth = S.Context.getTargetInfo().getUnwindWordWidth();
    break;
  }
}

/// handleModeAttr - This attribute modifies the width of a decl with primitive
/// type.
///
/// Despite what would be logical, the mode attribute is a decl attribute, not a
/// type attribute: 'int ** __attribute((mode(HI))) *G;' tries to make 'G' be
/// HImode, not an intermediate pointer.
static void handleModeAttr(Sema &S, Decl *D, const ParsedAttr &AL) {
  // This attribute isn't documented, but glibc uses it.  It changes
  // the width of an int or unsigned int to the specified size.
  if (!AL.isArgIdent(0)) {
    S.Diag(AL.getLoc(), diag::err_attribute_argument_type)
        << AL << AANT_ArgumentIdentifier;
    return;
  }

  IdentifierInfo *Name = AL.getArgAsIdent(0)->Ident;

  S.AddModeAttr(D, AL, Name);
}

void Sema::AddModeAttr(Decl *D, const AttributeCommonInfo &CI,
                       IdentifierInfo *Name, bool InInstantiation) {
  StringRef Str = Name->getName();
  normalizeName(Str);
  SourceLocation AttrLoc = CI.getLoc();

  unsigned DestWidth = 0;
  bool IntegerMode = true;
  bool ComplexMode = false;
  FloatModeKind ExplicitType = FloatModeKind::NoFloat;
  llvm::APInt VectorSize(64, 0);
  if (Str.size() >= 4 && Str[0] == 'V') {
    // Minimal length of vector mode is 4: 'V' + NUMBER(>=1) + TYPE(>=2).
    size_t StrSize = Str.size();
    size_t VectorStringLength = 0;
    while ((VectorStringLength + 1) < StrSize &&
           isdigit(Str[VectorStringLength + 1]))
      ++VectorStringLength;
    if (VectorStringLength &&
        !Str.substr(1, VectorStringLength).getAsInteger(10, VectorSize) &&
        VectorSize.isPowerOf2()) {
      parseModeAttrArg(*this, Str.substr(VectorStringLength + 1), DestWidth,
                       IntegerMode, ComplexMode, ExplicitType);
      // Avoid duplicate warning from template instantiation.
      if (!InInstantiation)
        Diag(AttrLoc, diag::warn_vector_mode_deprecated);
    } else {
      VectorSize = 0;
    }
  }

  if (!VectorSize)
    parseModeAttrArg(*this, Str, DestWidth, IntegerMode, ComplexMode,
                     ExplicitType);

  // FIXME: Sync this with InitializePredefinedMacros; we need to match int8_t
  // and friends, at least with glibc.
  // FIXME: Make sure floating-point mappings are accurate
  // FIXME: Support XF and TF types
  if (!DestWidth) {
    Diag(AttrLoc, diag::err_machine_mode) << 0 /*Unknown*/ << Name;
    return;
  }

  QualType OldTy;
  if (const auto *TD = dyn_cast<TypedefNameDecl>(D))
    OldTy = TD->getUnderlyingType();
  else if (const auto *ED = dyn_cast<EnumDecl>(D)) {
    // Something like 'typedef enum { X } __attribute__((mode(XX))) T;'.
    // Try to get type from enum declaration, default to int.
    OldTy = ED->getIntegerType();
    if (OldTy.isNull())
      OldTy = Context.IntTy;
  } else
    OldTy = cast<ValueDecl>(D)->getType();

  if (OldTy->isDependentType()) {
    D->addAttr(::new (Context) ModeAttr(Context, CI, Name));
    return;
  }

  // Base type can also be a vector type (see PR17453).
  // Distinguish between base type and base element type.
  QualType OldElemTy = OldTy;
  if (const auto *VT = OldTy->getAs<VectorType>())
    OldElemTy = VT->getElementType();

  // GCC allows 'mode' attribute on enumeration types (even incomplete), except
  // for vector modes. So, 'enum X __attribute__((mode(QI)));' forms a complete
  // type, 'enum { A } __attribute__((mode(V4SI)))' is rejected.
  if ((isa<EnumDecl>(D) || OldElemTy->getAs<EnumType>()) &&
      VectorSize.getBoolValue()) {
    Diag(AttrLoc, diag::err_enum_mode_vector_type) << Name << CI.getRange();
    return;
  }
  bool IntegralOrAnyEnumType = (OldElemTy->isIntegralOrEnumerationType() &&
                                !OldElemTy->isBitIntType()) ||
                               OldElemTy->getAs<EnumType>();

  if (!OldElemTy->getAs<BuiltinType>() && !OldElemTy->isComplexType() &&
      !IntegralOrAnyEnumType)
    Diag(AttrLoc, diag::err_mode_not_primitive);
  else if (IntegerMode) {
    if (!IntegralOrAnyEnumType)
      Diag(AttrLoc, diag::err_mode_wrong_type);
  } else if (ComplexMode) {
    if (!OldElemTy->isComplexType())
      Diag(AttrLoc, diag::err_mode_wrong_type);
  } else {
    if (!OldElemTy->isFloatingType())
      Diag(AttrLoc, diag::err_mode_wrong_type);
  }

  QualType NewElemTy;

  if (IntegerMode)
    NewElemTy = Context.getIntTypeForBitwidth(DestWidth,
                                              OldElemTy->isSignedIntegerType());
  else
    NewElemTy = Context.getRealTypeForBitwidth(DestWidth, ExplicitType);

  if (NewElemTy.isNull()) {
    Diag(AttrLoc, diag::err_machine_mode) << 1 /*Unsupported*/ << Name;
    return;
  }

  if (ComplexMode) {
    NewElemTy = Context.getComplexType(NewElemTy);
  }

  QualType NewTy = NewElemTy;
  if (VectorSize.getBoolValue()) {
    NewTy = Context.getVectorType(NewTy, VectorSize.getZExtValue(),
                                  VectorType::GenericVector);
  } else if (const auto *OldVT = OldTy->getAs<VectorType>()) {
    // Complex machine mode does not support base vector types.
    if (ComplexMode) {
      Diag(AttrLoc, diag::err_complex_mode_vector_type);
      return;
    }
    unsigned NumElements = Context.getTypeSize(OldElemTy) *
                           OldVT->getNumElements() /
                           Context.getTypeSize(NewElemTy);
    NewTy =
        Context.getVectorType(NewElemTy, NumElements, OldVT->getVectorKind());
  }

  if (NewTy.isNull()) {
    Diag(AttrLoc, diag::err_mode_wrong_type);
    return;
  }

  // Install the new type.
  if (auto *TD = dyn_cast<TypedefNameDecl>(D))
    TD->setModedTypeSourceInfo(TD->getTypeSourceInfo(), NewTy);
  else if (auto *ED = dyn_cast<EnumDecl>(D))
    ED->setIntegerType(NewTy);
  else
    cast<ValueDecl>(D)->setType(NewTy);

  D->addAttr(::new (Context) ModeAttr(Context, CI, Name));
}

static void handleNoDebugAttr(Sema &S, Decl *D, const ParsedAttr &AL) {
  D->addAttr(::new (S.Context) NoDebugAttr(S.Context, AL));
}

AlwaysInlineAttr *Sema::mergeAlwaysInlineAttr(Decl *D,
                                              const AttributeCommonInfo &CI,
                                              const IdentifierInfo *Ident) {
  if (OptimizeNoneAttr *Optnone = D->getAttr<OptimizeNoneAttr>()) {
    Diag(CI.getLoc(), diag::warn_attribute_ignored) << Ident;
    Diag(Optnone->getLocation(), diag::note_conflicting_attribute);
    return nullptr;
  }

  if (D->hasAttr<AlwaysInlineAttr>())
    return nullptr;

  return ::new (Context) AlwaysInlineAttr(Context, CI);
}

InternalLinkageAttr *Sema::mergeInternalLinkageAttr(Decl *D,
                                                    const ParsedAttr &AL) {
  if (const auto *VD = dyn_cast<VarDecl>(D)) {
    // Attribute applies to Var but not any subclass of it (like ParmVar,
    // ImplicitParm or VarTemplateSpecialization).
    if (VD->getKind() != Decl::Var) {
      Diag(AL.getLoc(), diag::warn_attribute_wrong_decl_type)
          << AL << (getLangOpts().CPlusPlus ? ExpectedFunctionVariableOrClass
                                            : ExpectedVariableOrFunction);
      return nullptr;
    }
    // Attribute does not apply to non-static local variables.
    if (VD->hasLocalStorage()) {
      Diag(VD->getLocation(), diag::warn_internal_linkage_local_storage);
      return nullptr;
    }
  }

  return ::new (Context) InternalLinkageAttr(Context, AL);
}
InternalLinkageAttr *
Sema::mergeInternalLinkageAttr(Decl *D, const InternalLinkageAttr &AL) {
  if (const auto *VD = dyn_cast<VarDecl>(D)) {
    // Attribute applies to Var but not any subclass of it (like ParmVar,
    // ImplicitParm or VarTemplateSpecialization).
    if (VD->getKind() != Decl::Var) {
      Diag(AL.getLocation(), diag::warn_attribute_wrong_decl_type)
          << &AL << (getLangOpts().CPlusPlus ? ExpectedFunctionVariableOrClass
                                             : ExpectedVariableOrFunction);
      return nullptr;
    }
    // Attribute does not apply to non-static local variables.
    if (VD->hasLocalStorage()) {
      Diag(VD->getLocation(), diag::warn_internal_linkage_local_storage);
      return nullptr;
    }
  }

  return ::new (Context) InternalLinkageAttr(Context, AL);
}

MinSizeAttr *Sema::mergeMinSizeAttr(Decl *D, const AttributeCommonInfo &CI) {
  if (OptimizeNoneAttr *Optnone = D->getAttr<OptimizeNoneAttr>()) {
    Diag(CI.getLoc(), diag::warn_attribute_ignored) << "'minsize'";
    Diag(Optnone->getLocation(), diag::note_conflicting_attribute);
    return nullptr;
  }

  if (D->hasAttr<MinSizeAttr>())
    return nullptr;

  return ::new (Context) MinSizeAttr(Context, CI);
}

SwiftNameAttr *Sema::mergeSwiftNameAttr(Decl *D, const SwiftNameAttr &SNA,
                                        StringRef Name) {
  if (const auto *PrevSNA = D->getAttr<SwiftNameAttr>()) {
    if (PrevSNA->getName() != Name && !PrevSNA->isImplicit()) {
      Diag(PrevSNA->getLocation(), diag::err_attributes_are_not_compatible)
          << PrevSNA << &SNA;
      Diag(SNA.getLoc(), diag::note_conflicting_attribute);
    }

    D->dropAttr<SwiftNameAttr>();
  }
  return ::new (Context) SwiftNameAttr(Context, SNA, Name);
}

OptimizeNoneAttr *Sema::mergeOptimizeNoneAttr(Decl *D,
                                              const AttributeCommonInfo &CI) {
  if (AlwaysInlineAttr *Inline = D->getAttr<AlwaysInlineAttr>()) {
    Diag(Inline->getLocation(), diag::warn_attribute_ignored) << Inline;
    Diag(CI.getLoc(), diag::note_conflicting_attribute);
    D->dropAttr<AlwaysInlineAttr>();
  }
  if (MinSizeAttr *MinSize = D->getAttr<MinSizeAttr>()) {
    Diag(MinSize->getLocation(), diag::warn_attribute_ignored) << MinSize;
    Diag(CI.getLoc(), diag::note_conflicting_attribute);
    D->dropAttr<MinSizeAttr>();
  }

  if (D->hasAttr<OptimizeNoneAttr>())
    return nullptr;

  return ::new (Context) OptimizeNoneAttr(Context, CI);
}

static void handleAlwaysInlineAttr(Sema &S, Decl *D, const ParsedAttr &AL) {
  if (AlwaysInlineAttr *Inline =
          S.mergeAlwaysInlineAttr(D, AL, AL.getAttrName()))
    D->addAttr(Inline);
}

static void handleMinSizeAttr(Sema &S, Decl *D, const ParsedAttr &AL) {
  if (MinSizeAttr *MinSize = S.mergeMinSizeAttr(D, AL))
    D->addAttr(MinSize);
}

static void handleOptimizeNoneAttr(Sema &S, Decl *D, const ParsedAttr &AL) {
  if (OptimizeNoneAttr *Optnone = S.mergeOptimizeNoneAttr(D, AL))
    D->addAttr(Optnone);
}

static void handleSYCLDeviceAttr(Sema &S, Decl *D, const ParsedAttr &AL) {
  auto *FD = cast<FunctionDecl>(D);
  if (!FD->isExternallyVisible()) {
    S.Diag(AL.getLoc(), diag::err_sycl_attribute_internal_function) << AL;
    return;
  }

  handleSimpleAttribute<SYCLDeviceAttr>(S, D, AL);
}

static void handleSYCLDeviceIndirectlyCallableAttr(Sema &S, Decl *D,
                                                   const ParsedAttr &AL) {
  auto *FD = cast<FunctionDecl>(D);
  if (!FD->isExternallyVisible()) {
    S.Diag(AL.getLoc(), diag::err_sycl_attribute_internal_function) << AL;
    return;
  }

  D->addAttr(SYCLDeviceAttr::CreateImplicit(S.Context));
  handleSimpleAttribute<SYCLDeviceIndirectlyCallableAttr>(S, D, AL);
}

static void handleSYCLGlobalVarAttr(Sema &S, Decl *D, const ParsedAttr &AL) {
  if (!S.Context.getSourceManager().isInSystemHeader(D->getLocation())) {
    S.Diag(AL.getLoc(), diag::err_attribute_only_system_header) << AL;
    return;
  }

  handleSimpleAttribute<SYCLGlobalVarAttr>(S, D, AL);
}

static void handleSYCLRegisterNumAttr(Sema &S, Decl *D, const ParsedAttr &AL) {
  if (!AL.checkExactlyNumArgs(S, 1))
    return;
  uint32_t RegNo = 0;
  const Expr *E = AL.getArgAsExpr(0);
  if (!checkUInt32Argument(S, AL, E, RegNo, 0, /*StrictlyUnsigned=*/true))
    return;
  D->addAttr(::new (S.Context) SYCLRegisterNumAttr(S.Context, AL, RegNo));
}

void Sema::AddSYCLIntelESimdVectorizeAttr(Decl *D,
                                          const AttributeCommonInfo &CI,
                                          Expr *E) {
  if (!E->isValueDependent()) {
    // Validate that we have an integer constant expression and then store the
    // converted constant expression into the semantic attribute so that we
    // don't have to evaluate it again later.
    llvm::APSInt ArgVal;
    ExprResult Res = VerifyIntegerConstantExpression(E, &ArgVal);
    if (Res.isInvalid())
      return;
    E = Res.get();

    if (ArgVal != 8 && ArgVal != 16 && ArgVal != 32) {
      Diag(E->getExprLoc(), diag::err_sycl_esimd_vectorize_unsupported_value)
          << CI;
      return;
    }

    // Check to see if there's a duplicate attribute with different values
    // already applied to the declaration.
    if (const auto *DeclAttr = D->getAttr<SYCLIntelESimdVectorizeAttr>()) {
      // If the other attribute argument is instantiation dependent, we won't
      // have converted it to a constant expression yet and thus we test
      // whether this is a null pointer.
      if (const auto *DeclExpr = dyn_cast<ConstantExpr>(DeclAttr->getValue())) {
        if (ArgVal != DeclExpr->getResultAsAPSInt()) {
          Diag(CI.getLoc(), diag::warn_duplicate_attribute) << CI;
          Diag(DeclAttr->getLoc(), diag::note_previous_attribute);
        }
        // Drop the duplicate attribute.
        return;
      }
    }
  }

  D->addAttr(::new (Context) SYCLIntelESimdVectorizeAttr(Context, CI, E));
}

SYCLIntelESimdVectorizeAttr *
Sema::MergeSYCLIntelESimdVectorizeAttr(Decl *D,
                                       const SYCLIntelESimdVectorizeAttr &A) {
  // Check to see if there's a duplicate attribute with different values
  // already applied to the declaration.
  if (const auto *DeclAttr = D->getAttr<SYCLIntelESimdVectorizeAttr>()) {
    if (const auto *DeclExpr = dyn_cast<ConstantExpr>(DeclAttr->getValue())) {
      if (const auto *MergeExpr = dyn_cast<ConstantExpr>(A.getValue())) {
        if (DeclExpr->getResultAsAPSInt() != MergeExpr->getResultAsAPSInt()) {
          Diag(DeclAttr->getLoc(), diag::warn_duplicate_attribute) << &A;
          Diag(A.getLoc(), diag::note_previous_attribute);
        }
        // Do not add a duplicate attribute.
        return nullptr;
      }
    }
  }
  return ::new (Context) SYCLIntelESimdVectorizeAttr(Context, A, A.getValue());
}

static void handleSYCLIntelESimdVectorizeAttr(Sema &S, Decl *D,
                                              const ParsedAttr &A) {
  S.CheckDeprecatedSYCLAttributeSpelling(A);

  Expr *E = A.getArgAsExpr(0);
  S.AddSYCLIntelESimdVectorizeAttr(D, A, E);
}

static void handleConstantAttr(Sema &S, Decl *D, const ParsedAttr &AL) {
  const auto *VD = cast<VarDecl>(D);
  if (VD->hasLocalStorage()) {
    S.Diag(AL.getLoc(), diag::err_cuda_nonstatic_constdev);
    return;
  }
  // constexpr variable may already get an implicit constant attr, which should
  // be replaced by the explicit constant attr.
  if (auto *A = D->getAttr<CUDAConstantAttr>()) {
    if (!A->isImplicit())
      return;
    D->dropAttr<CUDAConstantAttr>();
  }
  D->addAttr(::new (S.Context) CUDAConstantAttr(S.Context, AL));
}

static void handleSharedAttr(Sema &S, Decl *D, const ParsedAttr &AL) {
  const auto *VD = cast<VarDecl>(D);
  // extern __shared__ is only allowed on arrays with no length (e.g.
  // "int x[]").
  if (!S.getLangOpts().GPURelocatableDeviceCode && VD->hasExternalStorage() &&
      !isa<IncompleteArrayType>(VD->getType())) {
    S.Diag(AL.getLoc(), diag::err_cuda_extern_shared) << VD;
    return;
  }
  if (S.getLangOpts().CUDA && VD->hasLocalStorage() &&
      S.CUDADiagIfHostCode(AL.getLoc(), diag::err_cuda_host_shared)
          << S.CurrentCUDATarget())
    return;
  D->addAttr(::new (S.Context) CUDASharedAttr(S.Context, AL));
}

static void handleGlobalAttr(Sema &S, Decl *D, const ParsedAttr &AL) {
  const auto *FD = cast<FunctionDecl>(D);
  if (!FD->getReturnType()->isVoidType() &&
      !FD->getReturnType()->getAs<AutoType>() &&
      !FD->getReturnType()->isInstantiationDependentType()) {
    SourceRange RTRange = FD->getReturnTypeSourceRange();
    S.Diag(FD->getTypeSpecStartLoc(), diag::err_kern_type_not_void_return)
        << FD->getType()
        << (RTRange.isValid() ? FixItHint::CreateReplacement(RTRange, "void")
                              : FixItHint());
    return;
  }
  if (const auto *Method = dyn_cast<CXXMethodDecl>(FD)) {
    if (Method->isInstance()) {
      S.Diag(Method->getBeginLoc(), diag::err_kern_is_nonstatic_method)
          << Method;
      return;
    }
    S.Diag(Method->getBeginLoc(), diag::warn_kern_is_method) << Method;
  }
  // Only warn for "inline" when compiling for host, to cut down on noise.
  if (FD->isInlineSpecified() && !S.getLangOpts().CUDAIsDevice)
    S.Diag(FD->getBeginLoc(), diag::warn_kern_is_inline) << FD;

  D->addAttr(::new (S.Context) CUDAGlobalAttr(S.Context, AL));
  // In host compilation the kernel is emitted as a stub function, which is
  // a helper function for launching the kernel. The instructions in the helper
  // function has nothing to do with the source code of the kernel. Do not emit
  // debug info for the stub function to avoid confusing the debugger.
  if (S.LangOpts.HIP && !S.LangOpts.CUDAIsDevice)
    D->addAttr(NoDebugAttr::CreateImplicit(S.Context));
}

static void handleDeviceAttr(Sema &S, Decl *D, const ParsedAttr &AL) {
  if (const auto *VD = dyn_cast<VarDecl>(D)) {
    if (VD->hasLocalStorage()) {
      S.Diag(AL.getLoc(), diag::err_cuda_nonstatic_constdev);
      return;
    }
  }

  if (auto *A = D->getAttr<CUDADeviceAttr>()) {
    if (!A->isImplicit())
      return;
    D->dropAttr<CUDADeviceAttr>();
  }
  D->addAttr(::new (S.Context) CUDADeviceAttr(S.Context, AL));
}

static void handleManagedAttr(Sema &S, Decl *D, const ParsedAttr &AL) {
  if (const auto *VD = dyn_cast<VarDecl>(D)) {
    if (VD->hasLocalStorage()) {
      S.Diag(AL.getLoc(), diag::err_cuda_nonstatic_constdev);
      return;
    }
  }
  if (!D->hasAttr<HIPManagedAttr>())
    D->addAttr(::new (S.Context) HIPManagedAttr(S.Context, AL));
  if (!D->hasAttr<CUDADeviceAttr>())
    D->addAttr(CUDADeviceAttr::CreateImplicit(S.Context));
}

static void handleGNUInlineAttr(Sema &S, Decl *D, const ParsedAttr &AL) {
  const auto *Fn = cast<FunctionDecl>(D);
  if (!Fn->isInlineSpecified()) {
    S.Diag(AL.getLoc(), diag::warn_gnu_inline_attribute_requires_inline);
    return;
  }

  if (S.LangOpts.CPlusPlus && Fn->getStorageClass() != SC_Extern)
    S.Diag(AL.getLoc(), diag::warn_gnu_inline_cplusplus_without_extern);

  D->addAttr(::new (S.Context) GNUInlineAttr(S.Context, AL));
}

static void handleCallConvAttr(Sema &S, Decl *D, const ParsedAttr &AL) {
  if (hasDeclarator(D)) return;

  // Diagnostic is emitted elsewhere: here we store the (valid) AL
  // in the Decl node for syntactic reasoning, e.g., pretty-printing.
  CallingConv CC;
  if (S.CheckCallingConvAttr(AL, CC, /*FD*/nullptr))
    return;

  if (!isa<ObjCMethodDecl>(D)) {
    S.Diag(AL.getLoc(), diag::warn_attribute_wrong_decl_type)
        << AL << ExpectedFunctionOrMethod;
    return;
  }

  switch (AL.getKind()) {
  case ParsedAttr::AT_FastCall:
    D->addAttr(::new (S.Context) FastCallAttr(S.Context, AL));
    return;
  case ParsedAttr::AT_StdCall:
    D->addAttr(::new (S.Context) StdCallAttr(S.Context, AL));
    return;
  case ParsedAttr::AT_ThisCall:
    D->addAttr(::new (S.Context) ThisCallAttr(S.Context, AL));
    return;
  case ParsedAttr::AT_CDecl:
    D->addAttr(::new (S.Context) CDeclAttr(S.Context, AL));
    return;
  case ParsedAttr::AT_Pascal:
    D->addAttr(::new (S.Context) PascalAttr(S.Context, AL));
    return;
  case ParsedAttr::AT_SwiftCall:
    D->addAttr(::new (S.Context) SwiftCallAttr(S.Context, AL));
    return;
  case ParsedAttr::AT_SwiftAsyncCall:
    D->addAttr(::new (S.Context) SwiftAsyncCallAttr(S.Context, AL));
    return;
  case ParsedAttr::AT_VectorCall:
    D->addAttr(::new (S.Context) VectorCallAttr(S.Context, AL));
    return;
  case ParsedAttr::AT_MSABI:
    D->addAttr(::new (S.Context) MSABIAttr(S.Context, AL));
    return;
  case ParsedAttr::AT_SysVABI:
    D->addAttr(::new (S.Context) SysVABIAttr(S.Context, AL));
    return;
  case ParsedAttr::AT_RegCall:
    D->addAttr(::new (S.Context) RegCallAttr(S.Context, AL));
    return;
  case ParsedAttr::AT_Pcs: {
    PcsAttr::PCSType PCS;
    switch (CC) {
    case CC_AAPCS:
      PCS = PcsAttr::AAPCS;
      break;
    case CC_AAPCS_VFP:
      PCS = PcsAttr::AAPCS_VFP;
      break;
    default:
      llvm_unreachable("unexpected calling convention in pcs attribute");
    }

    D->addAttr(::new (S.Context) PcsAttr(S.Context, AL, PCS));
    return;
  }
  case ParsedAttr::AT_AArch64VectorPcs:
    D->addAttr(::new (S.Context) AArch64VectorPcsAttr(S.Context, AL));
    return;
  case ParsedAttr::AT_AArch64SVEPcs:
    D->addAttr(::new (S.Context) AArch64SVEPcsAttr(S.Context, AL));
    return;
  case ParsedAttr::AT_AMDGPUKernelCall:
    D->addAttr(::new (S.Context) AMDGPUKernelCallAttr(S.Context, AL));
    return;
  case ParsedAttr::AT_IntelOclBicc:
    D->addAttr(::new (S.Context) IntelOclBiccAttr(S.Context, AL));
    return;
  case ParsedAttr::AT_PreserveMost:
    D->addAttr(::new (S.Context) PreserveMostAttr(S.Context, AL));
    return;
  case ParsedAttr::AT_PreserveAll:
    D->addAttr(::new (S.Context) PreserveAllAttr(S.Context, AL));
    return;
  default:
    llvm_unreachable("unexpected attribute kind");
  }
}

static void handleSuppressAttr(Sema &S, Decl *D, const ParsedAttr &AL) {
  if (!AL.checkAtLeastNumArgs(S, 1))
    return;

  std::vector<StringRef> DiagnosticIdentifiers;
  for (unsigned I = 0, E = AL.getNumArgs(); I != E; ++I) {
    StringRef RuleName;

    if (!S.checkStringLiteralArgumentAttr(AL, I, RuleName, nullptr))
      return;

    // FIXME: Warn if the rule name is unknown. This is tricky because only
    // clang-tidy knows about available rules.
    DiagnosticIdentifiers.push_back(RuleName);
  }
  D->addAttr(::new (S.Context)
                 SuppressAttr(S.Context, AL, DiagnosticIdentifiers.data(),
                              DiagnosticIdentifiers.size()));
}

static void handleLifetimeCategoryAttr(Sema &S, Decl *D, const ParsedAttr &AL) {
  TypeSourceInfo *DerefTypeLoc = nullptr;
  QualType ParmType;
  if (AL.hasParsedType()) {
    ParmType = S.GetTypeFromParser(AL.getTypeArg(), &DerefTypeLoc);

    unsigned SelectIdx = ~0U;
    if (ParmType->isReferenceType())
      SelectIdx = 0;
    else if (ParmType->isArrayType())
      SelectIdx = 1;

    if (SelectIdx != ~0U) {
      S.Diag(AL.getLoc(), diag::err_attribute_invalid_argument)
          << SelectIdx << AL;
      return;
    }
  }

  // To check if earlier decl attributes do not conflict the newly parsed ones
  // we always add (and check) the attribute to the canonical decl. We need
  // to repeat the check for attribute mutual exclusion because we're attaching
  // all of the attributes to the canonical declaration rather than the current
  // declaration.
  D = D->getCanonicalDecl();
  if (AL.getKind() == ParsedAttr::AT_Owner) {
    if (checkAttrMutualExclusion<PointerAttr>(S, D, AL))
      return;
    if (const auto *OAttr = D->getAttr<OwnerAttr>()) {
      const Type *ExistingDerefType = OAttr->getDerefTypeLoc()
                                          ? OAttr->getDerefType().getTypePtr()
                                          : nullptr;
      if (ExistingDerefType != ParmType.getTypePtrOrNull()) {
        S.Diag(AL.getLoc(), diag::err_attributes_are_not_compatible)
            << AL << OAttr;
        S.Diag(OAttr->getLocation(), diag::note_conflicting_attribute);
      }
      return;
    }
    for (Decl *Redecl : D->redecls()) {
      Redecl->addAttr(::new (S.Context) OwnerAttr(S.Context, AL, DerefTypeLoc));
    }
  } else {
    if (checkAttrMutualExclusion<OwnerAttr>(S, D, AL))
      return;
    if (const auto *PAttr = D->getAttr<PointerAttr>()) {
      const Type *ExistingDerefType = PAttr->getDerefTypeLoc()
                                          ? PAttr->getDerefType().getTypePtr()
                                          : nullptr;
      if (ExistingDerefType != ParmType.getTypePtrOrNull()) {
        S.Diag(AL.getLoc(), diag::err_attributes_are_not_compatible)
            << AL << PAttr;
        S.Diag(PAttr->getLocation(), diag::note_conflicting_attribute);
      }
      return;
    }
    for (Decl *Redecl : D->redecls()) {
      Redecl->addAttr(::new (S.Context)
                          PointerAttr(S.Context, AL, DerefTypeLoc));
    }
  }
}

static void handleRandomizeLayoutAttr(Sema &S, Decl *D, const ParsedAttr &AL) {
  if (checkAttrMutualExclusion<NoRandomizeLayoutAttr>(S, D, AL))
    return;
  if (!D->hasAttr<RandomizeLayoutAttr>())
    D->addAttr(::new (S.Context) RandomizeLayoutAttr(S.Context, AL));
}

static void handleNoRandomizeLayoutAttr(Sema &S, Decl *D,
                                        const ParsedAttr &AL) {
  if (checkAttrMutualExclusion<RandomizeLayoutAttr>(S, D, AL))
    return;
  if (!D->hasAttr<NoRandomizeLayoutAttr>())
    D->addAttr(::new (S.Context) NoRandomizeLayoutAttr(S.Context, AL));
}

bool Sema::CheckCallingConvAttr(const ParsedAttr &Attrs, CallingConv &CC,
                                const FunctionDecl *FD) {
  if (Attrs.isInvalid())
    return true;

  if (Attrs.hasProcessingCache()) {
    CC = (CallingConv) Attrs.getProcessingCache();
    return false;
  }

  unsigned ReqArgs = Attrs.getKind() == ParsedAttr::AT_Pcs ? 1 : 0;
  if (!Attrs.checkExactlyNumArgs(*this, ReqArgs)) {
    Attrs.setInvalid();
    return true;
  }

  const TargetInfo &TI = Context.getTargetInfo();
  // TODO: diagnose uses of these conventions on the wrong target.
  switch (Attrs.getKind()) {
  case ParsedAttr::AT_CDecl:
    CC = TI.getDefaultCallingConv();
    break;
  case ParsedAttr::AT_FastCall:
    CC = CC_X86FastCall;
    break;
  case ParsedAttr::AT_StdCall:
    CC = CC_X86StdCall;
    break;
  case ParsedAttr::AT_ThisCall:
    CC = CC_X86ThisCall;
    break;
  case ParsedAttr::AT_Pascal:
    CC = CC_X86Pascal;
    break;
  case ParsedAttr::AT_SwiftCall:
    CC = CC_Swift;
    break;
  case ParsedAttr::AT_SwiftAsyncCall:
    CC = CC_SwiftAsync;
    break;
  case ParsedAttr::AT_VectorCall:
    CC = CC_X86VectorCall;
    break;
  case ParsedAttr::AT_AArch64VectorPcs:
    CC = CC_AArch64VectorCall;
    break;
  case ParsedAttr::AT_AArch64SVEPcs:
    CC = CC_AArch64SVEPCS;
    break;
  case ParsedAttr::AT_AMDGPUKernelCall:
    CC = CC_AMDGPUKernelCall;
    break;
  case ParsedAttr::AT_RegCall:
    CC = CC_X86RegCall;
    break;
  case ParsedAttr::AT_MSABI:
    CC = Context.getTargetInfo().getTriple().isOSWindows() ? CC_C :
                                                             CC_Win64;
    break;
  case ParsedAttr::AT_SysVABI:
    CC = Context.getTargetInfo().getTriple().isOSWindows() ? CC_X86_64SysV :
                                                             CC_C;
    break;
  case ParsedAttr::AT_Pcs: {
    StringRef StrRef;
    if (!checkStringLiteralArgumentAttr(Attrs, 0, StrRef)) {
      Attrs.setInvalid();
      return true;
    }
    if (StrRef == "aapcs") {
      CC = CC_AAPCS;
      break;
    } else if (StrRef == "aapcs-vfp") {
      CC = CC_AAPCS_VFP;
      break;
    }

    Attrs.setInvalid();
    Diag(Attrs.getLoc(), diag::err_invalid_pcs);
    return true;
  }
  case ParsedAttr::AT_IntelOclBicc:
    CC = CC_IntelOclBicc;
    break;
  case ParsedAttr::AT_PreserveMost:
    CC = CC_PreserveMost;
    break;
  case ParsedAttr::AT_PreserveAll:
    CC = CC_PreserveAll;
    break;
  default: llvm_unreachable("unexpected attribute kind");
  }

  TargetInfo::CallingConvCheckResult A = TargetInfo::CCCR_OK;
  // CUDA functions may have host and/or device attributes which indicate
  // their targeted execution environment, therefore the calling convention
  // of functions in CUDA should be checked against the target deduced based
  // on their host/device attributes.
  if (LangOpts.CUDA) {
    auto *Aux = Context.getAuxTargetInfo();
    auto CudaTarget = IdentifyCUDATarget(FD);
    bool CheckHost = false, CheckDevice = false;
    switch (CudaTarget) {
    case CFT_HostDevice:
      CheckHost = true;
      CheckDevice = true;
      break;
    case CFT_Host:
      CheckHost = true;
      break;
    case CFT_Device:
    case CFT_Global:
      CheckDevice = true;
      break;
    case CFT_InvalidTarget:
      llvm_unreachable("unexpected cuda target");
    }
    auto *HostTI = LangOpts.CUDAIsDevice ? Aux : &TI;
    auto *DeviceTI = LangOpts.CUDAIsDevice ? &TI : Aux;
    if (CheckHost && HostTI)
      A = HostTI->checkCallingConvention(CC);
    if (A == TargetInfo::CCCR_OK && CheckDevice && DeviceTI)
      A = DeviceTI->checkCallingConvention(CC);
  } else {
    A = TI.checkCallingConvention(CC);
  }

  switch (A) {
  case TargetInfo::CCCR_OK:
    break;

  case TargetInfo::CCCR_Ignore:
    // Treat an ignored convention as if it was an explicit C calling convention
    // attribute. For example, __stdcall on Win x64 functions as __cdecl, so
    // that command line flags that change the default convention to
    // __vectorcall don't affect declarations marked __stdcall.
    CC = CC_C;
    break;

  case TargetInfo::CCCR_Error:
    Diag(Attrs.getLoc(), diag::error_cconv_unsupported)
        << Attrs << (int)CallingConventionIgnoredReason::ForThisTarget;
    break;

  case TargetInfo::CCCR_Warning: {
    Diag(Attrs.getLoc(), diag::warn_cconv_unsupported)
        << Attrs << (int)CallingConventionIgnoredReason::ForThisTarget;

    // This convention is not valid for the target. Use the default function or
    // method calling convention.
    bool IsCXXMethod = false, IsVariadic = false;
    if (FD) {
      IsCXXMethod = FD->isCXXInstanceMember();
      IsVariadic = FD->isVariadic();
    }
    CC = Context.getDefaultCallingConvention(IsVariadic, IsCXXMethod);
    break;
  }
  }

  Attrs.setProcessingCache((unsigned) CC);
  return false;
}

/// Pointer-like types in the default address space.
static bool isValidSwiftContextType(QualType Ty) {
  if (!Ty->hasPointerRepresentation())
    return Ty->isDependentType();
  return Ty->getPointeeType().getAddressSpace() == LangAS::Default;
}

/// Pointers and references in the default address space.
static bool isValidSwiftIndirectResultType(QualType Ty) {
  if (const auto *PtrType = Ty->getAs<PointerType>()) {
    Ty = PtrType->getPointeeType();
  } else if (const auto *RefType = Ty->getAs<ReferenceType>()) {
    Ty = RefType->getPointeeType();
  } else {
    return Ty->isDependentType();
  }
  return Ty.getAddressSpace() == LangAS::Default;
}

/// Pointers and references to pointers in the default address space.
static bool isValidSwiftErrorResultType(QualType Ty) {
  if (const auto *PtrType = Ty->getAs<PointerType>()) {
    Ty = PtrType->getPointeeType();
  } else if (const auto *RefType = Ty->getAs<ReferenceType>()) {
    Ty = RefType->getPointeeType();
  } else {
    return Ty->isDependentType();
  }
  if (!Ty.getQualifiers().empty())
    return false;
  return isValidSwiftContextType(Ty);
}

void Sema::AddParameterABIAttr(Decl *D, const AttributeCommonInfo &CI,
                               ParameterABI abi) {

  QualType type = cast<ParmVarDecl>(D)->getType();

  if (auto existingAttr = D->getAttr<ParameterABIAttr>()) {
    if (existingAttr->getABI() != abi) {
      Diag(CI.getLoc(), diag::err_attributes_are_not_compatible)
          << getParameterABISpelling(abi) << existingAttr;
      Diag(existingAttr->getLocation(), diag::note_conflicting_attribute);
      return;
    }
  }

  switch (abi) {
  case ParameterABI::Ordinary:
    llvm_unreachable("explicit attribute for ordinary parameter ABI?");

  case ParameterABI::SwiftContext:
    if (!isValidSwiftContextType(type)) {
      Diag(CI.getLoc(), diag::err_swift_abi_parameter_wrong_type)
          << getParameterABISpelling(abi) << /*pointer to pointer */ 0 << type;
    }
    D->addAttr(::new (Context) SwiftContextAttr(Context, CI));
    return;

  case ParameterABI::SwiftAsyncContext:
    if (!isValidSwiftContextType(type)) {
      Diag(CI.getLoc(), diag::err_swift_abi_parameter_wrong_type)
          << getParameterABISpelling(abi) << /*pointer to pointer */ 0 << type;
    }
    D->addAttr(::new (Context) SwiftAsyncContextAttr(Context, CI));
    return;

  case ParameterABI::SwiftErrorResult:
    if (!isValidSwiftErrorResultType(type)) {
      Diag(CI.getLoc(), diag::err_swift_abi_parameter_wrong_type)
          << getParameterABISpelling(abi) << /*pointer to pointer */ 1 << type;
    }
    D->addAttr(::new (Context) SwiftErrorResultAttr(Context, CI));
    return;

  case ParameterABI::SwiftIndirectResult:
    if (!isValidSwiftIndirectResultType(type)) {
      Diag(CI.getLoc(), diag::err_swift_abi_parameter_wrong_type)
          << getParameterABISpelling(abi) << /*pointer*/ 0 << type;
    }
    D->addAttr(::new (Context) SwiftIndirectResultAttr(Context, CI));
    return;
  }
  llvm_unreachable("bad parameter ABI attribute");
}

/// Checks a regparm attribute, returning true if it is ill-formed and
/// otherwise setting numParams to the appropriate value.
bool Sema::CheckRegparmAttr(const ParsedAttr &AL, unsigned &numParams) {
  if (AL.isInvalid())
    return true;

  if (!AL.checkExactlyNumArgs(*this, 1)) {
    AL.setInvalid();
    return true;
  }

  uint32_t NP;
  Expr *NumParamsExpr = AL.getArgAsExpr(0);
  if (!checkUInt32Argument(*this, AL, NumParamsExpr, NP)) {
    AL.setInvalid();
    return true;
  }

  if (Context.getTargetInfo().getRegParmMax() == 0) {
    Diag(AL.getLoc(), diag::err_attribute_regparm_wrong_platform)
      << NumParamsExpr->getSourceRange();
    AL.setInvalid();
    return true;
  }

  numParams = NP;
  if (numParams > Context.getTargetInfo().getRegParmMax()) {
    Diag(AL.getLoc(), diag::err_attribute_regparm_invalid_number)
      << Context.getTargetInfo().getRegParmMax() << NumParamsExpr->getSourceRange();
    AL.setInvalid();
    return true;
  }

  return false;
}

// Checks whether an argument of launch_bounds attribute is
// acceptable, performs implicit conversion to Rvalue, and returns
// non-nullptr Expr result on success. Otherwise, it returns nullptr
// and may output an error.
static Expr *makeLaunchBoundsArgExpr(Sema &S, Expr *E,
                                     const CUDALaunchBoundsAttr &AL,
                                     const unsigned Idx) {
  if (S.DiagnoseUnexpandedParameterPack(E))
    return nullptr;

  // Accept template arguments for now as they depend on something else.
  // We'll get to check them when they eventually get instantiated.
  if (E->isValueDependent())
    return E;

  Optional<llvm::APSInt> I = llvm::APSInt(64);
  if (!(I = E->getIntegerConstantExpr(S.Context))) {
    S.Diag(E->getExprLoc(), diag::err_attribute_argument_n_type)
        << &AL << Idx << AANT_ArgumentIntegerConstant << E->getSourceRange();
    return nullptr;
  }
  // Make sure we can fit it in 32 bits.
  if (!I->isIntN(32)) {
    S.Diag(E->getExprLoc(), diag::err_ice_too_large)
        << toString(*I, 10, false) << 32 << /* Unsigned */ 1;
    return nullptr;
  }
  if (*I < 0)
    S.Diag(E->getExprLoc(), diag::warn_attribute_argument_n_negative)
        << &AL << Idx << E->getSourceRange();

  // We may need to perform implicit conversion of the argument.
  InitializedEntity Entity = InitializedEntity::InitializeParameter(
      S.Context, S.Context.getConstType(S.Context.IntTy), /*consume*/ false);
  ExprResult ValArg = S.PerformCopyInitialization(Entity, SourceLocation(), E);
  assert(!ValArg.isInvalid() &&
         "Unexpected PerformCopyInitialization() failure.");

  return ValArg.getAs<Expr>();
}

void Sema::AddLaunchBoundsAttr(Decl *D, const AttributeCommonInfo &CI,
                               Expr *MaxThreads, Expr *MinBlocks) {
  CUDALaunchBoundsAttr TmpAttr(Context, CI, MaxThreads, MinBlocks);
  MaxThreads = makeLaunchBoundsArgExpr(*this, MaxThreads, TmpAttr, 0);
  if (MaxThreads == nullptr)
    return;

  if (MinBlocks) {
    MinBlocks = makeLaunchBoundsArgExpr(*this, MinBlocks, TmpAttr, 1);
    if (MinBlocks == nullptr)
      return;
  }

  D->addAttr(::new (Context)
                 CUDALaunchBoundsAttr(Context, CI, MaxThreads, MinBlocks));
}

static void handleLaunchBoundsAttr(Sema &S, Decl *D, const ParsedAttr &AL) {
  if (!AL.checkAtLeastNumArgs(S, 1) || !AL.checkAtMostNumArgs(S, 2))
    return;

  S.AddLaunchBoundsAttr(D, AL, AL.getArgAsExpr(0),
                        AL.getNumArgs() > 1 ? AL.getArgAsExpr(1) : nullptr);
}

static void handleArgumentWithTypeTagAttr(Sema &S, Decl *D,
                                          const ParsedAttr &AL) {
  if (!AL.isArgIdent(0)) {
    S.Diag(AL.getLoc(), diag::err_attribute_argument_n_type)
        << AL << /* arg num = */ 1 << AANT_ArgumentIdentifier;
    return;
  }

  ParamIdx ArgumentIdx;
  if (!checkFunctionOrMethodParameterIndex(S, D, AL, 2, AL.getArgAsExpr(1),
                                           ArgumentIdx))
    return;

  ParamIdx TypeTagIdx;
  if (!checkFunctionOrMethodParameterIndex(S, D, AL, 3, AL.getArgAsExpr(2),
                                           TypeTagIdx))
    return;

  bool IsPointer = AL.getAttrName()->getName() == "pointer_with_type_tag";
  if (IsPointer) {
    // Ensure that buffer has a pointer type.
    unsigned ArgumentIdxAST = ArgumentIdx.getASTIndex();
    if (ArgumentIdxAST >= getFunctionOrMethodNumParams(D) ||
        !getFunctionOrMethodParamType(D, ArgumentIdxAST)->isPointerType())
      S.Diag(AL.getLoc(), diag::err_attribute_pointers_only) << AL << 0;
  }

  D->addAttr(::new (S.Context) ArgumentWithTypeTagAttr(
      S.Context, AL, AL.getArgAsIdent(0)->Ident, ArgumentIdx, TypeTagIdx,
      IsPointer));
}

static void handleTypeTagForDatatypeAttr(Sema &S, Decl *D,
                                         const ParsedAttr &AL) {
  if (!AL.isArgIdent(0)) {
    S.Diag(AL.getLoc(), diag::err_attribute_argument_n_type)
        << AL << 1 << AANT_ArgumentIdentifier;
    return;
  }

  if (!AL.checkExactlyNumArgs(S, 1))
    return;

  if (!isa<VarDecl>(D)) {
    S.Diag(AL.getLoc(), diag::err_attribute_wrong_decl_type)
        << AL << ExpectedVariable;
    return;
  }

  IdentifierInfo *PointerKind = AL.getArgAsIdent(0)->Ident;
  TypeSourceInfo *MatchingCTypeLoc = nullptr;
  S.GetTypeFromParser(AL.getMatchingCType(), &MatchingCTypeLoc);
  assert(MatchingCTypeLoc && "no type source info for attribute argument");

  D->addAttr(::new (S.Context) TypeTagForDatatypeAttr(
      S.Context, AL, PointerKind, MatchingCTypeLoc, AL.getLayoutCompatible(),
      AL.getMustBeNull()));
}

/// Give a warning for duplicate attributes, return true if duplicate.
template <typename AttrType>
static bool checkForDuplicateAttribute(Sema &S, Decl *D,
                                       const ParsedAttr &Attr) {
  // Give a warning for duplicates but not if it's one we've implicitly added.
  auto *A = D->getAttr<AttrType>();
  if (A && !A->isImplicit()) {
    S.Diag(Attr.getLoc(), diag::warn_duplicate_attribute_exact) << A;
    return true;
  }
  return false;
}

void Sema::AddSYCLIntelNoGlobalWorkOffsetAttr(Decl *D,
                                              const AttributeCommonInfo &CI,
                                              Expr *E) {
  if (!E->isValueDependent()) {
    // Validate that we have an integer constant expression and then store the
    // converted constant expression into the semantic attribute so that we
    // don't have to evaluate it again later.
    llvm::APSInt ArgVal;
    ExprResult Res = VerifyIntegerConstantExpression(E, &ArgVal);
    if (Res.isInvalid())
      return;
    E = Res.get();

    // Check to see if there's a duplicate attribute with different values
    // already applied to the declaration.
    if (const auto *DeclAttr = D->getAttr<SYCLIntelNoGlobalWorkOffsetAttr>()) {
      // If the other attribute argument is instantiation dependent, we won't
      // have converted it to a constant expression yet and thus we test
      // whether this is a null pointer.
      if (const auto *DeclExpr = dyn_cast<ConstantExpr>(DeclAttr->getValue())) {
        if (ArgVal != DeclExpr->getResultAsAPSInt()) {
          Diag(CI.getLoc(), diag::warn_duplicate_attribute) << CI;
          Diag(DeclAttr->getLoc(), diag::note_previous_attribute);
        }
        // Drop the duplicate attribute.
        return;
      }
    }
  }

  D->addAttr(::new (Context) SYCLIntelNoGlobalWorkOffsetAttr(Context, CI, E));
}

SYCLIntelNoGlobalWorkOffsetAttr *Sema::MergeSYCLIntelNoGlobalWorkOffsetAttr(
    Decl *D, const SYCLIntelNoGlobalWorkOffsetAttr &A) {
  // Check to see if there's a duplicate attribute with different values
  // already applied to the declaration.
  if (const auto *DeclAttr = D->getAttr<SYCLIntelNoGlobalWorkOffsetAttr>()) {
    if (const auto *DeclExpr = dyn_cast<ConstantExpr>(DeclAttr->getValue())) {
      if (const auto *MergeExpr = dyn_cast<ConstantExpr>(A.getValue())) {
        if (DeclExpr->getResultAsAPSInt() != MergeExpr->getResultAsAPSInt()) {
          Diag(DeclAttr->getLoc(), diag::warn_duplicate_attribute) << &A;
          Diag(A.getLoc(), diag::note_previous_attribute);
        }
        // Do not add a duplicate attribute.
        return nullptr;
      }
    }
  }
  return ::new (Context)
      SYCLIntelNoGlobalWorkOffsetAttr(Context, A, A.getValue());
}

static void handleSYCLIntelNoGlobalWorkOffsetAttr(Sema &S, Decl *D,
                                                  const ParsedAttr &A) {
  // If no attribute argument is specified, set to default value '1'.
  Expr *E = A.isArgExpr(0)
                ? A.getArgAsExpr(0)
                : IntegerLiteral::Create(S.Context, llvm::APInt(32, 1),
                                         S.Context.IntTy, A.getLoc());

  S.AddSYCLIntelNoGlobalWorkOffsetAttr(D, A, E);
}

/// Handle the [[intel::singlepump]] attribute.
static void handleSYCLIntelFPGASinglePumpAttr(Sema &S, Decl *D,
                                              const ParsedAttr &AL) {
  checkForDuplicateAttribute<IntelFPGASinglePumpAttr>(S, D, AL);

  // If the declaration does not have an [[intel::fpga_memory]]
  // attribute, this creates one as an implicit attribute.
  if (!D->hasAttr<IntelFPGAMemoryAttr>())
    D->addAttr(IntelFPGAMemoryAttr::CreateImplicit(
        S.Context, IntelFPGAMemoryAttr::Default));

  D->addAttr(::new (S.Context) IntelFPGASinglePumpAttr(S.Context, AL));
}

/// Handle the [[intel::doublepump]] attribute.
static void handleSYCLIntelFPGADoublePumpAttr(Sema &S, Decl *D,
                                              const ParsedAttr &AL) {
  checkForDuplicateAttribute<IntelFPGADoublePumpAttr>(S, D, AL);

  // If the declaration does not have an [[intel::fpga_memory]]
  // attribute, this creates one as an implicit attribute.
  if (!D->hasAttr<IntelFPGAMemoryAttr>())
    D->addAttr(IntelFPGAMemoryAttr::CreateImplicit(
        S.Context, IntelFPGAMemoryAttr::Default));

  D->addAttr(::new (S.Context) IntelFPGADoublePumpAttr(S.Context, AL));
}

/// Handle the [[intel::fpga_memory]] attribute.
/// This is incompatible with the [[intel::fpga_register]] attribute.
static void handleIntelFPGAMemoryAttr(Sema &S, Decl *D,
                                      const ParsedAttr &AL) {
  checkForDuplicateAttribute<IntelFPGAMemoryAttr>(S, D, AL);
  if (checkAttrMutualExclusion<IntelFPGARegisterAttr>(S, D, AL))
    return;

  IntelFPGAMemoryAttr::MemoryKind Kind;
  if (AL.getNumArgs() == 0)
    Kind = IntelFPGAMemoryAttr::Default;
  else {
    StringRef Str;
    if (!S.checkStringLiteralArgumentAttr(AL, 0, Str))
      return;
    if (Str.empty() ||
        !IntelFPGAMemoryAttr::ConvertStrToMemoryKind(Str, Kind)) {
      SmallString<256> ValidStrings;
      IntelFPGAMemoryAttr::generateValidStrings(ValidStrings);
      S.Diag(AL.getLoc(), diag::err_intel_fpga_memory_arg_invalid)
          << AL << ValidStrings;
      return;
    }
  }

  // We are adding a user memory attribute, drop any implicit default.
  if (auto *MA = D->getAttr<IntelFPGAMemoryAttr>())
    if (MA->isImplicit())
      D->dropAttr<IntelFPGAMemoryAttr>();

  D->addAttr(::new (S.Context) IntelFPGAMemoryAttr(S.Context, AL, Kind));
}

/// Check for and diagnose attributes incompatible with register.
/// return true if any incompatible attributes exist.
static bool checkIntelFPGARegisterAttrCompatibility(Sema &S, Decl *D,
                                                    const ParsedAttr &Attr) {
  bool InCompat = false;
  if (auto *MA = D->getAttr<IntelFPGAMemoryAttr>())
    if (!MA->isImplicit() &&
        checkAttrMutualExclusion<IntelFPGAMemoryAttr>(S, D, Attr))
      InCompat = true;

  return InCompat;
}

/// Handle the [[intel::fpga_register]] attribute.
/// This is incompatible with most of the other memory attributes.
static void handleIntelFPGARegisterAttr(Sema &S, Decl *D, const ParsedAttr &A) {
  checkForDuplicateAttribute<IntelFPGARegisterAttr>(S, D, A);
  if (checkIntelFPGARegisterAttrCompatibility(S, D, A))
    return;

  handleSimpleAttribute<IntelFPGARegisterAttr>(S, D, A);
}

/// Handle the [[intel::bankwidth]] and [[intel::numbanks]] attributes.
/// These require a single constant power of two greater than zero.
/// These are incompatible with the register attribute.
/// The numbanks and bank_bits attributes are related.  If bank_bits exists
/// when handling numbanks they are checked for consistency.

void Sema::AddIntelFPGABankWidthAttr(Decl *D, const AttributeCommonInfo &CI,
                                     Expr *E) {
  if (!E->isValueDependent()) {
    // Validate that we have an integer constant expression and then store the
    // converted constant expression into the semantic attribute so that we
    // don't have to evaluate it again later.
    llvm::APSInt ArgVal;
    ExprResult Res = VerifyIntegerConstantExpression(E, &ArgVal);
    if (Res.isInvalid())
      return;
    E = Res.get();

    // This attribute requires a strictly positive value.
    if (ArgVal <= 0) {
      Diag(E->getExprLoc(), diag::err_attribute_requires_positive_integer)
          << CI << /*positive*/ 0;
      return;
    }

    // This attribute requires a single constant power of two greater than zero.
    if (!ArgVal.isPowerOf2()) {
      Diag(E->getExprLoc(), diag::err_attribute_argument_not_power_of_two)
          << CI;
      return;
    }

    // Check to see if there's a duplicate attribute with different values
    // already applied to the declaration.
    if (const auto *DeclAttr = D->getAttr<IntelFPGABankWidthAttr>()) {
      // If the other attribute argument is instantiation dependent, we won't
      // have converted it to a constant expression yet and thus we test
      // whether this is a null pointer.
      if (const auto *DeclExpr = dyn_cast<ConstantExpr>(DeclAttr->getValue())) {
        if (ArgVal != DeclExpr->getResultAsAPSInt()) {
          Diag(CI.getLoc(), diag::warn_duplicate_attribute) << CI;
          Diag(DeclAttr->getLoc(), diag::note_previous_attribute);
        }
        // Drop the duplicate attribute.
        return;
      }
    }
  }

  // If the declaration does not have an [[intel::fpga_memory]]
  // attribute, this creates one as an implicit attribute.
  if (!D->hasAttr<IntelFPGAMemoryAttr>())
    D->addAttr(IntelFPGAMemoryAttr::CreateImplicit(
        Context, IntelFPGAMemoryAttr::Default));

  D->addAttr(::new (Context) IntelFPGABankWidthAttr(Context, CI, E));
}

IntelFPGABankWidthAttr *
Sema::MergeIntelFPGABankWidthAttr(Decl *D, const IntelFPGABankWidthAttr &A) {
  // Check to see if there's a duplicate attribute with different values
  // already applied to the declaration.
  if (const auto *DeclAttr = D->getAttr<IntelFPGABankWidthAttr>()) {
    const auto *DeclExpr = dyn_cast<ConstantExpr>(DeclAttr->getValue());
    const auto *MergeExpr = dyn_cast<ConstantExpr>(A.getValue());
    if (DeclExpr && MergeExpr &&
        DeclExpr->getResultAsAPSInt() != MergeExpr->getResultAsAPSInt()) {
      Diag(DeclAttr->getLoc(), diag::warn_duplicate_attribute) << &A;
      Diag(A.getLoc(), diag::note_previous_attribute);
      return nullptr;
    }
  }

  return ::new (Context) IntelFPGABankWidthAttr(Context, A, A.getValue());
}

static void handleIntelFPGABankWidthAttr(Sema &S, Decl *D,
                                         const ParsedAttr &A) {
  S.AddIntelFPGABankWidthAttr(D, A, A.getArgAsExpr(0));
}

void Sema::AddIntelFPGANumBanksAttr(Decl *D, const AttributeCommonInfo &CI,
                                    Expr *E) {
  if (!E->isValueDependent()) {
    // Validate that we have an integer constant expression and then store the
    // converted constant expression into the semantic attribute so that we
    // don't have to evaluate it again later.
    llvm::APSInt ArgVal;
    ExprResult Res = VerifyIntegerConstantExpression(E, &ArgVal);
    if (Res.isInvalid())
      return;
    E = Res.get();

    // This attribute requires a strictly positive value.
    if (ArgVal <= 0) {
      Diag(E->getExprLoc(), diag::err_attribute_requires_positive_integer)
          << CI << /*positive*/ 0;
      return;
    }

    // This attribute requires a single constant power of two greater than zero.
    if (!ArgVal.isPowerOf2()) {
      Diag(E->getExprLoc(), diag::err_attribute_argument_not_power_of_two)
          << CI;
      return;
    }

    // Check or add the related BankBits attribute.
    if (auto *BBA = D->getAttr<IntelFPGABankBitsAttr>()) {
      unsigned NumBankBits = BBA->args_size();
      if (NumBankBits != ArgVal.ceilLogBase2()) {
        Diag(E->getExprLoc(), diag::err_bankbits_numbanks_conflicting) << CI;
        return;
      }
    }

    // Check to see if there's a duplicate attribute with different values
    // already applied to the declaration.
    if (const auto *DeclAttr = D->getAttr<IntelFPGANumBanksAttr>()) {
      // If the other attribute argument is instantiation dependent, we won't
      // have converted it to a constant expression yet and thus we test
      // whether this is a null pointer.
      if (const auto *DeclExpr = dyn_cast<ConstantExpr>(DeclAttr->getValue())) {
        if (ArgVal != DeclExpr->getResultAsAPSInt()) {
          Diag(CI.getLoc(), diag::warn_duplicate_attribute) << CI;
          Diag(DeclAttr->getLoc(), diag::note_previous_attribute);
        }
        // Drop the duplicate attribute.
        return;
      }
    }
  }

  // If the declaration does not have an [[intel::fpga_memory]]
  // attribute, this creates one as an implicit attribute.
  if (!D->hasAttr<IntelFPGAMemoryAttr>())
    D->addAttr(IntelFPGAMemoryAttr::CreateImplicit(
        Context, IntelFPGAMemoryAttr::Default));

  // We are adding a user NumBanks attribute, drop any implicit default.
  if (auto *NBA = D->getAttr<IntelFPGANumBanksAttr>()) {
    if (NBA->isImplicit())
      D->dropAttr<IntelFPGANumBanksAttr>();
  }

  D->addAttr(::new (Context) IntelFPGANumBanksAttr(Context, CI, E));
}

IntelFPGANumBanksAttr *
Sema::MergeIntelFPGANumBanksAttr(Decl *D, const IntelFPGANumBanksAttr &A) {
  // Check to see if there's a duplicate attribute with different values
  // already applied to the declaration.
  if (const auto *DeclAttr = D->getAttr<IntelFPGANumBanksAttr>()) {
    const auto *DeclExpr = dyn_cast<ConstantExpr>(DeclAttr->getValue());
    const auto *MergeExpr = dyn_cast<ConstantExpr>(A.getValue());
    if (DeclExpr && MergeExpr &&
        DeclExpr->getResultAsAPSInt() != MergeExpr->getResultAsAPSInt()) {
      Diag(DeclAttr->getLoc(), diag::warn_duplicate_attribute) << &A;
      Diag(A.getLoc(), diag::note_previous_attribute);
      return nullptr;
    }
  }

  return ::new (Context) IntelFPGANumBanksAttr(Context, A, A.getValue());
}

static void handleIntelFPGANumBanksAttr(Sema &S, Decl *D, const ParsedAttr &A) {
  S.AddIntelFPGANumBanksAttr(D, A, A.getArgAsExpr(0));
}

static void handleIntelFPGASimpleDualPortAttr(Sema &S, Decl *D,
                                              const ParsedAttr &AL) {
  checkForDuplicateAttribute<IntelFPGASimpleDualPortAttr>(S, D, AL);

  if (!D->hasAttr<IntelFPGAMemoryAttr>())
    D->addAttr(IntelFPGAMemoryAttr::CreateImplicit(
        S.Context, IntelFPGAMemoryAttr::Default));

  D->addAttr(::new (S.Context)
                 IntelFPGASimpleDualPortAttr(S.Context, AL));
}

void Sema::AddIntelFPGAMaxReplicatesAttr(Decl *D, const AttributeCommonInfo &CI,
                                         Expr *E) {
  if (!E->isValueDependent()) {
    // Validate that we have an integer constant expression and then store the
    // converted constant expression into the semantic attribute so that we
    // don't have to evaluate it again later.
    llvm::APSInt ArgVal;
    ExprResult Res = VerifyIntegerConstantExpression(E, &ArgVal);
    if (Res.isInvalid())
      return;
    E = Res.get();
    // This attribute requires a strictly positive value.
    if (ArgVal <= 0) {
      Diag(E->getExprLoc(), diag::err_attribute_requires_positive_integer)
          << CI << /*positive*/ 0;
      return;
    }
    // Check to see if there's a duplicate attribute with different values
    // already applied to the declaration.
    if (const auto *DeclAttr = D->getAttr<IntelFPGAMaxReplicatesAttr>()) {
      // If the other attribute argument is instantiation dependent, we won't
      // have converted it to a constant expression yet and thus we test
      // whether this is a null pointer.
      if (const auto *DeclExpr = dyn_cast<ConstantExpr>(DeclAttr->getValue())) {
        if (ArgVal != DeclExpr->getResultAsAPSInt()) {
          Diag(CI.getLoc(), diag::warn_duplicate_attribute) << CI;
          Diag(DeclAttr->getLoc(), diag::note_previous_attribute);
        }
        // Drop the duplicate attribute.
        return;
      }
    }
  }

  // If the declaration does not have an [[intel::fpga_memory]]
  // attribute, this creates one as an implicit attribute.
  if (!D->hasAttr<IntelFPGAMemoryAttr>())
    D->addAttr(IntelFPGAMemoryAttr::CreateImplicit(
        Context, IntelFPGAMemoryAttr::Default));

  D->addAttr(::new (Context) IntelFPGAMaxReplicatesAttr(Context, CI, E));
}

IntelFPGAMaxReplicatesAttr *
Sema::MergeIntelFPGAMaxReplicatesAttr(Decl *D,
                                      const IntelFPGAMaxReplicatesAttr &A) {
  // Check to see if there's a duplicate attribute with different values
  // already applied to the declaration.
  if (const auto *DeclAttr = D->getAttr<IntelFPGAMaxReplicatesAttr>()) {
    if (const auto *DeclExpr = dyn_cast<ConstantExpr>(DeclAttr->getValue())) {
      if (const auto *MergeExpr = dyn_cast<ConstantExpr>(A.getValue())) {
        if (DeclExpr->getResultAsAPSInt() != MergeExpr->getResultAsAPSInt()) {
          Diag(DeclAttr->getLoc(), diag::warn_duplicate_attribute) << &A;
          Diag(A.getLoc(), diag::note_previous_attribute);
        }
        // Do not add a duplicate attribute.
        return nullptr;
      }
    }
  }

  return ::new (Context) IntelFPGAMaxReplicatesAttr(Context, A, A.getValue());
}

static void handleIntelFPGAMaxReplicatesAttr(Sema &S, Decl *D,
                                             const ParsedAttr &A) {
  S.AddIntelFPGAMaxReplicatesAttr(D, A, A.getArgAsExpr(0));
}

/// Handle the merge attribute.
/// This requires two string arguments.  The first argument is a name, the
/// second is a direction.  The direction must be "depth" or "width".
/// This is incompatible with the register attribute.
static void handleIntelFPGAMergeAttr(Sema &S, Decl *D, const ParsedAttr &AL) {
  checkForDuplicateAttribute<IntelFPGAMergeAttr>(S, D, AL);

  SmallVector<StringRef, 2> Results;
  for (int I = 0; I < 2; I++) {
    StringRef Str;
    if (!S.checkStringLiteralArgumentAttr(AL, I, Str))
      return;

    if (I == 1 && Str != "depth" && Str != "width") {
      S.Diag(AL.getLoc(), diag::err_intel_fpga_merge_dir_invalid) << AL;
      return;
    }
    Results.push_back(Str);
  }

  if (!D->hasAttr<IntelFPGAMemoryAttr>())
    D->addAttr(IntelFPGAMemoryAttr::CreateImplicit(
        S.Context, IntelFPGAMemoryAttr::Default));

  D->addAttr(::new (S.Context)
                 IntelFPGAMergeAttr(S.Context, AL, Results[0], Results[1]));
}

/// Handle the bank_bits attribute.
/// This attribute accepts a list of values greater than zero.
/// This is incompatible with the register attribute.
/// The numbanks and bank_bits attributes are related. If numbanks exists
/// when handling bank_bits they are checked for consistency. If numbanks
/// hasn't been added yet an implicit one is added with the correct value.
/// If the user later adds a numbanks attribute the implicit one is removed.
/// The values must be consecutive values (i.e. 3,4,5 or 2,1).
static void handleIntelFPGABankBitsAttr(Sema &S, Decl *D, const ParsedAttr &A) {
  checkForDuplicateAttribute<IntelFPGABankBitsAttr>(S, D, A);

  if (!A.checkAtLeastNumArgs(S, 1))
    return;

  SmallVector<Expr *, 8> Args;
  for (unsigned I = 0; I < A.getNumArgs(); ++I) {
    Args.push_back(A.getArgAsExpr(I));
  }

  S.AddIntelFPGABankBitsAttr(D, A, Args.data(), Args.size());
}

void Sema::AddIntelFPGABankBitsAttr(Decl *D, const AttributeCommonInfo &CI,
                                    Expr **Exprs, unsigned Size) {
  IntelFPGABankBitsAttr TmpAttr(Context, CI, Exprs, Size);
  SmallVector<Expr *, 8> Args;
  SmallVector<int64_t, 8> Values;
  bool ListIsValueDep = false;
  for (auto *E : TmpAttr.args()) {
    llvm::APSInt Value(32, /*IsUnsigned=*/false);
    Expr::EvalResult Result;
    ListIsValueDep = ListIsValueDep || E->isValueDependent();
    if (!E->isValueDependent()) {
      ExprResult ICE = VerifyIntegerConstantExpression(E, &Value);
      if (ICE.isInvalid())
        return;
      if (!Value.isNonNegative()) {
        Diag(E->getExprLoc(), diag::err_attribute_requires_positive_integer)
            << CI << /*non-negative*/ 1;
        return;
      }
      E = ICE.get();
    }
    Args.push_back(E);
    Values.push_back(Value.getExtValue());
  }

  // Check that the list is consecutive.
  if (!ListIsValueDep && Values.size() > 1) {
    bool ListIsAscending = Values[0] < Values[1];
    for (int I = 0, E = Values.size() - 1; I < E; ++I) {
      if (Values[I + 1] != Values[I] + (ListIsAscending ? 1 : -1)) {
        Diag(CI.getLoc(), diag::err_bankbits_non_consecutive) << &TmpAttr;
        return;
      }
    }
  }

  // Check or add the related numbanks attribute.
  if (auto *NBA = D->getAttr<IntelFPGANumBanksAttr>()) {
    Expr *E = NBA->getValue();
    if (!E->isValueDependent()) {
      Expr::EvalResult Result;
      E->EvaluateAsInt(Result, Context);
      llvm::APSInt Value = Result.Val.getInt();
      if (Args.size() != Value.ceilLogBase2()) {
        Diag(TmpAttr.getLoc(), diag::err_bankbits_numbanks_conflicting);
        return;
      }
    }
  } else {
    llvm::APInt Num(32, (unsigned)(1 << Args.size()));
    Expr *NBE =
        IntegerLiteral::Create(Context, Num, Context.IntTy, SourceLocation());
    D->addAttr(IntelFPGANumBanksAttr::CreateImplicit(Context, NBE));
  }

  if (!D->hasAttr<IntelFPGAMemoryAttr>())
    D->addAttr(IntelFPGAMemoryAttr::CreateImplicit(
        Context, IntelFPGAMemoryAttr::Default));

  D->addAttr(::new (Context)
                 IntelFPGABankBitsAttr(Context, CI, Args.data(), Args.size()));
}

void Sema::AddIntelFPGAPrivateCopiesAttr(Decl *D, const AttributeCommonInfo &CI,
                                         Expr *E) {
  if (!E->isValueDependent()) {
    // Validate that we have an integer constant expression and then store the
    // converted constant expression into the semantic attribute so that we
    // don't have to evaluate it again later.
    llvm::APSInt ArgVal;
    ExprResult Res = VerifyIntegerConstantExpression(E, &ArgVal);
    if (Res.isInvalid())
      return;
    E = Res.get();
    // This attribute requires a non-negative value.
    if (ArgVal < 0) {
      Diag(E->getExprLoc(), diag::err_attribute_requires_positive_integer)
          << CI << /*non-negative*/ 1;
      return;
    }
    // Check to see if there's a duplicate attribute with different values
    // already applied to the declaration.
    if (const auto *DeclAttr = D->getAttr<IntelFPGAPrivateCopiesAttr>()) {
      // If the other attribute argument is instantiation dependent, we won't
      // have converted it to a constant expression yet and thus we test
      // whether this is a null pointer.
      if (const auto *DeclExpr = dyn_cast<ConstantExpr>(DeclAttr->getValue())) {
        if (ArgVal != DeclExpr->getResultAsAPSInt()) {
          Diag(CI.getLoc(), diag::warn_duplicate_attribute) << CI;
          Diag(DeclAttr->getLoc(), diag::note_previous_attribute);
        }
        // Drop the duplicate attribute.
        return;
      }
    }
  }

  // If the declaration does not have [[intel::fpga_memory]]
  // attribute, this creates default implicit memory.
  if (!D->hasAttr<IntelFPGAMemoryAttr>())
    D->addAttr(IntelFPGAMemoryAttr::CreateImplicit(
        Context, IntelFPGAMemoryAttr::Default));

  D->addAttr(::new (Context) IntelFPGAPrivateCopiesAttr(Context, CI, E));
}

static void handleIntelFPGAPrivateCopiesAttr(Sema &S, Decl *D,
                                             const ParsedAttr &A) {
  S.AddIntelFPGAPrivateCopiesAttr(D, A, A.getArgAsExpr(0));
}

void Sema::AddIntelFPGAForcePow2DepthAttr(Decl *D,
                                          const AttributeCommonInfo &CI,
                                          Expr *E) {
  if (!E->isValueDependent()) {
    // Validate that we have an integer constant expression and then store the
    // converted constant expression into the semantic attribute so that we
    // don't have to evaluate it again later.
    llvm::APSInt ArgVal;
    ExprResult Res = VerifyIntegerConstantExpression(E, &ArgVal);
    if (Res.isInvalid())
      return;
    E = Res.get();

    // This attribute requires a range of values.
    if (ArgVal < 0 || ArgVal > 1) {
      Diag(E->getBeginLoc(), diag::err_attribute_argument_out_of_range)
          << CI << 0 << 1 << E->getSourceRange();
      return;
    }

    // Check to see if there's a duplicate attribute with different values
    // already applied to the declaration.
    if (const auto *DeclAttr = D->getAttr<IntelFPGAForcePow2DepthAttr>()) {
      // If the other attribute argument is instantiation dependent, we won't
      // have converted it to a constant expression yet and thus we test
      // whether this is a null pointer.
      if (const auto *DeclExpr = dyn_cast<ConstantExpr>(DeclAttr->getValue())) {
        if (ArgVal != DeclExpr->getResultAsAPSInt()) {
          Diag(CI.getLoc(), diag::warn_duplicate_attribute) << CI;
          Diag(DeclAttr->getLoc(), diag::note_previous_attribute);
        }
        // If there is no mismatch, drop any duplicate attributes.
        return;
      }
    }
  }

  // If the declaration does not have an [[intel::fpga_memory]]
  // attribute, this creates one as an implicit attribute.
  if (!D->hasAttr<IntelFPGAMemoryAttr>())
    D->addAttr(IntelFPGAMemoryAttr::CreateImplicit(
        Context, IntelFPGAMemoryAttr::Default));

  D->addAttr(::new (Context) IntelFPGAForcePow2DepthAttr(Context, CI, E));
}

IntelFPGAForcePow2DepthAttr *
Sema::MergeIntelFPGAForcePow2DepthAttr(Decl *D,
                                       const IntelFPGAForcePow2DepthAttr &A) {
  // Check to see if there's a duplicate attribute with different values
  // already applied to the declaration.
  if (const auto *DeclAttr = D->getAttr<IntelFPGAForcePow2DepthAttr>()) {
    if (const auto *DeclExpr = dyn_cast<ConstantExpr>(DeclAttr->getValue())) {
      if (const auto *MergeExpr = dyn_cast<ConstantExpr>(A.getValue())) {
        if (DeclExpr->getResultAsAPSInt() != MergeExpr->getResultAsAPSInt()) {
          Diag(DeclAttr->getLoc(), diag::warn_duplicate_attribute) << &A;
          Diag(A.getLoc(), diag::note_previous_attribute);
        }
        // If there is no mismatch, drop any duplicate attributes.
        return nullptr;
      }
    }
  }

  return ::new (Context) IntelFPGAForcePow2DepthAttr(Context, A, A.getValue());
}

static void handleIntelFPGAForcePow2DepthAttr(Sema &S, Decl *D,
                                              const ParsedAttr &A) {
  S.AddIntelFPGAForcePow2DepthAttr(D, A, A.getArgAsExpr(0));
}

static void handleXRayLogArgsAttr(Sema &S, Decl *D, const ParsedAttr &AL) {
  ParamIdx ArgCount;

  if (!checkFunctionOrMethodParameterIndex(S, D, AL, 1, AL.getArgAsExpr(0),
                                           ArgCount,
                                           true /* CanIndexImplicitThis */))
    return;

  // ArgCount isn't a parameter index [0;n), it's a count [1;n]
  D->addAttr(::new (S.Context)
                 XRayLogArgsAttr(S.Context, AL, ArgCount.getSourceIndex()));
}

static void handlePatchableFunctionEntryAttr(Sema &S, Decl *D,
                                             const ParsedAttr &AL) {
  uint32_t Count = 0, Offset = 0;
  if (!checkUInt32Argument(S, AL, AL.getArgAsExpr(0), Count, 0, true))
    return;
  if (AL.getNumArgs() == 2) {
    Expr *Arg = AL.getArgAsExpr(1);
    if (!checkUInt32Argument(S, AL, Arg, Offset, 1, true))
      return;
    if (Count < Offset) {
      S.Diag(getAttrLoc(AL), diag::err_attribute_argument_out_of_range)
          << &AL << 0 << Count << Arg->getBeginLoc();
      return;
    }
  }
  D->addAttr(::new (S.Context)
                 PatchableFunctionEntryAttr(S.Context, AL, Count, Offset));
}

void Sema::addSYCLIntelPipeIOAttr(Decl *D, const AttributeCommonInfo &CI,
                                  Expr *E) {
  VarDecl *VD = cast<VarDecl>(D);
  QualType Ty = VD->getType();
  // TODO: Applicable only on pipe storages. Currently they are defined
  // as structures inside of SYCL headers. Add a check for pipe_storage_t
  // when it is ready.
  if (!Ty->isStructureType()) {
    Diag(CI.getLoc(), diag::err_attribute_wrong_decl_type_str)
        << CI << "SYCL pipe storage declaration";
    return;
  }

  if (!E->isValueDependent()) {
    // Validate that we have an integer constant expression and then store the
    // converted constant expression into the semantic attribute so that we
    // don't have to evaluate it again later.
    llvm::APSInt ArgVal;
    ExprResult Res = VerifyIntegerConstantExpression(E, &ArgVal);
    if (Res.isInvalid())
      return;
    E = Res.get();

    // This attribute requires a non-negative value.
    if (ArgVal < 0) {
      Diag(E->getExprLoc(), diag::err_attribute_requires_positive_integer)
          << CI << /*non-negative*/ 1;
      return;
    }

    // Check to see if there's a duplicate attribute with different values
    // already applied to the declaration.
    if (const auto *DeclAttr = D->getAttr<SYCLIntelPipeIOAttr>()) {
      // If the other attribute argument is instantiation dependent, we won't
      // have converted it to a constant expression yet and thus we test
      // whether this is a null pointer.
      if (const auto *DeclExpr = dyn_cast<ConstantExpr>(DeclAttr->getID())) {
        if (ArgVal != DeclExpr->getResultAsAPSInt()) {
          Diag(CI.getLoc(), diag::warn_duplicate_attribute) << CI;
          Diag(DeclAttr->getLoc(), diag::note_previous_attribute);
        }
        // Drop the duplicate attribute.
        return;
      }
    }
  }

  D->addAttr(::new (Context) SYCLIntelPipeIOAttr(Context, CI, E));
}

SYCLIntelPipeIOAttr *
Sema::MergeSYCLIntelPipeIOAttr(Decl *D, const SYCLIntelPipeIOAttr &A) {
  // Check to see if there's a duplicate attribute with different values
  // already applied to the declaration.
  if (const auto *DeclAttr = D->getAttr<SYCLIntelPipeIOAttr>()) {
    if (const auto *DeclExpr = dyn_cast<ConstantExpr>(DeclAttr->getID())) {
      if (const auto *MergeExpr = dyn_cast<ConstantExpr>(A.getID())) {
        if (DeclExpr->getResultAsAPSInt() != MergeExpr->getResultAsAPSInt()) {
          Diag(DeclAttr->getLoc(), diag::err_disallowed_duplicate_attribute)
              << &A;
          Diag(A.getLoc(), diag::note_conflicting_attribute);
        }
        // Do not add a duplicate attribute.
        return nullptr;
      }
    }
  }

  return ::new (Context) SYCLIntelPipeIOAttr(Context, A, A.getID());
}

static void handleSYCLIntelPipeIOAttr(Sema &S, Decl *D, const ParsedAttr &A) {
  Expr *E = A.getArgAsExpr(0);
  S.addSYCLIntelPipeIOAttr(D, A, E);
}

SYCLIntelFPGAMaxConcurrencyAttr *Sema::MergeSYCLIntelFPGAMaxConcurrencyAttr(
    Decl *D, const SYCLIntelFPGAMaxConcurrencyAttr &A) {
  // Check to see if there's a duplicate attribute with different values
  // already applied to the declaration.
  if (const auto *DeclAttr = D->getAttr<SYCLIntelFPGAMaxConcurrencyAttr>()) {
    if (const auto *DeclExpr =
            dyn_cast<ConstantExpr>(DeclAttr->getNThreadsExpr())) {
      if (const auto *MergeExpr = dyn_cast<ConstantExpr>(A.getNThreadsExpr())) {
        if (DeclExpr->getResultAsAPSInt() != MergeExpr->getResultAsAPSInt()) {
          Diag(DeclAttr->getLoc(), diag::warn_duplicate_attribute) << &A;
          Diag(A.getLoc(), diag::note_previous_attribute);
        }
        // Do not add a duplicate attribute.
        return nullptr;
      }
    }
  }

  return ::new (Context)
      SYCLIntelFPGAMaxConcurrencyAttr(Context, A, A.getNThreadsExpr());
}

void Sema::AddSYCLIntelFPGAMaxConcurrencyAttr(Decl *D,
                                              const AttributeCommonInfo &CI,
                                              Expr *E) {
  if (!E->isValueDependent()) {
    llvm::APSInt ArgVal;
    ExprResult Res = VerifyIntegerConstantExpression(E, &ArgVal);
    if (Res.isInvalid())
      return;
    E = Res.get();

    // This attribute requires a non-negative value.
    if (ArgVal < 0) {
      Diag(E->getExprLoc(), diag::err_attribute_requires_positive_integer)
          << CI << /*non-negative*/ 1;
      return;
    }

    // Check to see if there's a duplicate attribute with different values
    // already applied to the declaration.
    if (const auto *DeclAttr = D->getAttr<SYCLIntelFPGAMaxConcurrencyAttr>()) {
      // If the other attribute argument is instantiation dependent, we won't
      // have converted it to a constant expression yet and thus we test
      // whether this is a null pointer.
      if (const auto *DeclExpr =
              dyn_cast<ConstantExpr>(DeclAttr->getNThreadsExpr())) {
        if (ArgVal != DeclExpr->getResultAsAPSInt()) {
          Diag(CI.getLoc(), diag::warn_duplicate_attribute) << CI;
          Diag(DeclAttr->getLoc(), diag::note_previous_attribute);
        }
        // Drop the duplicate attribute.
        return;
      }
    }
  }

  D->addAttr(::new (Context) SYCLIntelFPGAMaxConcurrencyAttr(Context, CI, E));
}

static void handleSYCLIntelFPGAMaxConcurrencyAttr(Sema &S, Decl *D,
                                                  const ParsedAttr &A) {
  Expr *E = A.getArgAsExpr(0);
  S.AddSYCLIntelFPGAMaxConcurrencyAttr(D, A, E);
}

// Checks if an expression is a valid filter list for an add_ir_attributes_*
// attribute. Returns true if an error occured.
static bool checkAddIRAttributesFilterListExpr(Expr *FilterListArg, Sema &S,
                                               const AttributeCommonInfo &CI) {
  const auto *FilterListE = cast<InitListExpr>(FilterListArg);
  for (const Expr *FilterElemE : FilterListE->inits())
    if (!isa<StringLiteral>(FilterElemE))
      return S.Diag(FilterElemE->getBeginLoc(),
                    diag::err_sycl_add_ir_attribute_invalid_filter)
             << CI;
  return false;
}

// Returns true if a type is either an array of char or a pointer to char.
static bool isAddIRAttributesValidStringType(QualType T) {
  if (!T->isArrayType() && !T->isPointerType())
    return false;
  QualType ElemT = T->isArrayType()
                       ? cast<ArrayType>(T.getTypePtr())->getElementType()
                       : T->getPointeeType();
  return ElemT.isConstQualified() && ElemT->isCharType();
}

// Checks if an expression is a valid attribute name for an add_ir_attributes_*
// attribute. Returns true if an error occured.
static bool checkAddIRAttributesNameExpr(Expr *NameArg, Sema &S,
                                         const AttributeCommonInfo &CI) {
  // Only strings and const char * are valid name arguments.
  if (isAddIRAttributesValidStringType(NameArg->getType()))
    return false;

  return S.Diag(NameArg->getBeginLoc(),
                diag::err_sycl_add_ir_attribute_invalid_name)
         << CI;
}

// Checks if an expression is a valid attribute value for an add_ir_attributes_*
// attribute. Returns true if an error occured.
static bool checkAddIRAttributesValueExpr(Expr *ValArg, Sema &S,
                                          const AttributeCommonInfo &CI) {
  QualType ValType = ValArg->getType();
  if (isAddIRAttributesValidStringType(ValType) || ValType->isNullPtrType() ||
      ValType->isIntegralOrEnumerationType() || ValType->isFloatingType())
    return false;

  return S.Diag(ValArg->getBeginLoc(),
                diag::err_sycl_add_ir_attribute_invalid_value)
         << CI;
}

// Checks and evaluates arguments of an add_ir_attributes_* attribute. Returns
// true if an error occured.
static bool evaluateAddIRAttributesArgs(Expr **Args, size_t ArgsSize, Sema &S,
                                        const AttributeCommonInfo &CI) {
  ASTContext &Context = S.getASTContext();

  // Check filter list if it is the first argument.
  bool HasFilter = ArgsSize && isa<InitListExpr>(Args[0]);
  if (HasFilter && checkAddIRAttributesFilterListExpr(Args[0], S, CI))
    return true;

  llvm::SmallVector<PartialDiagnosticAt, 8> Notes;
  bool HasDependentArg = false;
  for (unsigned I = HasFilter; I < ArgsSize; I++) {
    Expr *&E = Args[I];

    if (isa<InitListExpr>(E))
      return S.Diag(E->getBeginLoc(),
                    diag::err_sycl_add_ir_attr_filter_list_invalid_arg)
             << CI;

    if (E->isValueDependent() || E->isTypeDependent()) {
      HasDependentArg = true;
      continue;
    }

    Expr::EvalResult Eval;
    Eval.Diag = &Notes;
    if (!E->EvaluateAsConstantExpr(Eval, Context) || !Notes.empty()) {
      S.Diag(E->getBeginLoc(), diag::err_attribute_argument_n_type)
          << CI << (I + 1) << AANT_ArgumentConstantExpr;
      for (auto &Note : Notes)
        S.Diag(Note.first, Note.second);
      return true;
    }
    assert(Eval.Val.hasValue());
    E = ConstantExpr::Create(Context, E, Eval.Val);
  }

  // If there are no dependent expressions, check for expected number of args.
  if (!HasDependentArg && ArgsSize && (ArgsSize - HasFilter) & 1)
    return S.Diag(CI.getLoc(), diag::err_sycl_add_ir_attribute_must_have_pairs)
           << CI;

  // If there are no dependent expressions, check argument types.
  // First half of the arguments are names, the second half are values.
  unsigned MidArg = (ArgsSize - HasFilter) / 2 + HasFilter;
  if (!HasDependentArg) {
    for (unsigned I = HasFilter; I < ArgsSize; ++I) {
      if ((I < MidArg && checkAddIRAttributesNameExpr(Args[I], S, CI)) ||
          (I >= MidArg && checkAddIRAttributesValueExpr(Args[I], S, CI)))
        return true;
    }
  }
  return false;
}

static bool hasDependentExpr(Expr **Exprs, const size_t ExprsSize) {
  return std::any_of(Exprs, Exprs + ExprsSize, [](const Expr *E) {
    return E->isValueDependent() || E->isTypeDependent();
  });
}

static bool hasSameSYCLAddIRAttributes(
    const SmallVector<std::pair<std::string, std::string>, 4> &LAttrs,
    const SmallVector<std::pair<std::string, std::string>, 4> &RAttrs) {
  std::set<std::pair<std::string, std::string>> LNameValSet{LAttrs.begin(),
                                                            LAttrs.end()};
  std::set<std::pair<std::string, std::string>> RNameValSet{RAttrs.begin(),
                                                            RAttrs.end()};
  return LNameValSet == RNameValSet;
}

template <typename AddIRAttrT>
static bool checkSYCLAddIRAttributesMergeability(const AddIRAttrT &NewAttr,
                                                 const AddIRAttrT &ExistingAttr,
                                                 Sema &S) {
  ASTContext &Context = S.getASTContext();
  // If there are no dependent argument expressions and the filters or the
  // attributes are different, then fail due to differing duplicates.
  if (!hasDependentExpr(NewAttr.args_begin(), NewAttr.args_size()) &&
      !hasDependentExpr(ExistingAttr.args_begin(), ExistingAttr.args_size()) &&
      (NewAttr.getAttributeFilter() != ExistingAttr.getAttributeFilter() ||
       !hasSameSYCLAddIRAttributes(
           NewAttr.getAttributeNameValuePairs(Context),
           ExistingAttr.getAttributeNameValuePairs(Context)))) {
    S.Diag(ExistingAttr.getLoc(), diag::err_duplicate_attribute) << &NewAttr;
    S.Diag(NewAttr.getLoc(), diag::note_conflicting_attribute);
    return true;
  }
  return false;
}

SYCLAddIRAttributesFunctionAttr *Sema::MergeSYCLAddIRAttributesFunctionAttr(
    Decl *D, const SYCLAddIRAttributesFunctionAttr &A) {
  if (const auto *ExistingAttr =
          D->getAttr<SYCLAddIRAttributesFunctionAttr>()) {
    checkSYCLAddIRAttributesMergeability(A, *ExistingAttr, *this);
    return nullptr;
  }
  return A.clone(Context);
}

void Sema::AddSYCLAddIRAttributesFunctionAttr(Decl *D,
                                              const AttributeCommonInfo &CI,
                                              MutableArrayRef<Expr *> Args) {
  if (const auto *FuncD = dyn_cast<FunctionDecl>(D)) {
    if (FuncD->isDefaulted()) {
      Diag(CI.getLoc(), diag::err_disallow_attribute_on_func) << CI << 1;
      return;
    }
    if (FuncD->isDeleted()) {
      Diag(CI.getLoc(), diag::err_disallow_attribute_on_func) << CI << 2;
      return;
    }
  }

  auto *Attr = SYCLAddIRAttributesFunctionAttr::Create(Context, Args.data(),
                                                       Args.size(), CI);
  if (evaluateAddIRAttributesArgs(Attr->args_begin(), Attr->args_size(), *this,
                                  CI))
    return;
  D->addAttr(Attr);
}

static void handleSYCLAddIRAttributesFunctionAttr(Sema &S, Decl *D,
                                                  const ParsedAttr &A) {
  llvm::SmallVector<Expr *, 4> Args;
  Args.reserve(A.getNumArgs() - 1);
  for (unsigned I = 0; I < A.getNumArgs(); I++) {
    assert(A.isArgExpr(I));
    Args.push_back(A.getArgAsExpr(I));
  }

  S.AddSYCLAddIRAttributesFunctionAttr(D, A, Args);
}

SYCLAddIRAttributesKernelParameterAttr *
Sema::MergeSYCLAddIRAttributesKernelParameterAttr(
    Decl *D, const SYCLAddIRAttributesKernelParameterAttr &A) {
  if (const auto *ExistingAttr =
          D->getAttr<SYCLAddIRAttributesKernelParameterAttr>()) {
    checkSYCLAddIRAttributesMergeability(A, *ExistingAttr, *this);
    return nullptr;
  }
  return A.clone(Context);
}

void Sema::AddSYCLAddIRAttributesKernelParameterAttr(
    Decl *D, const AttributeCommonInfo &CI, MutableArrayRef<Expr *> Args) {
  auto *Attr = SYCLAddIRAttributesKernelParameterAttr::Create(
      Context, Args.data(), Args.size(), CI);
  if (evaluateAddIRAttributesArgs(Attr->args_begin(), Attr->args_size(), *this,
                                  CI))
    return;
  D->addAttr(Attr);
}

static void handleSYCLAddIRAttributesKernelParameterAttr(Sema &S, Decl *D,
                                                         const ParsedAttr &A) {
  llvm::SmallVector<Expr *, 4> Args;
  Args.reserve(A.getNumArgs() - 1);
  for (unsigned I = 0; I < A.getNumArgs(); I++) {
    assert(A.getArgAsExpr(I));
    Args.push_back(A.getArgAsExpr(I));
  }

  S.AddSYCLAddIRAttributesKernelParameterAttr(D, A, Args);
}

SYCLAddIRAttributesGlobalVariableAttr *
Sema::MergeSYCLAddIRAttributesGlobalVariableAttr(
    Decl *D, const SYCLAddIRAttributesGlobalVariableAttr &A) {
  if (const auto *ExistingAttr =
          D->getAttr<SYCLAddIRAttributesGlobalVariableAttr>()) {
    checkSYCLAddIRAttributesMergeability(A, *ExistingAttr, *this);
    return nullptr;
  }
  return A.clone(Context);
}

void Sema::AddSYCLAddIRAttributesGlobalVariableAttr(
    Decl *D, const AttributeCommonInfo &CI, MutableArrayRef<Expr *> Args) {
  auto *Attr = SYCLAddIRAttributesGlobalVariableAttr::Create(
      Context, Args.data(), Args.size(), CI);
  if (evaluateAddIRAttributesArgs(Attr->args_begin(), Attr->args_size(), *this,
                                  CI))
    return;
  D->addAttr(Attr);
}

static void handleSYCLAddIRAttributesGlobalVariableAttr(Sema &S, Decl *D,
                                                        const ParsedAttr &A) {
  llvm::SmallVector<Expr *, 4> Args;
  Args.reserve(A.getNumArgs() - 1);
  for (unsigned I = 0; I < A.getNumArgs(); I++) {
    assert(A.getArgAsExpr(I));
    Args.push_back(A.getArgAsExpr(I));
  }

  S.AddSYCLAddIRAttributesGlobalVariableAttr(D, A, Args);
}

SYCLAddIRAnnotationsMemberAttr *Sema::MergeSYCLAddIRAnnotationsMemberAttr(
    Decl *D, const SYCLAddIRAnnotationsMemberAttr &A) {
  if (const auto *ExistingAttr = D->getAttr<SYCLAddIRAnnotationsMemberAttr>()) {
    checkSYCLAddIRAttributesMergeability(A, *ExistingAttr, *this);
    return nullptr;
  }
  return A.clone(Context);
}

void Sema::AddSYCLAddIRAnnotationsMemberAttr(Decl *D,
                                             const AttributeCommonInfo &CI,
                                             MutableArrayRef<Expr *> Args) {
  auto *Attr = SYCLAddIRAnnotationsMemberAttr::Create(Context, Args.data(),
                                                      Args.size(), CI);
  if (evaluateAddIRAttributesArgs(Attr->args_begin(), Attr->args_size(), *this,
                                  CI))
    return;
  D->addAttr(Attr);
}

static void handleSYCLAddIRAnnotationsMemberAttr(Sema &S, Decl *D,
                                                 const ParsedAttr &A) {
  llvm::SmallVector<Expr *, 4> Args;
  Args.reserve(A.getNumArgs());
  for (unsigned I = 0; I < A.getNumArgs(); I++) {
    assert(A.getArgAsExpr(I));
    Args.push_back(A.getArgAsExpr(I));
  }

  S.AddSYCLAddIRAnnotationsMemberAttr(D, A, Args);
}

namespace {
struct IntrinToName {
  uint32_t Id;
  int32_t FullName;
  int32_t ShortName;
};
} // unnamed namespace

static bool ArmBuiltinAliasValid(unsigned BuiltinID, StringRef AliasName,
                                 ArrayRef<IntrinToName> Map,
                                 const char *IntrinNames) {
  if (AliasName.startswith("__arm_"))
    AliasName = AliasName.substr(6);
  const IntrinToName *It = std::lower_bound(
      Map.begin(), Map.end(), BuiltinID,
      [](const IntrinToName &L, unsigned Id) { return L.Id < Id; });
  if (It == Map.end() || It->Id != BuiltinID)
    return false;
  StringRef FullName(&IntrinNames[It->FullName]);
  if (AliasName == FullName)
    return true;
  if (It->ShortName == -1)
    return false;
  StringRef ShortName(&IntrinNames[It->ShortName]);
  return AliasName == ShortName;
}

static bool ArmMveAliasValid(unsigned BuiltinID, StringRef AliasName) {
#include "clang/Basic/arm_mve_builtin_aliases.inc"
  // The included file defines:
  // - ArrayRef<IntrinToName> Map
  // - const char IntrinNames[]
  return ArmBuiltinAliasValid(BuiltinID, AliasName, Map, IntrinNames);
}

static bool ArmCdeAliasValid(unsigned BuiltinID, StringRef AliasName) {
#include "clang/Basic/arm_cde_builtin_aliases.inc"
  return ArmBuiltinAliasValid(BuiltinID, AliasName, Map, IntrinNames);
}

static bool ArmSveAliasValid(ASTContext &Context, unsigned BuiltinID,
                             StringRef AliasName) {
  if (Context.BuiltinInfo.isAuxBuiltinID(BuiltinID))
    BuiltinID = Context.BuiltinInfo.getAuxBuiltinID(BuiltinID);
  return BuiltinID >= AArch64::FirstSVEBuiltin &&
         BuiltinID <= AArch64::LastSVEBuiltin;
}

static void handleArmBuiltinAliasAttr(Sema &S, Decl *D, const ParsedAttr &AL) {
  if (!AL.isArgIdent(0)) {
    S.Diag(AL.getLoc(), diag::err_attribute_argument_n_type)
        << AL << 1 << AANT_ArgumentIdentifier;
    return;
  }

  IdentifierInfo *Ident = AL.getArgAsIdent(0)->Ident;
  unsigned BuiltinID = Ident->getBuiltinID();
  StringRef AliasName = cast<FunctionDecl>(D)->getIdentifier()->getName();

  bool IsAArch64 = S.Context.getTargetInfo().getTriple().isAArch64();
  if ((IsAArch64 && !ArmSveAliasValid(S.Context, BuiltinID, AliasName)) ||
      (!IsAArch64 && !ArmMveAliasValid(BuiltinID, AliasName) &&
       !ArmCdeAliasValid(BuiltinID, AliasName))) {
    S.Diag(AL.getLoc(), diag::err_attribute_arm_builtin_alias);
    return;
  }

  D->addAttr(::new (S.Context) ArmBuiltinAliasAttr(S.Context, AL, Ident));
}

static bool RISCVAliasValid(unsigned BuiltinID, StringRef AliasName) {
  return BuiltinID >= RISCV::FirstRVVBuiltin &&
         BuiltinID <= RISCV::LastRVVBuiltin;
}

static void handleBuiltinAliasAttr(Sema &S, Decl *D,
                                        const ParsedAttr &AL) {
  if (!AL.isArgIdent(0)) {
    S.Diag(AL.getLoc(), diag::err_attribute_argument_n_type)
        << AL << 1 << AANT_ArgumentIdentifier;
    return;
  }

  IdentifierInfo *Ident = AL.getArgAsIdent(0)->Ident;
  unsigned BuiltinID = Ident->getBuiltinID();
  StringRef AliasName = cast<FunctionDecl>(D)->getIdentifier()->getName();

  bool IsAArch64 = S.Context.getTargetInfo().getTriple().isAArch64();
  bool IsARM = S.Context.getTargetInfo().getTriple().isARM();
  bool IsRISCV = S.Context.getTargetInfo().getTriple().isRISCV();
  if ((IsAArch64 && !ArmSveAliasValid(S.Context, BuiltinID, AliasName)) ||
      (IsARM && !ArmMveAliasValid(BuiltinID, AliasName) &&
       !ArmCdeAliasValid(BuiltinID, AliasName)) ||
      (IsRISCV && !RISCVAliasValid(BuiltinID, AliasName)) ||
      (!IsAArch64 && !IsARM && !IsRISCV)) {
    S.Diag(AL.getLoc(), diag::err_attribute_builtin_alias) << AL;
    return;
  }

  D->addAttr(::new (S.Context) BuiltinAliasAttr(S.Context, AL, Ident));
}

//===----------------------------------------------------------------------===//
// Checker-specific attribute handlers.
//===----------------------------------------------------------------------===//
static bool isValidSubjectOfNSReturnsRetainedAttribute(QualType QT) {
  return QT->isDependentType() || QT->isObjCRetainableType();
}

static bool isValidSubjectOfNSAttribute(QualType QT) {
  return QT->isDependentType() || QT->isObjCObjectPointerType() ||
         QT->isObjCNSObjectType();
}

static bool isValidSubjectOfCFAttribute(QualType QT) {
  return QT->isDependentType() || QT->isPointerType() ||
         isValidSubjectOfNSAttribute(QT);
}

static bool isValidSubjectOfOSAttribute(QualType QT) {
  if (QT->isDependentType())
    return true;
  QualType PT = QT->getPointeeType();
  return !PT.isNull() && PT->getAsCXXRecordDecl() != nullptr;
}

void Sema::AddXConsumedAttr(Decl *D, const AttributeCommonInfo &CI,
                            RetainOwnershipKind K,
                            bool IsTemplateInstantiation) {
  ValueDecl *VD = cast<ValueDecl>(D);
  switch (K) {
  case RetainOwnershipKind::OS:
    handleSimpleAttributeOrDiagnose<OSConsumedAttr>(
        *this, VD, CI, isValidSubjectOfOSAttribute(VD->getType()),
        diag::warn_ns_attribute_wrong_parameter_type,
        /*ExtraArgs=*/CI.getRange(), "os_consumed", /*pointers*/ 1);
    return;
  case RetainOwnershipKind::NS:
    handleSimpleAttributeOrDiagnose<NSConsumedAttr>(
        *this, VD, CI, isValidSubjectOfNSAttribute(VD->getType()),

        // These attributes are normally just advisory, but in ARC, ns_consumed
        // is significant.  Allow non-dependent code to contain inappropriate
        // attributes even in ARC, but require template instantiations to be
        // set up correctly.
        ((IsTemplateInstantiation && getLangOpts().ObjCAutoRefCount)
             ? diag::err_ns_attribute_wrong_parameter_type
             : diag::warn_ns_attribute_wrong_parameter_type),
        /*ExtraArgs=*/CI.getRange(), "ns_consumed", /*objc pointers*/ 0);
    return;
  case RetainOwnershipKind::CF:
    handleSimpleAttributeOrDiagnose<CFConsumedAttr>(
        *this, VD, CI, isValidSubjectOfCFAttribute(VD->getType()),
        diag::warn_ns_attribute_wrong_parameter_type,
        /*ExtraArgs=*/CI.getRange(), "cf_consumed", /*pointers*/ 1);
    return;
  }
}

static Sema::RetainOwnershipKind
parsedAttrToRetainOwnershipKind(const ParsedAttr &AL) {
  switch (AL.getKind()) {
  case ParsedAttr::AT_CFConsumed:
  case ParsedAttr::AT_CFReturnsRetained:
  case ParsedAttr::AT_CFReturnsNotRetained:
    return Sema::RetainOwnershipKind::CF;
  case ParsedAttr::AT_OSConsumesThis:
  case ParsedAttr::AT_OSConsumed:
  case ParsedAttr::AT_OSReturnsRetained:
  case ParsedAttr::AT_OSReturnsNotRetained:
  case ParsedAttr::AT_OSReturnsRetainedOnZero:
  case ParsedAttr::AT_OSReturnsRetainedOnNonZero:
    return Sema::RetainOwnershipKind::OS;
  case ParsedAttr::AT_NSConsumesSelf:
  case ParsedAttr::AT_NSConsumed:
  case ParsedAttr::AT_NSReturnsRetained:
  case ParsedAttr::AT_NSReturnsNotRetained:
  case ParsedAttr::AT_NSReturnsAutoreleased:
    return Sema::RetainOwnershipKind::NS;
  default:
    llvm_unreachable("Wrong argument supplied");
  }
}

bool Sema::checkNSReturnsRetainedReturnType(SourceLocation Loc, QualType QT) {
  if (isValidSubjectOfNSReturnsRetainedAttribute(QT))
    return false;

  Diag(Loc, diag::warn_ns_attribute_wrong_return_type)
      << "'ns_returns_retained'" << 0 << 0;
  return true;
}

/// \return whether the parameter is a pointer to OSObject pointer.
static bool isValidOSObjectOutParameter(const Decl *D) {
  const auto *PVD = dyn_cast<ParmVarDecl>(D);
  if (!PVD)
    return false;
  QualType QT = PVD->getType();
  QualType PT = QT->getPointeeType();
  return !PT.isNull() && isValidSubjectOfOSAttribute(PT);
}

static void handleXReturnsXRetainedAttr(Sema &S, Decl *D,
                                        const ParsedAttr &AL) {
  QualType ReturnType;
  Sema::RetainOwnershipKind K = parsedAttrToRetainOwnershipKind(AL);

  if (const auto *MD = dyn_cast<ObjCMethodDecl>(D)) {
    ReturnType = MD->getReturnType();
  } else if (S.getLangOpts().ObjCAutoRefCount && hasDeclarator(D) &&
             (AL.getKind() == ParsedAttr::AT_NSReturnsRetained)) {
    return; // ignore: was handled as a type attribute
  } else if (const auto *PD = dyn_cast<ObjCPropertyDecl>(D)) {
    ReturnType = PD->getType();
  } else if (const auto *FD = dyn_cast<FunctionDecl>(D)) {
    ReturnType = FD->getReturnType();
  } else if (const auto *Param = dyn_cast<ParmVarDecl>(D)) {
    // Attributes on parameters are used for out-parameters,
    // passed as pointers-to-pointers.
    unsigned DiagID = K == Sema::RetainOwnershipKind::CF
            ? /*pointer-to-CF-pointer*/2
            : /*pointer-to-OSObject-pointer*/3;
    ReturnType = Param->getType()->getPointeeType();
    if (ReturnType.isNull()) {
      S.Diag(D->getBeginLoc(), diag::warn_ns_attribute_wrong_parameter_type)
          << AL << DiagID << AL.getRange();
      return;
    }
  } else if (AL.isUsedAsTypeAttr()) {
    return;
  } else {
    AttributeDeclKind ExpectedDeclKind;
    switch (AL.getKind()) {
    default: llvm_unreachable("invalid ownership attribute");
    case ParsedAttr::AT_NSReturnsRetained:
    case ParsedAttr::AT_NSReturnsAutoreleased:
    case ParsedAttr::AT_NSReturnsNotRetained:
      ExpectedDeclKind = ExpectedFunctionOrMethod;
      break;

    case ParsedAttr::AT_OSReturnsRetained:
    case ParsedAttr::AT_OSReturnsNotRetained:
    case ParsedAttr::AT_CFReturnsRetained:
    case ParsedAttr::AT_CFReturnsNotRetained:
      ExpectedDeclKind = ExpectedFunctionMethodOrParameter;
      break;
    }
    S.Diag(D->getBeginLoc(), diag::warn_attribute_wrong_decl_type)
        << AL.getRange() << AL << ExpectedDeclKind;
    return;
  }

  bool TypeOK;
  bool Cf;
  unsigned ParmDiagID = 2; // Pointer-to-CF-pointer
  switch (AL.getKind()) {
  default: llvm_unreachable("invalid ownership attribute");
  case ParsedAttr::AT_NSReturnsRetained:
    TypeOK = isValidSubjectOfNSReturnsRetainedAttribute(ReturnType);
    Cf = false;
    break;

  case ParsedAttr::AT_NSReturnsAutoreleased:
  case ParsedAttr::AT_NSReturnsNotRetained:
    TypeOK = isValidSubjectOfNSAttribute(ReturnType);
    Cf = false;
    break;

  case ParsedAttr::AT_CFReturnsRetained:
  case ParsedAttr::AT_CFReturnsNotRetained:
    TypeOK = isValidSubjectOfCFAttribute(ReturnType);
    Cf = true;
    break;

  case ParsedAttr::AT_OSReturnsRetained:
  case ParsedAttr::AT_OSReturnsNotRetained:
    TypeOK = isValidSubjectOfOSAttribute(ReturnType);
    Cf = true;
    ParmDiagID = 3; // Pointer-to-OSObject-pointer
    break;
  }

  if (!TypeOK) {
    if (AL.isUsedAsTypeAttr())
      return;

    if (isa<ParmVarDecl>(D)) {
      S.Diag(D->getBeginLoc(), diag::warn_ns_attribute_wrong_parameter_type)
          << AL << ParmDiagID << AL.getRange();
    } else {
      // Needs to be kept in sync with warn_ns_attribute_wrong_return_type.
      enum : unsigned {
        Function,
        Method,
        Property
      } SubjectKind = Function;
      if (isa<ObjCMethodDecl>(D))
        SubjectKind = Method;
      else if (isa<ObjCPropertyDecl>(D))
        SubjectKind = Property;
      S.Diag(D->getBeginLoc(), diag::warn_ns_attribute_wrong_return_type)
          << AL << SubjectKind << Cf << AL.getRange();
    }
    return;
  }

  switch (AL.getKind()) {
    default:
      llvm_unreachable("invalid ownership attribute");
    case ParsedAttr::AT_NSReturnsAutoreleased:
      handleSimpleAttribute<NSReturnsAutoreleasedAttr>(S, D, AL);
      return;
    case ParsedAttr::AT_CFReturnsNotRetained:
      handleSimpleAttribute<CFReturnsNotRetainedAttr>(S, D, AL);
      return;
    case ParsedAttr::AT_NSReturnsNotRetained:
      handleSimpleAttribute<NSReturnsNotRetainedAttr>(S, D, AL);
      return;
    case ParsedAttr::AT_CFReturnsRetained:
      handleSimpleAttribute<CFReturnsRetainedAttr>(S, D, AL);
      return;
    case ParsedAttr::AT_NSReturnsRetained:
      handleSimpleAttribute<NSReturnsRetainedAttr>(S, D, AL);
      return;
    case ParsedAttr::AT_OSReturnsRetained:
      handleSimpleAttribute<OSReturnsRetainedAttr>(S, D, AL);
      return;
    case ParsedAttr::AT_OSReturnsNotRetained:
      handleSimpleAttribute<OSReturnsNotRetainedAttr>(S, D, AL);
      return;
  };
}

static void handleObjCReturnsInnerPointerAttr(Sema &S, Decl *D,
                                              const ParsedAttr &Attrs) {
  const int EP_ObjCMethod = 1;
  const int EP_ObjCProperty = 2;

  SourceLocation loc = Attrs.getLoc();
  QualType resultType;
  if (isa<ObjCMethodDecl>(D))
    resultType = cast<ObjCMethodDecl>(D)->getReturnType();
  else
    resultType = cast<ObjCPropertyDecl>(D)->getType();

  if (!resultType->isReferenceType() &&
      (!resultType->isPointerType() || resultType->isObjCRetainableType())) {
    S.Diag(D->getBeginLoc(), diag::warn_ns_attribute_wrong_return_type)
        << SourceRange(loc) << Attrs
        << (isa<ObjCMethodDecl>(D) ? EP_ObjCMethod : EP_ObjCProperty)
        << /*non-retainable pointer*/ 2;

    // Drop the attribute.
    return;
  }

  D->addAttr(::new (S.Context) ObjCReturnsInnerPointerAttr(S.Context, Attrs));
}

static void handleObjCRequiresSuperAttr(Sema &S, Decl *D,
                                        const ParsedAttr &Attrs) {
  const auto *Method = cast<ObjCMethodDecl>(D);

  const DeclContext *DC = Method->getDeclContext();
  if (const auto *PDecl = dyn_cast_or_null<ObjCProtocolDecl>(DC)) {
    S.Diag(D->getBeginLoc(), diag::warn_objc_requires_super_protocol) << Attrs
                                                                      << 0;
    S.Diag(PDecl->getLocation(), diag::note_protocol_decl);
    return;
  }
  if (Method->getMethodFamily() == OMF_dealloc) {
    S.Diag(D->getBeginLoc(), diag::warn_objc_requires_super_protocol) << Attrs
                                                                      << 1;
    return;
  }

  D->addAttr(::new (S.Context) ObjCRequiresSuperAttr(S.Context, Attrs));
}

static void handleNSErrorDomain(Sema &S, Decl *D, const ParsedAttr &AL) {
  auto *E = AL.getArgAsExpr(0);
  auto Loc = E ? E->getBeginLoc() : AL.getLoc();

  auto *DRE = dyn_cast<DeclRefExpr>(AL.getArgAsExpr(0));
  if (!DRE) {
    S.Diag(Loc, diag::err_nserrordomain_invalid_decl) << 0;
    return;
  }

  auto *VD = dyn_cast<VarDecl>(DRE->getDecl());
  if (!VD) {
    S.Diag(Loc, diag::err_nserrordomain_invalid_decl) << 1 << DRE->getDecl();
    return;
  }

  if (!isNSStringType(VD->getType(), S.Context) &&
      !isCFStringType(VD->getType(), S.Context)) {
    S.Diag(Loc, diag::err_nserrordomain_wrong_type) << VD;
    return;
  }

  D->addAttr(::new (S.Context) NSErrorDomainAttr(S.Context, AL, VD));
}

static void handleObjCBridgeAttr(Sema &S, Decl *D, const ParsedAttr &AL) {
  IdentifierLoc *Parm = AL.isArgIdent(0) ? AL.getArgAsIdent(0) : nullptr;

  if (!Parm) {
    S.Diag(D->getBeginLoc(), diag::err_objc_attr_not_id) << AL << 0;
    return;
  }

  // Typedefs only allow objc_bridge(id) and have some additional checking.
  if (const auto *TD = dyn_cast<TypedefNameDecl>(D)) {
    if (!Parm->Ident->isStr("id")) {
      S.Diag(AL.getLoc(), diag::err_objc_attr_typedef_not_id) << AL;
      return;
    }

    // Only allow 'cv void *'.
    QualType T = TD->getUnderlyingType();
    if (!T->isVoidPointerType()) {
      S.Diag(AL.getLoc(), diag::err_objc_attr_typedef_not_void_pointer);
      return;
    }
  }

  D->addAttr(::new (S.Context) ObjCBridgeAttr(S.Context, AL, Parm->Ident));
}

static void handleObjCBridgeMutableAttr(Sema &S, Decl *D,
                                        const ParsedAttr &AL) {
  IdentifierLoc *Parm = AL.isArgIdent(0) ? AL.getArgAsIdent(0) : nullptr;

  if (!Parm) {
    S.Diag(D->getBeginLoc(), diag::err_objc_attr_not_id) << AL << 0;
    return;
  }

  D->addAttr(::new (S.Context)
                 ObjCBridgeMutableAttr(S.Context, AL, Parm->Ident));
}

static void handleObjCBridgeRelatedAttr(Sema &S, Decl *D,
                                        const ParsedAttr &AL) {
  IdentifierInfo *RelatedClass =
      AL.isArgIdent(0) ? AL.getArgAsIdent(0)->Ident : nullptr;
  if (!RelatedClass) {
    S.Diag(D->getBeginLoc(), diag::err_objc_attr_not_id) << AL << 0;
    return;
  }
  IdentifierInfo *ClassMethod =
    AL.getArgAsIdent(1) ? AL.getArgAsIdent(1)->Ident : nullptr;
  IdentifierInfo *InstanceMethod =
    AL.getArgAsIdent(2) ? AL.getArgAsIdent(2)->Ident : nullptr;
  D->addAttr(::new (S.Context) ObjCBridgeRelatedAttr(
      S.Context, AL, RelatedClass, ClassMethod, InstanceMethod));
}

static void handleObjCDesignatedInitializer(Sema &S, Decl *D,
                                            const ParsedAttr &AL) {
  DeclContext *Ctx = D->getDeclContext();

  // This attribute can only be applied to methods in interfaces or class
  // extensions.
  if (!isa<ObjCInterfaceDecl>(Ctx) &&
      !(isa<ObjCCategoryDecl>(Ctx) &&
        cast<ObjCCategoryDecl>(Ctx)->IsClassExtension())) {
    S.Diag(D->getLocation(), diag::err_designated_init_attr_non_init);
    return;
  }

  ObjCInterfaceDecl *IFace;
  if (auto *CatDecl = dyn_cast<ObjCCategoryDecl>(Ctx))
    IFace = CatDecl->getClassInterface();
  else
    IFace = cast<ObjCInterfaceDecl>(Ctx);

  if (!IFace)
    return;

  IFace->setHasDesignatedInitializers();
  D->addAttr(::new (S.Context) ObjCDesignatedInitializerAttr(S.Context, AL));
}

static void handleObjCRuntimeName(Sema &S, Decl *D, const ParsedAttr &AL) {
  StringRef MetaDataName;
  if (!S.checkStringLiteralArgumentAttr(AL, 0, MetaDataName))
    return;
  D->addAttr(::new (S.Context)
                 ObjCRuntimeNameAttr(S.Context, AL, MetaDataName));
}

// When a user wants to use objc_boxable with a union or struct
// but they don't have access to the declaration (legacy/third-party code)
// then they can 'enable' this feature with a typedef:
// typedef struct __attribute((objc_boxable)) legacy_struct legacy_struct;
static void handleObjCBoxable(Sema &S, Decl *D, const ParsedAttr &AL) {
  bool notify = false;

  auto *RD = dyn_cast<RecordDecl>(D);
  if (RD && RD->getDefinition()) {
    RD = RD->getDefinition();
    notify = true;
  }

  if (RD) {
    ObjCBoxableAttr *BoxableAttr =
        ::new (S.Context) ObjCBoxableAttr(S.Context, AL);
    RD->addAttr(BoxableAttr);
    if (notify) {
      // we need to notify ASTReader/ASTWriter about
      // modification of existing declaration
      if (ASTMutationListener *L = S.getASTMutationListener())
        L->AddedAttributeToRecord(BoxableAttr, RD);
    }
  }
}

static void handleObjCOwnershipAttr(Sema &S, Decl *D, const ParsedAttr &AL) {
  if (hasDeclarator(D)) return;

  S.Diag(D->getBeginLoc(), diag::err_attribute_wrong_decl_type)
      << AL.getRange() << AL << ExpectedVariable;
}

static void handleObjCPreciseLifetimeAttr(Sema &S, Decl *D,
                                          const ParsedAttr &AL) {
  const auto *VD = cast<ValueDecl>(D);
  QualType QT = VD->getType();

  if (!QT->isDependentType() &&
      !QT->isObjCLifetimeType()) {
    S.Diag(AL.getLoc(), diag::err_objc_precise_lifetime_bad_type)
      << QT;
    return;
  }

  Qualifiers::ObjCLifetime Lifetime = QT.getObjCLifetime();

  // If we have no lifetime yet, check the lifetime we're presumably
  // going to infer.
  if (Lifetime == Qualifiers::OCL_None && !QT->isDependentType())
    Lifetime = QT->getObjCARCImplicitLifetime();

  switch (Lifetime) {
  case Qualifiers::OCL_None:
    assert(QT->isDependentType() &&
           "didn't infer lifetime for non-dependent type?");
    break;

  case Qualifiers::OCL_Weak:   // meaningful
  case Qualifiers::OCL_Strong: // meaningful
    break;

  case Qualifiers::OCL_ExplicitNone:
  case Qualifiers::OCL_Autoreleasing:
    S.Diag(AL.getLoc(), diag::warn_objc_precise_lifetime_meaningless)
        << (Lifetime == Qualifiers::OCL_Autoreleasing);
    break;
  }

  D->addAttr(::new (S.Context) ObjCPreciseLifetimeAttr(S.Context, AL));
}

static void handleSwiftAttrAttr(Sema &S, Decl *D, const ParsedAttr &AL) {
  // Make sure that there is a string literal as the annotation's single
  // argument.
  StringRef Str;
  if (!S.checkStringLiteralArgumentAttr(AL, 0, Str))
    return;

  D->addAttr(::new (S.Context) SwiftAttrAttr(S.Context, AL, Str));
}

static void handleSwiftBridge(Sema &S, Decl *D, const ParsedAttr &AL) {
  // Make sure that there is a string literal as the annotation's single
  // argument.
  StringRef BT;
  if (!S.checkStringLiteralArgumentAttr(AL, 0, BT))
    return;

  // Warn about duplicate attributes if they have different arguments, but drop
  // any duplicate attributes regardless.
  if (const auto *Other = D->getAttr<SwiftBridgeAttr>()) {
    if (Other->getSwiftType() != BT)
      S.Diag(AL.getLoc(), diag::warn_duplicate_attribute) << AL;
    return;
  }

  D->addAttr(::new (S.Context) SwiftBridgeAttr(S.Context, AL, BT));
}

static bool isErrorParameter(Sema &S, QualType QT) {
  const auto *PT = QT->getAs<PointerType>();
  if (!PT)
    return false;

  QualType Pointee = PT->getPointeeType();

  // Check for NSError**.
  if (const auto *OPT = Pointee->getAs<ObjCObjectPointerType>())
    if (const auto *ID = OPT->getInterfaceDecl())
      if (ID->getIdentifier() == S.getNSErrorIdent())
        return true;

  // Check for CFError**.
  if (const auto *PT = Pointee->getAs<PointerType>())
    if (const auto *RT = PT->getPointeeType()->getAs<RecordType>())
      if (S.isCFError(RT->getDecl()))
        return true;

  return false;
}

static void handleSwiftError(Sema &S, Decl *D, const ParsedAttr &AL) {
  auto hasErrorParameter = [](Sema &S, Decl *D, const ParsedAttr &AL) -> bool {
    for (unsigned I = 0, E = getFunctionOrMethodNumParams(D); I != E; ++I) {
      if (isErrorParameter(S, getFunctionOrMethodParamType(D, I)))
        return true;
    }

    S.Diag(AL.getLoc(), diag::err_attr_swift_error_no_error_parameter)
        << AL << isa<ObjCMethodDecl>(D);
    return false;
  };

  auto hasPointerResult = [](Sema &S, Decl *D, const ParsedAttr &AL) -> bool {
    // - C, ObjC, and block pointers are definitely okay.
    // - References are definitely not okay.
    // - nullptr_t is weird, but acceptable.
    QualType RT = getFunctionOrMethodResultType(D);
    if (RT->hasPointerRepresentation() && !RT->isReferenceType())
      return true;

    S.Diag(AL.getLoc(), diag::err_attr_swift_error_return_type)
        << AL << AL.getArgAsIdent(0)->Ident->getName() << isa<ObjCMethodDecl>(D)
        << /*pointer*/ 1;
    return false;
  };

  auto hasIntegerResult = [](Sema &S, Decl *D, const ParsedAttr &AL) -> bool {
    QualType RT = getFunctionOrMethodResultType(D);
    if (RT->isIntegralType(S.Context))
      return true;

    S.Diag(AL.getLoc(), diag::err_attr_swift_error_return_type)
        << AL << AL.getArgAsIdent(0)->Ident->getName() << isa<ObjCMethodDecl>(D)
        << /*integral*/ 0;
    return false;
  };

  if (D->isInvalidDecl())
    return;

  IdentifierLoc *Loc = AL.getArgAsIdent(0);
  SwiftErrorAttr::ConventionKind Convention;
  if (!SwiftErrorAttr::ConvertStrToConventionKind(Loc->Ident->getName(),
                                                  Convention)) {
    S.Diag(AL.getLoc(), diag::warn_attribute_type_not_supported)
        << AL << Loc->Ident;
    return;
  }

  switch (Convention) {
  case SwiftErrorAttr::None:
    // No additional validation required.
    break;

  case SwiftErrorAttr::NonNullError:
    if (!hasErrorParameter(S, D, AL))
      return;
    break;

  case SwiftErrorAttr::NullResult:
    if (!hasErrorParameter(S, D, AL) || !hasPointerResult(S, D, AL))
      return;
    break;

  case SwiftErrorAttr::NonZeroResult:
  case SwiftErrorAttr::ZeroResult:
    if (!hasErrorParameter(S, D, AL) || !hasIntegerResult(S, D, AL))
      return;
    break;
  }

  D->addAttr(::new (S.Context) SwiftErrorAttr(S.Context, AL, Convention));
}

static void checkSwiftAsyncErrorBlock(Sema &S, Decl *D,
                                      const SwiftAsyncErrorAttr *ErrorAttr,
                                      const SwiftAsyncAttr *AsyncAttr) {
  if (AsyncAttr->getKind() == SwiftAsyncAttr::None) {
    if (ErrorAttr->getConvention() != SwiftAsyncErrorAttr::None) {
      S.Diag(AsyncAttr->getLocation(),
             diag::err_swift_async_error_without_swift_async)
          << AsyncAttr << isa<ObjCMethodDecl>(D);
    }
    return;
  }

  const ParmVarDecl *HandlerParam = getFunctionOrMethodParam(
      D, AsyncAttr->getCompletionHandlerIndex().getASTIndex());
  // handleSwiftAsyncAttr already verified the type is correct, so no need to
  // double-check it here.
  const auto *FuncTy = HandlerParam->getType()
                           ->castAs<BlockPointerType>()
                           ->getPointeeType()
                           ->getAs<FunctionProtoType>();
  ArrayRef<QualType> BlockParams;
  if (FuncTy)
    BlockParams = FuncTy->getParamTypes();

  switch (ErrorAttr->getConvention()) {
  case SwiftAsyncErrorAttr::ZeroArgument:
  case SwiftAsyncErrorAttr::NonZeroArgument: {
    uint32_t ParamIdx = ErrorAttr->getHandlerParamIdx();
    if (ParamIdx == 0 || ParamIdx > BlockParams.size()) {
      S.Diag(ErrorAttr->getLocation(),
             diag::err_attribute_argument_out_of_bounds) << ErrorAttr << 2;
      return;
    }
    QualType ErrorParam = BlockParams[ParamIdx - 1];
    if (!ErrorParam->isIntegralType(S.Context)) {
      StringRef ConvStr =
          ErrorAttr->getConvention() == SwiftAsyncErrorAttr::ZeroArgument
              ? "zero_argument"
              : "nonzero_argument";
      S.Diag(ErrorAttr->getLocation(), diag::err_swift_async_error_non_integral)
          << ErrorAttr << ConvStr << ParamIdx << ErrorParam;
      return;
    }
    break;
  }
  case SwiftAsyncErrorAttr::NonNullError: {
    bool AnyErrorParams = false;
    for (QualType Param : BlockParams) {
      // Check for NSError *.
      if (const auto *ObjCPtrTy = Param->getAs<ObjCObjectPointerType>()) {
        if (const auto *ID = ObjCPtrTy->getInterfaceDecl()) {
          if (ID->getIdentifier() == S.getNSErrorIdent()) {
            AnyErrorParams = true;
            break;
          }
        }
      }
      // Check for CFError *.
      if (const auto *PtrTy = Param->getAs<PointerType>()) {
        if (const auto *RT = PtrTy->getPointeeType()->getAs<RecordType>()) {
          if (S.isCFError(RT->getDecl())) {
            AnyErrorParams = true;
            break;
          }
        }
      }
    }

    if (!AnyErrorParams) {
      S.Diag(ErrorAttr->getLocation(),
             diag::err_swift_async_error_no_error_parameter)
          << ErrorAttr << isa<ObjCMethodDecl>(D);
      return;
    }
    break;
  }
  case SwiftAsyncErrorAttr::None:
    break;
  }
}

static void handleSwiftAsyncError(Sema &S, Decl *D, const ParsedAttr &AL) {
  IdentifierLoc *IDLoc = AL.getArgAsIdent(0);
  SwiftAsyncErrorAttr::ConventionKind ConvKind;
  if (!SwiftAsyncErrorAttr::ConvertStrToConventionKind(IDLoc->Ident->getName(),
                                                       ConvKind)) {
    S.Diag(AL.getLoc(), diag::warn_attribute_type_not_supported)
        << AL << IDLoc->Ident;
    return;
  }

  uint32_t ParamIdx = 0;
  switch (ConvKind) {
  case SwiftAsyncErrorAttr::ZeroArgument:
  case SwiftAsyncErrorAttr::NonZeroArgument: {
    if (!AL.checkExactlyNumArgs(S, 2))
      return;

    Expr *IdxExpr = AL.getArgAsExpr(1);
    if (!checkUInt32Argument(S, AL, IdxExpr, ParamIdx))
      return;
    break;
  }
  case SwiftAsyncErrorAttr::NonNullError:
  case SwiftAsyncErrorAttr::None: {
    if (!AL.checkExactlyNumArgs(S, 1))
      return;
    break;
  }
  }

  auto *ErrorAttr =
      ::new (S.Context) SwiftAsyncErrorAttr(S.Context, AL, ConvKind, ParamIdx);
  D->addAttr(ErrorAttr);

  if (auto *AsyncAttr = D->getAttr<SwiftAsyncAttr>())
    checkSwiftAsyncErrorBlock(S, D, ErrorAttr, AsyncAttr);
}

// For a function, this will validate a compound Swift name, e.g.
// <code>init(foo:bar:baz:)</code> or <code>controllerForName(_:)</code>, and
// the function will output the number of parameter names, and whether this is a
// single-arg initializer.
//
// For a type, enum constant, property, or variable declaration, this will
// validate either a simple identifier, or a qualified
// <code>context.identifier</code> name.
static bool
validateSwiftFunctionName(Sema &S, const ParsedAttr &AL, SourceLocation Loc,
                          StringRef Name, unsigned &SwiftParamCount,
                          bool &IsSingleParamInit) {
  SwiftParamCount = 0;
  IsSingleParamInit = false;

  // Check whether this will be mapped to a getter or setter of a property.
  bool IsGetter = false, IsSetter = false;
  if (Name.startswith("getter:")) {
    IsGetter = true;
    Name = Name.substr(7);
  } else if (Name.startswith("setter:")) {
    IsSetter = true;
    Name = Name.substr(7);
  }

  if (Name.back() != ')') {
    S.Diag(Loc, diag::warn_attr_swift_name_function) << AL;
    return false;
  }

  bool IsMember = false;
  StringRef ContextName, BaseName, Parameters;

  std::tie(BaseName, Parameters) = Name.split('(');

  // Split at the first '.', if it exists, which separates the context name
  // from the base name.
  std::tie(ContextName, BaseName) = BaseName.split('.');
  if (BaseName.empty()) {
    BaseName = ContextName;
    ContextName = StringRef();
  } else if (ContextName.empty() || !isValidAsciiIdentifier(ContextName)) {
    S.Diag(Loc, diag::warn_attr_swift_name_invalid_identifier)
        << AL << /*context*/ 1;
    return false;
  } else {
    IsMember = true;
  }

  if (!isValidAsciiIdentifier(BaseName) || BaseName == "_") {
    S.Diag(Loc, diag::warn_attr_swift_name_invalid_identifier)
        << AL << /*basename*/ 0;
    return false;
  }

  bool IsSubscript = BaseName == "subscript";
  // A subscript accessor must be a getter or setter.
  if (IsSubscript && !IsGetter && !IsSetter) {
    S.Diag(Loc, diag::warn_attr_swift_name_subscript_invalid_parameter)
        << AL << /* getter or setter */ 0;
    return false;
  }

  if (Parameters.empty()) {
    S.Diag(Loc, diag::warn_attr_swift_name_missing_parameters) << AL;
    return false;
  }

  assert(Parameters.back() == ')' && "expected ')'");
  Parameters = Parameters.drop_back(); // ')'

  if (Parameters.empty()) {
    // Setters and subscripts must have at least one parameter.
    if (IsSubscript) {
      S.Diag(Loc, diag::warn_attr_swift_name_subscript_invalid_parameter)
          << AL << /* have at least one parameter */1;
      return false;
    }

    if (IsSetter) {
      S.Diag(Loc, diag::warn_attr_swift_name_setter_parameters) << AL;
      return false;
    }

    return true;
  }

  if (Parameters.back() != ':') {
    S.Diag(Loc, diag::warn_attr_swift_name_function) << AL;
    return false;
  }

  StringRef CurrentParam;
  llvm::Optional<unsigned> SelfLocation;
  unsigned NewValueCount = 0;
  llvm::Optional<unsigned> NewValueLocation;
  do {
    std::tie(CurrentParam, Parameters) = Parameters.split(':');

    if (!isValidAsciiIdentifier(CurrentParam)) {
      S.Diag(Loc, diag::warn_attr_swift_name_invalid_identifier)
          << AL << /*parameter*/2;
      return false;
    }

    if (IsMember && CurrentParam == "self") {
      // "self" indicates the "self" argument for a member.

      // More than one "self"?
      if (SelfLocation) {
        S.Diag(Loc, diag::warn_attr_swift_name_multiple_selfs) << AL;
        return false;
      }

      // The "self" location is the current parameter.
      SelfLocation = SwiftParamCount;
    } else if (CurrentParam == "newValue") {
      // "newValue" indicates the "newValue" argument for a setter.

      // There should only be one 'newValue', but it's only significant for
      // subscript accessors, so don't error right away.
      ++NewValueCount;

      NewValueLocation = SwiftParamCount;
    }

    ++SwiftParamCount;
  } while (!Parameters.empty());

  // Only instance subscripts are currently supported.
  if (IsSubscript && !SelfLocation) {
    S.Diag(Loc, diag::warn_attr_swift_name_subscript_invalid_parameter)
        << AL << /*have a 'self:' parameter*/2;
    return false;
  }

  IsSingleParamInit =
        SwiftParamCount == 1 && BaseName == "init" && CurrentParam != "_";

  // Check the number of parameters for a getter/setter.
  if (IsGetter || IsSetter) {
    // Setters have one parameter for the new value.
    unsigned NumExpectedParams = IsGetter ? 0 : 1;
    unsigned ParamDiag =
        IsGetter ? diag::warn_attr_swift_name_getter_parameters
                 : diag::warn_attr_swift_name_setter_parameters;

    // Instance methods have one parameter for "self".
    if (SelfLocation)
      ++NumExpectedParams;

    // Subscripts may have additional parameters beyond the expected params for
    // the index.
    if (IsSubscript) {
      if (SwiftParamCount < NumExpectedParams) {
        S.Diag(Loc, ParamDiag) << AL;
        return false;
      }

      // A subscript setter must explicitly label its newValue parameter to
      // distinguish it from index parameters.
      if (IsSetter) {
        if (!NewValueLocation) {
          S.Diag(Loc, diag::warn_attr_swift_name_subscript_setter_no_newValue)
              << AL;
          return false;
        }
        if (NewValueCount > 1) {
          S.Diag(Loc, diag::warn_attr_swift_name_subscript_setter_multiple_newValues)
              << AL;
          return false;
        }
      } else {
        // Subscript getters should have no 'newValue:' parameter.
        if (NewValueLocation) {
          S.Diag(Loc, diag::warn_attr_swift_name_subscript_getter_newValue)
              << AL;
          return false;
        }
      }
    } else {
      // Property accessors must have exactly the number of expected params.
      if (SwiftParamCount != NumExpectedParams) {
        S.Diag(Loc, ParamDiag) << AL;
        return false;
      }
    }
  }

  return true;
}

bool Sema::DiagnoseSwiftName(Decl *D, StringRef Name, SourceLocation Loc,
                             const ParsedAttr &AL, bool IsAsync) {
  if (isa<ObjCMethodDecl>(D) || isa<FunctionDecl>(D)) {
    ArrayRef<ParmVarDecl*> Params;
    unsigned ParamCount;

    if (const auto *Method = dyn_cast<ObjCMethodDecl>(D)) {
      ParamCount = Method->getSelector().getNumArgs();
      Params = Method->parameters().slice(0, ParamCount);
    } else {
      const auto *F = cast<FunctionDecl>(D);

      ParamCount = F->getNumParams();
      Params = F->parameters();

      if (!F->hasWrittenPrototype()) {
        Diag(Loc, diag::warn_attribute_wrong_decl_type) << AL
            << ExpectedFunctionWithProtoType;
        return false;
      }
    }

    // The async name drops the last callback parameter.
    if (IsAsync) {
      if (ParamCount == 0) {
        Diag(Loc, diag::warn_attr_swift_name_decl_missing_params)
            << AL << isa<ObjCMethodDecl>(D);
        return false;
      }
      ParamCount -= 1;
    }

    unsigned SwiftParamCount;
    bool IsSingleParamInit;
    if (!validateSwiftFunctionName(*this, AL, Loc, Name,
                                   SwiftParamCount, IsSingleParamInit))
      return false;

    bool ParamCountValid;
    if (SwiftParamCount == ParamCount) {
      ParamCountValid = true;
    } else if (SwiftParamCount > ParamCount) {
      ParamCountValid = IsSingleParamInit && ParamCount == 0;
    } else {
      // We have fewer Swift parameters than Objective-C parameters, but that
      // might be because we've transformed some of them. Check for potential
      // "out" parameters and err on the side of not warning.
      unsigned MaybeOutParamCount =
          llvm::count_if(Params, [](const ParmVarDecl *Param) -> bool {
            QualType ParamTy = Param->getType();
            if (ParamTy->isReferenceType() || ParamTy->isPointerType())
              return !ParamTy->getPointeeType().isConstQualified();
            return false;
          });

      ParamCountValid = SwiftParamCount + MaybeOutParamCount >= ParamCount;
    }

    if (!ParamCountValid) {
      Diag(Loc, diag::warn_attr_swift_name_num_params)
          << (SwiftParamCount > ParamCount) << AL << ParamCount
          << SwiftParamCount;
      return false;
    }
  } else if ((isa<EnumConstantDecl>(D) || isa<ObjCProtocolDecl>(D) ||
              isa<ObjCInterfaceDecl>(D) || isa<ObjCPropertyDecl>(D) ||
              isa<VarDecl>(D) || isa<TypedefNameDecl>(D) || isa<TagDecl>(D) ||
              isa<IndirectFieldDecl>(D) || isa<FieldDecl>(D)) &&
             !IsAsync) {
    StringRef ContextName, BaseName;

    std::tie(ContextName, BaseName) = Name.split('.');
    if (BaseName.empty()) {
      BaseName = ContextName;
      ContextName = StringRef();
    } else if (!isValidAsciiIdentifier(ContextName)) {
      Diag(Loc, diag::warn_attr_swift_name_invalid_identifier) << AL
          << /*context*/1;
      return false;
    }

    if (!isValidAsciiIdentifier(BaseName)) {
      Diag(Loc, diag::warn_attr_swift_name_invalid_identifier) << AL
          << /*basename*/0;
      return false;
    }
  } else {
    Diag(Loc, diag::warn_attr_swift_name_decl_kind) << AL;
    return false;
  }
  return true;
}

static void handleSwiftName(Sema &S, Decl *D, const ParsedAttr &AL) {
  StringRef Name;
  SourceLocation Loc;
  if (!S.checkStringLiteralArgumentAttr(AL, 0, Name, &Loc))
    return;

  if (!S.DiagnoseSwiftName(D, Name, Loc, AL, /*IsAsync=*/false))
    return;

  D->addAttr(::new (S.Context) SwiftNameAttr(S.Context, AL, Name));
}

static void handleSwiftAsyncName(Sema &S, Decl *D, const ParsedAttr &AL) {
  StringRef Name;
  SourceLocation Loc;
  if (!S.checkStringLiteralArgumentAttr(AL, 0, Name, &Loc))
    return;

  if (!S.DiagnoseSwiftName(D, Name, Loc, AL, /*IsAsync=*/true))
    return;

  D->addAttr(::new (S.Context) SwiftAsyncNameAttr(S.Context, AL, Name));
}

static void handleSwiftNewType(Sema &S, Decl *D, const ParsedAttr &AL) {
  // Make sure that there is an identifier as the annotation's single argument.
  if (!AL.checkExactlyNumArgs(S, 1))
    return;

  if (!AL.isArgIdent(0)) {
    S.Diag(AL.getLoc(), diag::err_attribute_argument_type)
        << AL << AANT_ArgumentIdentifier;
    return;
  }

  SwiftNewTypeAttr::NewtypeKind Kind;
  IdentifierInfo *II = AL.getArgAsIdent(0)->Ident;
  if (!SwiftNewTypeAttr::ConvertStrToNewtypeKind(II->getName(), Kind)) {
    S.Diag(AL.getLoc(), diag::warn_attribute_type_not_supported) << AL << II;
    return;
  }

  if (!isa<TypedefNameDecl>(D)) {
    S.Diag(AL.getLoc(), diag::warn_attribute_wrong_decl_type_str)
        << AL << "typedefs";
    return;
  }

  D->addAttr(::new (S.Context) SwiftNewTypeAttr(S.Context, AL, Kind));
}

static void handleSwiftAsyncAttr(Sema &S, Decl *D, const ParsedAttr &AL) {
  if (!AL.isArgIdent(0)) {
    S.Diag(AL.getLoc(), diag::err_attribute_argument_n_type)
        << AL << 1 << AANT_ArgumentIdentifier;
    return;
  }

  SwiftAsyncAttr::Kind Kind;
  IdentifierInfo *II = AL.getArgAsIdent(0)->Ident;
  if (!SwiftAsyncAttr::ConvertStrToKind(II->getName(), Kind)) {
    S.Diag(AL.getLoc(), diag::err_swift_async_no_access) << AL << II;
    return;
  }

  ParamIdx Idx;
  if (Kind == SwiftAsyncAttr::None) {
    // If this is 'none', then there shouldn't be any additional arguments.
    if (!AL.checkExactlyNumArgs(S, 1))
      return;
  } else {
    // Non-none swift_async requires a completion handler index argument.
    if (!AL.checkExactlyNumArgs(S, 2))
      return;

    Expr *HandlerIdx = AL.getArgAsExpr(1);
    if (!checkFunctionOrMethodParameterIndex(S, D, AL, 2, HandlerIdx, Idx))
      return;

    const ParmVarDecl *CompletionBlock =
        getFunctionOrMethodParam(D, Idx.getASTIndex());
    QualType CompletionBlockType = CompletionBlock->getType();
    if (!CompletionBlockType->isBlockPointerType()) {
      S.Diag(CompletionBlock->getLocation(),
             diag::err_swift_async_bad_block_type)
          << CompletionBlock->getType();
      return;
    }
    QualType BlockTy =
        CompletionBlockType->castAs<BlockPointerType>()->getPointeeType();
    if (!BlockTy->castAs<FunctionType>()->getReturnType()->isVoidType()) {
      S.Diag(CompletionBlock->getLocation(),
             diag::err_swift_async_bad_block_type)
          << CompletionBlock->getType();
      return;
    }
  }

  auto *AsyncAttr =
      ::new (S.Context) SwiftAsyncAttr(S.Context, AL, Kind, Idx);
  D->addAttr(AsyncAttr);

  if (auto *ErrorAttr = D->getAttr<SwiftAsyncErrorAttr>())
    checkSwiftAsyncErrorBlock(S, D, ErrorAttr, AsyncAttr);
}

//===----------------------------------------------------------------------===//
// Microsoft specific attribute handlers.
//===----------------------------------------------------------------------===//

UuidAttr *Sema::mergeUuidAttr(Decl *D, const AttributeCommonInfo &CI,
                              StringRef UuidAsWritten, MSGuidDecl *GuidDecl) {
  if (const auto *UA = D->getAttr<UuidAttr>()) {
    if (declaresSameEntity(UA->getGuidDecl(), GuidDecl))
      return nullptr;
    if (!UA->getGuid().empty()) {
      Diag(UA->getLocation(), diag::err_mismatched_uuid);
      Diag(CI.getLoc(), diag::note_previous_uuid);
      D->dropAttr<UuidAttr>();
    }
  }

  return ::new (Context) UuidAttr(Context, CI, UuidAsWritten, GuidDecl);
}

static void handleUuidAttr(Sema &S, Decl *D, const ParsedAttr &AL) {
  if (!S.LangOpts.CPlusPlus) {
    S.Diag(AL.getLoc(), diag::err_attribute_not_supported_in_lang)
        << AL << AttributeLangSupport::C;
    return;
  }

  StringRef OrigStrRef;
  SourceLocation LiteralLoc;
  if (!S.checkStringLiteralArgumentAttr(AL, 0, OrigStrRef, &LiteralLoc))
    return;

  // GUID format is "XXXXXXXX-XXXX-XXXX-XXXX-XXXXXXXXXXXX" or
  // "{XXXXXXXX-XXXX-XXXX-XXXX-XXXXXXXXXXXX}", normalize to the former.
  StringRef StrRef = OrigStrRef;
  if (StrRef.size() == 38 && StrRef.front() == '{' && StrRef.back() == '}')
    StrRef = StrRef.drop_front().drop_back();

  // Validate GUID length.
  if (StrRef.size() != 36) {
    S.Diag(LiteralLoc, diag::err_attribute_uuid_malformed_guid);
    return;
  }

  for (unsigned i = 0; i < 36; ++i) {
    if (i == 8 || i == 13 || i == 18 || i == 23) {
      if (StrRef[i] != '-') {
        S.Diag(LiteralLoc, diag::err_attribute_uuid_malformed_guid);
        return;
      }
    } else if (!isHexDigit(StrRef[i])) {
      S.Diag(LiteralLoc, diag::err_attribute_uuid_malformed_guid);
      return;
    }
  }

  // Convert to our parsed format and canonicalize.
  MSGuidDecl::Parts Parsed;
  StrRef.substr(0, 8).getAsInteger(16, Parsed.Part1);
  StrRef.substr(9, 4).getAsInteger(16, Parsed.Part2);
  StrRef.substr(14, 4).getAsInteger(16, Parsed.Part3);
  for (unsigned i = 0; i != 8; ++i)
    StrRef.substr(19 + 2 * i + (i >= 2 ? 1 : 0), 2)
        .getAsInteger(16, Parsed.Part4And5[i]);
  MSGuidDecl *Guid = S.Context.getMSGuidDecl(Parsed);

  // FIXME: It'd be nice to also emit a fixit removing uuid(...) (and, if it's
  // the only thing in the [] list, the [] too), and add an insertion of
  // __declspec(uuid(...)).  But sadly, neither the SourceLocs of the commas
  // separating attributes nor of the [ and the ] are in the AST.
  // Cf "SourceLocations of attribute list delimiters - [[ ... , ... ]] etc"
  // on cfe-dev.
  if (AL.isMicrosoftAttribute()) // Check for [uuid(...)] spelling.
    S.Diag(AL.getLoc(), diag::warn_atl_uuid_deprecated);

  UuidAttr *UA = S.mergeUuidAttr(D, AL, OrigStrRef, Guid);
  if (UA)
    D->addAttr(UA);
}

static void handleHLSLNumThreadsAttr(Sema &S, Decl *D, const ParsedAttr &AL) {
  using llvm::Triple;
  Triple Target = S.Context.getTargetInfo().getTriple();
  if (!llvm::is_contained({Triple::Compute, Triple::Mesh, Triple::Amplification,
                           Triple::Library},
                          Target.getEnvironment())) {
    uint32_t Pipeline =
        (uint32_t)S.Context.getTargetInfo().getTriple().getEnvironment() -
        (uint32_t)llvm::Triple::Pixel;
    S.Diag(AL.getLoc(), diag::err_hlsl_attr_unsupported_in_stage)
        << AL << Pipeline << "Compute, Amplification, Mesh or Library";
    return;
  }

  llvm::VersionTuple SMVersion = Target.getOSVersion();
  uint32_t ZMax = 1024;
  uint32_t ThreadMax = 1024;
  if (SMVersion.getMajor() <= 4) {
    ZMax = 1;
    ThreadMax = 768;
  } else if (SMVersion.getMajor() == 5) {
    ZMax = 64;
    ThreadMax = 1024;
  }

  uint32_t X;
  if (!checkUInt32Argument(S, AL, AL.getArgAsExpr(0), X))
    return;
  if (X > 1024) {
    S.Diag(AL.getArgAsExpr(0)->getExprLoc(),
           diag::err_hlsl_numthreads_argument_oor) << 0 << 1024;
    return;
  }
  uint32_t Y;
  if (!checkUInt32Argument(S, AL, AL.getArgAsExpr(1), Y))
    return;
  if (Y > 1024) {
    S.Diag(AL.getArgAsExpr(1)->getExprLoc(),
           diag::err_hlsl_numthreads_argument_oor) << 1 << 1024;
    return;
  }
  uint32_t Z;
  if (!checkUInt32Argument(S, AL, AL.getArgAsExpr(2), Z))
    return;
  if (Z > ZMax) {
    S.Diag(AL.getArgAsExpr(2)->getExprLoc(),
           diag::err_hlsl_numthreads_argument_oor) << 2 << ZMax;
    return;
  }

  if (X * Y * Z > ThreadMax) {
    S.Diag(AL.getLoc(), diag::err_hlsl_numthreads_invalid) << ThreadMax;
    return;
  }

  HLSLNumThreadsAttr *NewAttr = S.mergeHLSLNumThreadsAttr(D, AL, X, Y, Z);
  if (NewAttr)
    D->addAttr(NewAttr);
}

HLSLNumThreadsAttr *Sema::mergeHLSLNumThreadsAttr(Decl *D,
                                                  const AttributeCommonInfo &AL,
                                                  int X, int Y, int Z) {
  if (HLSLNumThreadsAttr *NT = D->getAttr<HLSLNumThreadsAttr>()) {
    if (NT->getX() != X || NT->getY() != Y || NT->getZ() != Z) {
      Diag(NT->getLocation(), diag::err_hlsl_attribute_param_mismatch) << AL;
      Diag(AL.getLoc(), diag::note_conflicting_attribute);
    }
    return nullptr;
  }
  return ::new (Context) HLSLNumThreadsAttr(Context, AL, X, Y, Z);
}

static void handleHLSLSVGroupIndexAttr(Sema &S, Decl *D, const ParsedAttr &AL) {
  using llvm::Triple;
  Triple Target = S.Context.getTargetInfo().getTriple();
  if (Target.getEnvironment() != Triple::Compute) {
    uint32_t Pipeline =
        (uint32_t)S.Context.getTargetInfo().getTriple().getEnvironment() -
        (uint32_t)llvm::Triple::Pixel;
    S.Diag(AL.getLoc(), diag::err_hlsl_attr_unsupported_in_stage)
        << AL << Pipeline << "Compute";
    return;
  }

  D->addAttr(::new (S.Context) HLSLSV_GroupIndexAttr(S.Context, AL));
}

static void handleHLSLShaderAttr(Sema &S, Decl *D, const ParsedAttr &AL) {
  StringRef Str;
  SourceLocation ArgLoc;
  if (!S.checkStringLiteralArgumentAttr(AL, 0, Str, &ArgLoc))
    return;

  HLSLShaderAttr::ShaderType ShaderType;
  if (!HLSLShaderAttr::ConvertStrToShaderType(Str, ShaderType)) {
    S.Diag(AL.getLoc(), diag::warn_attribute_type_not_supported)
        << AL << Str << ArgLoc;
    return;
  }

  // FIXME: check function match the shader stage.

  HLSLShaderAttr *NewAttr = S.mergeHLSLShaderAttr(D, AL, ShaderType);
  if (NewAttr)
    D->addAttr(NewAttr);
}

HLSLShaderAttr *
Sema::mergeHLSLShaderAttr(Decl *D, const AttributeCommonInfo &AL,
                          HLSLShaderAttr::ShaderType ShaderType) {
  if (HLSLShaderAttr *NT = D->getAttr<HLSLShaderAttr>()) {
    if (NT->getType() != ShaderType) {
      Diag(NT->getLocation(), diag::err_hlsl_attribute_param_mismatch) << AL;
      Diag(AL.getLoc(), diag::note_conflicting_attribute);
    }
    return nullptr;
  }
  return HLSLShaderAttr::Create(Context, ShaderType, AL);
}

static void handleMSInheritanceAttr(Sema &S, Decl *D, const ParsedAttr &AL) {
  if (!S.LangOpts.CPlusPlus) {
    S.Diag(AL.getLoc(), diag::err_attribute_not_supported_in_lang)
        << AL << AttributeLangSupport::C;
    return;
  }
  MSInheritanceAttr *IA = S.mergeMSInheritanceAttr(
      D, AL, /*BestCase=*/true, (MSInheritanceModel)AL.getSemanticSpelling());
  if (IA) {
    D->addAttr(IA);
    S.Consumer.AssignInheritanceModel(cast<CXXRecordDecl>(D));
  }
}

static void handleDeclspecThreadAttr(Sema &S, Decl *D, const ParsedAttr &AL) {
  const auto *VD = cast<VarDecl>(D);
  if (!S.Context.getTargetInfo().isTLSSupported()) {
    S.Diag(AL.getLoc(), diag::err_thread_unsupported);
    return;
  }
  if (VD->getTSCSpec() != TSCS_unspecified) {
    S.Diag(AL.getLoc(), diag::err_declspec_thread_on_thread_variable);
    return;
  }
  if (VD->hasLocalStorage()) {
    S.Diag(AL.getLoc(), diag::err_thread_non_global) << "__declspec(thread)";
    return;
  }
  D->addAttr(::new (S.Context) ThreadAttr(S.Context, AL));
}

static void handleAbiTagAttr(Sema &S, Decl *D, const ParsedAttr &AL) {
  SmallVector<StringRef, 4> Tags;
  for (unsigned I = 0, E = AL.getNumArgs(); I != E; ++I) {
    StringRef Tag;
    if (!S.checkStringLiteralArgumentAttr(AL, I, Tag))
      return;
    Tags.push_back(Tag);
  }

  if (const auto *NS = dyn_cast<NamespaceDecl>(D)) {
    if (!NS->isInline()) {
      S.Diag(AL.getLoc(), diag::warn_attr_abi_tag_namespace) << 0;
      return;
    }
    if (NS->isAnonymousNamespace()) {
      S.Diag(AL.getLoc(), diag::warn_attr_abi_tag_namespace) << 1;
      return;
    }
    if (AL.getNumArgs() == 0)
      Tags.push_back(NS->getName());
  } else if (!AL.checkAtLeastNumArgs(S, 1))
    return;

  // Store tags sorted and without duplicates.
  llvm::sort(Tags);
  Tags.erase(std::unique(Tags.begin(), Tags.end()), Tags.end());

  D->addAttr(::new (S.Context)
                 AbiTagAttr(S.Context, AL, Tags.data(), Tags.size()));
}

static void handleARMInterruptAttr(Sema &S, Decl *D, const ParsedAttr &AL) {
  // Check the attribute arguments.
  if (AL.getNumArgs() > 1) {
    S.Diag(AL.getLoc(), diag::err_attribute_too_many_arguments) << AL << 1;
    return;
  }

  StringRef Str;
  SourceLocation ArgLoc;

  if (AL.getNumArgs() == 0)
    Str = "";
  else if (!S.checkStringLiteralArgumentAttr(AL, 0, Str, &ArgLoc))
    return;

  ARMInterruptAttr::InterruptType Kind;
  if (!ARMInterruptAttr::ConvertStrToInterruptType(Str, Kind)) {
    S.Diag(AL.getLoc(), diag::warn_attribute_type_not_supported) << AL << Str
                                                                 << ArgLoc;
    return;
  }

  D->addAttr(::new (S.Context) ARMInterruptAttr(S.Context, AL, Kind));
}

static void handleMSP430InterruptAttr(Sema &S, Decl *D, const ParsedAttr &AL) {
  // MSP430 'interrupt' attribute is applied to
  // a function with no parameters and void return type.
  if (!isFunctionOrMethod(D)) {
    S.Diag(D->getLocation(), diag::warn_attribute_wrong_decl_type)
        << "'interrupt'" << ExpectedFunctionOrMethod;
    return;
  }

  if (hasFunctionProto(D) && getFunctionOrMethodNumParams(D) != 0) {
    S.Diag(D->getLocation(), diag::warn_interrupt_attribute_invalid)
        << /*MSP430*/ 1 << 0;
    return;
  }

  if (!getFunctionOrMethodResultType(D)->isVoidType()) {
    S.Diag(D->getLocation(), diag::warn_interrupt_attribute_invalid)
        << /*MSP430*/ 1 << 1;
    return;
  }

  // The attribute takes one integer argument.
  if (!AL.checkExactlyNumArgs(S, 1))
    return;

  if (!AL.isArgExpr(0)) {
    S.Diag(AL.getLoc(), diag::err_attribute_argument_type)
        << AL << AANT_ArgumentIntegerConstant;
    return;
  }

  Expr *NumParamsExpr = static_cast<Expr *>(AL.getArgAsExpr(0));
  Optional<llvm::APSInt> NumParams = llvm::APSInt(32);
  if (!(NumParams = NumParamsExpr->getIntegerConstantExpr(S.Context))) {
    S.Diag(AL.getLoc(), diag::err_attribute_argument_type)
        << AL << AANT_ArgumentIntegerConstant
        << NumParamsExpr->getSourceRange();
    return;
  }
  // The argument should be in range 0..63.
  unsigned Num = NumParams->getLimitedValue(255);
  if (Num > 63) {
    S.Diag(AL.getLoc(), diag::err_attribute_argument_out_of_bounds)
        << AL << (int)NumParams->getSExtValue()
        << NumParamsExpr->getSourceRange();
    return;
  }

  D->addAttr(::new (S.Context) MSP430InterruptAttr(S.Context, AL, Num));
  D->addAttr(UsedAttr::CreateImplicit(S.Context));
}

static void handleMipsInterruptAttr(Sema &S, Decl *D, const ParsedAttr &AL) {
  // Only one optional argument permitted.
  if (AL.getNumArgs() > 1) {
    S.Diag(AL.getLoc(), diag::err_attribute_too_many_arguments) << AL << 1;
    return;
  }

  StringRef Str;
  SourceLocation ArgLoc;

  if (AL.getNumArgs() == 0)
    Str = "";
  else if (!S.checkStringLiteralArgumentAttr(AL, 0, Str, &ArgLoc))
    return;

  // Semantic checks for a function with the 'interrupt' attribute for MIPS:
  // a) Must be a function.
  // b) Must have no parameters.
  // c) Must have the 'void' return type.
  // d) Cannot have the 'mips16' attribute, as that instruction set
  //    lacks the 'eret' instruction.
  // e) The attribute itself must either have no argument or one of the
  //    valid interrupt types, see [MipsInterruptDocs].

  if (!isFunctionOrMethod(D)) {
    S.Diag(D->getLocation(), diag::warn_attribute_wrong_decl_type)
        << "'interrupt'" << ExpectedFunctionOrMethod;
    return;
  }

  if (hasFunctionProto(D) && getFunctionOrMethodNumParams(D) != 0) {
    S.Diag(D->getLocation(), diag::warn_interrupt_attribute_invalid)
        << /*MIPS*/ 0 << 0;
    return;
  }

  if (!getFunctionOrMethodResultType(D)->isVoidType()) {
    S.Diag(D->getLocation(), diag::warn_interrupt_attribute_invalid)
        << /*MIPS*/ 0 << 1;
    return;
  }

  // We still have to do this manually because the Interrupt attributes are
  // a bit special due to sharing their spellings across targets.
  if (checkAttrMutualExclusion<Mips16Attr>(S, D, AL))
    return;

  MipsInterruptAttr::InterruptType Kind;
  if (!MipsInterruptAttr::ConvertStrToInterruptType(Str, Kind)) {
    S.Diag(AL.getLoc(), diag::warn_attribute_type_not_supported)
        << AL << "'" + std::string(Str) + "'";
    return;
  }

  D->addAttr(::new (S.Context) MipsInterruptAttr(S.Context, AL, Kind));
}

static void handleM68kInterruptAttr(Sema &S, Decl *D, const ParsedAttr &AL) {
  if (!AL.checkExactlyNumArgs(S, 1))
    return;

  if (!AL.isArgExpr(0)) {
    S.Diag(AL.getLoc(), diag::err_attribute_argument_type)
        << AL << AANT_ArgumentIntegerConstant;
    return;
  }

  // FIXME: Check for decl - it should be void ()(void).

  Expr *NumParamsExpr = static_cast<Expr *>(AL.getArgAsExpr(0));
  auto MaybeNumParams = NumParamsExpr->getIntegerConstantExpr(S.Context);
  if (!MaybeNumParams) {
    S.Diag(AL.getLoc(), diag::err_attribute_argument_type)
        << AL << AANT_ArgumentIntegerConstant
        << NumParamsExpr->getSourceRange();
    return;
  }

  unsigned Num = MaybeNumParams->getLimitedValue(255);
  if ((Num & 1) || Num > 30) {
    S.Diag(AL.getLoc(), diag::err_attribute_argument_out_of_bounds)
        << AL << (int)MaybeNumParams->getSExtValue()
        << NumParamsExpr->getSourceRange();
    return;
  }

  D->addAttr(::new (S.Context) M68kInterruptAttr(S.Context, AL, Num));
  D->addAttr(UsedAttr::CreateImplicit(S.Context));
}

static void handleAnyX86InterruptAttr(Sema &S, Decl *D, const ParsedAttr &AL) {
  // Semantic checks for a function with the 'interrupt' attribute.
  // a) Must be a function.
  // b) Must have the 'void' return type.
  // c) Must take 1 or 2 arguments.
  // d) The 1st argument must be a pointer.
  // e) The 2nd argument (if any) must be an unsigned integer.
  if (!isFunctionOrMethod(D) || !hasFunctionProto(D) || isInstanceMethod(D) ||
      CXXMethodDecl::isStaticOverloadedOperator(
          cast<NamedDecl>(D)->getDeclName().getCXXOverloadedOperator())) {
    S.Diag(AL.getLoc(), diag::warn_attribute_wrong_decl_type)
        << AL << ExpectedFunctionWithProtoType;
    return;
  }
  // Interrupt handler must have void return type.
  if (!getFunctionOrMethodResultType(D)->isVoidType()) {
    S.Diag(getFunctionOrMethodResultSourceRange(D).getBegin(),
           diag::err_anyx86_interrupt_attribute)
        << (S.Context.getTargetInfo().getTriple().getArch() == llvm::Triple::x86
                ? 0
                : 1)
        << 0;
    return;
  }
  // Interrupt handler must have 1 or 2 parameters.
  unsigned NumParams = getFunctionOrMethodNumParams(D);
  if (NumParams < 1 || NumParams > 2) {
    S.Diag(D->getBeginLoc(), diag::err_anyx86_interrupt_attribute)
        << (S.Context.getTargetInfo().getTriple().getArch() == llvm::Triple::x86
                ? 0
                : 1)
        << 1;
    return;
  }
  // The first argument must be a pointer.
  if (!getFunctionOrMethodParamType(D, 0)->isPointerType()) {
    S.Diag(getFunctionOrMethodParamRange(D, 0).getBegin(),
           diag::err_anyx86_interrupt_attribute)
        << (S.Context.getTargetInfo().getTriple().getArch() == llvm::Triple::x86
                ? 0
                : 1)
        << 2;
    return;
  }
  // The second argument, if present, must be an unsigned integer.
  unsigned TypeSize =
      S.Context.getTargetInfo().getTriple().getArch() == llvm::Triple::x86_64
          ? 64
          : 32;
  if (NumParams == 2 &&
      (!getFunctionOrMethodParamType(D, 1)->isUnsignedIntegerType() ||
       S.Context.getTypeSize(getFunctionOrMethodParamType(D, 1)) != TypeSize)) {
    S.Diag(getFunctionOrMethodParamRange(D, 1).getBegin(),
           diag::err_anyx86_interrupt_attribute)
        << (S.Context.getTargetInfo().getTriple().getArch() == llvm::Triple::x86
                ? 0
                : 1)
        << 3 << S.Context.getIntTypeForBitwidth(TypeSize, /*Signed=*/false);
    return;
  }
  D->addAttr(::new (S.Context) AnyX86InterruptAttr(S.Context, AL));
  D->addAttr(UsedAttr::CreateImplicit(S.Context));
}

static void handleAVRInterruptAttr(Sema &S, Decl *D, const ParsedAttr &AL) {
  if (!isFunctionOrMethod(D)) {
    S.Diag(D->getLocation(), diag::warn_attribute_wrong_decl_type)
        << "'interrupt'" << ExpectedFunction;
    return;
  }

  if (!AL.checkExactlyNumArgs(S, 0))
    return;

  handleSimpleAttribute<AVRInterruptAttr>(S, D, AL);
}

static void handleAVRSignalAttr(Sema &S, Decl *D, const ParsedAttr &AL) {
  if (!isFunctionOrMethod(D)) {
    S.Diag(D->getLocation(), diag::warn_attribute_wrong_decl_type)
        << "'signal'" << ExpectedFunction;
    return;
  }

  if (!AL.checkExactlyNumArgs(S, 0))
    return;

  handleSimpleAttribute<AVRSignalAttr>(S, D, AL);
}

static void handleBPFPreserveAIRecord(Sema &S, RecordDecl *RD) {
  // Add preserve_access_index attribute to all fields and inner records.
  for (auto D : RD->decls()) {
    if (D->hasAttr<BPFPreserveAccessIndexAttr>())
      continue;

    D->addAttr(BPFPreserveAccessIndexAttr::CreateImplicit(S.Context));
    if (auto *Rec = dyn_cast<RecordDecl>(D))
      handleBPFPreserveAIRecord(S, Rec);
  }
}

static void handleBPFPreserveAccessIndexAttr(Sema &S, Decl *D,
    const ParsedAttr &AL) {
  auto *Rec = cast<RecordDecl>(D);
  handleBPFPreserveAIRecord(S, Rec);
  Rec->addAttr(::new (S.Context) BPFPreserveAccessIndexAttr(S.Context, AL));
}

static bool hasBTFDeclTagAttr(Decl *D, StringRef Tag) {
  for (const auto *I : D->specific_attrs<BTFDeclTagAttr>()) {
    if (I->getBTFDeclTag() == Tag)
      return true;
  }
  return false;
}

static void handleBTFDeclTagAttr(Sema &S, Decl *D, const ParsedAttr &AL) {
  StringRef Str;
  if (!S.checkStringLiteralArgumentAttr(AL, 0, Str))
    return;
  if (hasBTFDeclTagAttr(D, Str))
    return;

  D->addAttr(::new (S.Context) BTFDeclTagAttr(S.Context, AL, Str));
}

BTFDeclTagAttr *Sema::mergeBTFDeclTagAttr(Decl *D, const BTFDeclTagAttr &AL) {
  if (hasBTFDeclTagAttr(D, AL.getBTFDeclTag()))
    return nullptr;
  return ::new (Context) BTFDeclTagAttr(Context, AL, AL.getBTFDeclTag());
}

static void handleWebAssemblyExportNameAttr(Sema &S, Decl *D, const ParsedAttr &AL) {
  if (!isFunctionOrMethod(D)) {
    S.Diag(D->getLocation(), diag::warn_attribute_wrong_decl_type)
        << "'export_name'" << ExpectedFunction;
    return;
  }

  auto *FD = cast<FunctionDecl>(D);
  if (FD->isThisDeclarationADefinition()) {
    S.Diag(D->getLocation(), diag::err_alias_is_definition) << FD << 0;
    return;
  }

  StringRef Str;
  SourceLocation ArgLoc;
  if (!S.checkStringLiteralArgumentAttr(AL, 0, Str, &ArgLoc))
    return;

  D->addAttr(::new (S.Context) WebAssemblyExportNameAttr(S.Context, AL, Str));
  D->addAttr(UsedAttr::CreateImplicit(S.Context));
}

WebAssemblyImportModuleAttr *
Sema::mergeImportModuleAttr(Decl *D, const WebAssemblyImportModuleAttr &AL) {
  auto *FD = cast<FunctionDecl>(D);

  if (const auto *ExistingAttr = FD->getAttr<WebAssemblyImportModuleAttr>()) {
    if (ExistingAttr->getImportModule() == AL.getImportModule())
      return nullptr;
    Diag(ExistingAttr->getLocation(), diag::warn_mismatched_import) << 0
      << ExistingAttr->getImportModule() << AL.getImportModule();
    Diag(AL.getLoc(), diag::note_previous_attribute);
    return nullptr;
  }
  if (FD->hasBody()) {
    Diag(AL.getLoc(), diag::warn_import_on_definition) << 0;
    return nullptr;
  }
  return ::new (Context) WebAssemblyImportModuleAttr(Context, AL,
                                                     AL.getImportModule());
}

WebAssemblyImportNameAttr *
Sema::mergeImportNameAttr(Decl *D, const WebAssemblyImportNameAttr &AL) {
  auto *FD = cast<FunctionDecl>(D);

  if (const auto *ExistingAttr = FD->getAttr<WebAssemblyImportNameAttr>()) {
    if (ExistingAttr->getImportName() == AL.getImportName())
      return nullptr;
    Diag(ExistingAttr->getLocation(), diag::warn_mismatched_import) << 1
      << ExistingAttr->getImportName() << AL.getImportName();
    Diag(AL.getLoc(), diag::note_previous_attribute);
    return nullptr;
  }
  if (FD->hasBody()) {
    Diag(AL.getLoc(), diag::warn_import_on_definition) << 1;
    return nullptr;
  }
  return ::new (Context) WebAssemblyImportNameAttr(Context, AL,
                                                   AL.getImportName());
}

static void
handleWebAssemblyImportModuleAttr(Sema &S, Decl *D, const ParsedAttr &AL) {
  auto *FD = cast<FunctionDecl>(D);

  StringRef Str;
  SourceLocation ArgLoc;
  if (!S.checkStringLiteralArgumentAttr(AL, 0, Str, &ArgLoc))
    return;
  if (FD->hasBody()) {
    S.Diag(AL.getLoc(), diag::warn_import_on_definition) << 0;
    return;
  }

  FD->addAttr(::new (S.Context)
                  WebAssemblyImportModuleAttr(S.Context, AL, Str));
}

static void
handleWebAssemblyImportNameAttr(Sema &S, Decl *D, const ParsedAttr &AL) {
  auto *FD = cast<FunctionDecl>(D);

  StringRef Str;
  SourceLocation ArgLoc;
  if (!S.checkStringLiteralArgumentAttr(AL, 0, Str, &ArgLoc))
    return;
  if (FD->hasBody()) {
    S.Diag(AL.getLoc(), diag::warn_import_on_definition) << 1;
    return;
  }

  FD->addAttr(::new (S.Context) WebAssemblyImportNameAttr(S.Context, AL, Str));
}

static void handleRISCVInterruptAttr(Sema &S, Decl *D,
                                     const ParsedAttr &AL) {
  // Warn about repeated attributes.
  if (const auto *A = D->getAttr<RISCVInterruptAttr>()) {
    S.Diag(AL.getRange().getBegin(),
      diag::warn_riscv_repeated_interrupt_attribute);
    S.Diag(A->getLocation(), diag::note_riscv_repeated_interrupt_attribute);
    return;
  }

  // Check the attribute argument. Argument is optional.
  if (!AL.checkAtMostNumArgs(S, 1))
    return;

  StringRef Str;
  SourceLocation ArgLoc;

  // 'machine'is the default interrupt mode.
  if (AL.getNumArgs() == 0)
    Str = "machine";
  else if (!S.checkStringLiteralArgumentAttr(AL, 0, Str, &ArgLoc))
    return;

  // Semantic checks for a function with the 'interrupt' attribute:
  // - Must be a function.
  // - Must have no parameters.
  // - Must have the 'void' return type.
  // - The attribute itself must either have no argument or one of the
  //   valid interrupt types, see [RISCVInterruptDocs].

  if (D->getFunctionType() == nullptr) {
    S.Diag(D->getLocation(), diag::warn_attribute_wrong_decl_type)
      << "'interrupt'" << ExpectedFunction;
    return;
  }

  if (hasFunctionProto(D) && getFunctionOrMethodNumParams(D) != 0) {
    S.Diag(D->getLocation(), diag::warn_interrupt_attribute_invalid)
      << /*RISC-V*/ 2 << 0;
    return;
  }

  if (!getFunctionOrMethodResultType(D)->isVoidType()) {
    S.Diag(D->getLocation(), diag::warn_interrupt_attribute_invalid)
      << /*RISC-V*/ 2 << 1;
    return;
  }

  RISCVInterruptAttr::InterruptType Kind;
  if (!RISCVInterruptAttr::ConvertStrToInterruptType(Str, Kind)) {
    S.Diag(AL.getLoc(), diag::warn_attribute_type_not_supported) << AL << Str
                                                                 << ArgLoc;
    return;
  }

  D->addAttr(::new (S.Context) RISCVInterruptAttr(S.Context, AL, Kind));
}

static void handleInterruptAttr(Sema &S, Decl *D, const ParsedAttr &AL) {
  // Dispatch the interrupt attribute based on the current target.
  switch (S.Context.getTargetInfo().getTriple().getArch()) {
  case llvm::Triple::msp430:
    handleMSP430InterruptAttr(S, D, AL);
    break;
  case llvm::Triple::mipsel:
  case llvm::Triple::mips:
    handleMipsInterruptAttr(S, D, AL);
    break;
  case llvm::Triple::m68k:
    handleM68kInterruptAttr(S, D, AL);
    break;
  case llvm::Triple::x86:
  case llvm::Triple::x86_64:
    handleAnyX86InterruptAttr(S, D, AL);
    break;
  case llvm::Triple::avr:
    handleAVRInterruptAttr(S, D, AL);
    break;
  case llvm::Triple::riscv32:
  case llvm::Triple::riscv64:
    handleRISCVInterruptAttr(S, D, AL);
    break;
  default:
    handleARMInterruptAttr(S, D, AL);
    break;
  }
}

static bool
checkAMDGPUFlatWorkGroupSizeArguments(Sema &S, Expr *MinExpr, Expr *MaxExpr,
                                      const AMDGPUFlatWorkGroupSizeAttr &Attr) {
  // Accept template arguments for now as they depend on something else.
  // We'll get to check them when they eventually get instantiated.
  if (MinExpr->isValueDependent() || MaxExpr->isValueDependent())
    return false;

  uint32_t Min = 0;
  if (!checkUInt32Argument(S, Attr, MinExpr, Min, 0))
    return true;

  uint32_t Max = 0;
  if (!checkUInt32Argument(S, Attr, MaxExpr, Max, 1))
    return true;

  if (Min == 0 && Max != 0) {
    S.Diag(Attr.getLocation(), diag::err_attribute_argument_invalid)
        << &Attr << 0;
    return true;
  }
  if (Min > Max) {
    S.Diag(Attr.getLocation(), diag::err_attribute_argument_invalid)
        << &Attr << 1;
    return true;
  }

  return false;
}

void Sema::addAMDGPUFlatWorkGroupSizeAttr(Decl *D,
                                          const AttributeCommonInfo &CI,
                                          Expr *MinExpr, Expr *MaxExpr) {
  AMDGPUFlatWorkGroupSizeAttr TmpAttr(Context, CI, MinExpr, MaxExpr);

  if (checkAMDGPUFlatWorkGroupSizeArguments(*this, MinExpr, MaxExpr, TmpAttr))
    return;

  D->addAttr(::new (Context)
                 AMDGPUFlatWorkGroupSizeAttr(Context, CI, MinExpr, MaxExpr));
}

static void handleAMDGPUFlatWorkGroupSizeAttr(Sema &S, Decl *D,
                                              const ParsedAttr &AL) {
  Expr *MinExpr = AL.getArgAsExpr(0);
  Expr *MaxExpr = AL.getArgAsExpr(1);

  S.addAMDGPUFlatWorkGroupSizeAttr(D, AL, MinExpr, MaxExpr);
}

static bool checkAMDGPUWavesPerEUArguments(Sema &S, Expr *MinExpr,
                                           Expr *MaxExpr,
                                           const AMDGPUWavesPerEUAttr &Attr) {
  if (S.DiagnoseUnexpandedParameterPack(MinExpr) ||
      (MaxExpr && S.DiagnoseUnexpandedParameterPack(MaxExpr)))
    return true;

  // Accept template arguments for now as they depend on something else.
  // We'll get to check them when they eventually get instantiated.
  if (MinExpr->isValueDependent() || (MaxExpr && MaxExpr->isValueDependent()))
    return false;

  uint32_t Min = 0;
  if (!checkUInt32Argument(S, Attr, MinExpr, Min, 0))
    return true;

  uint32_t Max = 0;
  if (MaxExpr && !checkUInt32Argument(S, Attr, MaxExpr, Max, 1))
    return true;

  if (Min == 0 && Max != 0) {
    S.Diag(Attr.getLocation(), diag::err_attribute_argument_invalid)
        << &Attr << 0;
    return true;
  }
  if (Max != 0 && Min > Max) {
    S.Diag(Attr.getLocation(), diag::err_attribute_argument_invalid)
        << &Attr << 1;
    return true;
  }

  return false;
}

void Sema::addAMDGPUWavesPerEUAttr(Decl *D, const AttributeCommonInfo &CI,
                                   Expr *MinExpr, Expr *MaxExpr) {
  AMDGPUWavesPerEUAttr TmpAttr(Context, CI, MinExpr, MaxExpr);

  if (checkAMDGPUWavesPerEUArguments(*this, MinExpr, MaxExpr, TmpAttr))
    return;

  D->addAttr(::new (Context)
                 AMDGPUWavesPerEUAttr(Context, CI, MinExpr, MaxExpr));
}

static void handleAMDGPUWavesPerEUAttr(Sema &S, Decl *D, const ParsedAttr &AL) {
  if (!AL.checkAtLeastNumArgs(S, 1) || !AL.checkAtMostNumArgs(S, 2))
    return;

  Expr *MinExpr = AL.getArgAsExpr(0);
  Expr *MaxExpr = (AL.getNumArgs() > 1) ? AL.getArgAsExpr(1) : nullptr;

  S.addAMDGPUWavesPerEUAttr(D, AL, MinExpr, MaxExpr);
}

static void handleAMDGPUNumSGPRAttr(Sema &S, Decl *D, const ParsedAttr &AL) {
  uint32_t NumSGPR = 0;
  Expr *NumSGPRExpr = AL.getArgAsExpr(0);
  if (!checkUInt32Argument(S, AL, NumSGPRExpr, NumSGPR))
    return;

  D->addAttr(::new (S.Context) AMDGPUNumSGPRAttr(S.Context, AL, NumSGPR));
}

static void handleAMDGPUNumVGPRAttr(Sema &S, Decl *D, const ParsedAttr &AL) {
  uint32_t NumVGPR = 0;
  Expr *NumVGPRExpr = AL.getArgAsExpr(0);
  if (!checkUInt32Argument(S, AL, NumVGPRExpr, NumVGPR))
    return;

  D->addAttr(::new (S.Context) AMDGPUNumVGPRAttr(S.Context, AL, NumVGPR));
}

static void handleX86ForceAlignArgPointerAttr(Sema &S, Decl *D,
                                              const ParsedAttr &AL) {
  // If we try to apply it to a function pointer, don't warn, but don't
  // do anything, either. It doesn't matter anyway, because there's nothing
  // special about calling a force_align_arg_pointer function.
  const auto *VD = dyn_cast<ValueDecl>(D);
  if (VD && VD->getType()->isFunctionPointerType())
    return;
  // Also don't warn on function pointer typedefs.
  const auto *TD = dyn_cast<TypedefNameDecl>(D);
  if (TD && (TD->getUnderlyingType()->isFunctionPointerType() ||
    TD->getUnderlyingType()->isFunctionType()))
    return;
  // Attribute can only be applied to function types.
  if (!isa<FunctionDecl>(D)) {
    S.Diag(AL.getLoc(), diag::warn_attribute_wrong_decl_type)
        << AL << ExpectedFunction;
    return;
  }

  D->addAttr(::new (S.Context) X86ForceAlignArgPointerAttr(S.Context, AL));
}

static void handleLayoutVersion(Sema &S, Decl *D, const ParsedAttr &AL) {
  uint32_t Version;
  Expr *VersionExpr = static_cast<Expr *>(AL.getArgAsExpr(0));
  if (!checkUInt32Argument(S, AL, AL.getArgAsExpr(0), Version))
    return;

  // TODO: Investigate what happens with the next major version of MSVC.
  if (Version != LangOptions::MSVC2015 / 100) {
    S.Diag(AL.getLoc(), diag::err_attribute_argument_out_of_bounds)
        << AL << Version << VersionExpr->getSourceRange();
    return;
  }

  // The attribute expects a "major" version number like 19, but new versions of
  // MSVC have moved to updating the "minor", or less significant numbers, so we
  // have to multiply by 100 now.
  Version *= 100;

  D->addAttr(::new (S.Context) LayoutVersionAttr(S.Context, AL, Version));
}

DLLImportAttr *Sema::mergeDLLImportAttr(Decl *D,
                                        const AttributeCommonInfo &CI) {
  if (D->hasAttr<DLLExportAttr>()) {
    Diag(CI.getLoc(), diag::warn_attribute_ignored) << "'dllimport'";
    return nullptr;
  }

  if (D->hasAttr<DLLImportAttr>())
    return nullptr;

  return ::new (Context) DLLImportAttr(Context, CI);
}

DLLExportAttr *Sema::mergeDLLExportAttr(Decl *D,
                                        const AttributeCommonInfo &CI) {
  if (DLLImportAttr *Import = D->getAttr<DLLImportAttr>()) {
    Diag(Import->getLocation(), diag::warn_attribute_ignored) << Import;
    D->dropAttr<DLLImportAttr>();
  }

  if (D->hasAttr<DLLExportAttr>())
    return nullptr;

  return ::new (Context) DLLExportAttr(Context, CI);
}

static void handleDLLAttr(Sema &S, Decl *D, const ParsedAttr &A) {
  if (isa<ClassTemplatePartialSpecializationDecl>(D) &&
      (S.Context.getTargetInfo().shouldDLLImportComdatSymbols())) {
    S.Diag(A.getRange().getBegin(), diag::warn_attribute_ignored) << A;
    return;
  }

  if (const auto *FD = dyn_cast<FunctionDecl>(D)) {
    if (FD->isInlined() && A.getKind() == ParsedAttr::AT_DLLImport &&
        !(S.Context.getTargetInfo().shouldDLLImportComdatSymbols())) {
      // MinGW doesn't allow dllimport on inline functions.
      S.Diag(A.getRange().getBegin(), diag::warn_attribute_ignored_on_inline)
          << A;
      return;
    }
  }

  if (const auto *MD = dyn_cast<CXXMethodDecl>(D)) {
    if ((S.Context.getTargetInfo().shouldDLLImportComdatSymbols()) &&
        MD->getParent()->isLambda()) {
      S.Diag(A.getRange().getBegin(), diag::err_attribute_dll_lambda) << A;
      return;
    }
  }

  Attr *NewAttr = A.getKind() == ParsedAttr::AT_DLLExport
                      ? (Attr *)S.mergeDLLExportAttr(D, A)
                      : (Attr *)S.mergeDLLImportAttr(D, A);
  if (NewAttr)
    D->addAttr(NewAttr);
}

MSInheritanceAttr *
Sema::mergeMSInheritanceAttr(Decl *D, const AttributeCommonInfo &CI,
                             bool BestCase,
                             MSInheritanceModel Model) {
  if (MSInheritanceAttr *IA = D->getAttr<MSInheritanceAttr>()) {
    if (IA->getInheritanceModel() == Model)
      return nullptr;
    Diag(IA->getLocation(), diag::err_mismatched_ms_inheritance)
        << 1 /*previous declaration*/;
    Diag(CI.getLoc(), diag::note_previous_ms_inheritance);
    D->dropAttr<MSInheritanceAttr>();
  }

  auto *RD = cast<CXXRecordDecl>(D);
  if (RD->hasDefinition()) {
    if (checkMSInheritanceAttrOnDefinition(RD, CI.getRange(), BestCase,
                                           Model)) {
      return nullptr;
    }
  } else {
    if (isa<ClassTemplatePartialSpecializationDecl>(RD)) {
      Diag(CI.getLoc(), diag::warn_ignored_ms_inheritance)
          << 1 /*partial specialization*/;
      return nullptr;
    }
    if (RD->getDescribedClassTemplate()) {
      Diag(CI.getLoc(), diag::warn_ignored_ms_inheritance)
          << 0 /*primary template*/;
      return nullptr;
    }
  }

  return ::new (Context) MSInheritanceAttr(Context, CI, BestCase);
}

static void handleCapabilityAttr(Sema &S, Decl *D, const ParsedAttr &AL) {
  // The capability attributes take a single string parameter for the name of
  // the capability they represent. The lockable attribute does not take any
  // parameters. However, semantically, both attributes represent the same
  // concept, and so they use the same semantic attribute. Eventually, the
  // lockable attribute will be removed.
  //
  // For backward compatibility, any capability which has no specified string
  // literal will be considered a "mutex."
  StringRef N("mutex");
  SourceLocation LiteralLoc;
  if (AL.getKind() == ParsedAttr::AT_Capability &&
      !S.checkStringLiteralArgumentAttr(AL, 0, N, &LiteralLoc))
    return;

  D->addAttr(::new (S.Context) CapabilityAttr(S.Context, AL, N));
}

static void handleAssertCapabilityAttr(Sema &S, Decl *D, const ParsedAttr &AL) {
  SmallVector<Expr*, 1> Args;
  if (!checkLockFunAttrCommon(S, D, AL, Args))
    return;

  D->addAttr(::new (S.Context)
                 AssertCapabilityAttr(S.Context, AL, Args.data(), Args.size()));
}

static void handleAcquireCapabilityAttr(Sema &S, Decl *D,
                                        const ParsedAttr &AL) {
  SmallVector<Expr*, 1> Args;
  if (!checkLockFunAttrCommon(S, D, AL, Args))
    return;

  D->addAttr(::new (S.Context) AcquireCapabilityAttr(S.Context, AL, Args.data(),
                                                     Args.size()));
}

static void handleTryAcquireCapabilityAttr(Sema &S, Decl *D,
                                           const ParsedAttr &AL) {
  SmallVector<Expr*, 2> Args;
  if (!checkTryLockFunAttrCommon(S, D, AL, Args))
    return;

  D->addAttr(::new (S.Context) TryAcquireCapabilityAttr(
      S.Context, AL, AL.getArgAsExpr(0), Args.data(), Args.size()));
}

static void handleReleaseCapabilityAttr(Sema &S, Decl *D,
                                        const ParsedAttr &AL) {
  // Check that all arguments are lockable objects.
  SmallVector<Expr *, 1> Args;
  checkAttrArgsAreCapabilityObjs(S, D, AL, Args, 0, true);

  D->addAttr(::new (S.Context) ReleaseCapabilityAttr(S.Context, AL, Args.data(),
                                                     Args.size()));
}

static void handleRequiresCapabilityAttr(Sema &S, Decl *D,
                                         const ParsedAttr &AL) {
  if (!AL.checkAtLeastNumArgs(S, 1))
    return;

  // check that all arguments are lockable objects
  SmallVector<Expr*, 1> Args;
  checkAttrArgsAreCapabilityObjs(S, D, AL, Args);
  if (Args.empty())
    return;

  RequiresCapabilityAttr *RCA = ::new (S.Context)
      RequiresCapabilityAttr(S.Context, AL, Args.data(), Args.size());

  D->addAttr(RCA);
}

static void handleDeprecatedAttr(Sema &S, Decl *D, const ParsedAttr &AL) {
  if (const auto *NSD = dyn_cast<NamespaceDecl>(D)) {
    if (NSD->isAnonymousNamespace()) {
      S.Diag(AL.getLoc(), diag::warn_deprecated_anonymous_namespace);
      // Do not want to attach the attribute to the namespace because that will
      // cause confusing diagnostic reports for uses of declarations within the
      // namespace.
      return;
    }
  } else if (isa<UsingDecl, UnresolvedUsingTypenameDecl,
                 UnresolvedUsingValueDecl>(D)) {
    S.Diag(AL.getRange().getBegin(), diag::warn_deprecated_ignored_on_using)
        << AL;
    return;
  }

  // Handle the cases where the attribute has a text message.
  StringRef Str, Replacement;
  if (AL.isArgExpr(0) && AL.getArgAsExpr(0) &&
      !S.checkStringLiteralArgumentAttr(AL, 0, Str))
    return;

  // Support a single optional message only for Declspec and [[]] spellings.
  if (AL.isDeclspecAttribute() || AL.isStandardAttributeSyntax())
    AL.checkAtMostNumArgs(S, 1);
  else if (AL.isArgExpr(1) && AL.getArgAsExpr(1) &&
           !S.checkStringLiteralArgumentAttr(AL, 1, Replacement))
    return;

  if (!S.getLangOpts().CPlusPlus14 && AL.isCXX11Attribute() && !AL.isGNUScope())
    S.Diag(AL.getLoc(), diag::ext_cxx14_attr) << AL;

  D->addAttr(::new (S.Context) DeprecatedAttr(S.Context, AL, Str, Replacement));
}

static bool isGlobalVar(const Decl *D) {
  if (const auto *S = dyn_cast<VarDecl>(D))
    return S->hasGlobalStorage();
  return false;
}

static void handleNoSanitizeAttr(Sema &S, Decl *D, const ParsedAttr &AL) {
  if (!AL.checkAtLeastNumArgs(S, 1))
    return;

  std::vector<StringRef> Sanitizers;

  for (unsigned I = 0, E = AL.getNumArgs(); I != E; ++I) {
    StringRef SanitizerName;
    SourceLocation LiteralLoc;

    if (!S.checkStringLiteralArgumentAttr(AL, I, SanitizerName, &LiteralLoc))
      return;

    if (parseSanitizerValue(SanitizerName, /*AllowGroups=*/true) ==
            SanitizerMask() &&
        SanitizerName != "coverage")
      S.Diag(LiteralLoc, diag::warn_unknown_sanitizer_ignored) << SanitizerName;
    else if (isGlobalVar(D) && SanitizerName != "address")
      S.Diag(D->getLocation(), diag::err_attribute_wrong_decl_type)
          << AL << ExpectedFunctionOrMethod;
    Sanitizers.push_back(SanitizerName);
  }

  D->addAttr(::new (S.Context) NoSanitizeAttr(S.Context, AL, Sanitizers.data(),
                                              Sanitizers.size()));
}

static void handleNoSanitizeSpecificAttr(Sema &S, Decl *D,
                                         const ParsedAttr &AL) {
  StringRef AttrName = AL.getAttrName()->getName();
  normalizeName(AttrName);
  StringRef SanitizerName = llvm::StringSwitch<StringRef>(AttrName)
                                .Case("no_address_safety_analysis", "address")
                                .Case("no_sanitize_address", "address")
                                .Case("no_sanitize_thread", "thread")
                                .Case("no_sanitize_memory", "memory");
  if (isGlobalVar(D) && SanitizerName != "address")
    S.Diag(D->getLocation(), diag::err_attribute_wrong_decl_type)
        << AL << ExpectedFunction;

  // FIXME: Rather than create a NoSanitizeSpecificAttr, this creates a
  // NoSanitizeAttr object; but we need to calculate the correct spelling list
  // index rather than incorrectly assume the index for NoSanitizeSpecificAttr
  // has the same spellings as the index for NoSanitizeAttr. We don't have a
  // general way to "translate" between the two, so this hack attempts to work
  // around the issue with hard-coded indices. This is critical for calling
  // getSpelling() or prettyPrint() on the resulting semantic attribute object
  // without failing assertions.
  unsigned TranslatedSpellingIndex = 0;
  if (AL.isStandardAttributeSyntax())
    TranslatedSpellingIndex = 1;

  AttributeCommonInfo Info = AL;
  Info.setAttributeSpellingListIndex(TranslatedSpellingIndex);
  D->addAttr(::new (S.Context)
                 NoSanitizeAttr(S.Context, Info, &SanitizerName, 1));
}

static void handleInternalLinkageAttr(Sema &S, Decl *D, const ParsedAttr &AL) {
  if (InternalLinkageAttr *Internal = S.mergeInternalLinkageAttr(D, AL))
    D->addAttr(Internal);
}

static void handleOpenCLNoSVMAttr(Sema &S, Decl *D, const ParsedAttr &AL) {
  if (S.LangOpts.getOpenCLCompatibleVersion() < 200)
    S.Diag(AL.getLoc(), diag::err_attribute_requires_opencl_version)
        << AL << "2.0" << 1;
  else
    S.Diag(AL.getLoc(), diag::warn_opencl_attr_deprecated_ignored)
        << AL << S.LangOpts.getOpenCLVersionString();
}

static void handleOpenCLAccessAttr(Sema &S, Decl *D, const ParsedAttr &AL) {
  if (D->isInvalidDecl())
    return;

  // Check if there is only one access qualifier.
  if (D->hasAttr<OpenCLAccessAttr>()) {
    if (D->getAttr<OpenCLAccessAttr>()->getSemanticSpelling() ==
        AL.getSemanticSpelling()) {
      S.Diag(AL.getLoc(), diag::warn_duplicate_declspec)
          << AL.getAttrName()->getName() << AL.getRange();
    } else {
      S.Diag(AL.getLoc(), diag::err_opencl_multiple_access_qualifiers)
          << D->getSourceRange();
      D->setInvalidDecl(true);
      return;
    }
  }

  // OpenCL v2.0 s6.6 - read_write can be used for image types to specify that
  // an image object can be read and written. OpenCL v2.0 s6.13.6 - A kernel
  // cannot read from and write to the same pipe object. Using the read_write
  // (or __read_write) qualifier with the pipe qualifier is a compilation error.
  // OpenCL v3.0 s6.8 - For OpenCL C 2.0, or with the
  // __opencl_c_read_write_images feature, image objects specified as arguments
  // to a kernel can additionally be declared to be read-write.
  // C++ for OpenCL 1.0 inherits rule from OpenCL C v2.0.
  // C++ for OpenCL 2021 inherits rule from OpenCL C v3.0.
  if (const auto *PDecl = dyn_cast<ParmVarDecl>(D)) {
    const Type *DeclTy = PDecl->getType().getCanonicalType().getTypePtr();
    if (AL.getAttrName()->getName().contains("read_write")) {
      bool ReadWriteImagesUnsupported =
          (S.getLangOpts().getOpenCLCompatibleVersion() < 200) ||
          (S.getLangOpts().getOpenCLCompatibleVersion() == 300 &&
           !S.getOpenCLOptions().isSupported("__opencl_c_read_write_images",
                                             S.getLangOpts()));
      if (ReadWriteImagesUnsupported || DeclTy->isPipeType()) {
        S.Diag(AL.getLoc(), diag::err_opencl_invalid_read_write)
            << AL << PDecl->getType() << DeclTy->isImageType();
        D->setInvalidDecl(true);
        return;
      }
    }
  }

  D->addAttr(::new (S.Context) OpenCLAccessAttr(S.Context, AL));
}

static void handleZeroCallUsedRegsAttr(Sema &S, Decl *D, const ParsedAttr &AL) {
  // Check that the argument is a string literal.
  StringRef KindStr;
  SourceLocation LiteralLoc;
  if (!S.checkStringLiteralArgumentAttr(AL, 0, KindStr, &LiteralLoc))
    return;

  ZeroCallUsedRegsAttr::ZeroCallUsedRegsKind Kind;
  if (!ZeroCallUsedRegsAttr::ConvertStrToZeroCallUsedRegsKind(KindStr, Kind)) {
    S.Diag(LiteralLoc, diag::warn_attribute_type_not_supported)
        << AL << KindStr;
    return;
  }

  D->dropAttr<ZeroCallUsedRegsAttr>();
  D->addAttr(ZeroCallUsedRegsAttr::Create(S.Context, Kind, AL));
}

static constexpr std::pair<Decl::Kind, StringRef>
MakeDeclContextDesc(Decl::Kind K, StringRef SR) {
  return std::pair<Decl::Kind, StringRef>{K, SR};
}

// FIXME: Refactor Util class in SemaSYCL.cpp to avoid following
// code duplication.
bool isDeviceAspectType(const QualType Ty) {
  const EnumType *ET = Ty->getAs<EnumType>();
  if (!ET)
    return false;

  std::array<std::pair<Decl::Kind, StringRef>, 3> Scopes = {
      MakeDeclContextDesc(Decl::Kind::Namespace, "cl"),
      MakeDeclContextDesc(Decl::Kind::Namespace, "sycl"),
      MakeDeclContextDesc(Decl::Kind::Enum, "aspect")};

  const auto *Ctx = cast<DeclContext>(ET->getDecl());
  StringRef Name = "";

  for (const auto &Scope : llvm::reverse(Scopes)) {
    Decl::Kind DK = Ctx->getDeclKind();
    if (DK != Scope.first)
      return false;

    switch (DK) {
    case Decl::Kind::Enum:
      Name = cast<EnumDecl>(Ctx)->getName();
      break;
    case Decl::Kind::Namespace:
      Name = cast<NamespaceDecl>(Ctx)->getName();
      break;
    default:
      llvm_unreachable("isDeviceAspectType: decl kind not supported");
    }
    if (Name != Scope.second)
      return false;
    Ctx = Ctx->getParent();
  }
  return Ctx->isTranslationUnit();
}

SYCLDeviceHasAttr *Sema::MergeSYCLDeviceHasAttr(Decl *D,
                                                const SYCLDeviceHasAttr &A) {
  if (const auto *ExistingAttr = D->getAttr<SYCLDeviceHasAttr>()) {
    Diag(ExistingAttr->getLoc(), diag::warn_duplicate_attribute_exact) << &A;
    Diag(A.getLoc(), diag::note_previous_attribute);
    return nullptr;
  }

  SmallVector<Expr *, 5> Args;
  for (auto *E : A.aspects())
    Args.push_back(E);
  return ::new (Context)
      SYCLDeviceHasAttr(Context, A, Args.data(), Args.size());
}

void Sema::AddSYCLDeviceHasAttr(Decl *D, const AttributeCommonInfo &CI,
                                Expr **Exprs, unsigned Size) {

  SYCLDeviceHasAttr TmpAttr(Context, CI, Exprs, Size);
  SmallVector<Expr *, 5> Aspects;
  for (auto *E : TmpAttr.aspects())
    if (!isDeviceAspectType(E->getType()))
      Diag(E->getExprLoc(), diag::err_sycl_invalid_aspect_argument) << CI;

  if (const auto *ExistingAttr = D->getAttr<SYCLDeviceHasAttr>()) {
    Diag(CI.getLoc(), diag::warn_duplicate_attribute_exact) << CI;
    Diag(ExistingAttr->getLoc(), diag::note_previous_attribute);
    return;
  }

  D->addAttr(::new (Context) SYCLDeviceHasAttr(Context, CI, Exprs, Size));
}

static void handleSYCLDeviceHasAttr(Sema &S, Decl *D, const ParsedAttr &A) {
  SmallVector<Expr *, 5> Args;
  for (unsigned I = 0; I < A.getNumArgs(); ++I)
    Args.push_back(A.getArgAsExpr(I));

  S.AddSYCLDeviceHasAttr(D, A, Args.data(), Args.size());
}

SYCLUsesAspectsAttr *
Sema::MergeSYCLUsesAspectsAttr(Decl *D, const SYCLUsesAspectsAttr &A) {
  if (const auto *ExistingAttr = D->getAttr<SYCLUsesAspectsAttr>()) {
    Diag(ExistingAttr->getLoc(), diag::warn_duplicate_attribute_exact) << &A;
    Diag(A.getLoc(), diag::note_previous_attribute);
    return nullptr;
  }

  SmallVector<Expr *, 5> Args;
  for (auto *E : A.aspects())
    Args.push_back(E);
  return ::new (Context)
      SYCLUsesAspectsAttr(Context, A, Args.data(), Args.size());
}

void Sema::AddSYCLUsesAspectsAttr(Decl *D, const AttributeCommonInfo &CI,
                                  Expr **Exprs, unsigned Size) {

  SYCLUsesAspectsAttr TmpAttr(Context, CI, Exprs, Size);
  SmallVector<Expr *, 5> Aspects;
  for (auto *E : TmpAttr.aspects())
    if (!isDeviceAspectType(E->getType()))
      Diag(E->getExprLoc(), diag::err_sycl_invalid_aspect_argument) << CI;

  if (const auto *ExistingAttr = D->getAttr<SYCLUsesAspectsAttr>()) {
    Diag(CI.getLoc(), diag::warn_duplicate_attribute_exact) << CI;
    Diag(ExistingAttr->getLoc(), diag::note_previous_attribute);
    return;
  }

  D->addAttr(::new (Context) SYCLUsesAspectsAttr(Context, CI, Exprs, Size));
}

static void handleSYCLUsesAspectsAttr(Sema &S, Decl *D, const ParsedAttr &A) {
  SmallVector<Expr *, 5> Args;
  for (unsigned I = 0; I < A.getNumArgs(); ++I)
    Args.push_back(A.getArgAsExpr(I));

  S.AddSYCLUsesAspectsAttr(D, A, Args.data(), Args.size());
}

static void handleSYCLKernelAttr(Sema &S, Decl *D, const ParsedAttr &AL) {
  // The 'sycl_kernel' attribute applies only to function templates.
  const auto *FD = cast<FunctionDecl>(D);
  const FunctionTemplateDecl *FT = FD->getDescribedFunctionTemplate();
  assert(FT && "Function template is expected");

  // Function template must have at least two template parameters so it
  // can be used in OpenCL kernel generation.
  const TemplateParameterList *TL = FT->getTemplateParameters();
  if (TL->size() < 2) {
    S.Diag(FT->getLocation(), diag::warn_sycl_kernel_num_of_template_params);
    return;
  }

  // The first two template parameters must be typenames.
  for (unsigned I = 0; I < 2 && I < TL->size(); ++I) {
    const NamedDecl *TParam = TL->getParam(I);
    if (isa<NonTypeTemplateParmDecl>(TParam)) {
      S.Diag(FT->getLocation(),
             diag::warn_sycl_kernel_invalid_template_param_type);
      return;
    }
  }

  // Function must have at least one parameter.
  if (getFunctionOrMethodNumParams(D) < 1) {
    S.Diag(FT->getLocation(), diag::warn_sycl_kernel_num_of_function_params);
    return;
  }

  // Function must return void.
  QualType RetTy = getFunctionOrMethodResultType(D);
  if (!RetTy->isVoidType()) {
    S.Diag(FT->getLocation(), diag::warn_sycl_kernel_return_type);
    return;
  }

  handleSimpleAttribute<SYCLKernelAttr>(S, D, AL);
}

static void handleDestroyAttr(Sema &S, Decl *D, const ParsedAttr &A) {
  if (!cast<VarDecl>(D)->hasGlobalStorage()) {
    S.Diag(D->getLocation(), diag::err_destroy_attr_on_non_static_var)
        << (A.getKind() == ParsedAttr::AT_AlwaysDestroy);
    return;
  }

  if (A.getKind() == ParsedAttr::AT_AlwaysDestroy)
    handleSimpleAttribute<AlwaysDestroyAttr>(S, D, A);
  else
    handleSimpleAttribute<NoDestroyAttr>(S, D, A);
}

static void handleUninitializedAttr(Sema &S, Decl *D, const ParsedAttr &AL) {
  assert(cast<VarDecl>(D)->getStorageDuration() == SD_Automatic &&
         "uninitialized is only valid on automatic duration variables");
  D->addAttr(::new (S.Context) UninitializedAttr(S.Context, AL));
}

static bool tryMakeVariablePseudoStrong(Sema &S, VarDecl *VD,
                                        bool DiagnoseFailure) {
  QualType Ty = VD->getType();
  if (!Ty->isObjCRetainableType()) {
    if (DiagnoseFailure) {
      S.Diag(VD->getBeginLoc(), diag::warn_ignored_objc_externally_retained)
          << 0;
    }
    return false;
  }

  Qualifiers::ObjCLifetime LifetimeQual = Ty.getQualifiers().getObjCLifetime();

  // Sema::inferObjCARCLifetime must run after processing decl attributes
  // (because __block lowers to an attribute), so if the lifetime hasn't been
  // explicitly specified, infer it locally now.
  if (LifetimeQual == Qualifiers::OCL_None)
    LifetimeQual = Ty->getObjCARCImplicitLifetime();

  // The attributes only really makes sense for __strong variables; ignore any
  // attempts to annotate a parameter with any other lifetime qualifier.
  if (LifetimeQual != Qualifiers::OCL_Strong) {
    if (DiagnoseFailure) {
      S.Diag(VD->getBeginLoc(), diag::warn_ignored_objc_externally_retained)
          << 1;
    }
    return false;
  }

  // Tampering with the type of a VarDecl here is a bit of a hack, but we need
  // to ensure that the variable is 'const' so that we can error on
  // modification, which can otherwise over-release.
  VD->setType(Ty.withConst());
  VD->setARCPseudoStrong(true);
  return true;
}

static void handleObjCExternallyRetainedAttr(Sema &S, Decl *D,
                                             const ParsedAttr &AL) {
  if (auto *VD = dyn_cast<VarDecl>(D)) {
    assert(!isa<ParmVarDecl>(VD) && "should be diagnosed automatically");
    if (!VD->hasLocalStorage()) {
      S.Diag(D->getBeginLoc(), diag::warn_ignored_objc_externally_retained)
          << 0;
      return;
    }

    if (!tryMakeVariablePseudoStrong(S, VD, /*DiagnoseFailure=*/true))
      return;

    handleSimpleAttribute<ObjCExternallyRetainedAttr>(S, D, AL);
    return;
  }

  // If D is a function-like declaration (method, block, or function), then we
  // make every parameter psuedo-strong.
  unsigned NumParams =
      hasFunctionProto(D) ? getFunctionOrMethodNumParams(D) : 0;
  for (unsigned I = 0; I != NumParams; ++I) {
    auto *PVD = const_cast<ParmVarDecl *>(getFunctionOrMethodParam(D, I));
    QualType Ty = PVD->getType();

    // If a user wrote a parameter with __strong explicitly, then assume they
    // want "real" strong semantics for that parameter. This works because if
    // the parameter was written with __strong, then the strong qualifier will
    // be non-local.
    if (Ty.getLocalUnqualifiedType().getQualifiers().getObjCLifetime() ==
        Qualifiers::OCL_Strong)
      continue;

    tryMakeVariablePseudoStrong(S, PVD, /*DiagnoseFailure=*/false);
  }
  handleSimpleAttribute<ObjCExternallyRetainedAttr>(S, D, AL);
}

static void handleMIGServerRoutineAttr(Sema &S, Decl *D, const ParsedAttr &AL) {
  // Check that the return type is a `typedef int kern_return_t` or a typedef
  // around it, because otherwise MIG convention checks make no sense.
  // BlockDecl doesn't store a return type, so it's annoying to check,
  // so let's skip it for now.
  if (!isa<BlockDecl>(D)) {
    QualType T = getFunctionOrMethodResultType(D);
    bool IsKernReturnT = false;
    while (const auto *TT = T->getAs<TypedefType>()) {
      IsKernReturnT = (TT->getDecl()->getName() == "kern_return_t");
      T = TT->desugar();
    }
    if (!IsKernReturnT || T.getCanonicalType() != S.getASTContext().IntTy) {
      S.Diag(D->getBeginLoc(),
             diag::warn_mig_server_routine_does_not_return_kern_return_t);
      return;
    }
  }

  handleSimpleAttribute<MIGServerRoutineAttr>(S, D, AL);
}

static void handleMSAllocatorAttr(Sema &S, Decl *D, const ParsedAttr &AL) {
  // Warn if the return type is not a pointer or reference type.
  if (auto *FD = dyn_cast<FunctionDecl>(D)) {
    QualType RetTy = FD->getReturnType();
    if (!RetTy->isPointerType() && !RetTy->isReferenceType()) {
      S.Diag(AL.getLoc(), diag::warn_declspec_allocator_nonpointer)
          << AL.getRange() << RetTy;
      return;
    }
  }

  handleSimpleAttribute<MSAllocatorAttr>(S, D, AL);
}

static void handleAcquireHandleAttr(Sema &S, Decl *D, const ParsedAttr &AL) {
  if (AL.isUsedAsTypeAttr())
    return;
  // Warn if the parameter is definitely not an output parameter.
  if (const auto *PVD = dyn_cast<ParmVarDecl>(D)) {
    if (PVD->getType()->isIntegerType()) {
      S.Diag(AL.getLoc(), diag::err_attribute_output_parameter)
          << AL.getRange();
      return;
    }
  }
  StringRef Argument;
  if (!S.checkStringLiteralArgumentAttr(AL, 0, Argument))
    return;
  D->addAttr(AcquireHandleAttr::Create(S.Context, Argument, AL));
}

template<typename Attr>
static void handleHandleAttr(Sema &S, Decl *D, const ParsedAttr &AL) {
  StringRef Argument;
  if (!S.checkStringLiteralArgumentAttr(AL, 0, Argument))
    return;
  D->addAttr(Attr::Create(S.Context, Argument, AL));
}

static void handleCFGuardAttr(Sema &S, Decl *D, const ParsedAttr &AL) {
  // The guard attribute takes a single identifier argument.

  if (!AL.isArgIdent(0)) {
    S.Diag(AL.getLoc(), diag::err_attribute_argument_type)
        << AL << AANT_ArgumentIdentifier;
    return;
  }

  CFGuardAttr::GuardArg Arg;
  IdentifierInfo *II = AL.getArgAsIdent(0)->Ident;
  if (!CFGuardAttr::ConvertStrToGuardArg(II->getName(), Arg)) {
    S.Diag(AL.getLoc(), diag::warn_attribute_type_not_supported) << AL << II;
    return;
  }

  D->addAttr(::new (S.Context) CFGuardAttr(S.Context, AL, Arg));
}


template <typename AttrTy>
static const AttrTy *findEnforceTCBAttrByName(Decl *D, StringRef Name) {
  auto Attrs = D->specific_attrs<AttrTy>();
  auto I = llvm::find_if(Attrs,
                         [Name](const AttrTy *A) {
                           return A->getTCBName() == Name;
                         });
  return I == Attrs.end() ? nullptr : *I;
}

template <typename AttrTy, typename ConflictingAttrTy>
static void handleEnforceTCBAttr(Sema &S, Decl *D, const ParsedAttr &AL) {
  StringRef Argument;
  if (!S.checkStringLiteralArgumentAttr(AL, 0, Argument))
    return;

  // A function cannot be have both regular and leaf membership in the same TCB.
  if (const ConflictingAttrTy *ConflictingAttr =
      findEnforceTCBAttrByName<ConflictingAttrTy>(D, Argument)) {
    // We could attach a note to the other attribute but in this case
    // there's no need given how the two are very close to each other.
    S.Diag(AL.getLoc(), diag::err_tcb_conflicting_attributes)
      << AL.getAttrName()->getName() << ConflictingAttr->getAttrName()->getName()
      << Argument;

    // Error recovery: drop the non-leaf attribute so that to suppress
    // all future warnings caused by erroneous attributes. The leaf attribute
    // needs to be kept because it can only suppresses warnings, not cause them.
    D->dropAttr<EnforceTCBAttr>();
    return;
  }

  D->addAttr(AttrTy::Create(S.Context, Argument, AL));
}

template <typename AttrTy, typename ConflictingAttrTy>
static AttrTy *mergeEnforceTCBAttrImpl(Sema &S, Decl *D, const AttrTy &AL) {
  // Check if the new redeclaration has different leaf-ness in the same TCB.
  StringRef TCBName = AL.getTCBName();
  if (const ConflictingAttrTy *ConflictingAttr =
      findEnforceTCBAttrByName<ConflictingAttrTy>(D, TCBName)) {
    S.Diag(ConflictingAttr->getLoc(), diag::err_tcb_conflicting_attributes)
      << ConflictingAttr->getAttrName()->getName()
      << AL.getAttrName()->getName() << TCBName;

    // Add a note so that the user could easily find the conflicting attribute.
    S.Diag(AL.getLoc(), diag::note_conflicting_attribute);

    // More error recovery.
    D->dropAttr<EnforceTCBAttr>();
    return nullptr;
  }

  ASTContext &Context = S.getASTContext();
  return ::new(Context) AttrTy(Context, AL, AL.getTCBName());
}

EnforceTCBAttr *Sema::mergeEnforceTCBAttr(Decl *D, const EnforceTCBAttr &AL) {
  return mergeEnforceTCBAttrImpl<EnforceTCBAttr, EnforceTCBLeafAttr>(
      *this, D, AL);
}

EnforceTCBLeafAttr *Sema::mergeEnforceTCBLeafAttr(
    Decl *D, const EnforceTCBLeafAttr &AL) {
  return mergeEnforceTCBAttrImpl<EnforceTCBLeafAttr, EnforceTCBAttr>(
      *this, D, AL);
}

//===----------------------------------------------------------------------===//
// Top Level Sema Entry Points
//===----------------------------------------------------------------------===//

static bool IsDeclLambdaCallOperator(Decl *D) {
  if (const auto *MD = dyn_cast<CXXMethodDecl>(D))
    return MD->getParent()->isLambda() &&
           MD->getOverloadedOperator() == OverloadedOperatorKind::OO_Call;
  return false;
}

// Returns true if the attribute must delay setting its arguments until after
// template instantiation, and false otherwise.
static bool MustDelayAttributeArguments(const ParsedAttr &AL) {
  // Only attributes that accept expression parameter packs can delay arguments.
  if (!AL.acceptsExprPack())
    return false;

  bool AttrHasVariadicArg = AL.hasVariadicArg();
  unsigned AttrNumArgs = AL.getNumArgMembers();
  for (size_t I = 0; I < std::min(AL.getNumArgs(), AttrNumArgs); ++I) {
    bool IsLastAttrArg = I == (AttrNumArgs - 1);
    // If the argument is the last argument and it is variadic it can contain
    // any expression.
    if (IsLastAttrArg && AttrHasVariadicArg)
      return false;
    Expr *E = AL.getArgAsExpr(I);
    bool ArgMemberCanHoldExpr = AL.isParamExpr(I);
    // If the expression is a pack expansion then arguments must be delayed
    // unless the argument is an expression and it is the last argument of the
    // attribute.
    if (isa<PackExpansionExpr>(E))
      return !(IsLastAttrArg && ArgMemberCanHoldExpr);
    // Last case is if the expression is value dependent then it must delay
    // arguments unless the corresponding argument is able to hold the
    // expression.
    if (E->isValueDependent() && !ArgMemberCanHoldExpr)
      return true;
  }
  return false;
}

/// ProcessDeclAttribute - Apply the specific attribute to the specified decl if
/// the attribute applies to decls.  If the attribute is a type attribute, just
/// silently ignore it if a GNU attribute.
static void
ProcessDeclAttribute(Sema &S, Scope *scope, Decl *D, const ParsedAttr &AL,
                     const Sema::ProcessDeclAttributeOptions &Options) {
  if (AL.isInvalid() || AL.getKind() == ParsedAttr::IgnoredAttribute)
    return;

  // Ignore C++11 attributes on declarator chunks: they appertain to the type
  // instead.
<<<<<<< HEAD
  if (AL.isCXX11Attribute() && !IncludeCXX11Attributes &&
      (!IsDeclLambdaCallOperator(D) || !AL.supportsNonconformingLambdaSyntax()))
=======
  // FIXME: We currently check the attribute syntax directly instead of using
  // isCXX11Attribute(), which currently erroneously classifies the C11
  // `_Alignas` attribute as a C++11 attribute. `_Alignas` can appear on the
  // `DeclSpec`, so we need to let it through here to make sure it is processed
  // appropriately. Once the behavior of isCXX11Attribute() is fixed, we can
  // go back to using that here.
  if (AL.getSyntax() == ParsedAttr::AS_CXX11 && !Options.IncludeCXX11Attributes)
>>>>>>> 8c7b64b5
    return;

  // Unknown attributes are automatically warned on. Target-specific attributes
  // which do not apply to the current target architecture are treated as
  // though they were unknown attributes.
  const TargetInfo *Aux = S.Context.getAuxTargetInfo();
  if (AL.getKind() == ParsedAttr::UnknownAttribute ||
      !(AL.existsInTarget(S.Context.getTargetInfo()) ||
        (S.Context.getLangOpts().SYCLIsDevice &&
         Aux && AL.existsInTarget(*Aux)))) {
    S.Diag(AL.getLoc(),
           AL.isDeclspecAttribute()
               ? (unsigned)diag::warn_unhandled_ms_attribute_ignored
               : (unsigned)diag::warn_unknown_attribute_ignored)
        << AL << AL.getRange();
    return;
  }

  // Check if argument population must delayed to after template instantiation.
  bool MustDelayArgs = MustDelayAttributeArguments(AL);

  // Argument number check must be skipped if arguments are delayed.
  if (S.checkCommonAttributeFeatures(D, AL, MustDelayArgs))
    return;

  if (MustDelayArgs) {
    AL.handleAttrWithDelayedArgs(S, D);
    return;
  }

  switch (AL.getKind()) {
  default:
    if (AL.getInfo().handleDeclAttribute(S, D, AL) != ParsedAttrInfo::NotHandled)
      break;
    if (!AL.isStmtAttr()) {
      assert(AL.isTypeAttr() && "Non-type attribute not handled");
    }
    if (AL.isTypeAttr()) {
      if (Options.IgnoreTypeAttributes)
        break;
      if (!AL.isStandardAttributeSyntax()) {
        // Non-[[]] type attributes are handled in processTypeAttrs(); silently
        // move on.
        break;
      }

      // According to the C and C++ standards, we should never see a
      // [[]] type attribute on a declaration. However, we have in the past
      // allowed some type attributes to "slide" to the `DeclSpec`, so we need
      // to continue to support this legacy behavior. We only do this, however,
      // if
      // - we actually have a `DeclSpec`, i.e. if we're looking at a
      //   `DeclaratorDecl`, or
      // - we are looking at an alias-declaration, where historically we have
      //   allowed type attributes after the identifier to slide to the type.
      if (AL.slidesFromDeclToDeclSpecLegacyBehavior() &&
          isa<DeclaratorDecl, TypeAliasDecl>(D)) {
        // Suggest moving the attribute to the type instead, but only for our
        // own vendor attributes; moving other vendors' attributes might hurt
        // portability.
        if (AL.isClangScope()) {
          S.Diag(AL.getLoc(), diag::warn_type_attribute_deprecated_on_decl)
              << AL << D->getLocation();
        }

        // Allow this type attribute to be handled in processTypeAttrs();
        // silently move on.
        break;
      }

      if (AL.getKind() == ParsedAttr::AT_Regparm) {
        // `regparm` is a special case: It's a type attribute but we still want
        // to treat it as if it had been written on the declaration because that
        // way we'll be able to handle it directly in `processTypeAttr()`.
        // If we treated `regparm` it as if it had been written on the
        // `DeclSpec`, the logic in `distributeFunctionTypeAttrFromDeclSepc()`
        // would try to move it to the declarator, but that doesn't work: We
        // can't remove the attribute from the list of declaration attributes
        // because it might be needed by other declarators in the same
        // declaration.
        break;
      }

      if (AL.getKind() == ParsedAttr::AT_VectorSize) {
        // `vector_size` is a special case: It's a type attribute semantically,
        // but GCC expects the [[]] syntax to be written on the declaration (and
        // warns that the attribute has no effect if it is placed on the
        // decl-specifier-seq).
        // Silently move on and allow the attribute to be handled in
        // processTypeAttr().
        break;
      }

      if (AL.getKind() == ParsedAttr::AT_NoDeref) {
        // FIXME: `noderef` currently doesn't work correctly in [[]] syntax.
        // See https://github.com/llvm/llvm-project/issues/55790 for details.
        // We allow processTypeAttrs() to emit a warning and silently move on.
        break;
      }
    }
    // N.B., ClangAttrEmitter.cpp emits a diagnostic helper that ensures a
    // statement attribute is not written on a declaration, but this code is
    // needed for type attributes as well as statement attributes in Attr.td
    // that do not list any subjects.
    S.Diag(AL.getLoc(), diag::err_attribute_invalid_on_decl)
        << AL << D->getLocation();
    break;
  case ParsedAttr::AT_Interrupt:
    handleInterruptAttr(S, D, AL);
    break;
  case ParsedAttr::AT_X86ForceAlignArgPointer:
    handleX86ForceAlignArgPointerAttr(S, D, AL);
    break;
  case ParsedAttr::AT_DLLExport:
  case ParsedAttr::AT_DLLImport:
    handleDLLAttr(S, D, AL);
    break;
  case ParsedAttr::AT_AMDGPUFlatWorkGroupSize:
    handleAMDGPUFlatWorkGroupSizeAttr(S, D, AL);
    break;
  case ParsedAttr::AT_AMDGPUWavesPerEU:
    handleAMDGPUWavesPerEUAttr(S, D, AL);
    break;
  case ParsedAttr::AT_AMDGPUNumSGPR:
    handleAMDGPUNumSGPRAttr(S, D, AL);
    break;
  case ParsedAttr::AT_AMDGPUNumVGPR:
    handleAMDGPUNumVGPRAttr(S, D, AL);
    break;
  case ParsedAttr::AT_AVRSignal:
    handleAVRSignalAttr(S, D, AL);
    break;
  case ParsedAttr::AT_BPFPreserveAccessIndex:
    handleBPFPreserveAccessIndexAttr(S, D, AL);
    break;
  case ParsedAttr::AT_BTFDeclTag:
    handleBTFDeclTagAttr(S, D, AL);
    break;
  case ParsedAttr::AT_WebAssemblyExportName:
    handleWebAssemblyExportNameAttr(S, D, AL);
    break;
  case ParsedAttr::AT_WebAssemblyImportModule:
    handleWebAssemblyImportModuleAttr(S, D, AL);
    break;
  case ParsedAttr::AT_WebAssemblyImportName:
    handleWebAssemblyImportNameAttr(S, D, AL);
    break;
  case ParsedAttr::AT_IBOutlet:
    handleIBOutlet(S, D, AL);
    break;
  case ParsedAttr::AT_IBOutletCollection:
    handleIBOutletCollection(S, D, AL);
    break;
  case ParsedAttr::AT_IFunc:
    handleIFuncAttr(S, D, AL);
    break;
  case ParsedAttr::AT_Alias:
    handleAliasAttr(S, D, AL);
    break;
  case ParsedAttr::AT_Aligned:
    handleAlignedAttr(S, D, AL);
    break;
  case ParsedAttr::AT_AlignValue:
    handleAlignValueAttr(S, D, AL);
    break;
  case ParsedAttr::AT_AllocSize:
    handleAllocSizeAttr(S, D, AL);
    break;
  case ParsedAttr::AT_AlwaysInline:
    handleAlwaysInlineAttr(S, D, AL);
    break;
  case ParsedAttr::AT_AnalyzerNoReturn:
    handleAnalyzerNoReturnAttr(S, D, AL);
    break;
  case ParsedAttr::AT_TLSModel:
    handleTLSModelAttr(S, D, AL);
    break;
  case ParsedAttr::AT_Annotate:
    handleAnnotateAttr(S, D, AL);
    break;
  case ParsedAttr::AT_Availability:
    handleAvailabilityAttr(S, D, AL);
    break;
  case ParsedAttr::AT_CarriesDependency:
    handleDependencyAttr(S, scope, D, AL);
    break;
  case ParsedAttr::AT_CPUDispatch:
  case ParsedAttr::AT_CPUSpecific:
    handleCPUSpecificAttr(S, D, AL);
    break;
  case ParsedAttr::AT_Common:
    handleCommonAttr(S, D, AL);
    break;
  case ParsedAttr::AT_CUDAConstant:
    handleConstantAttr(S, D, AL);
    break;
  case ParsedAttr::AT_PassObjectSize:
    handlePassObjectSizeAttr(S, D, AL);
    break;
  case ParsedAttr::AT_Constructor:
      handleConstructorAttr(S, D, AL);
    break;
  case ParsedAttr::AT_Deprecated:
    handleDeprecatedAttr(S, D, AL);
    break;
  case ParsedAttr::AT_Destructor:
      handleDestructorAttr(S, D, AL);
    break;
  case ParsedAttr::AT_EnableIf:
    handleEnableIfAttr(S, D, AL);
    break;
  case ParsedAttr::AT_Error:
    handleErrorAttr(S, D, AL);
    break;
  case ParsedAttr::AT_DiagnoseIf:
    handleDiagnoseIfAttr(S, D, AL);
    break;
  case ParsedAttr::AT_DiagnoseAsBuiltin:
    handleDiagnoseAsBuiltinAttr(S, D, AL);
    break;
  case ParsedAttr::AT_NoBuiltin:
    handleNoBuiltinAttr(S, D, AL);
    break;
  case ParsedAttr::AT_ExtVectorType:
    handleExtVectorTypeAttr(S, D, AL);
    break;
  case ParsedAttr::AT_ExternalSourceSymbol:
    handleExternalSourceSymbolAttr(S, D, AL);
    break;
  case ParsedAttr::AT_MinSize:
    handleMinSizeAttr(S, D, AL);
    break;
  case ParsedAttr::AT_OptimizeNone:
    handleOptimizeNoneAttr(S, D, AL);
    break;
  case ParsedAttr::AT_EnumExtensibility:
    handleEnumExtensibilityAttr(S, D, AL);
    break;
  case ParsedAttr::AT_SYCLKernel:
    handleSYCLKernelAttr(S, D, AL);
    break;
  case ParsedAttr::AT_SYCLSimd:
    handleSimpleAttribute<SYCLSimdAttr>(S, D, AL);
    break;
  case ParsedAttr::AT_SYCLSpecialClass:
    handleSimpleAttribute<SYCLSpecialClassAttr>(S, D, AL);
    break;
  case ParsedAttr::AT_SYCLDevice:
    handleSYCLDeviceAttr(S, D, AL);
    break;
  case ParsedAttr::AT_SYCLDeviceIndirectlyCallable:
    handleSYCLDeviceIndirectlyCallableAttr(S, D, AL);
    break;
  case ParsedAttr::AT_SYCLGlobalVar:
    handleSYCLGlobalVarAttr(S, D, AL);
    break;
  case ParsedAttr::AT_SYCLRegisterNum:
    handleSYCLRegisterNumAttr(S, D, AL);
    break;
  case ParsedAttr::AT_SYCLIntelESimdVectorize:
    handleSYCLIntelESimdVectorizeAttr(S, D, AL);
    break;
  case ParsedAttr::AT_SYCLDeviceHas:
    handleSYCLDeviceHasAttr(S, D, AL);
    break;
  case ParsedAttr::AT_SYCLUsesAspects:
    handleSYCLUsesAspectsAttr(S, D, AL);
    break;
  case ParsedAttr::AT_Format:
    handleFormatAttr(S, D, AL);
    break;
  case ParsedAttr::AT_FormatArg:
    handleFormatArgAttr(S, D, AL);
    break;
  case ParsedAttr::AT_Callback:
    handleCallbackAttr(S, D, AL);
    break;
  case ParsedAttr::AT_CalledOnce:
    handleCalledOnceAttr(S, D, AL);
    break;
  case ParsedAttr::AT_CUDAGlobal:
    handleGlobalAttr(S, D, AL);
    break;
  case ParsedAttr::AT_CUDADevice:
    handleDeviceAttr(S, D, AL);
    break;
  case ParsedAttr::AT_HIPManaged:
    handleManagedAttr(S, D, AL);
    break;
  case ParsedAttr::AT_GNUInline:
    handleGNUInlineAttr(S, D, AL);
    break;
  case ParsedAttr::AT_CUDALaunchBounds:
    handleLaunchBoundsAttr(S, D, AL);
    break;
  case ParsedAttr::AT_Restrict:
    handleRestrictAttr(S, D, AL);
    break;
  case ParsedAttr::AT_Mode:
    handleModeAttr(S, D, AL);
    break;
  case ParsedAttr::AT_NonNull:
    if (auto *PVD = dyn_cast<ParmVarDecl>(D))
      handleNonNullAttrParameter(S, PVD, AL);
    else
      handleNonNullAttr(S, D, AL);
    break;
  case ParsedAttr::AT_ReturnsNonNull:
    handleReturnsNonNullAttr(S, D, AL);
    break;
  case ParsedAttr::AT_NoEscape:
    handleNoEscapeAttr(S, D, AL);
    break;
  case ParsedAttr::AT_AssumeAligned:
    handleAssumeAlignedAttr(S, D, AL);
    break;
  case ParsedAttr::AT_AllocAlign:
    handleAllocAlignAttr(S, D, AL);
    break;
  case ParsedAttr::AT_Ownership:
    handleOwnershipAttr(S, D, AL);
    break;
  case ParsedAttr::AT_Naked:
    handleNakedAttr(S, D, AL);
    break;
  case ParsedAttr::AT_NoReturn:
    handleNoReturnAttr(S, D, AL);
    break;
  case ParsedAttr::AT_CXX11NoReturn:
    handleStandardNoReturnAttr(S, D, AL);
    break;
  case ParsedAttr::AT_AnyX86NoCfCheck:
    handleNoCfCheckAttr(S, D, AL);
    break;
  case ParsedAttr::AT_NoThrow:
    if (!AL.isUsedAsTypeAttr())
      handleSimpleAttribute<NoThrowAttr>(S, D, AL);
    break;
  case ParsedAttr::AT_CUDAShared:
    handleSharedAttr(S, D, AL);
    break;
  case ParsedAttr::AT_VecReturn:
    handleVecReturnAttr(S, D, AL);
    break;
  case ParsedAttr::AT_ObjCOwnership:
    handleObjCOwnershipAttr(S, D, AL);
    break;
  case ParsedAttr::AT_ObjCPreciseLifetime:
    handleObjCPreciseLifetimeAttr(S, D, AL);
    break;
  case ParsedAttr::AT_ObjCReturnsInnerPointer:
    handleObjCReturnsInnerPointerAttr(S, D, AL);
    break;
  case ParsedAttr::AT_ObjCRequiresSuper:
    handleObjCRequiresSuperAttr(S, D, AL);
    break;
  case ParsedAttr::AT_ObjCBridge:
    handleObjCBridgeAttr(S, D, AL);
    break;
  case ParsedAttr::AT_ObjCBridgeMutable:
    handleObjCBridgeMutableAttr(S, D, AL);
    break;
  case ParsedAttr::AT_ObjCBridgeRelated:
    handleObjCBridgeRelatedAttr(S, D, AL);
    break;
  case ParsedAttr::AT_ObjCDesignatedInitializer:
    handleObjCDesignatedInitializer(S, D, AL);
    break;
  case ParsedAttr::AT_ObjCRuntimeName:
    handleObjCRuntimeName(S, D, AL);
    break;
  case ParsedAttr::AT_ObjCBoxable:
    handleObjCBoxable(S, D, AL);
    break;
  case ParsedAttr::AT_NSErrorDomain:
    handleNSErrorDomain(S, D, AL);
    break;
  case ParsedAttr::AT_CFConsumed:
  case ParsedAttr::AT_NSConsumed:
  case ParsedAttr::AT_OSConsumed:
    S.AddXConsumedAttr(D, AL, parsedAttrToRetainOwnershipKind(AL),
                       /*IsTemplateInstantiation=*/false);
    break;
  case ParsedAttr::AT_OSReturnsRetainedOnZero:
    handleSimpleAttributeOrDiagnose<OSReturnsRetainedOnZeroAttr>(
        S, D, AL, isValidOSObjectOutParameter(D),
        diag::warn_ns_attribute_wrong_parameter_type,
        /*Extra Args=*/AL, /*pointer-to-OSObject-pointer*/ 3, AL.getRange());
    break;
  case ParsedAttr::AT_OSReturnsRetainedOnNonZero:
    handleSimpleAttributeOrDiagnose<OSReturnsRetainedOnNonZeroAttr>(
        S, D, AL, isValidOSObjectOutParameter(D),
        diag::warn_ns_attribute_wrong_parameter_type,
        /*Extra Args=*/AL, /*pointer-to-OSObject-poointer*/ 3, AL.getRange());
    break;
  case ParsedAttr::AT_NSReturnsAutoreleased:
  case ParsedAttr::AT_NSReturnsNotRetained:
  case ParsedAttr::AT_NSReturnsRetained:
  case ParsedAttr::AT_CFReturnsNotRetained:
  case ParsedAttr::AT_CFReturnsRetained:
  case ParsedAttr::AT_OSReturnsNotRetained:
  case ParsedAttr::AT_OSReturnsRetained:
    handleXReturnsXRetainedAttr(S, D, AL);
    break;
  case ParsedAttr::AT_WorkGroupSizeHint:
    handleWorkGroupSizeHint(S, D, AL);
    break;
  case ParsedAttr::AT_ReqdWorkGroupSize:
    handleReqdWorkGroupSize(S, D, AL);
    break;
  case ParsedAttr::AT_SYCLIntelMaxWorkGroupSize:
    handleSYCLIntelMaxWorkGroupSize(S, D, AL);
    break;
  case ParsedAttr::AT_IntelReqdSubGroupSize:
    handleIntelReqdSubGroupSize(S, D, AL);
    break;
  case ParsedAttr::AT_IntelNamedSubGroupSize:
    handleIntelNamedSubGroupSize(S, D, AL);
    break;
  case ParsedAttr::AT_SYCLIntelNumSimdWorkItems:
    handleSYCLIntelNumSimdWorkItemsAttr(S, D, AL);
    break;
  case ParsedAttr::AT_SYCLIntelSchedulerTargetFmaxMhz:
    handleSYCLIntelSchedulerTargetFmaxMhzAttr(S, D, AL);
    break;
  case ParsedAttr::AT_SYCLIntelMaxGlobalWorkDim:
    handleSYCLIntelMaxGlobalWorkDimAttr(S, D, AL);
    break;
  case ParsedAttr::AT_SYCLIntelNoGlobalWorkOffset:
    handleSYCLIntelNoGlobalWorkOffsetAttr(S, D, AL);
    break;
  case ParsedAttr::AT_SYCLIntelUseStallEnableClusters:
    handleSYCLIntelUseStallEnableClustersAttr(S, D, AL);
    break;
  case ParsedAttr::AT_SYCLIntelLoopFuse:
    handleSYCLIntelLoopFuseAttr(S, D, AL);
    break;
  case ParsedAttr::AT_SYCLIntelFPGAInitiationInterval:
    handleSYCLIntelFPGAInitiationIntervalAttr(S, D, AL);
    break;
  case ParsedAttr::AT_VecTypeHint:
    handleVecTypeHint(S, D, AL);
    break;
  case ParsedAttr::AT_InitPriority:
      handleInitPriorityAttr(S, D, AL);
    break;
  case ParsedAttr::AT_Packed:
    handlePackedAttr(S, D, AL);
    break;
  case ParsedAttr::AT_PreferredName:
    handlePreferredName(S, D, AL);
    break;
  case ParsedAttr::AT_Section:
    handleSectionAttr(S, D, AL);
    break;
  case ParsedAttr::AT_RandomizeLayout:
    handleRandomizeLayoutAttr(S, D, AL);
    break;
  case ParsedAttr::AT_NoRandomizeLayout:
    handleNoRandomizeLayoutAttr(S, D, AL);
    break;
  case ParsedAttr::AT_CodeSeg:
    handleCodeSegAttr(S, D, AL);
    break;
  case ParsedAttr::AT_Target:
    handleTargetAttr(S, D, AL);
    break;
  case ParsedAttr::AT_TargetClones:
    handleTargetClonesAttr(S, D, AL);
    break;
  case ParsedAttr::AT_MinVectorWidth:
    handleMinVectorWidthAttr(S, D, AL);
    break;
  case ParsedAttr::AT_Unavailable:
    handleAttrWithMessage<UnavailableAttr>(S, D, AL);
    break;
  case ParsedAttr::AT_Assumption:
    handleAssumumptionAttr(S, D, AL);
    break;
  case ParsedAttr::AT_ObjCDirect:
    handleObjCDirectAttr(S, D, AL);
    break;
  case ParsedAttr::AT_ObjCDirectMembers:
    handleObjCDirectMembersAttr(S, D, AL);
    handleSimpleAttribute<ObjCDirectMembersAttr>(S, D, AL);
    break;
  case ParsedAttr::AT_ObjCExplicitProtocolImpl:
    handleObjCSuppresProtocolAttr(S, D, AL);
    break;
  case ParsedAttr::AT_Unused:
    handleUnusedAttr(S, D, AL);
    break;
  case ParsedAttr::AT_Visibility:
    handleVisibilityAttr(S, D, AL, false);
    break;
  case ParsedAttr::AT_TypeVisibility:
    handleVisibilityAttr(S, D, AL, true);
    break;
  case ParsedAttr::AT_WarnUnusedResult:
    handleWarnUnusedResult(S, D, AL);
    break;
  case ParsedAttr::AT_WeakRef:
    handleWeakRefAttr(S, D, AL);
    break;
  case ParsedAttr::AT_WeakImport:
    handleWeakImportAttr(S, D, AL);
    break;
  case ParsedAttr::AT_TransparentUnion:
    handleTransparentUnionAttr(S, D, AL);
    break;
  case ParsedAttr::AT_ObjCMethodFamily:
    handleObjCMethodFamilyAttr(S, D, AL);
    break;
  case ParsedAttr::AT_ObjCNSObject:
    handleObjCNSObject(S, D, AL);
    break;
  case ParsedAttr::AT_ObjCIndependentClass:
    handleObjCIndependentClass(S, D, AL);
    break;
  case ParsedAttr::AT_Blocks:
    handleBlocksAttr(S, D, AL);
    break;
  case ParsedAttr::AT_Sentinel:
    handleSentinelAttr(S, D, AL);
    break;
  case ParsedAttr::AT_Cleanup:
    handleCleanupAttr(S, D, AL);
    break;
  case ParsedAttr::AT_NoDebug:
    handleNoDebugAttr(S, D, AL);
    break;
  case ParsedAttr::AT_CmseNSEntry:
    handleCmseNSEntryAttr(S, D, AL);
    break;
  case ParsedAttr::AT_StdCall:
  case ParsedAttr::AT_CDecl:
  case ParsedAttr::AT_FastCall:
  case ParsedAttr::AT_ThisCall:
  case ParsedAttr::AT_Pascal:
  case ParsedAttr::AT_RegCall:
  case ParsedAttr::AT_SwiftCall:
  case ParsedAttr::AT_SwiftAsyncCall:
  case ParsedAttr::AT_VectorCall:
  case ParsedAttr::AT_MSABI:
  case ParsedAttr::AT_SysVABI:
  case ParsedAttr::AT_Pcs:
  case ParsedAttr::AT_IntelOclBicc:
  case ParsedAttr::AT_PreserveMost:
  case ParsedAttr::AT_PreserveAll:
  case ParsedAttr::AT_AArch64VectorPcs:
  case ParsedAttr::AT_AArch64SVEPcs:
  case ParsedAttr::AT_AMDGPUKernelCall:
    handleCallConvAttr(S, D, AL);
    break;
  case ParsedAttr::AT_Suppress:
    handleSuppressAttr(S, D, AL);
    break;
  case ParsedAttr::AT_Owner:
  case ParsedAttr::AT_Pointer:
    handleLifetimeCategoryAttr(S, D, AL);
    break;
  case ParsedAttr::AT_OpenCLAccess:
    handleOpenCLAccessAttr(S, D, AL);
    break;
  case ParsedAttr::AT_OpenCLNoSVM:
    handleOpenCLNoSVMAttr(S, D, AL);
    break;
  case ParsedAttr::AT_SwiftContext:
    S.AddParameterABIAttr(D, AL, ParameterABI::SwiftContext);
    break;
  case ParsedAttr::AT_SwiftAsyncContext:
    S.AddParameterABIAttr(D, AL, ParameterABI::SwiftAsyncContext);
    break;
  case ParsedAttr::AT_SwiftErrorResult:
    S.AddParameterABIAttr(D, AL, ParameterABI::SwiftErrorResult);
    break;
  case ParsedAttr::AT_SwiftIndirectResult:
    S.AddParameterABIAttr(D, AL, ParameterABI::SwiftIndirectResult);
    break;
  case ParsedAttr::AT_InternalLinkage:
    handleInternalLinkageAttr(S, D, AL);
    break;
  case ParsedAttr::AT_ZeroCallUsedRegs:
    handleZeroCallUsedRegsAttr(S, D, AL);
    break;

  // Microsoft attributes:
  case ParsedAttr::AT_LayoutVersion:
    handleLayoutVersion(S, D, AL);
    break;
  case ParsedAttr::AT_Uuid:
    handleUuidAttr(S, D, AL);
    break;
  case ParsedAttr::AT_MSInheritance:
    handleMSInheritanceAttr(S, D, AL);
    break;
  case ParsedAttr::AT_Thread:
    handleDeclspecThreadAttr(S, D, AL);
    break;
  
  // HLSL attributes:
  case ParsedAttr::AT_HLSLNumThreads:
    handleHLSLNumThreadsAttr(S, D, AL);
    break;
  case ParsedAttr::AT_HLSLSV_GroupIndex:
    handleHLSLSVGroupIndexAttr(S, D, AL);
    break;
  case ParsedAttr::AT_HLSLShader:
    handleHLSLShaderAttr(S, D, AL);
    break;

  case ParsedAttr::AT_AbiTag:
    handleAbiTagAttr(S, D, AL);
    break;
  case ParsedAttr::AT_CFGuard:
    handleCFGuardAttr(S, D, AL);
    break;

  // Thread safety attributes:
  case ParsedAttr::AT_AssertExclusiveLock:
    handleAssertExclusiveLockAttr(S, D, AL);
    break;
  case ParsedAttr::AT_AssertSharedLock:
    handleAssertSharedLockAttr(S, D, AL);
    break;
  case ParsedAttr::AT_PtGuardedVar:
    handlePtGuardedVarAttr(S, D, AL);
    break;
  case ParsedAttr::AT_NoSanitize:
    handleNoSanitizeAttr(S, D, AL);
    break;
  case ParsedAttr::AT_NoSanitizeSpecific:
    handleNoSanitizeSpecificAttr(S, D, AL);
    break;
  case ParsedAttr::AT_GuardedBy:
    handleGuardedByAttr(S, D, AL);
    break;
  case ParsedAttr::AT_PtGuardedBy:
    handlePtGuardedByAttr(S, D, AL);
    break;
  case ParsedAttr::AT_ExclusiveTrylockFunction:
    handleExclusiveTrylockFunctionAttr(S, D, AL);
    break;
  case ParsedAttr::AT_LockReturned:
    handleLockReturnedAttr(S, D, AL);
    break;
  case ParsedAttr::AT_LocksExcluded:
    handleLocksExcludedAttr(S, D, AL);
    break;
  case ParsedAttr::AT_SharedTrylockFunction:
    handleSharedTrylockFunctionAttr(S, D, AL);
    break;
  case ParsedAttr::AT_AcquiredBefore:
    handleAcquiredBeforeAttr(S, D, AL);
    break;
  case ParsedAttr::AT_AcquiredAfter:
    handleAcquiredAfterAttr(S, D, AL);
    break;

  // Capability analysis attributes.
  case ParsedAttr::AT_Capability:
  case ParsedAttr::AT_Lockable:
    handleCapabilityAttr(S, D, AL);
    break;
  case ParsedAttr::AT_RequiresCapability:
    handleRequiresCapabilityAttr(S, D, AL);
    break;

  case ParsedAttr::AT_AssertCapability:
    handleAssertCapabilityAttr(S, D, AL);
    break;
  case ParsedAttr::AT_AcquireCapability:
    handleAcquireCapabilityAttr(S, D, AL);
    break;
  case ParsedAttr::AT_ReleaseCapability:
    handleReleaseCapabilityAttr(S, D, AL);
    break;
  case ParsedAttr::AT_TryAcquireCapability:
    handleTryAcquireCapabilityAttr(S, D, AL);
    break;

  // Consumed analysis attributes.
  case ParsedAttr::AT_Consumable:
    handleConsumableAttr(S, D, AL);
    break;
  case ParsedAttr::AT_CallableWhen:
    handleCallableWhenAttr(S, D, AL);
    break;
  case ParsedAttr::AT_ParamTypestate:
    handleParamTypestateAttr(S, D, AL);
    break;
  case ParsedAttr::AT_ReturnTypestate:
    handleReturnTypestateAttr(S, D, AL);
    break;
  case ParsedAttr::AT_SetTypestate:
    handleSetTypestateAttr(S, D, AL);
    break;
  case ParsedAttr::AT_TestTypestate:
    handleTestTypestateAttr(S, D, AL);
    break;

  // Type safety attributes.
  case ParsedAttr::AT_ArgumentWithTypeTag:
    handleArgumentWithTypeTagAttr(S, D, AL);
    break;
  case ParsedAttr::AT_TypeTagForDatatype:
    handleTypeTagForDatatypeAttr(S, D, AL);
    break;

  // Intel FPGA specific attributes
  case ParsedAttr::AT_IntelFPGADoublePump:
    handleSYCLIntelFPGADoublePumpAttr(S, D, AL);
    break;
  case ParsedAttr::AT_IntelFPGASinglePump:
    handleSYCLIntelFPGASinglePumpAttr(S, D, AL);
    break;
  case ParsedAttr::AT_IntelFPGAMemory:
    handleIntelFPGAMemoryAttr(S, D, AL);
    break;
  case ParsedAttr::AT_IntelFPGARegister:
    handleIntelFPGARegisterAttr(S, D, AL);
    break;
  case ParsedAttr::AT_IntelFPGABankWidth:
    handleIntelFPGABankWidthAttr(S, D, AL);
    break;
  case ParsedAttr::AT_IntelFPGANumBanks:
    handleIntelFPGANumBanksAttr(S, D, AL);
    break;
  case ParsedAttr::AT_IntelFPGAPrivateCopies:
    handleIntelFPGAPrivateCopiesAttr(S, D, AL);
    break;
  case ParsedAttr::AT_IntelFPGAMaxReplicates:
    handleIntelFPGAMaxReplicatesAttr(S, D, AL);
    break;
  case ParsedAttr::AT_IntelFPGASimpleDualPort:
    handleIntelFPGASimpleDualPortAttr(S, D, AL);
    break;
  case ParsedAttr::AT_IntelFPGAMerge:
    handleIntelFPGAMergeAttr(S, D, AL);
    break;
  case ParsedAttr::AT_IntelFPGABankBits:
    handleIntelFPGABankBitsAttr(S, D, AL);
    break;
  case ParsedAttr::AT_IntelFPGAForcePow2Depth:
    handleIntelFPGAForcePow2DepthAttr(S, D, AL);
    break;
  case ParsedAttr::AT_SYCLIntelPipeIO:
    handleSYCLIntelPipeIOAttr(S, D, AL);
    break;
  case ParsedAttr::AT_SYCLIntelFPGAMaxConcurrency:
    handleSYCLIntelFPGAMaxConcurrencyAttr(S, D, AL);
    break;
  case ParsedAttr::AT_SYCLAddIRAttributesFunction:
    handleSYCLAddIRAttributesFunctionAttr(S, D, AL);
    break;
  case ParsedAttr::AT_SYCLAddIRAttributesKernelParameter:
    handleSYCLAddIRAttributesKernelParameterAttr(S, D, AL);
    break;
  case ParsedAttr::AT_SYCLAddIRAttributesGlobalVariable:
    handleSYCLAddIRAttributesGlobalVariableAttr(S, D, AL);
    break;
  case ParsedAttr::AT_SYCLAddIRAnnotationsMember:
    handleSYCLAddIRAnnotationsMemberAttr(S, D, AL);
    break;

  // Swift attributes.
  case ParsedAttr::AT_SwiftAsyncName:
    handleSwiftAsyncName(S, D, AL);
    break;
  case ParsedAttr::AT_SwiftAttr:
    handleSwiftAttrAttr(S, D, AL);
    break;
  case ParsedAttr::AT_SwiftBridge:
    handleSwiftBridge(S, D, AL);
    break;
  case ParsedAttr::AT_SwiftError:
    handleSwiftError(S, D, AL);
    break;
  case ParsedAttr::AT_SwiftName:
    handleSwiftName(S, D, AL);
    break;
  case ParsedAttr::AT_SwiftNewType:
    handleSwiftNewType(S, D, AL);
    break;
  case ParsedAttr::AT_SwiftAsync:
    handleSwiftAsyncAttr(S, D, AL);
    break;
  case ParsedAttr::AT_SwiftAsyncError:
    handleSwiftAsyncError(S, D, AL);
    break;

  // XRay attributes.
  case ParsedAttr::AT_XRayLogArgs:
    handleXRayLogArgsAttr(S, D, AL);
    break;

  case ParsedAttr::AT_PatchableFunctionEntry:
    handlePatchableFunctionEntryAttr(S, D, AL);
    break;

  case ParsedAttr::AT_AlwaysDestroy:
  case ParsedAttr::AT_NoDestroy:
    handleDestroyAttr(S, D, AL);
    break;

  case ParsedAttr::AT_Uninitialized:
    handleUninitializedAttr(S, D, AL);
    break;

  case ParsedAttr::AT_ObjCExternallyRetained:
    handleObjCExternallyRetainedAttr(S, D, AL);
    break;

  case ParsedAttr::AT_MIGServerRoutine:
    handleMIGServerRoutineAttr(S, D, AL);
    break;

  case ParsedAttr::AT_MSAllocator:
    handleMSAllocatorAttr(S, D, AL);
    break;

  case ParsedAttr::AT_ArmBuiltinAlias:
    handleArmBuiltinAliasAttr(S, D, AL);
    break;

  case ParsedAttr::AT_AcquireHandle:
    handleAcquireHandleAttr(S, D, AL);
    break;

  case ParsedAttr::AT_ReleaseHandle:
    handleHandleAttr<ReleaseHandleAttr>(S, D, AL);
    break;

  case ParsedAttr::AT_UseHandle:
    handleHandleAttr<UseHandleAttr>(S, D, AL);
    break;

  case ParsedAttr::AT_EnforceTCB:
    handleEnforceTCBAttr<EnforceTCBAttr, EnforceTCBLeafAttr>(S, D, AL);
    break;

  case ParsedAttr::AT_EnforceTCBLeaf:
    handleEnforceTCBAttr<EnforceTCBLeafAttr, EnforceTCBAttr>(S, D, AL);
    break;

  case ParsedAttr::AT_BuiltinAlias:
    handleBuiltinAliasAttr(S, D, AL);
    break;

  case ParsedAttr::AT_UsingIfExists:
    handleSimpleAttribute<UsingIfExistsAttr>(S, D, AL);
    break;
  }
}

/// ProcessDeclAttributeList - Apply all the decl attributes in the specified
/// attribute list to the specified decl, ignoring any type attributes.
void Sema::ProcessDeclAttributeList(
    Scope *S, Decl *D, const ParsedAttributesView &AttrList,
    const ProcessDeclAttributeOptions &Options) {
  if (AttrList.empty())
    return;

  for (const ParsedAttr &AL : AttrList)
    ProcessDeclAttribute(*this, S, D, AL, Options);

  // FIXME: We should be able to handle these cases in TableGen.
  // GCC accepts
  // static int a9 __attribute__((weakref));
  // but that looks really pointless. We reject it.
  if (D->hasAttr<WeakRefAttr>() && !D->hasAttr<AliasAttr>()) {
    Diag(AttrList.begin()->getLoc(), diag::err_attribute_weakref_without_alias)
        << cast<NamedDecl>(D);
    D->dropAttr<WeakRefAttr>();
    return;
  }

  // FIXME: We should be able to handle this in TableGen as well. It would be
  // good to have a way to specify "these attributes must appear as a group",
  // for these. Additionally, it would be good to have a way to specify "these
  // attribute must never appear as a group" for attributes like cold and hot.
  if (!(D->hasAttr<OpenCLKernelAttr>() ||
        LangOpts.SYCLIsDevice || LangOpts.SYCLIsHost)) {
    // These attributes cannot be applied to a non-kernel function.
    if (const auto *A = D->getAttr<ReqdWorkGroupSizeAttr>()) {
      // FIXME: This emits a different error message than
      // diag::err_attribute_wrong_decl_type + ExpectedKernelFunction.
      Diag(D->getLocation(), diag::err_opencl_kernel_attr) << A;
      D->setInvalidDecl();
    } else if (const auto *A = D->getAttr<WorkGroupSizeHintAttr>()) {
      Diag(D->getLocation(), diag::err_opencl_kernel_attr) << A;
      D->setInvalidDecl();
    } else if (const auto *A = D->getAttr<SYCLIntelMaxWorkGroupSizeAttr>()) {
      Diag(D->getLocation(), diag::err_opencl_kernel_attr) << A;
      D->setInvalidDecl();
    } else if (const auto *A = D->getAttr<SYCLIntelNoGlobalWorkOffsetAttr>()) {
      Diag(D->getLocation(), diag::err_opencl_kernel_attr) << A;
      D->setInvalidDecl();
    } else if (const auto *A = D->getAttr<VecTypeHintAttr>()) {
      Diag(D->getLocation(), diag::err_opencl_kernel_attr) << A;
      D->setInvalidDecl();
    } else if (const auto *A = D->getAttr<IntelReqdSubGroupSizeAttr>()) {
      Diag(D->getLocation(), diag::err_opencl_kernel_attr) << A;
      D->setInvalidDecl();
    } else if (!D->hasAttr<CUDAGlobalAttr>()) {
      if (const auto *A = D->getAttr<AMDGPUFlatWorkGroupSizeAttr>()) {
        Diag(D->getLocation(), diag::err_attribute_wrong_decl_type)
            << A << ExpectedKernelFunction;
        D->setInvalidDecl();
      } else if (const auto *A = D->getAttr<AMDGPUWavesPerEUAttr>()) {
        Diag(D->getLocation(), diag::err_attribute_wrong_decl_type)
            << A << ExpectedKernelFunction;
        D->setInvalidDecl();
      } else if (const auto *A = D->getAttr<AMDGPUNumSGPRAttr>()) {
        Diag(D->getLocation(), diag::err_attribute_wrong_decl_type)
            << A << ExpectedKernelFunction;
        D->setInvalidDecl();
      } else if (const auto *A = D->getAttr<AMDGPUNumVGPRAttr>()) {
        Diag(D->getLocation(), diag::err_attribute_wrong_decl_type)
            << A << ExpectedKernelFunction;
        D->setInvalidDecl();
      }
    }
  }

  // Do this check after processing D's attributes because the attribute
  // objc_method_family can change whether the given method is in the init
  // family, and it can be applied after objc_designated_initializer. This is a
  // bit of a hack, but we need it to be compatible with versions of clang that
  // processed the attribute list in the wrong order.
  if (D->hasAttr<ObjCDesignatedInitializerAttr>() &&
      cast<ObjCMethodDecl>(D)->getMethodFamily() != OMF_init) {
    Diag(D->getLocation(), diag::err_designated_init_attr_non_init);
    D->dropAttr<ObjCDesignatedInitializerAttr>();
  }
}

// Helper for delayed processing TransparentUnion or BPFPreserveAccessIndexAttr
// attribute.
void Sema::ProcessDeclAttributeDelayed(Decl *D,
                                       const ParsedAttributesView &AttrList) {
  for (const ParsedAttr &AL : AttrList)
    if (AL.getKind() == ParsedAttr::AT_TransparentUnion) {
      handleTransparentUnionAttr(*this, D, AL);
      break;
    }

  // For BPFPreserveAccessIndexAttr, we want to populate the attributes
  // to fields and inner records as well.
  if (D && D->hasAttr<BPFPreserveAccessIndexAttr>())
    handleBPFPreserveAIRecord(*this, cast<RecordDecl>(D));
}

// Annotation attributes are the only attributes allowed after an access
// specifier.
bool Sema::ProcessAccessDeclAttributeList(
    AccessSpecDecl *ASDecl, const ParsedAttributesView &AttrList) {
  for (const ParsedAttr &AL : AttrList) {
    if (AL.getKind() == ParsedAttr::AT_Annotate) {
      ProcessDeclAttribute(*this, nullptr, ASDecl, AL,
                           ProcessDeclAttributeOptions());
    } else {
      Diag(AL.getLoc(), diag::err_only_annotate_after_access_spec);
      return true;
    }
  }
  return false;
}

/// checkUnusedDeclAttributes - Check a list of attributes to see if it
/// contains any decl attributes that we should warn about.
static void checkUnusedDeclAttributes(Sema &S, const ParsedAttributesView &A) {
  for (const ParsedAttr &AL : A) {
    // Only warn if the attribute is an unignored, non-type attribute.
    if (AL.isUsedAsTypeAttr() || AL.isInvalid())
      continue;
    if (AL.getKind() == ParsedAttr::IgnoredAttribute)
      continue;

    if (AL.getKind() == ParsedAttr::UnknownAttribute) {
      S.Diag(AL.getLoc(), diag::warn_unknown_attribute_ignored)
          << AL << AL.getRange();
    } else {
      S.Diag(AL.getLoc(), diag::warn_attribute_not_on_decl) << AL
                                                            << AL.getRange();
    }
  }
}

/// checkUnusedDeclAttributes - Given a declarator which is not being
/// used to build a declaration, complain about any decl attributes
/// which might be lying around on it.
void Sema::checkUnusedDeclAttributes(Declarator &D) {
  ::checkUnusedDeclAttributes(*this, D.getDeclarationAttributes());
  ::checkUnusedDeclAttributes(*this, D.getDeclSpec().getAttributes());
  ::checkUnusedDeclAttributes(*this, D.getAttributes());
  for (unsigned i = 0, e = D.getNumTypeObjects(); i != e; ++i)
    ::checkUnusedDeclAttributes(*this, D.getTypeObject(i).getAttrs());
}

/// DeclClonePragmaWeak - clone existing decl (maybe definition),
/// \#pragma weak needs a non-definition decl and source may not have one.
NamedDecl *Sema::DeclClonePragmaWeak(NamedDecl *ND, const IdentifierInfo *II,
                                     SourceLocation Loc) {
  assert(isa<FunctionDecl>(ND) || isa<VarDecl>(ND));
  NamedDecl *NewD = nullptr;
  if (auto *FD = dyn_cast<FunctionDecl>(ND)) {
    FunctionDecl *NewFD;
    // FIXME: Missing call to CheckFunctionDeclaration().
    // FIXME: Mangling?
    // FIXME: Is the qualifier info correct?
    // FIXME: Is the DeclContext correct?
    NewFD = FunctionDecl::Create(
        FD->getASTContext(), FD->getDeclContext(), Loc, Loc,
        DeclarationName(II), FD->getType(), FD->getTypeSourceInfo(), SC_None,
        getCurFPFeatures().isFPConstrained(), false /*isInlineSpecified*/,
        FD->hasPrototype(), ConstexprSpecKind::Unspecified,
        FD->getTrailingRequiresClause());
    NewD = NewFD;

    if (FD->getQualifier())
      NewFD->setQualifierInfo(FD->getQualifierLoc());

    // Fake up parameter variables; they are declared as if this were
    // a typedef.
    QualType FDTy = FD->getType();
    if (const auto *FT = FDTy->getAs<FunctionProtoType>()) {
      SmallVector<ParmVarDecl*, 16> Params;
      for (const auto &AI : FT->param_types()) {
        ParmVarDecl *Param = BuildParmVarDeclForTypedef(NewFD, Loc, AI);
        Param->setScopeInfo(0, Params.size());
        Params.push_back(Param);
      }
      NewFD->setParams(Params);
    }
  } else if (auto *VD = dyn_cast<VarDecl>(ND)) {
    NewD = VarDecl::Create(VD->getASTContext(), VD->getDeclContext(),
                           VD->getInnerLocStart(), VD->getLocation(), II,
                           VD->getType(), VD->getTypeSourceInfo(),
                           VD->getStorageClass());
    if (VD->getQualifier())
      cast<VarDecl>(NewD)->setQualifierInfo(VD->getQualifierLoc());
  }
  return NewD;
}

/// DeclApplyPragmaWeak - A declaration (maybe definition) needs \#pragma weak
/// applied to it, possibly with an alias.
void Sema::DeclApplyPragmaWeak(Scope *S, NamedDecl *ND, const WeakInfo &W) {
  if (W.getAlias()) { // clone decl, impersonate __attribute(weak,alias(...))
    IdentifierInfo *NDId = ND->getIdentifier();
    NamedDecl *NewD = DeclClonePragmaWeak(ND, W.getAlias(), W.getLocation());
    NewD->addAttr(
        AliasAttr::CreateImplicit(Context, NDId->getName(), W.getLocation()));
    NewD->addAttr(WeakAttr::CreateImplicit(Context, W.getLocation(),
                                           AttributeCommonInfo::AS_Pragma));
    WeakTopLevelDecl.push_back(NewD);
    // FIXME: "hideous" code from Sema::LazilyCreateBuiltin
    // to insert Decl at TU scope, sorry.
    DeclContext *SavedContext = CurContext;
    CurContext = Context.getTranslationUnitDecl();
    NewD->setDeclContext(CurContext);
    NewD->setLexicalDeclContext(CurContext);
    PushOnScopeChains(NewD, S);
    CurContext = SavedContext;
  } else { // just add weak to existing
    ND->addAttr(WeakAttr::CreateImplicit(Context, W.getLocation(),
                                         AttributeCommonInfo::AS_Pragma));
  }
}

void Sema::ProcessPragmaWeak(Scope *S, Decl *D) {
  // It's valid to "forward-declare" #pragma weak, in which case we
  // have to do this.
  LoadExternalWeakUndeclaredIdentifiers();
  if (WeakUndeclaredIdentifiers.empty())
    return;
  NamedDecl *ND = nullptr;
  if (auto *VD = dyn_cast<VarDecl>(D))
    if (VD->isExternC())
      ND = VD;
  if (auto *FD = dyn_cast<FunctionDecl>(D))
    if (FD->isExternC())
      ND = FD;
  if (!ND)
    return;
  if (IdentifierInfo *Id = ND->getIdentifier()) {
    auto I = WeakUndeclaredIdentifiers.find(Id);
    if (I != WeakUndeclaredIdentifiers.end()) {
      auto &WeakInfos = I->second;
      for (const auto &W : WeakInfos)
        DeclApplyPragmaWeak(S, ND, W);
      std::remove_reference_t<decltype(WeakInfos)> EmptyWeakInfos;
      WeakInfos.swap(EmptyWeakInfos);
    }
  }
}

/// ProcessDeclAttributes - Given a declarator (PD) with attributes indicated in
/// it, apply them to D.  This is a bit tricky because PD can have attributes
/// specified in many different places, and we need to find and apply them all.
void Sema::ProcessDeclAttributes(Scope *S, Decl *D, const Declarator &PD) {
  // Ordering of attributes can be important, so we take care to process
  // attributes in the order in which they appeared in the source code.

  // First, process attributes that appeared on the declaration itself (but
  // only if they don't have the legacy behavior of "sliding" to the DeclSepc).
  ParsedAttributesView NonSlidingAttrs;
  for (ParsedAttr &AL : PD.getDeclarationAttributes()) {
    if (AL.slidesFromDeclToDeclSpecLegacyBehavior()) {
      // Skip processing the attribute, but do check if it appertains to the
      // declaration. This is needed for the `MatrixType` attribute, which,
      // despite being a type attribute, defines a `SubjectList` that only
      // allows it to be used on typedef declarations.
      AL.diagnoseAppertainsTo(*this, D);
    } else {
      NonSlidingAttrs.addAtEnd(&AL);
    }
  }
  ProcessDeclAttributeList(S, D, NonSlidingAttrs);

  // Apply decl attributes from the DeclSpec if present.
  if (!PD.getDeclSpec().getAttributes().empty()) {
    ProcessDeclAttributeList(S, D, PD.getDeclSpec().getAttributes(),
                             ProcessDeclAttributeOptions()
                                 .WithIncludeCXX11Attributes(false)
                                 .WithIgnoreTypeAttributes(true));
  }

  // Walk the declarator structure, applying decl attributes that were in a type
  // position to the decl itself.  This handles cases like:
  //   int *__attr__(x)** D;
  // when X is a decl attribute.
  for (unsigned i = 0, e = PD.getNumTypeObjects(); i != e; ++i) {
    ProcessDeclAttributeList(S, D, PD.getTypeObject(i).getAttrs(),
                             ProcessDeclAttributeOptions()
                                 .WithIncludeCXX11Attributes(false)
                                 .WithIgnoreTypeAttributes(true));
  }

  // Finally, apply any attributes on the decl itself.
  ProcessDeclAttributeList(S, D, PD.getAttributes());

  // Apply additional attributes specified by '#pragma clang attribute'.
  AddPragmaAttributes(S, D);
}

/// Is the given declaration allowed to use a forbidden type?
/// If so, it'll still be annotated with an attribute that makes it
/// illegal to actually use.
static bool isForbiddenTypeAllowed(Sema &S, Decl *D,
                                   const DelayedDiagnostic &diag,
                                   UnavailableAttr::ImplicitReason &reason) {
  // Private ivars are always okay.  Unfortunately, people don't
  // always properly make their ivars private, even in system headers.
  // Plus we need to make fields okay, too.
  if (!isa<FieldDecl>(D) && !isa<ObjCPropertyDecl>(D) &&
      !isa<FunctionDecl>(D))
    return false;

  // Silently accept unsupported uses of __weak in both user and system
  // declarations when it's been disabled, for ease of integration with
  // -fno-objc-arc files.  We do have to take some care against attempts
  // to define such things;  for now, we've only done that for ivars
  // and properties.
  if ((isa<ObjCIvarDecl>(D) || isa<ObjCPropertyDecl>(D))) {
    if (diag.getForbiddenTypeDiagnostic() == diag::err_arc_weak_disabled ||
        diag.getForbiddenTypeDiagnostic() == diag::err_arc_weak_no_runtime) {
      reason = UnavailableAttr::IR_ForbiddenWeak;
      return true;
    }
  }

  // Allow all sorts of things in system headers.
  if (S.Context.getSourceManager().isInSystemHeader(D->getLocation())) {
    // Currently, all the failures dealt with this way are due to ARC
    // restrictions.
    reason = UnavailableAttr::IR_ARCForbiddenType;
    return true;
  }

  return false;
}

/// Handle a delayed forbidden-type diagnostic.
static void handleDelayedForbiddenType(Sema &S, DelayedDiagnostic &DD,
                                       Decl *D) {
  auto Reason = UnavailableAttr::IR_None;
  if (D && isForbiddenTypeAllowed(S, D, DD, Reason)) {
    assert(Reason && "didn't set reason?");
    D->addAttr(UnavailableAttr::CreateImplicit(S.Context, "", Reason, DD.Loc));
    return;
  }
  if (S.getLangOpts().ObjCAutoRefCount)
    if (const auto *FD = dyn_cast<FunctionDecl>(D)) {
      // FIXME: we may want to suppress diagnostics for all
      // kind of forbidden type messages on unavailable functions.
      if (FD->hasAttr<UnavailableAttr>() &&
          DD.getForbiddenTypeDiagnostic() ==
              diag::err_arc_array_param_no_ownership) {
        DD.Triggered = true;
        return;
      }
    }

  S.Diag(DD.Loc, DD.getForbiddenTypeDiagnostic())
      << DD.getForbiddenTypeOperand() << DD.getForbiddenTypeArgument();
  DD.Triggered = true;
}


void Sema::PopParsingDeclaration(ParsingDeclState state, Decl *decl) {
  assert(DelayedDiagnostics.getCurrentPool());
  DelayedDiagnosticPool &poppedPool = *DelayedDiagnostics.getCurrentPool();
  DelayedDiagnostics.popWithoutEmitting(state);

  // When delaying diagnostics to run in the context of a parsed
  // declaration, we only want to actually emit anything if parsing
  // succeeds.
  if (!decl) return;

  // We emit all the active diagnostics in this pool or any of its
  // parents.  In general, we'll get one pool for the decl spec
  // and a child pool for each declarator; in a decl group like:
  //   deprecated_typedef foo, *bar, baz();
  // only the declarator pops will be passed decls.  This is correct;
  // we really do need to consider delayed diagnostics from the decl spec
  // for each of the different declarations.
  const DelayedDiagnosticPool *pool = &poppedPool;
  do {
    bool AnyAccessFailures = false;
    for (DelayedDiagnosticPool::pool_iterator
           i = pool->pool_begin(), e = pool->pool_end(); i != e; ++i) {
      // This const_cast is a bit lame.  Really, Triggered should be mutable.
      DelayedDiagnostic &diag = const_cast<DelayedDiagnostic&>(*i);
      if (diag.Triggered)
        continue;

      switch (diag.Kind) {
      case DelayedDiagnostic::Availability:
        // Don't bother giving deprecation/unavailable diagnostics if
        // the decl is invalid.
        if (!decl->isInvalidDecl())
          handleDelayedAvailabilityCheck(diag, decl);
        break;

      case DelayedDiagnostic::Access:
        // Only produce one access control diagnostic for a structured binding
        // declaration: we don't need to tell the user that all the fields are
        // inaccessible one at a time.
        if (AnyAccessFailures && isa<DecompositionDecl>(decl))
          continue;
        HandleDelayedAccessCheck(diag, decl);
        if (diag.Triggered)
          AnyAccessFailures = true;
        break;

      case DelayedDiagnostic::ForbiddenType:
        handleDelayedForbiddenType(*this, diag, decl);
        break;
      }
    }
  } while ((pool = pool->getParent()));
}

/// Given a set of delayed diagnostics, re-emit them as if they had
/// been delayed in the current context instead of in the given pool.
/// Essentially, this just moves them to the current pool.
void Sema::redelayDiagnostics(DelayedDiagnosticPool &pool) {
  DelayedDiagnosticPool *curPool = DelayedDiagnostics.getCurrentPool();
  assert(curPool && "re-emitting in undelayed context not supported");
  curPool->steal(pool);
}<|MERGE_RESOLUTION|>--- conflicted
+++ resolved
@@ -10864,18 +10864,15 @@
 
   // Ignore C++11 attributes on declarator chunks: they appertain to the type
   // instead.
-<<<<<<< HEAD
-  if (AL.isCXX11Attribute() && !IncludeCXX11Attributes &&
-      (!IsDeclLambdaCallOperator(D) || !AL.supportsNonconformingLambdaSyntax()))
-=======
   // FIXME: We currently check the attribute syntax directly instead of using
   // isCXX11Attribute(), which currently erroneously classifies the C11
   // `_Alignas` attribute as a C++11 attribute. `_Alignas` can appear on the
   // `DeclSpec`, so we need to let it through here to make sure it is processed
   // appropriately. Once the behavior of isCXX11Attribute() is fixed, we can
   // go back to using that here.
-  if (AL.getSyntax() == ParsedAttr::AS_CXX11 && !Options.IncludeCXX11Attributes)
->>>>>>> 8c7b64b5
+  if (AL.getSyntax() == ParsedAttr::AS_CXX11 &&
+      !Options.IncludeCXX11Attributes &&
+      (!IsDeclLambdaCallOperator(D) || !AL.supportsNonconformingLambdaSyntax()))
     return;
 
   // Unknown attributes are automatically warned on. Target-specific attributes
