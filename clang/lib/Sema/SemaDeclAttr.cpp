//===--- SemaDeclAttr.cpp - Declaration Attribute Handling ----------------===//
//
// Part of the LLVM Project, under the Apache License v2.0 with LLVM Exceptions.
// See https://llvm.org/LICENSE.txt for license information.
// SPDX-License-Identifier: Apache-2.0 WITH LLVM-exception
//
//===----------------------------------------------------------------------===//
//
//  This file implements decl-related attribute processing.
//
//===----------------------------------------------------------------------===//

#include "clang/AST/ASTConsumer.h"
#include "clang/AST/ASTContext.h"
#include "clang/AST/ASTMutationListener.h"
#include "clang/AST/CXXInheritance.h"
#include "clang/AST/DeclCXX.h"
#include "clang/AST/DeclObjC.h"
#include "clang/AST/DeclTemplate.h"
#include "clang/AST/Expr.h"
#include "clang/AST/ExprCXX.h"
#include "clang/AST/Mangle.h"
#include "clang/AST/RecursiveASTVisitor.h"
#include "clang/AST/Type.h"
#include "clang/Basic/CharInfo.h"
#include "clang/Basic/DarwinSDKInfo.h"
#include "clang/Basic/SourceLocation.h"
#include "clang/Basic/SourceManager.h"
#include "clang/Basic/TargetBuiltins.h"
#include "clang/Basic/TargetInfo.h"
#include "clang/Lex/Preprocessor.h"
#include "clang/Sema/DeclSpec.h"
#include "clang/Sema/DelayedDiagnostic.h"
#include "clang/Sema/Initialization.h"
#include "clang/Sema/Lookup.h"
#include "clang/Sema/ParsedAttr.h"
#include "clang/Sema/Scope.h"
#include "clang/Sema/ScopeInfo.h"
#include "clang/Sema/SemaInternal.h"
#include "llvm/ADT/Optional.h"
#include "llvm/ADT/STLExtras.h"
#include "llvm/ADT/StringExtras.h"
#include "llvm/IR/Assumptions.h"
#include "llvm/MC/MCSectionMachO.h"
#include "llvm/Support/Error.h"
#include "llvm/Support/MathExtras.h"
#include "llvm/Support/raw_ostream.h"

using namespace clang;
using namespace sema;

namespace AttributeLangSupport {
  enum LANG {
    C,
    Cpp,
    ObjC
  };
} // end namespace AttributeLangSupport

//===----------------------------------------------------------------------===//
//  Helper functions
//===----------------------------------------------------------------------===//

/// isFunctionOrMethod - Return true if the given decl has function
/// type (function or function-typed variable) or an Objective-C
/// method.
static bool isFunctionOrMethod(const Decl *D) {
  return (D->getFunctionType() != nullptr) || isa<ObjCMethodDecl>(D);
}

/// Return true if the given decl has function type (function or
/// function-typed variable) or an Objective-C method or a block.
static bool isFunctionOrMethodOrBlock(const Decl *D) {
  return isFunctionOrMethod(D) || isa<BlockDecl>(D);
}

/// Return true if the given decl has a declarator that should have
/// been processed by Sema::GetTypeForDeclarator.
static bool hasDeclarator(const Decl *D) {
  // In some sense, TypedefDecl really *ought* to be a DeclaratorDecl.
  return isa<DeclaratorDecl>(D) || isa<BlockDecl>(D) || isa<TypedefNameDecl>(D) ||
         isa<ObjCPropertyDecl>(D);
}

/// hasFunctionProto - Return true if the given decl has a argument
/// information. This decl should have already passed
/// isFunctionOrMethod or isFunctionOrMethodOrBlock.
static bool hasFunctionProto(const Decl *D) {
  if (const FunctionType *FnTy = D->getFunctionType())
    return isa<FunctionProtoType>(FnTy);
  return isa<ObjCMethodDecl>(D) || isa<BlockDecl>(D);
}

/// getFunctionOrMethodNumParams - Return number of function or method
/// parameters. It is an error to call this on a K&R function (use
/// hasFunctionProto first).
static unsigned getFunctionOrMethodNumParams(const Decl *D) {
  if (const FunctionType *FnTy = D->getFunctionType())
    return cast<FunctionProtoType>(FnTy)->getNumParams();
  if (const auto *BD = dyn_cast<BlockDecl>(D))
    return BD->getNumParams();
  return cast<ObjCMethodDecl>(D)->param_size();
}

static const ParmVarDecl *getFunctionOrMethodParam(const Decl *D,
                                                   unsigned Idx) {
  if (const auto *FD = dyn_cast<FunctionDecl>(D))
    return FD->getParamDecl(Idx);
  if (const auto *MD = dyn_cast<ObjCMethodDecl>(D))
    return MD->getParamDecl(Idx);
  if (const auto *BD = dyn_cast<BlockDecl>(D))
    return BD->getParamDecl(Idx);
  return nullptr;
}

static QualType getFunctionOrMethodParamType(const Decl *D, unsigned Idx) {
  if (const FunctionType *FnTy = D->getFunctionType())
    return cast<FunctionProtoType>(FnTy)->getParamType(Idx);
  if (const auto *BD = dyn_cast<BlockDecl>(D))
    return BD->getParamDecl(Idx)->getType();

  return cast<ObjCMethodDecl>(D)->parameters()[Idx]->getType();
}

static SourceRange getFunctionOrMethodParamRange(const Decl *D, unsigned Idx) {
  if (auto *PVD = getFunctionOrMethodParam(D, Idx))
    return PVD->getSourceRange();
  return SourceRange();
}

static QualType getFunctionOrMethodResultType(const Decl *D) {
  if (const FunctionType *FnTy = D->getFunctionType())
    return FnTy->getReturnType();
  return cast<ObjCMethodDecl>(D)->getReturnType();
}

static SourceRange getFunctionOrMethodResultSourceRange(const Decl *D) {
  if (const auto *FD = dyn_cast<FunctionDecl>(D))
    return FD->getReturnTypeSourceRange();
  if (const auto *MD = dyn_cast<ObjCMethodDecl>(D))
    return MD->getReturnTypeSourceRange();
  return SourceRange();
}

static bool isFunctionOrMethodVariadic(const Decl *D) {
  if (const FunctionType *FnTy = D->getFunctionType())
    return cast<FunctionProtoType>(FnTy)->isVariadic();
  if (const auto *BD = dyn_cast<BlockDecl>(D))
    return BD->isVariadic();
  return cast<ObjCMethodDecl>(D)->isVariadic();
}

static bool isInstanceMethod(const Decl *D) {
  if (const auto *MethodDecl = dyn_cast<CXXMethodDecl>(D))
    return MethodDecl->isInstance();
  return false;
}

static inline bool isNSStringType(QualType T, ASTContext &Ctx,
                                  bool AllowNSAttributedString = false) {
  const auto *PT = T->getAs<ObjCObjectPointerType>();
  if (!PT)
    return false;

  ObjCInterfaceDecl *Cls = PT->getObjectType()->getInterface();
  if (!Cls)
    return false;

  IdentifierInfo* ClsName = Cls->getIdentifier();

  if (AllowNSAttributedString &&
      ClsName == &Ctx.Idents.get("NSAttributedString"))
    return true;
  // FIXME: Should we walk the chain of classes?
  return ClsName == &Ctx.Idents.get("NSString") ||
         ClsName == &Ctx.Idents.get("NSMutableString");
}

static inline bool isCFStringType(QualType T, ASTContext &Ctx) {
  const auto *PT = T->getAs<PointerType>();
  if (!PT)
    return false;

  const auto *RT = PT->getPointeeType()->getAs<RecordType>();
  if (!RT)
    return false;

  const RecordDecl *RD = RT->getDecl();
  if (RD->getTagKind() != TTK_Struct)
    return false;

  return RD->getIdentifier() == &Ctx.Idents.get("__CFString");
}

static unsigned getNumAttributeArgs(const ParsedAttr &AL) {
  // FIXME: Include the type in the argument list.
  return AL.getNumArgs() + AL.hasParsedType();
}

/// A helper function to provide Attribute Location for the Attr types
/// AND the ParsedAttr.
template <typename AttrInfo>
static std::enable_if_t<std::is_base_of<Attr, AttrInfo>::value, SourceLocation>
getAttrLoc(const AttrInfo &AL) {
  return AL.getLocation();
}
static SourceLocation getAttrLoc(const ParsedAttr &AL) { return AL.getLoc(); }

/// If Expr is a valid integer constant, get the value of the integer
/// expression and return success or failure. May output an error.
///
/// Negative argument is implicitly converted to unsigned, unless
/// \p StrictlyUnsigned is true.
template <typename AttrInfo>
static bool checkUInt32Argument(Sema &S, const AttrInfo &AI, const Expr *Expr,
                                uint32_t &Val, unsigned Idx = UINT_MAX,
                                bool StrictlyUnsigned = false) {
  Optional<llvm::APSInt> I = llvm::APSInt(32);
  if (Expr->isTypeDependent() || Expr->isValueDependent() ||
      !(I = Expr->getIntegerConstantExpr(S.Context))) {
    if (Idx != UINT_MAX)
      S.Diag(getAttrLoc(AI), diag::err_attribute_argument_n_type)
          << &AI << Idx << AANT_ArgumentIntegerConstant
          << Expr->getSourceRange();
    else
      S.Diag(getAttrLoc(AI), diag::err_attribute_argument_type)
          << &AI << AANT_ArgumentIntegerConstant << Expr->getSourceRange();
    return false;
  }

  if (!I->isIntN(32)) {
    S.Diag(Expr->getExprLoc(), diag::err_ice_too_large)
        << toString(*I, 10, false) << 32 << /* Unsigned */ 1;
    return false;
  }

  if (StrictlyUnsigned && I->isSigned() && I->isNegative()) {
    S.Diag(getAttrLoc(AI), diag::err_attribute_requires_positive_integer)
        << &AI << /*non-negative*/ 1;
    return false;
  }

  Val = (uint32_t)I->getZExtValue();
  return true;
}

/// Wrapper around checkUInt32Argument, with an extra check to be sure
/// that the result will fit into a regular (signed) int. All args have the same
/// purpose as they do in checkUInt32Argument.
template <typename AttrInfo>
static bool checkPositiveIntArgument(Sema &S, const AttrInfo &AI, const Expr *Expr,
                                     int &Val, unsigned Idx = UINT_MAX) {
  uint32_t UVal;
  if (!checkUInt32Argument(S, AI, Expr, UVal, Idx))
    return false;

  if (UVal > (uint32_t)std::numeric_limits<int>::max()) {
    llvm::APSInt I(32); // for toString
    I = UVal;
    S.Diag(Expr->getExprLoc(), diag::err_ice_too_large)
        << toString(I, 10, false) << 32 << /* Unsigned */ 0;
    return false;
  }

  Val = UVal;
  return true;
}

/// Diagnose mutually exclusive attributes when present on a given
/// declaration. Returns true if diagnosed.
template <typename AttrTy>
static bool checkAttrMutualExclusion(Sema &S, Decl *D,
                                     const AttributeCommonInfo &AL) {
  if (const auto *A = D->getAttr<AttrTy>()) {
    S.Diag(AL.getLoc(), diag::err_attributes_are_not_compatible) << AL << A;
    S.Diag(A->getLocation(), diag::note_conflicting_attribute);
    return true;
  }
  return false;
}

template <typename AttrTy>
static bool checkAttrMutualExclusion(Sema &S, Decl *D, const Attr &AL) {
  if (const auto *A = D->getAttr<AttrTy>()) {
    S.Diag(AL.getLocation(), diag::err_attributes_are_not_compatible) << &AL
                                                                      << A;
    S.Diag(A->getLocation(), diag::note_conflicting_attribute);
    return true;
  }
  return false;
}

void Sema::DiagnoseDeprecatedAttribute(const ParsedAttr &A, StringRef NewScope,
                                       StringRef NewName) {
  assert((!NewName.empty() || !NewScope.empty()) &&
         "Deprecated attribute with no new scope or name?");
  Diag(A.getLoc(), diag::warn_attribute_spelling_deprecated)
      << "'" + A.getNormalizedFullName() + "'";

  FixItHint Fix;
  std::string NewFullName;
  if (NewScope.empty() && !NewName.empty()) {
    // Only have a new name.
    Fix = FixItHint::CreateReplacement(A.getLoc(), NewName);
    NewFullName =
        ((A.hasScope() ? A.getScopeName()->getName() : StringRef("")) +
         "::" + NewName)
            .str();
  } else if (NewName.empty() && !NewScope.empty()) {
    // Only have a new scope.
    Fix = FixItHint::CreateReplacement(A.getScopeLoc(), NewScope);
    NewFullName = (NewScope + "::" + A.getAttrName()->getName()).str();
  } else {
    // Have both a new name and a new scope.
    NewFullName = (NewScope + "::" + NewName).str();
    Fix = FixItHint::CreateReplacement(A.getRange(), NewFullName);
  }

  Diag(A.getLoc(), diag::note_spelling_suggestion)
      << "'" + NewFullName + "'" << Fix;
}

void Sema::CheckDeprecatedSYCLAttributeSpelling(const ParsedAttr &A,
                                                StringRef NewName) {
  // Additionally, diagnose the old [[intel::ii]] spelling.
  if (A.getKind() == ParsedAttr::AT_SYCLIntelFPGAInitiationInterval &&
      A.getAttrName()->isStr("ii")) {
    DiagnoseDeprecatedAttribute(A, "intel", "initiation_interval");
    return;
  }

  // Diagnose SYCL 2017 spellings in later SYCL modes.
  if (LangOpts.getSYCLVersion() > LangOptions::SYCL_2017) {
    // All attributes in the cl vendor namespace are deprecated in favor of a
    // name in the sycl namespace as of SYCL 2020.
    if (A.hasScope() && A.getScopeName()->isStr("cl")) {
      DiagnoseDeprecatedAttribute(A, "sycl", NewName);
      return;
    }

    // All GNU-style spellings are deprecated in favor of a C++-style spelling.
    if (A.getSyntax() == ParsedAttr::AS_GNU) {
      // Note: we cannot suggest an automatic fix-it because GNU-style
      // spellings can appear in locations that are not valid for a C++-style
      // spelling, and the attribute could be part of an attribute list within
      // a single __attribute__ specifier. Just tell the user it's deprecated
      // manually.
      //
      // This currently assumes that the GNU-style spelling is the same as the
      // SYCL 2020 spelling (sans the vendor namespace).
      Diag(A.getLoc(), diag::warn_attribute_spelling_deprecated)
          << "'" + A.getNormalizedFullName() + "'";
      Diag(A.getLoc(), diag::note_spelling_suggestion)
          << "'[[sycl::" + A.getNormalizedFullName() + "]]'";
      return;
    }
  }

  // Diagnose SYCL 2020 spellings used in earlier SYCL modes as being an
  // extension.
  if (LangOpts.getSYCLVersion() == LangOptions::SYCL_2017 && A.hasScope() &&
      A.getScopeName()->isStr("sycl")) {
    Diag(A.getLoc(), diag::ext_sycl_2020_attr_spelling) << A;
    return;
  }
}

/// Check if IdxExpr is a valid parameter index for a function or
/// instance method D.  May output an error.
///
/// \returns true if IdxExpr is a valid index.
template <typename AttrInfo>
static bool checkFunctionOrMethodParameterIndex(
    Sema &S, const Decl *D, const AttrInfo &AI, unsigned AttrArgNum,
    const Expr *IdxExpr, ParamIdx &Idx, bool CanIndexImplicitThis = false) {
  assert(isFunctionOrMethodOrBlock(D));

  // In C++ the implicit 'this' function parameter also counts.
  // Parameters are counted from one.
  bool HP = hasFunctionProto(D);
  bool HasImplicitThisParam = isInstanceMethod(D);
  bool IV = HP && isFunctionOrMethodVariadic(D);
  unsigned NumParams =
      (HP ? getFunctionOrMethodNumParams(D) : 0) + HasImplicitThisParam;

  Optional<llvm::APSInt> IdxInt;
  if (IdxExpr->isTypeDependent() || IdxExpr->isValueDependent() ||
      !(IdxInt = IdxExpr->getIntegerConstantExpr(S.Context))) {
    S.Diag(getAttrLoc(AI), diag::err_attribute_argument_n_type)
        << &AI << AttrArgNum << AANT_ArgumentIntegerConstant
        << IdxExpr->getSourceRange();
    return false;
  }

  unsigned IdxSource = IdxInt->getLimitedValue(UINT_MAX);
  if (IdxSource < 1 || (!IV && IdxSource > NumParams)) {
    S.Diag(getAttrLoc(AI), diag::err_attribute_argument_out_of_bounds)
        << &AI << AttrArgNum << IdxExpr->getSourceRange();
    return false;
  }
  if (HasImplicitThisParam && !CanIndexImplicitThis) {
    if (IdxSource == 1) {
      S.Diag(getAttrLoc(AI), diag::err_attribute_invalid_implicit_this_argument)
          << &AI << IdxExpr->getSourceRange();
      return false;
    }
  }

  Idx = ParamIdx(IdxSource, D);
  return true;
}

/// Check if the argument \p ArgNum of \p Attr is a ASCII string literal.
/// If not emit an error and return false. If the argument is an identifier it
/// will emit an error with a fixit hint and treat it as if it was a string
/// literal.
bool Sema::checkStringLiteralArgumentAttr(const ParsedAttr &AL, unsigned ArgNum,
                                          StringRef &Str,
                                          SourceLocation *ArgLocation) {
  // Look for identifiers. If we have one emit a hint to fix it to a literal.
  if (AL.isArgIdent(ArgNum)) {
    IdentifierLoc *Loc = AL.getArgAsIdent(ArgNum);
    Diag(Loc->Loc, diag::err_attribute_argument_type)
        << AL << AANT_ArgumentString
        << FixItHint::CreateInsertion(Loc->Loc, "\"")
        << FixItHint::CreateInsertion(getLocForEndOfToken(Loc->Loc), "\"");
    Str = Loc->Ident->getName();
    if (ArgLocation)
      *ArgLocation = Loc->Loc;
    return true;
  }

  // Now check for an actual string literal.
  Expr *ArgExpr = AL.getArgAsExpr(ArgNum);
  const auto *Literal = dyn_cast<StringLiteral>(ArgExpr->IgnoreParenCasts());
  if (ArgLocation)
    *ArgLocation = ArgExpr->getBeginLoc();

  if (!Literal || !Literal->isAscii()) {
    Diag(ArgExpr->getBeginLoc(), diag::err_attribute_argument_type)
        << AL << AANT_ArgumentString;
    return false;
  }

  Str = Literal->getString();
  return true;
}

/// Applies the given attribute to the Decl without performing any
/// additional semantic checking.
template <typename AttrType>
static void handleSimpleAttribute(Sema &S, Decl *D,
                                  const AttributeCommonInfo &CI) {
  D->addAttr(::new (S.Context) AttrType(S.Context, CI));
}

template <typename... DiagnosticArgs>
static const Sema::SemaDiagnosticBuilder&
appendDiagnostics(const Sema::SemaDiagnosticBuilder &Bldr) {
  return Bldr;
}

template <typename T, typename... DiagnosticArgs>
static const Sema::SemaDiagnosticBuilder&
appendDiagnostics(const Sema::SemaDiagnosticBuilder &Bldr, T &&ExtraArg,
                  DiagnosticArgs &&... ExtraArgs) {
  return appendDiagnostics(Bldr << std::forward<T>(ExtraArg),
                           std::forward<DiagnosticArgs>(ExtraArgs)...);
}

/// Add an attribute @c AttrType to declaration @c D, provided that
/// @c PassesCheck is true.
/// Otherwise, emit diagnostic @c DiagID, passing in all parameters
/// specified in @c ExtraArgs.
template <typename AttrType, typename... DiagnosticArgs>
static void handleSimpleAttributeOrDiagnose(Sema &S, Decl *D,
                                            const AttributeCommonInfo &CI,
                                            bool PassesCheck, unsigned DiagID,
                                            DiagnosticArgs &&... ExtraArgs) {
  if (!PassesCheck) {
    Sema::SemaDiagnosticBuilder DB = S.Diag(D->getBeginLoc(), DiagID);
    appendDiagnostics(DB, std::forward<DiagnosticArgs>(ExtraArgs)...);
    return;
  }
  handleSimpleAttribute<AttrType>(S, D, CI);
}

/// Check if the passed-in expression is of type int or bool.
static bool isIntOrBool(Expr *Exp) {
  QualType QT = Exp->getType();
  return QT->isBooleanType() || QT->isIntegerType();
}


// Check to see if the type is a smart pointer of some kind.  We assume
// it's a smart pointer if it defines both operator-> and operator*.
static bool threadSafetyCheckIsSmartPointer(Sema &S, const RecordType* RT) {
  auto IsOverloadedOperatorPresent = [&S](const RecordDecl *Record,
                                          OverloadedOperatorKind Op) {
    DeclContextLookupResult Result =
        Record->lookup(S.Context.DeclarationNames.getCXXOperatorName(Op));
    return !Result.empty();
  };

  const RecordDecl *Record = RT->getDecl();
  bool foundStarOperator = IsOverloadedOperatorPresent(Record, OO_Star);
  bool foundArrowOperator = IsOverloadedOperatorPresent(Record, OO_Arrow);
  if (foundStarOperator && foundArrowOperator)
    return true;

  const CXXRecordDecl *CXXRecord = dyn_cast<CXXRecordDecl>(Record);
  if (!CXXRecord)
    return false;

  for (auto BaseSpecifier : CXXRecord->bases()) {
    if (!foundStarOperator)
      foundStarOperator = IsOverloadedOperatorPresent(
          BaseSpecifier.getType()->getAsRecordDecl(), OO_Star);
    if (!foundArrowOperator)
      foundArrowOperator = IsOverloadedOperatorPresent(
          BaseSpecifier.getType()->getAsRecordDecl(), OO_Arrow);
  }

  if (foundStarOperator && foundArrowOperator)
    return true;

  return false;
}

/// Check if passed in Decl is a pointer type.
/// Note that this function may produce an error message.
/// \return true if the Decl is a pointer type; false otherwise
static bool threadSafetyCheckIsPointer(Sema &S, const Decl *D,
                                       const ParsedAttr &AL) {
  const auto *VD = cast<ValueDecl>(D);
  QualType QT = VD->getType();
  if (QT->isAnyPointerType())
    return true;

  if (const auto *RT = QT->getAs<RecordType>()) {
    // If it's an incomplete type, it could be a smart pointer; skip it.
    // (We don't want to force template instantiation if we can avoid it,
    // since that would alter the order in which templates are instantiated.)
    if (RT->isIncompleteType())
      return true;

    if (threadSafetyCheckIsSmartPointer(S, RT))
      return true;
  }

  S.Diag(AL.getLoc(), diag::warn_thread_attribute_decl_not_pointer) << AL << QT;
  return false;
}

/// Checks that the passed in QualType either is of RecordType or points
/// to RecordType. Returns the relevant RecordType, null if it does not exit.
static const RecordType *getRecordType(QualType QT) {
  if (const auto *RT = QT->getAs<RecordType>())
    return RT;

  // Now check if we point to record type.
  if (const auto *PT = QT->getAs<PointerType>())
    return PT->getPointeeType()->getAs<RecordType>();

  return nullptr;
}

template <typename AttrType>
static bool checkRecordDeclForAttr(const RecordDecl *RD) {
  // Check if the record itself has the attribute.
  if (RD->hasAttr<AttrType>())
    return true;

  // Else check if any base classes have the attribute.
  if (const auto *CRD = dyn_cast<CXXRecordDecl>(RD)) {
    if (!CRD->forallBases([](const CXXRecordDecl *Base) {
          return !Base->hasAttr<AttrType>();
        }))
      return true;
  }
  return false;
}

static bool checkRecordTypeForCapability(Sema &S, QualType Ty) {
  const RecordType *RT = getRecordType(Ty);

  if (!RT)
    return false;

  // Don't check for the capability if the class hasn't been defined yet.
  if (RT->isIncompleteType())
    return true;

  // Allow smart pointers to be used as capability objects.
  // FIXME -- Check the type that the smart pointer points to.
  if (threadSafetyCheckIsSmartPointer(S, RT))
    return true;

  return checkRecordDeclForAttr<CapabilityAttr>(RT->getDecl());
}

static bool checkTypedefTypeForCapability(QualType Ty) {
  const auto *TD = Ty->getAs<TypedefType>();
  if (!TD)
    return false;

  TypedefNameDecl *TN = TD->getDecl();
  if (!TN)
    return false;

  return TN->hasAttr<CapabilityAttr>();
}

static bool typeHasCapability(Sema &S, QualType Ty) {
  if (checkTypedefTypeForCapability(Ty))
    return true;

  if (checkRecordTypeForCapability(S, Ty))
    return true;

  return false;
}

static bool isCapabilityExpr(Sema &S, const Expr *Ex) {
  // Capability expressions are simple expressions involving the boolean logic
  // operators &&, || or !, a simple DeclRefExpr, CastExpr or a ParenExpr. Once
  // a DeclRefExpr is found, its type should be checked to determine whether it
  // is a capability or not.

  if (const auto *E = dyn_cast<CastExpr>(Ex))
    return isCapabilityExpr(S, E->getSubExpr());
  else if (const auto *E = dyn_cast<ParenExpr>(Ex))
    return isCapabilityExpr(S, E->getSubExpr());
  else if (const auto *E = dyn_cast<UnaryOperator>(Ex)) {
    if (E->getOpcode() == UO_LNot || E->getOpcode() == UO_AddrOf ||
        E->getOpcode() == UO_Deref)
      return isCapabilityExpr(S, E->getSubExpr());
    return false;
  } else if (const auto *E = dyn_cast<BinaryOperator>(Ex)) {
    if (E->getOpcode() == BO_LAnd || E->getOpcode() == BO_LOr)
      return isCapabilityExpr(S, E->getLHS()) &&
             isCapabilityExpr(S, E->getRHS());
    return false;
  }

  return typeHasCapability(S, Ex->getType());
}

/// Checks that all attribute arguments, starting from Sidx, resolve to
/// a capability object.
/// \param Sidx The attribute argument index to start checking with.
/// \param ParamIdxOk Whether an argument can be indexing into a function
/// parameter list.
static void checkAttrArgsAreCapabilityObjs(Sema &S, Decl *D,
                                           const ParsedAttr &AL,
                                           SmallVectorImpl<Expr *> &Args,
                                           unsigned Sidx = 0,
                                           bool ParamIdxOk = false) {
  if (Sidx == AL.getNumArgs()) {
    // If we don't have any capability arguments, the attribute implicitly
    // refers to 'this'. So we need to make sure that 'this' exists, i.e. we're
    // a non-static method, and that the class is a (scoped) capability.
    const auto *MD = dyn_cast<const CXXMethodDecl>(D);
    if (MD && !MD->isStatic()) {
      const CXXRecordDecl *RD = MD->getParent();
      // FIXME -- need to check this again on template instantiation
      if (!checkRecordDeclForAttr<CapabilityAttr>(RD) &&
          !checkRecordDeclForAttr<ScopedLockableAttr>(RD))
        S.Diag(AL.getLoc(),
               diag::warn_thread_attribute_not_on_capability_member)
            << AL << MD->getParent();
    } else {
      S.Diag(AL.getLoc(), diag::warn_thread_attribute_not_on_non_static_member)
          << AL;
    }
  }

  for (unsigned Idx = Sidx; Idx < AL.getNumArgs(); ++Idx) {
    Expr *ArgExp = AL.getArgAsExpr(Idx);

    if (ArgExp->isTypeDependent()) {
      // FIXME -- need to check this again on template instantiation
      Args.push_back(ArgExp);
      continue;
    }

    if (const auto *StrLit = dyn_cast<StringLiteral>(ArgExp)) {
      if (StrLit->getLength() == 0 ||
          (StrLit->isAscii() && StrLit->getString() == StringRef("*"))) {
        // Pass empty strings to the analyzer without warnings.
        // Treat "*" as the universal lock.
        Args.push_back(ArgExp);
        continue;
      }

      // We allow constant strings to be used as a placeholder for expressions
      // that are not valid C++ syntax, but warn that they are ignored.
      S.Diag(AL.getLoc(), diag::warn_thread_attribute_ignored) << AL;
      Args.push_back(ArgExp);
      continue;
    }

    QualType ArgTy = ArgExp->getType();

    // A pointer to member expression of the form  &MyClass::mu is treated
    // specially -- we need to look at the type of the member.
    if (const auto *UOp = dyn_cast<UnaryOperator>(ArgExp))
      if (UOp->getOpcode() == UO_AddrOf)
        if (const auto *DRE = dyn_cast<DeclRefExpr>(UOp->getSubExpr()))
          if (DRE->getDecl()->isCXXInstanceMember())
            ArgTy = DRE->getDecl()->getType();

    // First see if we can just cast to record type, or pointer to record type.
    const RecordType *RT = getRecordType(ArgTy);

    // Now check if we index into a record type function param.
    if(!RT && ParamIdxOk) {
      const auto *FD = dyn_cast<FunctionDecl>(D);
      const auto *IL = dyn_cast<IntegerLiteral>(ArgExp);
      if(FD && IL) {
        unsigned int NumParams = FD->getNumParams();
        llvm::APInt ArgValue = IL->getValue();
        uint64_t ParamIdxFromOne = ArgValue.getZExtValue();
        uint64_t ParamIdxFromZero = ParamIdxFromOne - 1;
        if (!ArgValue.isStrictlyPositive() || ParamIdxFromOne > NumParams) {
          S.Diag(AL.getLoc(),
                 diag::err_attribute_argument_out_of_bounds_extra_info)
              << AL << Idx + 1 << NumParams;
          continue;
        }
        ArgTy = FD->getParamDecl(ParamIdxFromZero)->getType();
      }
    }

    // If the type does not have a capability, see if the components of the
    // expression have capabilities. This allows for writing C code where the
    // capability may be on the type, and the expression is a capability
    // boolean logic expression. Eg) requires_capability(A || B && !C)
    if (!typeHasCapability(S, ArgTy) && !isCapabilityExpr(S, ArgExp))
      S.Diag(AL.getLoc(), diag::warn_thread_attribute_argument_not_lockable)
          << AL << ArgTy;

    Args.push_back(ArgExp);
  }
}

//===----------------------------------------------------------------------===//
// Attribute Implementations
//===----------------------------------------------------------------------===//

static void handlePtGuardedVarAttr(Sema &S, Decl *D, const ParsedAttr &AL) {
  if (!threadSafetyCheckIsPointer(S, D, AL))
    return;

  D->addAttr(::new (S.Context) PtGuardedVarAttr(S.Context, AL));
}

static bool checkGuardedByAttrCommon(Sema &S, Decl *D, const ParsedAttr &AL,
                                     Expr *&Arg) {
  SmallVector<Expr *, 1> Args;
  // check that all arguments are lockable objects
  checkAttrArgsAreCapabilityObjs(S, D, AL, Args);
  unsigned Size = Args.size();
  if (Size != 1)
    return false;

  Arg = Args[0];

  return true;
}

static void handleGuardedByAttr(Sema &S, Decl *D, const ParsedAttr &AL) {
  Expr *Arg = nullptr;
  if (!checkGuardedByAttrCommon(S, D, AL, Arg))
    return;

  D->addAttr(::new (S.Context) GuardedByAttr(S.Context, AL, Arg));
}

static void handlePtGuardedByAttr(Sema &S, Decl *D, const ParsedAttr &AL) {
  Expr *Arg = nullptr;
  if (!checkGuardedByAttrCommon(S, D, AL, Arg))
    return;

  if (!threadSafetyCheckIsPointer(S, D, AL))
    return;

  D->addAttr(::new (S.Context) PtGuardedByAttr(S.Context, AL, Arg));
}

static bool checkAcquireOrderAttrCommon(Sema &S, Decl *D, const ParsedAttr &AL,
                                        SmallVectorImpl<Expr *> &Args) {
  if (!AL.checkAtLeastNumArgs(S, 1))
    return false;

  // Check that this attribute only applies to lockable types.
  QualType QT = cast<ValueDecl>(D)->getType();
  if (!QT->isDependentType() && !typeHasCapability(S, QT)) {
    S.Diag(AL.getLoc(), diag::warn_thread_attribute_decl_not_lockable) << AL;
    return false;
  }

  // Check that all arguments are lockable objects.
  checkAttrArgsAreCapabilityObjs(S, D, AL, Args);
  if (Args.empty())
    return false;

  return true;
}

static void handleAcquiredAfterAttr(Sema &S, Decl *D, const ParsedAttr &AL) {
  SmallVector<Expr *, 1> Args;
  if (!checkAcquireOrderAttrCommon(S, D, AL, Args))
    return;

  Expr **StartArg = &Args[0];
  D->addAttr(::new (S.Context)
                 AcquiredAfterAttr(S.Context, AL, StartArg, Args.size()));
}

static void handleAcquiredBeforeAttr(Sema &S, Decl *D, const ParsedAttr &AL) {
  SmallVector<Expr *, 1> Args;
  if (!checkAcquireOrderAttrCommon(S, D, AL, Args))
    return;

  Expr **StartArg = &Args[0];
  D->addAttr(::new (S.Context)
                 AcquiredBeforeAttr(S.Context, AL, StartArg, Args.size()));
}

static bool checkLockFunAttrCommon(Sema &S, Decl *D, const ParsedAttr &AL,
                                   SmallVectorImpl<Expr *> &Args) {
  // zero or more arguments ok
  // check that all arguments are lockable objects
  checkAttrArgsAreCapabilityObjs(S, D, AL, Args, 0, /*ParamIdxOk=*/true);

  return true;
}

static void handleAssertSharedLockAttr(Sema &S, Decl *D, const ParsedAttr &AL) {
  SmallVector<Expr *, 1> Args;
  if (!checkLockFunAttrCommon(S, D, AL, Args))
    return;

  unsigned Size = Args.size();
  Expr **StartArg = Size == 0 ? nullptr : &Args[0];
  D->addAttr(::new (S.Context)
                 AssertSharedLockAttr(S.Context, AL, StartArg, Size));
}

static void handleAssertExclusiveLockAttr(Sema &S, Decl *D,
                                          const ParsedAttr &AL) {
  SmallVector<Expr *, 1> Args;
  if (!checkLockFunAttrCommon(S, D, AL, Args))
    return;

  unsigned Size = Args.size();
  Expr **StartArg = Size == 0 ? nullptr : &Args[0];
  D->addAttr(::new (S.Context)
                 AssertExclusiveLockAttr(S.Context, AL, StartArg, Size));
}

/// Checks to be sure that the given parameter number is in bounds, and
/// is an integral type. Will emit appropriate diagnostics if this returns
/// false.
///
/// AttrArgNo is used to actually retrieve the argument, so it's base-0.
template <typename AttrInfo>
static bool checkParamIsIntegerType(Sema &S, const Decl *D, const AttrInfo &AI,
                                    unsigned AttrArgNo) {
  assert(AI.isArgExpr(AttrArgNo) && "Expected expression argument");
  Expr *AttrArg = AI.getArgAsExpr(AttrArgNo);
  ParamIdx Idx;
  if (!checkFunctionOrMethodParameterIndex(S, D, AI, AttrArgNo + 1, AttrArg,
                                           Idx))
    return false;

  QualType ParamTy = getFunctionOrMethodParamType(D, Idx.getASTIndex());
  if (!ParamTy->isIntegerType() && !ParamTy->isCharType()) {
    SourceLocation SrcLoc = AttrArg->getBeginLoc();
    S.Diag(SrcLoc, diag::err_attribute_integers_only)
        << AI << getFunctionOrMethodParamRange(D, Idx.getASTIndex());
    return false;
  }
  return true;
}

static void handleAllocSizeAttr(Sema &S, Decl *D, const ParsedAttr &AL) {
  if (!AL.checkAtLeastNumArgs(S, 1) || !AL.checkAtMostNumArgs(S, 2))
    return;

  assert(isFunctionOrMethod(D) && hasFunctionProto(D));

  QualType RetTy = getFunctionOrMethodResultType(D);
  if (!RetTy->isPointerType()) {
    S.Diag(AL.getLoc(), diag::warn_attribute_return_pointers_only) << AL;
    return;
  }

  const Expr *SizeExpr = AL.getArgAsExpr(0);
  int SizeArgNoVal;
  // Parameter indices are 1-indexed, hence Index=1
  if (!checkPositiveIntArgument(S, AL, SizeExpr, SizeArgNoVal, /*Idx=*/1))
    return;
  if (!checkParamIsIntegerType(S, D, AL, /*AttrArgNo=*/0))
    return;
  ParamIdx SizeArgNo(SizeArgNoVal, D);

  ParamIdx NumberArgNo;
  if (AL.getNumArgs() == 2) {
    const Expr *NumberExpr = AL.getArgAsExpr(1);
    int Val;
    // Parameter indices are 1-based, hence Index=2
    if (!checkPositiveIntArgument(S, AL, NumberExpr, Val, /*Idx=*/2))
      return;
    if (!checkParamIsIntegerType(S, D, AL, /*AttrArgNo=*/1))
      return;
    NumberArgNo = ParamIdx(Val, D);
  }

  D->addAttr(::new (S.Context)
                 AllocSizeAttr(S.Context, AL, SizeArgNo, NumberArgNo));
}

static bool checkTryLockFunAttrCommon(Sema &S, Decl *D, const ParsedAttr &AL,
                                      SmallVectorImpl<Expr *> &Args) {
  if (!AL.checkAtLeastNumArgs(S, 1))
    return false;

  if (!isIntOrBool(AL.getArgAsExpr(0))) {
    S.Diag(AL.getLoc(), diag::err_attribute_argument_n_type)
        << AL << 1 << AANT_ArgumentIntOrBool;
    return false;
  }

  // check that all arguments are lockable objects
  checkAttrArgsAreCapabilityObjs(S, D, AL, Args, 1);

  return true;
}

static void handleSharedTrylockFunctionAttr(Sema &S, Decl *D,
                                            const ParsedAttr &AL) {
  SmallVector<Expr*, 2> Args;
  if (!checkTryLockFunAttrCommon(S, D, AL, Args))
    return;

  D->addAttr(::new (S.Context) SharedTrylockFunctionAttr(
      S.Context, AL, AL.getArgAsExpr(0), Args.data(), Args.size()));
}

static void handleExclusiveTrylockFunctionAttr(Sema &S, Decl *D,
                                               const ParsedAttr &AL) {
  SmallVector<Expr*, 2> Args;
  if (!checkTryLockFunAttrCommon(S, D, AL, Args))
    return;

  D->addAttr(::new (S.Context) ExclusiveTrylockFunctionAttr(
      S.Context, AL, AL.getArgAsExpr(0), Args.data(), Args.size()));
}

static void handleLockReturnedAttr(Sema &S, Decl *D, const ParsedAttr &AL) {
  // check that the argument is lockable object
  SmallVector<Expr*, 1> Args;
  checkAttrArgsAreCapabilityObjs(S, D, AL, Args);
  unsigned Size = Args.size();
  if (Size == 0)
    return;

  D->addAttr(::new (S.Context) LockReturnedAttr(S.Context, AL, Args[0]));
}

static void handleLocksExcludedAttr(Sema &S, Decl *D, const ParsedAttr &AL) {
  if (!AL.checkAtLeastNumArgs(S, 1))
    return;

  // check that all arguments are lockable objects
  SmallVector<Expr*, 1> Args;
  checkAttrArgsAreCapabilityObjs(S, D, AL, Args);
  unsigned Size = Args.size();
  if (Size == 0)
    return;
  Expr **StartArg = &Args[0];

  D->addAttr(::new (S.Context)
                 LocksExcludedAttr(S.Context, AL, StartArg, Size));
}

static bool checkFunctionConditionAttr(Sema &S, Decl *D, const ParsedAttr &AL,
                                       Expr *&Cond, StringRef &Msg) {
  Cond = AL.getArgAsExpr(0);
  if (!Cond->isTypeDependent()) {
    ExprResult Converted = S.PerformContextuallyConvertToBool(Cond);
    if (Converted.isInvalid())
      return false;
    Cond = Converted.get();
  }

  if (!S.checkStringLiteralArgumentAttr(AL, 1, Msg))
    return false;

  if (Msg.empty())
    Msg = "<no message provided>";

  SmallVector<PartialDiagnosticAt, 8> Diags;
  if (isa<FunctionDecl>(D) && !Cond->isValueDependent() &&
      !Expr::isPotentialConstantExprUnevaluated(Cond, cast<FunctionDecl>(D),
                                                Diags)) {
    S.Diag(AL.getLoc(), diag::err_attr_cond_never_constant_expr) << AL;
    for (const PartialDiagnosticAt &PDiag : Diags)
      S.Diag(PDiag.first, PDiag.second);
    return false;
  }
  return true;
}

static void handleEnableIfAttr(Sema &S, Decl *D, const ParsedAttr &AL) {
  S.Diag(AL.getLoc(), diag::ext_clang_enable_if);

  Expr *Cond;
  StringRef Msg;
  if (checkFunctionConditionAttr(S, D, AL, Cond, Msg))
    D->addAttr(::new (S.Context) EnableIfAttr(S.Context, AL, Cond, Msg));
}

static void handleErrorAttr(Sema &S, Decl *D, const ParsedAttr &AL) {
  StringRef NewUserDiagnostic;
  if (!S.checkStringLiteralArgumentAttr(AL, 0, NewUserDiagnostic))
    return;
  if (ErrorAttr *EA = S.mergeErrorAttr(D, AL, NewUserDiagnostic))
    D->addAttr(EA);
}

namespace {
/// Determines if a given Expr references any of the given function's
/// ParmVarDecls, or the function's implicit `this` parameter (if applicable).
class ArgumentDependenceChecker
    : public RecursiveASTVisitor<ArgumentDependenceChecker> {
#ifndef NDEBUG
  const CXXRecordDecl *ClassType;
#endif
  llvm::SmallPtrSet<const ParmVarDecl *, 16> Parms;
  bool Result;

public:
  ArgumentDependenceChecker(const FunctionDecl *FD) {
#ifndef NDEBUG
    if (const auto *MD = dyn_cast<CXXMethodDecl>(FD))
      ClassType = MD->getParent();
    else
      ClassType = nullptr;
#endif
    Parms.insert(FD->param_begin(), FD->param_end());
  }

  bool referencesArgs(Expr *E) {
    Result = false;
    TraverseStmt(E);
    return Result;
  }

  bool VisitCXXThisExpr(CXXThisExpr *E) {
    assert(E->getType()->getPointeeCXXRecordDecl() == ClassType &&
           "`this` doesn't refer to the enclosing class?");
    Result = true;
    return false;
  }

  bool VisitDeclRefExpr(DeclRefExpr *DRE) {
    if (const auto *PVD = dyn_cast<ParmVarDecl>(DRE->getDecl()))
      if (Parms.count(PVD)) {
        Result = true;
        return false;
      }
    return true;
  }
};
}

static void handleDiagnoseIfAttr(Sema &S, Decl *D, const ParsedAttr &AL) {
  S.Diag(AL.getLoc(), diag::ext_clang_diagnose_if);

  Expr *Cond;
  StringRef Msg;
  if (!checkFunctionConditionAttr(S, D, AL, Cond, Msg))
    return;

  StringRef DiagTypeStr;
  if (!S.checkStringLiteralArgumentAttr(AL, 2, DiagTypeStr))
    return;

  DiagnoseIfAttr::DiagnosticType DiagType;
  if (!DiagnoseIfAttr::ConvertStrToDiagnosticType(DiagTypeStr, DiagType)) {
    S.Diag(AL.getArgAsExpr(2)->getBeginLoc(),
           diag::err_diagnose_if_invalid_diagnostic_type);
    return;
  }

  bool ArgDependent = false;
  if (const auto *FD = dyn_cast<FunctionDecl>(D))
    ArgDependent = ArgumentDependenceChecker(FD).referencesArgs(Cond);
  D->addAttr(::new (S.Context) DiagnoseIfAttr(
      S.Context, AL, Cond, Msg, DiagType, ArgDependent, cast<NamedDecl>(D)));
}

static void handleNoBuiltinAttr(Sema &S, Decl *D, const ParsedAttr &AL) {
  static constexpr const StringRef kWildcard = "*";

  llvm::SmallVector<StringRef, 16> Names;
  bool HasWildcard = false;

  const auto AddBuiltinName = [&Names, &HasWildcard](StringRef Name) {
    if (Name == kWildcard)
      HasWildcard = true;
    Names.push_back(Name);
  };

  // Add previously defined attributes.
  if (const auto *NBA = D->getAttr<NoBuiltinAttr>())
    for (StringRef BuiltinName : NBA->builtinNames())
      AddBuiltinName(BuiltinName);

  // Add current attributes.
  if (AL.getNumArgs() == 0)
    AddBuiltinName(kWildcard);
  else
    for (unsigned I = 0, E = AL.getNumArgs(); I != E; ++I) {
      StringRef BuiltinName;
      SourceLocation LiteralLoc;
      if (!S.checkStringLiteralArgumentAttr(AL, I, BuiltinName, &LiteralLoc))
        return;

      if (Builtin::Context::isBuiltinFunc(BuiltinName))
        AddBuiltinName(BuiltinName);
      else
        S.Diag(LiteralLoc, diag::warn_attribute_no_builtin_invalid_builtin_name)
            << BuiltinName << AL;
    }

  // Repeating the same attribute is fine.
  llvm::sort(Names);
  Names.erase(std::unique(Names.begin(), Names.end()), Names.end());

  // Empty no_builtin must be on its own.
  if (HasWildcard && Names.size() > 1)
    S.Diag(D->getLocation(),
           diag::err_attribute_no_builtin_wildcard_or_builtin_name)
        << AL;

  if (D->hasAttr<NoBuiltinAttr>())
    D->dropAttr<NoBuiltinAttr>();
  D->addAttr(::new (S.Context)
                 NoBuiltinAttr(S.Context, AL, Names.data(), Names.size()));
}

static void handlePassObjectSizeAttr(Sema &S, Decl *D, const ParsedAttr &AL) {
  if (D->hasAttr<PassObjectSizeAttr>()) {
    S.Diag(D->getBeginLoc(), diag::err_attribute_only_once_per_parameter) << AL;
    return;
  }

  Expr *E = AL.getArgAsExpr(0);
  uint32_t Type;
  if (!checkUInt32Argument(S, AL, E, Type, /*Idx=*/1))
    return;

  // pass_object_size's argument is passed in as the second argument of
  // __builtin_object_size. So, it has the same constraints as that second
  // argument; namely, it must be in the range [0, 3].
  if (Type > 3) {
    S.Diag(E->getBeginLoc(), diag::err_attribute_argument_out_of_range)
        << AL << 0 << 3 << E->getSourceRange();
    return;
  }

  // pass_object_size is only supported on constant pointer parameters; as a
  // kindness to users, we allow the parameter to be non-const for declarations.
  // At this point, we have no clue if `D` belongs to a function declaration or
  // definition, so we defer the constness check until later.
  if (!cast<ParmVarDecl>(D)->getType()->isPointerType()) {
    S.Diag(D->getBeginLoc(), diag::err_attribute_pointers_only) << AL << 1;
    return;
  }

  D->addAttr(::new (S.Context) PassObjectSizeAttr(S.Context, AL, (int)Type));
}

static void handleConsumableAttr(Sema &S, Decl *D, const ParsedAttr &AL) {
  ConsumableAttr::ConsumedState DefaultState;

  if (AL.isArgIdent(0)) {
    IdentifierLoc *IL = AL.getArgAsIdent(0);
    if (!ConsumableAttr::ConvertStrToConsumedState(IL->Ident->getName(),
                                                   DefaultState)) {
      S.Diag(IL->Loc, diag::warn_attribute_type_not_supported) << AL
                                                               << IL->Ident;
      return;
    }
  } else {
    S.Diag(AL.getLoc(), diag::err_attribute_argument_type)
        << AL << AANT_ArgumentIdentifier;
    return;
  }

  D->addAttr(::new (S.Context) ConsumableAttr(S.Context, AL, DefaultState));
}

static bool checkForConsumableClass(Sema &S, const CXXMethodDecl *MD,
                                    const ParsedAttr &AL) {
  QualType ThisType = MD->getThisType()->getPointeeType();

  if (const CXXRecordDecl *RD = ThisType->getAsCXXRecordDecl()) {
    if (!RD->hasAttr<ConsumableAttr>()) {
      S.Diag(AL.getLoc(), diag::warn_attr_on_unconsumable_class) << RD;

      return false;
    }
  }

  return true;
}

static void handleCallableWhenAttr(Sema &S, Decl *D, const ParsedAttr &AL) {
  if (!AL.checkAtLeastNumArgs(S, 1))
    return;

  if (!checkForConsumableClass(S, cast<CXXMethodDecl>(D), AL))
    return;

  SmallVector<CallableWhenAttr::ConsumedState, 3> States;
  for (unsigned ArgIndex = 0; ArgIndex < AL.getNumArgs(); ++ArgIndex) {
    CallableWhenAttr::ConsumedState CallableState;

    StringRef StateString;
    SourceLocation Loc;
    if (AL.isArgIdent(ArgIndex)) {
      IdentifierLoc *Ident = AL.getArgAsIdent(ArgIndex);
      StateString = Ident->Ident->getName();
      Loc = Ident->Loc;
    } else {
      if (!S.checkStringLiteralArgumentAttr(AL, ArgIndex, StateString, &Loc))
        return;
    }

    if (!CallableWhenAttr::ConvertStrToConsumedState(StateString,
                                                     CallableState)) {
      S.Diag(Loc, diag::warn_attribute_type_not_supported) << AL << StateString;
      return;
    }

    States.push_back(CallableState);
  }

  D->addAttr(::new (S.Context)
                 CallableWhenAttr(S.Context, AL, States.data(), States.size()));
}

static void handleParamTypestateAttr(Sema &S, Decl *D, const ParsedAttr &AL) {
  ParamTypestateAttr::ConsumedState ParamState;

  if (AL.isArgIdent(0)) {
    IdentifierLoc *Ident = AL.getArgAsIdent(0);
    StringRef StateString = Ident->Ident->getName();

    if (!ParamTypestateAttr::ConvertStrToConsumedState(StateString,
                                                       ParamState)) {
      S.Diag(Ident->Loc, diag::warn_attribute_type_not_supported)
          << AL << StateString;
      return;
    }
  } else {
    S.Diag(AL.getLoc(), diag::err_attribute_argument_type)
        << AL << AANT_ArgumentIdentifier;
    return;
  }

  // FIXME: This check is currently being done in the analysis.  It can be
  //        enabled here only after the parser propagates attributes at
  //        template specialization definition, not declaration.
  //QualType ReturnType = cast<ParmVarDecl>(D)->getType();
  //const CXXRecordDecl *RD = ReturnType->getAsCXXRecordDecl();
  //
  //if (!RD || !RD->hasAttr<ConsumableAttr>()) {
  //    S.Diag(AL.getLoc(), diag::warn_return_state_for_unconsumable_type) <<
  //      ReturnType.getAsString();
  //    return;
  //}

  D->addAttr(::new (S.Context) ParamTypestateAttr(S.Context, AL, ParamState));
}

static void handleReturnTypestateAttr(Sema &S, Decl *D, const ParsedAttr &AL) {
  ReturnTypestateAttr::ConsumedState ReturnState;

  if (AL.isArgIdent(0)) {
    IdentifierLoc *IL = AL.getArgAsIdent(0);
    if (!ReturnTypestateAttr::ConvertStrToConsumedState(IL->Ident->getName(),
                                                        ReturnState)) {
      S.Diag(IL->Loc, diag::warn_attribute_type_not_supported) << AL
                                                               << IL->Ident;
      return;
    }
  } else {
    S.Diag(AL.getLoc(), diag::err_attribute_argument_type)
        << AL << AANT_ArgumentIdentifier;
    return;
  }

  // FIXME: This check is currently being done in the analysis.  It can be
  //        enabled here only after the parser propagates attributes at
  //        template specialization definition, not declaration.
  //QualType ReturnType;
  //
  //if (const ParmVarDecl *Param = dyn_cast<ParmVarDecl>(D)) {
  //  ReturnType = Param->getType();
  //
  //} else if (const CXXConstructorDecl *Constructor =
  //             dyn_cast<CXXConstructorDecl>(D)) {
  //  ReturnType = Constructor->getThisType()->getPointeeType();
  //
  //} else {
  //
  //  ReturnType = cast<FunctionDecl>(D)->getCallResultType();
  //}
  //
  //const CXXRecordDecl *RD = ReturnType->getAsCXXRecordDecl();
  //
  //if (!RD || !RD->hasAttr<ConsumableAttr>()) {
  //    S.Diag(Attr.getLoc(), diag::warn_return_state_for_unconsumable_type) <<
  //      ReturnType.getAsString();
  //    return;
  //}

  D->addAttr(::new (S.Context) ReturnTypestateAttr(S.Context, AL, ReturnState));
}

static void handleSetTypestateAttr(Sema &S, Decl *D, const ParsedAttr &AL) {
  if (!checkForConsumableClass(S, cast<CXXMethodDecl>(D), AL))
    return;

  SetTypestateAttr::ConsumedState NewState;
  if (AL.isArgIdent(0)) {
    IdentifierLoc *Ident = AL.getArgAsIdent(0);
    StringRef Param = Ident->Ident->getName();
    if (!SetTypestateAttr::ConvertStrToConsumedState(Param, NewState)) {
      S.Diag(Ident->Loc, diag::warn_attribute_type_not_supported) << AL
                                                                  << Param;
      return;
    }
  } else {
    S.Diag(AL.getLoc(), diag::err_attribute_argument_type)
        << AL << AANT_ArgumentIdentifier;
    return;
  }

  D->addAttr(::new (S.Context) SetTypestateAttr(S.Context, AL, NewState));
}

static void handleTestTypestateAttr(Sema &S, Decl *D, const ParsedAttr &AL) {
  if (!checkForConsumableClass(S, cast<CXXMethodDecl>(D), AL))
    return;

  TestTypestateAttr::ConsumedState TestState;
  if (AL.isArgIdent(0)) {
    IdentifierLoc *Ident = AL.getArgAsIdent(0);
    StringRef Param = Ident->Ident->getName();
    if (!TestTypestateAttr::ConvertStrToConsumedState(Param, TestState)) {
      S.Diag(Ident->Loc, diag::warn_attribute_type_not_supported) << AL
                                                                  << Param;
      return;
    }
  } else {
    S.Diag(AL.getLoc(), diag::err_attribute_argument_type)
        << AL << AANT_ArgumentIdentifier;
    return;
  }

  D->addAttr(::new (S.Context) TestTypestateAttr(S.Context, AL, TestState));
}

static void handleExtVectorTypeAttr(Sema &S, Decl *D, const ParsedAttr &AL) {
  // Remember this typedef decl, we will need it later for diagnostics.
  S.ExtVectorDecls.push_back(cast<TypedefNameDecl>(D));
}

static void handlePackedAttr(Sema &S, Decl *D, const ParsedAttr &AL) {
  if (auto *TD = dyn_cast<TagDecl>(D))
    TD->addAttr(::new (S.Context) PackedAttr(S.Context, AL));
  else if (auto *FD = dyn_cast<FieldDecl>(D)) {
    bool BitfieldByteAligned = (!FD->getType()->isDependentType() &&
                                !FD->getType()->isIncompleteType() &&
                                FD->isBitField() &&
                                S.Context.getTypeAlign(FD->getType()) <= 8);

    if (S.getASTContext().getTargetInfo().getTriple().isPS4()) {
      if (BitfieldByteAligned)
        // The PS4 target needs to maintain ABI backwards compatibility.
        S.Diag(AL.getLoc(), diag::warn_attribute_ignored_for_field_of_type)
            << AL << FD->getType();
      else
        FD->addAttr(::new (S.Context) PackedAttr(S.Context, AL));
    } else {
      // Report warning about changed offset in the newer compiler versions.
      if (BitfieldByteAligned)
        S.Diag(AL.getLoc(), diag::warn_attribute_packed_for_bitfield);

      FD->addAttr(::new (S.Context) PackedAttr(S.Context, AL));
    }

  } else
    S.Diag(AL.getLoc(), diag::warn_attribute_ignored) << AL;
}

static void handlePreferredName(Sema &S, Decl *D, const ParsedAttr &AL) {
  auto *RD = cast<CXXRecordDecl>(D);
  ClassTemplateDecl *CTD = RD->getDescribedClassTemplate();
  assert(CTD && "attribute does not appertain to this declaration");

  ParsedType PT = AL.getTypeArg();
  TypeSourceInfo *TSI = nullptr;
  QualType T = S.GetTypeFromParser(PT, &TSI);
  if (!TSI)
    TSI = S.Context.getTrivialTypeSourceInfo(T, AL.getLoc());

  if (!T.hasQualifiers() && T->isTypedefNameType()) {
    // Find the template name, if this type names a template specialization.
    const TemplateDecl *Template = nullptr;
    if (const auto *CTSD = dyn_cast_or_null<ClassTemplateSpecializationDecl>(
            T->getAsCXXRecordDecl())) {
      Template = CTSD->getSpecializedTemplate();
    } else if (const auto *TST = T->getAs<TemplateSpecializationType>()) {
      while (TST && TST->isTypeAlias())
        TST = TST->getAliasedType()->getAs<TemplateSpecializationType>();
      if (TST)
        Template = TST->getTemplateName().getAsTemplateDecl();
    }

    if (Template && declaresSameEntity(Template, CTD)) {
      D->addAttr(::new (S.Context) PreferredNameAttr(S.Context, AL, TSI));
      return;
    }
  }

  S.Diag(AL.getLoc(), diag::err_attribute_preferred_name_arg_invalid)
      << T << CTD;
  if (const auto *TT = T->getAs<TypedefType>())
    S.Diag(TT->getDecl()->getLocation(), diag::note_entity_declared_at)
        << TT->getDecl();
}

static bool checkIBOutletCommon(Sema &S, Decl *D, const ParsedAttr &AL) {
  // The IBOutlet/IBOutletCollection attributes only apply to instance
  // variables or properties of Objective-C classes.  The outlet must also
  // have an object reference type.
  if (const auto *VD = dyn_cast<ObjCIvarDecl>(D)) {
    if (!VD->getType()->getAs<ObjCObjectPointerType>()) {
      S.Diag(AL.getLoc(), diag::warn_iboutlet_object_type)
          << AL << VD->getType() << 0;
      return false;
    }
  }
  else if (const auto *PD = dyn_cast<ObjCPropertyDecl>(D)) {
    if (!PD->getType()->getAs<ObjCObjectPointerType>()) {
      S.Diag(AL.getLoc(), diag::warn_iboutlet_object_type)
          << AL << PD->getType() << 1;
      return false;
    }
  }
  else {
    S.Diag(AL.getLoc(), diag::warn_attribute_iboutlet) << AL;
    return false;
  }

  return true;
}

static void handleIBOutlet(Sema &S, Decl *D, const ParsedAttr &AL) {
  if (!checkIBOutletCommon(S, D, AL))
    return;

  D->addAttr(::new (S.Context) IBOutletAttr(S.Context, AL));
}

static void handleIBOutletCollection(Sema &S, Decl *D, const ParsedAttr &AL) {

  // The iboutletcollection attribute can have zero or one arguments.
  if (AL.getNumArgs() > 1) {
    S.Diag(AL.getLoc(), diag::err_attribute_wrong_number_arguments) << AL << 1;
    return;
  }

  if (!checkIBOutletCommon(S, D, AL))
    return;

  ParsedType PT;

  if (AL.hasParsedType())
    PT = AL.getTypeArg();
  else {
    PT = S.getTypeName(S.Context.Idents.get("NSObject"), AL.getLoc(),
                       S.getScopeForContext(D->getDeclContext()->getParent()));
    if (!PT) {
      S.Diag(AL.getLoc(), diag::err_iboutletcollection_type) << "NSObject";
      return;
    }
  }

  TypeSourceInfo *QTLoc = nullptr;
  QualType QT = S.GetTypeFromParser(PT, &QTLoc);
  if (!QTLoc)
    QTLoc = S.Context.getTrivialTypeSourceInfo(QT, AL.getLoc());

  // Diagnose use of non-object type in iboutletcollection attribute.
  // FIXME. Gnu attribute extension ignores use of builtin types in
  // attributes. So, __attribute__((iboutletcollection(char))) will be
  // treated as __attribute__((iboutletcollection())).
  if (!QT->isObjCIdType() && !QT->isObjCObjectType()) {
    S.Diag(AL.getLoc(),
           QT->isBuiltinType() ? diag::err_iboutletcollection_builtintype
                               : diag::err_iboutletcollection_type) << QT;
    return;
  }

  D->addAttr(::new (S.Context) IBOutletCollectionAttr(S.Context, AL, QTLoc));
}

bool Sema::isValidPointerAttrType(QualType T, bool RefOkay) {
  if (RefOkay) {
    if (T->isReferenceType())
      return true;
  } else {
    T = T.getNonReferenceType();
  }

  // The nonnull attribute, and other similar attributes, can be applied to a
  // transparent union that contains a pointer type.
  if (const RecordType *UT = T->getAsUnionType()) {
    if (UT && UT->getDecl()->hasAttr<TransparentUnionAttr>()) {
      RecordDecl *UD = UT->getDecl();
      for (const auto *I : UD->fields()) {
        QualType QT = I->getType();
        if (QT->isAnyPointerType() || QT->isBlockPointerType())
          return true;
      }
    }
  }

  return T->isAnyPointerType() || T->isBlockPointerType();
}

static bool attrNonNullArgCheck(Sema &S, QualType T, const ParsedAttr &AL,
                                SourceRange AttrParmRange,
                                SourceRange TypeRange,
                                bool isReturnValue = false) {
  if (!S.isValidPointerAttrType(T)) {
    if (isReturnValue)
      S.Diag(AL.getLoc(), diag::warn_attribute_return_pointers_only)
          << AL << AttrParmRange << TypeRange;
    else
      S.Diag(AL.getLoc(), diag::warn_attribute_pointers_only)
          << AL << AttrParmRange << TypeRange << 0;
    return false;
  }
  return true;
}

static void handleNonNullAttr(Sema &S, Decl *D, const ParsedAttr &AL) {
  SmallVector<ParamIdx, 8> NonNullArgs;
  for (unsigned I = 0; I < AL.getNumArgs(); ++I) {
    Expr *Ex = AL.getArgAsExpr(I);
    ParamIdx Idx;
    if (!checkFunctionOrMethodParameterIndex(S, D, AL, I + 1, Ex, Idx))
      return;

    // Is the function argument a pointer type?
    if (Idx.getASTIndex() < getFunctionOrMethodNumParams(D) &&
        !attrNonNullArgCheck(
            S, getFunctionOrMethodParamType(D, Idx.getASTIndex()), AL,
            Ex->getSourceRange(),
            getFunctionOrMethodParamRange(D, Idx.getASTIndex())))
      continue;

    NonNullArgs.push_back(Idx);
  }

  // If no arguments were specified to __attribute__((nonnull)) then all pointer
  // arguments have a nonnull attribute; warn if there aren't any. Skip this
  // check if the attribute came from a macro expansion or a template
  // instantiation.
  if (NonNullArgs.empty() && AL.getLoc().isFileID() &&
      !S.inTemplateInstantiation()) {
    bool AnyPointers = isFunctionOrMethodVariadic(D);
    for (unsigned I = 0, E = getFunctionOrMethodNumParams(D);
         I != E && !AnyPointers; ++I) {
      QualType T = getFunctionOrMethodParamType(D, I);
      if (T->isDependentType() || S.isValidPointerAttrType(T))
        AnyPointers = true;
    }

    if (!AnyPointers)
      S.Diag(AL.getLoc(), diag::warn_attribute_nonnull_no_pointers);
  }

  ParamIdx *Start = NonNullArgs.data();
  unsigned Size = NonNullArgs.size();
  llvm::array_pod_sort(Start, Start + Size);
  D->addAttr(::new (S.Context) NonNullAttr(S.Context, AL, Start, Size));
}

static void handleNonNullAttrParameter(Sema &S, ParmVarDecl *D,
                                       const ParsedAttr &AL) {
  if (AL.getNumArgs() > 0) {
    if (D->getFunctionType()) {
      handleNonNullAttr(S, D, AL);
    } else {
      S.Diag(AL.getLoc(), diag::warn_attribute_nonnull_parm_no_args)
        << D->getSourceRange();
    }
    return;
  }

  // Is the argument a pointer type?
  if (!attrNonNullArgCheck(S, D->getType(), AL, SourceRange(),
                           D->getSourceRange()))
    return;

  D->addAttr(::new (S.Context) NonNullAttr(S.Context, AL, nullptr, 0));
}

static void handleReturnsNonNullAttr(Sema &S, Decl *D, const ParsedAttr &AL) {
  QualType ResultType = getFunctionOrMethodResultType(D);
  SourceRange SR = getFunctionOrMethodResultSourceRange(D);
  if (!attrNonNullArgCheck(S, ResultType, AL, SourceRange(), SR,
                           /* isReturnValue */ true))
    return;

  D->addAttr(::new (S.Context) ReturnsNonNullAttr(S.Context, AL));
}

static void handleNoEscapeAttr(Sema &S, Decl *D, const ParsedAttr &AL) {
  if (D->isInvalidDecl())
    return;

  // noescape only applies to pointer types.
  QualType T = cast<ParmVarDecl>(D)->getType();
  if (!S.isValidPointerAttrType(T, /* RefOkay */ true)) {
    S.Diag(AL.getLoc(), diag::warn_attribute_pointers_only)
        << AL << AL.getRange() << 0;
    return;
  }

  D->addAttr(::new (S.Context) NoEscapeAttr(S.Context, AL));
}

static void handleAssumeAlignedAttr(Sema &S, Decl *D, const ParsedAttr &AL) {
  Expr *E = AL.getArgAsExpr(0),
       *OE = AL.getNumArgs() > 1 ? AL.getArgAsExpr(1) : nullptr;
  S.AddAssumeAlignedAttr(D, AL, E, OE);
}

static void handleAllocAlignAttr(Sema &S, Decl *D, const ParsedAttr &AL) {
  S.AddAllocAlignAttr(D, AL, AL.getArgAsExpr(0));
}

void Sema::AddAssumeAlignedAttr(Decl *D, const AttributeCommonInfo &CI, Expr *E,
                                Expr *OE) {
  QualType ResultType = getFunctionOrMethodResultType(D);
  SourceRange SR = getFunctionOrMethodResultSourceRange(D);

  AssumeAlignedAttr TmpAttr(Context, CI, E, OE);
  SourceLocation AttrLoc = TmpAttr.getLocation();

  if (!isValidPointerAttrType(ResultType, /* RefOkay */ true)) {
    Diag(AttrLoc, diag::warn_attribute_return_pointers_refs_only)
        << &TmpAttr << TmpAttr.getRange() << SR;
    return;
  }

  if (!E->isValueDependent()) {
    Optional<llvm::APSInt> I = llvm::APSInt(64);
    if (!(I = E->getIntegerConstantExpr(Context))) {
      if (OE)
        Diag(AttrLoc, diag::err_attribute_argument_n_type)
          << &TmpAttr << 1 << AANT_ArgumentIntegerConstant
          << E->getSourceRange();
      else
        Diag(AttrLoc, diag::err_attribute_argument_type)
          << &TmpAttr << AANT_ArgumentIntegerConstant
          << E->getSourceRange();
      return;
    }

    if (!I->isPowerOf2()) {
      Diag(AttrLoc, diag::err_alignment_not_power_of_two)
        << E->getSourceRange();
      return;
    }

    if (*I > Sema::MaximumAlignment)
      Diag(CI.getLoc(), diag::warn_assume_aligned_too_great)
          << CI.getRange() << Sema::MaximumAlignment;
  }

  if (OE && !OE->isValueDependent() && !OE->isIntegerConstantExpr(Context)) {
    Diag(AttrLoc, diag::err_attribute_argument_n_type)
        << &TmpAttr << 2 << AANT_ArgumentIntegerConstant
        << OE->getSourceRange();
    return;
  }

  D->addAttr(::new (Context) AssumeAlignedAttr(Context, CI, E, OE));
}

void Sema::AddAllocAlignAttr(Decl *D, const AttributeCommonInfo &CI,
                             Expr *ParamExpr) {
  QualType ResultType = getFunctionOrMethodResultType(D);

  AllocAlignAttr TmpAttr(Context, CI, ParamIdx());
  SourceLocation AttrLoc = CI.getLoc();

  if (!ResultType->isDependentType() &&
      !isValidPointerAttrType(ResultType, /* RefOkay */ true)) {
    Diag(AttrLoc, diag::warn_attribute_return_pointers_refs_only)
        << &TmpAttr << CI.getRange() << getFunctionOrMethodResultSourceRange(D);
    return;
  }

  ParamIdx Idx;
  const auto *FuncDecl = cast<FunctionDecl>(D);
  if (!checkFunctionOrMethodParameterIndex(*this, FuncDecl, TmpAttr,
                                           /*AttrArgNum=*/1, ParamExpr, Idx))
    return;

  QualType Ty = getFunctionOrMethodParamType(D, Idx.getASTIndex());
  if (!Ty->isDependentType() && !Ty->isIntegralType(Context) &&
      !Ty->isAlignValT()) {
    Diag(ParamExpr->getBeginLoc(), diag::err_attribute_integers_only)
        << &TmpAttr
        << FuncDecl->getParamDecl(Idx.getASTIndex())->getSourceRange();
    return;
  }

  D->addAttr(::new (Context) AllocAlignAttr(Context, CI, Idx));
}

/// Check if \p AssumptionStr is a known assumption and warn if not.
static void checkAssumptionAttr(Sema &S, SourceLocation Loc,
                                StringRef AssumptionStr) {
  if (llvm::KnownAssumptionStrings.count(AssumptionStr))
    return;

  unsigned BestEditDistance = 3;
  StringRef Suggestion;
  for (const auto &KnownAssumptionIt : llvm::KnownAssumptionStrings) {
    unsigned EditDistance =
        AssumptionStr.edit_distance(KnownAssumptionIt.getKey());
    if (EditDistance < BestEditDistance) {
      Suggestion = KnownAssumptionIt.getKey();
      BestEditDistance = EditDistance;
    }
  }

  if (!Suggestion.empty())
    S.Diag(Loc, diag::warn_assume_attribute_string_unknown_suggested)
        << AssumptionStr << Suggestion;
  else
    S.Diag(Loc, diag::warn_assume_attribute_string_unknown) << AssumptionStr;
}

static void handleAssumumptionAttr(Sema &S, Decl *D, const ParsedAttr &AL) {
  // Handle the case where the attribute has a text message.
  StringRef Str;
  SourceLocation AttrStrLoc;
  if (!S.checkStringLiteralArgumentAttr(AL, 0, Str, &AttrStrLoc))
    return;

  checkAssumptionAttr(S, AttrStrLoc, Str);

  D->addAttr(::new (S.Context) AssumptionAttr(S.Context, AL, Str));
}

/// Normalize the attribute, __foo__ becomes foo.
/// Returns true if normalization was applied.
static bool normalizeName(StringRef &AttrName) {
  if (AttrName.size() > 4 && AttrName.startswith("__") &&
      AttrName.endswith("__")) {
    AttrName = AttrName.drop_front(2).drop_back(2);
    return true;
  }
  return false;
}

static void handleOwnershipAttr(Sema &S, Decl *D, const ParsedAttr &AL) {
  // This attribute must be applied to a function declaration. The first
  // argument to the attribute must be an identifier, the name of the resource,
  // for example: malloc. The following arguments must be argument indexes, the
  // arguments must be of integer type for Returns, otherwise of pointer type.
  // The difference between Holds and Takes is that a pointer may still be used
  // after being held. free() should be __attribute((ownership_takes)), whereas
  // a list append function may well be __attribute((ownership_holds)).

  if (!AL.isArgIdent(0)) {
    S.Diag(AL.getLoc(), diag::err_attribute_argument_n_type)
        << AL << 1 << AANT_ArgumentIdentifier;
    return;
  }

  // Figure out our Kind.
  OwnershipAttr::OwnershipKind K =
      OwnershipAttr(S.Context, AL, nullptr, nullptr, 0).getOwnKind();

  // Check arguments.
  switch (K) {
  case OwnershipAttr::Takes:
  case OwnershipAttr::Holds:
    if (AL.getNumArgs() < 2) {
      S.Diag(AL.getLoc(), diag::err_attribute_too_few_arguments) << AL << 2;
      return;
    }
    break;
  case OwnershipAttr::Returns:
    if (AL.getNumArgs() > 2) {
      S.Diag(AL.getLoc(), diag::err_attribute_too_many_arguments) << AL << 1;
      return;
    }
    break;
  }

  IdentifierInfo *Module = AL.getArgAsIdent(0)->Ident;

  StringRef ModuleName = Module->getName();
  if (normalizeName(ModuleName)) {
    Module = &S.PP.getIdentifierTable().get(ModuleName);
  }

  SmallVector<ParamIdx, 8> OwnershipArgs;
  for (unsigned i = 1; i < AL.getNumArgs(); ++i) {
    Expr *Ex = AL.getArgAsExpr(i);
    ParamIdx Idx;
    if (!checkFunctionOrMethodParameterIndex(S, D, AL, i, Ex, Idx))
      return;

    // Is the function argument a pointer type?
    QualType T = getFunctionOrMethodParamType(D, Idx.getASTIndex());
    int Err = -1;  // No error
    switch (K) {
      case OwnershipAttr::Takes:
      case OwnershipAttr::Holds:
        if (!T->isAnyPointerType() && !T->isBlockPointerType())
          Err = 0;
        break;
      case OwnershipAttr::Returns:
        if (!T->isIntegerType())
          Err = 1;
        break;
    }
    if (-1 != Err) {
      S.Diag(AL.getLoc(), diag::err_ownership_type) << AL << Err
                                                    << Ex->getSourceRange();
      return;
    }

    // Check we don't have a conflict with another ownership attribute.
    for (const auto *I : D->specific_attrs<OwnershipAttr>()) {
      // Cannot have two ownership attributes of different kinds for the same
      // index.
      if (I->getOwnKind() != K && I->args_end() !=
          std::find(I->args_begin(), I->args_end(), Idx)) {
        S.Diag(AL.getLoc(), diag::err_attributes_are_not_compatible) << AL << I;
        return;
      } else if (K == OwnershipAttr::Returns &&
                 I->getOwnKind() == OwnershipAttr::Returns) {
        // A returns attribute conflicts with any other returns attribute using
        // a different index.
        if (!llvm::is_contained(I->args(), Idx)) {
          S.Diag(I->getLocation(), diag::err_ownership_returns_index_mismatch)
              << I->args_begin()->getSourceIndex();
          if (I->args_size())
            S.Diag(AL.getLoc(), diag::note_ownership_returns_index_mismatch)
                << Idx.getSourceIndex() << Ex->getSourceRange();
          return;
        }
      }
    }
    OwnershipArgs.push_back(Idx);
  }

  ParamIdx *Start = OwnershipArgs.data();
  unsigned Size = OwnershipArgs.size();
  llvm::array_pod_sort(Start, Start + Size);
  D->addAttr(::new (S.Context)
                 OwnershipAttr(S.Context, AL, Module, Start, Size));
}

static void handleWeakRefAttr(Sema &S, Decl *D, const ParsedAttr &AL) {
  // Check the attribute arguments.
  if (AL.getNumArgs() > 1) {
    S.Diag(AL.getLoc(), diag::err_attribute_wrong_number_arguments) << AL << 1;
    return;
  }

  // gcc rejects
  // class c {
  //   static int a __attribute__((weakref ("v2")));
  //   static int b() __attribute__((weakref ("f3")));
  // };
  // and ignores the attributes of
  // void f(void) {
  //   static int a __attribute__((weakref ("v2")));
  // }
  // we reject them
  const DeclContext *Ctx = D->getDeclContext()->getRedeclContext();
  if (!Ctx->isFileContext()) {
    S.Diag(AL.getLoc(), diag::err_attribute_weakref_not_global_context)
        << cast<NamedDecl>(D);
    return;
  }

  // The GCC manual says
  //
  // At present, a declaration to which `weakref' is attached can only
  // be `static'.
  //
  // It also says
  //
  // Without a TARGET,
  // given as an argument to `weakref' or to `alias', `weakref' is
  // equivalent to `weak'.
  //
  // gcc 4.4.1 will accept
  // int a7 __attribute__((weakref));
  // as
  // int a7 __attribute__((weak));
  // This looks like a bug in gcc. We reject that for now. We should revisit
  // it if this behaviour is actually used.

  // GCC rejects
  // static ((alias ("y"), weakref)).
  // Should we? How to check that weakref is before or after alias?

  // FIXME: it would be good for us to keep the WeakRefAttr as-written instead
  // of transforming it into an AliasAttr.  The WeakRefAttr never uses the
  // StringRef parameter it was given anyway.
  StringRef Str;
  if (AL.getNumArgs() && S.checkStringLiteralArgumentAttr(AL, 0, Str))
    // GCC will accept anything as the argument of weakref. Should we
    // check for an existing decl?
    D->addAttr(::new (S.Context) AliasAttr(S.Context, AL, Str));

  D->addAttr(::new (S.Context) WeakRefAttr(S.Context, AL));
}

static void handleIFuncAttr(Sema &S, Decl *D, const ParsedAttr &AL) {
  StringRef Str;
  if (!S.checkStringLiteralArgumentAttr(AL, 0, Str))
    return;

  // Aliases should be on declarations, not definitions.
  const auto *FD = cast<FunctionDecl>(D);
  if (FD->isThisDeclarationADefinition()) {
    S.Diag(AL.getLoc(), diag::err_alias_is_definition) << FD << 1;
    return;
  }

  D->addAttr(::new (S.Context) IFuncAttr(S.Context, AL, Str));
}

static void handleAliasAttr(Sema &S, Decl *D, const ParsedAttr &AL) {
  StringRef Str;
  if (!S.checkStringLiteralArgumentAttr(AL, 0, Str))
    return;

  if (S.Context.getTargetInfo().getTriple().isOSDarwin()) {
    S.Diag(AL.getLoc(), diag::err_alias_not_supported_on_darwin);
    return;
  }
  if (S.Context.getTargetInfo().getTriple().isNVPTX()) {
    S.Diag(AL.getLoc(), diag::err_alias_not_supported_on_nvptx);
  }

  // Aliases should be on declarations, not definitions.
  if (const auto *FD = dyn_cast<FunctionDecl>(D)) {
    if (FD->isThisDeclarationADefinition()) {
      S.Diag(AL.getLoc(), diag::err_alias_is_definition) << FD << 0;
      return;
    }
  } else {
    const auto *VD = cast<VarDecl>(D);
    if (VD->isThisDeclarationADefinition() && VD->isExternallyVisible()) {
      S.Diag(AL.getLoc(), diag::err_alias_is_definition) << VD << 0;
      return;
    }
  }

  // Mark target used to prevent unneeded-internal-declaration warnings.
  if (!S.LangOpts.CPlusPlus) {
    // FIXME: demangle Str for C++, as the attribute refers to the mangled
    // linkage name, not the pre-mangled identifier.
    const DeclarationNameInfo target(&S.Context.Idents.get(Str), AL.getLoc());
    LookupResult LR(S, target, Sema::LookupOrdinaryName);
    if (S.LookupQualifiedName(LR, S.getCurLexicalContext()))
      for (NamedDecl *ND : LR)
        ND->markUsed(S.Context);
  }

  D->addAttr(::new (S.Context) AliasAttr(S.Context, AL, Str));
}

static void handleTLSModelAttr(Sema &S, Decl *D, const ParsedAttr &AL) {
  StringRef Model;
  SourceLocation LiteralLoc;
  // Check that it is a string.
  if (!S.checkStringLiteralArgumentAttr(AL, 0, Model, &LiteralLoc))
    return;

  // Check that the value.
  if (Model != "global-dynamic" && Model != "local-dynamic"
      && Model != "initial-exec" && Model != "local-exec") {
    S.Diag(LiteralLoc, diag::err_attr_tlsmodel_arg);
    return;
  }

  if (S.Context.getTargetInfo().getTriple().isOSAIX() &&
      Model != "global-dynamic") {
    S.Diag(LiteralLoc, diag::err_aix_attr_unsupported_tls_model) << Model;
    return;
  }

  D->addAttr(::new (S.Context) TLSModelAttr(S.Context, AL, Model));
}

static void handleRestrictAttr(Sema &S, Decl *D, const ParsedAttr &AL) {
  QualType ResultType = getFunctionOrMethodResultType(D);
  if (ResultType->isAnyPointerType() || ResultType->isBlockPointerType()) {
    D->addAttr(::new (S.Context) RestrictAttr(S.Context, AL));
    return;
  }

  S.Diag(AL.getLoc(), diag::warn_attribute_return_pointers_only)
      << AL << getFunctionOrMethodResultSourceRange(D);
}

static void handleCPUSpecificAttr(Sema &S, Decl *D, const ParsedAttr &AL) {
  FunctionDecl *FD = cast<FunctionDecl>(D);

  if (const auto *MD = dyn_cast<CXXMethodDecl>(D)) {
    if (MD->getParent()->isLambda()) {
      S.Diag(AL.getLoc(), diag::err_attribute_dll_lambda) << AL;
      return;
    }
  }

  if (!AL.checkAtLeastNumArgs(S, 1))
    return;

  SmallVector<IdentifierInfo *, 8> CPUs;
  for (unsigned ArgNo = 0; ArgNo < getNumAttributeArgs(AL); ++ArgNo) {
    if (!AL.isArgIdent(ArgNo)) {
      S.Diag(AL.getLoc(), diag::err_attribute_argument_type)
          << AL << AANT_ArgumentIdentifier;
      return;
    }

    IdentifierLoc *CPUArg = AL.getArgAsIdent(ArgNo);
    StringRef CPUName = CPUArg->Ident->getName().trim();

    if (!S.Context.getTargetInfo().validateCPUSpecificCPUDispatch(CPUName)) {
      S.Diag(CPUArg->Loc, diag::err_invalid_cpu_specific_dispatch_value)
          << CPUName << (AL.getKind() == ParsedAttr::AT_CPUDispatch);
      return;
    }

    const TargetInfo &Target = S.Context.getTargetInfo();
    if (llvm::any_of(CPUs, [CPUName, &Target](const IdentifierInfo *Cur) {
          return Target.CPUSpecificManglingCharacter(CPUName) ==
                 Target.CPUSpecificManglingCharacter(Cur->getName());
        })) {
      S.Diag(AL.getLoc(), diag::warn_multiversion_duplicate_entries);
      return;
    }
    CPUs.push_back(CPUArg->Ident);
  }

  FD->setIsMultiVersion(true);
  if (AL.getKind() == ParsedAttr::AT_CPUSpecific)
    D->addAttr(::new (S.Context)
                   CPUSpecificAttr(S.Context, AL, CPUs.data(), CPUs.size()));
  else
    D->addAttr(::new (S.Context)
                   CPUDispatchAttr(S.Context, AL, CPUs.data(), CPUs.size()));
}

static void handleCommonAttr(Sema &S, Decl *D, const ParsedAttr &AL) {
  if (S.LangOpts.CPlusPlus) {
    S.Diag(AL.getLoc(), diag::err_attribute_not_supported_in_lang)
        << AL << AttributeLangSupport::Cpp;
    return;
  }

  D->addAttr(::new (S.Context) CommonAttr(S.Context, AL));
}

static void handleCmseNSEntryAttr(Sema &S, Decl *D, const ParsedAttr &AL) {
  if (S.LangOpts.CPlusPlus && !D->getDeclContext()->isExternCContext()) {
    S.Diag(AL.getLoc(), diag::err_attribute_not_clinkage) << AL;
    return;
  }

  const auto *FD = cast<FunctionDecl>(D);
  if (!FD->isExternallyVisible()) {
    S.Diag(AL.getLoc(), diag::warn_attribute_cmse_entry_static);
    return;
  }

  D->addAttr(::new (S.Context) CmseNSEntryAttr(S.Context, AL));
}

static void handleNakedAttr(Sema &S, Decl *D, const ParsedAttr &AL) {
  if (AL.isDeclspecAttribute()) {
    const auto &Triple = S.getASTContext().getTargetInfo().getTriple();
    const auto &Arch = Triple.getArch();
    if (Arch != llvm::Triple::x86 &&
        (Arch != llvm::Triple::arm && Arch != llvm::Triple::thumb)) {
      S.Diag(AL.getLoc(), diag::err_attribute_not_supported_on_arch)
          << AL << Triple.getArchName();
      return;
    }
  }

  D->addAttr(::new (S.Context) NakedAttr(S.Context, AL));
}

static void handleNoReturnAttr(Sema &S, Decl *D, const ParsedAttr &Attrs) {
  if (hasDeclarator(D)) return;

  if (!isa<ObjCMethodDecl>(D)) {
    S.Diag(Attrs.getLoc(), diag::warn_attribute_wrong_decl_type)
        << Attrs << ExpectedFunctionOrMethod;
    return;
  }

  D->addAttr(::new (S.Context) NoReturnAttr(S.Context, Attrs));
}

static void handleNoCfCheckAttr(Sema &S, Decl *D, const ParsedAttr &Attrs) {
  if (!S.getLangOpts().CFProtectionBranch)
    S.Diag(Attrs.getLoc(), diag::warn_nocf_check_attribute_ignored);
  else
    handleSimpleAttribute<AnyX86NoCfCheckAttr>(S, D, Attrs);
}

bool Sema::CheckAttrNoArgs(const ParsedAttr &Attrs) {
  if (!Attrs.checkExactlyNumArgs(*this, 0)) {
    Attrs.setInvalid();
    return true;
  }

  return false;
}

bool Sema::CheckAttrTarget(const ParsedAttr &AL) {
  // Check whether the attribute is valid on the current target.
  const TargetInfo *Aux = Context.getAuxTargetInfo();
  if (!(AL.existsInTarget(Context.getTargetInfo()) ||
        (Context.getLangOpts().SYCLIsDevice &&
         Aux && AL.existsInTarget(*Aux)))) {
    Diag(AL.getLoc(), diag::warn_unknown_attribute_ignored)
        << AL << AL.getRange();
    AL.setInvalid();
    return true;
  }

  return false;
}

static void handleAnalyzerNoReturnAttr(Sema &S, Decl *D, const ParsedAttr &AL) {

  // The checking path for 'noreturn' and 'analyzer_noreturn' are different
  // because 'analyzer_noreturn' does not impact the type.
  if (!isFunctionOrMethodOrBlock(D)) {
    ValueDecl *VD = dyn_cast<ValueDecl>(D);
    if (!VD || (!VD->getType()->isBlockPointerType() &&
                !VD->getType()->isFunctionPointerType())) {
      S.Diag(AL.getLoc(), AL.isStandardAttributeSyntax()
                              ? diag::err_attribute_wrong_decl_type
                              : diag::warn_attribute_wrong_decl_type)
          << AL << ExpectedFunctionMethodOrBlock;
      return;
    }
  }

  D->addAttr(::new (S.Context) AnalyzerNoReturnAttr(S.Context, AL));
}

// PS3 PPU-specific.
static void handleVecReturnAttr(Sema &S, Decl *D, const ParsedAttr &AL) {
  /*
    Returning a Vector Class in Registers

    According to the PPU ABI specifications, a class with a single member of
    vector type is returned in memory when used as the return value of a
    function.
    This results in inefficient code when implementing vector classes. To return
    the value in a single vector register, add the vecreturn attribute to the
    class definition. This attribute is also applicable to struct types.

    Example:

    struct Vector
    {
      __vector float xyzw;
    } __attribute__((vecreturn));

    Vector Add(Vector lhs, Vector rhs)
    {
      Vector result;
      result.xyzw = vec_add(lhs.xyzw, rhs.xyzw);
      return result; // This will be returned in a register
    }
  */
  if (VecReturnAttr *A = D->getAttr<VecReturnAttr>()) {
    S.Diag(AL.getLoc(), diag::err_repeat_attribute) << A;
    return;
  }

  const auto *R = cast<RecordDecl>(D);
  int count = 0;

  if (!isa<CXXRecordDecl>(R)) {
    S.Diag(AL.getLoc(), diag::err_attribute_vecreturn_only_vector_member);
    return;
  }

  if (!cast<CXXRecordDecl>(R)->isPOD()) {
    S.Diag(AL.getLoc(), diag::err_attribute_vecreturn_only_pod_record);
    return;
  }

  for (const auto *I : R->fields()) {
    if ((count == 1) || !I->getType()->isVectorType()) {
      S.Diag(AL.getLoc(), diag::err_attribute_vecreturn_only_vector_member);
      return;
    }
    count++;
  }

  D->addAttr(::new (S.Context) VecReturnAttr(S.Context, AL));
}

static void handleDependencyAttr(Sema &S, Scope *Scope, Decl *D,
                                 const ParsedAttr &AL) {
  if (isa<ParmVarDecl>(D)) {
    // [[carries_dependency]] can only be applied to a parameter if it is a
    // parameter of a function declaration or lambda.
    if (!(Scope->getFlags() & clang::Scope::FunctionDeclarationScope)) {
      S.Diag(AL.getLoc(),
             diag::err_carries_dependency_param_not_function_decl);
      return;
    }
  }

  D->addAttr(::new (S.Context) CarriesDependencyAttr(S.Context, AL));
}

static void handleUnusedAttr(Sema &S, Decl *D, const ParsedAttr &AL) {
  bool IsCXX17Attr = AL.isCXX11Attribute() && !AL.getScopeName();

  // If this is spelled as the standard C++17 attribute, but not in C++17, warn
  // about using it as an extension.
  if (!S.getLangOpts().CPlusPlus17 && IsCXX17Attr)
    S.Diag(AL.getLoc(), diag::ext_cxx17_attr) << AL;

  D->addAttr(::new (S.Context) UnusedAttr(S.Context, AL));
}

static void handleConstructorAttr(Sema &S, Decl *D, const ParsedAttr &AL) {
  uint32_t priority = ConstructorAttr::DefaultPriority;
  if (AL.getNumArgs() &&
      !checkUInt32Argument(S, AL, AL.getArgAsExpr(0), priority))
    return;

  D->addAttr(::new (S.Context) ConstructorAttr(S.Context, AL, priority));
}

static void handleDestructorAttr(Sema &S, Decl *D, const ParsedAttr &AL) {
  uint32_t priority = DestructorAttr::DefaultPriority;
  if (AL.getNumArgs() &&
      !checkUInt32Argument(S, AL, AL.getArgAsExpr(0), priority))
    return;

  D->addAttr(::new (S.Context) DestructorAttr(S.Context, AL, priority));
}

template <typename AttrTy>
static void handleAttrWithMessage(Sema &S, Decl *D, const ParsedAttr &AL) {
  // Handle the case where the attribute has a text message.
  StringRef Str;
  if (AL.getNumArgs() == 1 && !S.checkStringLiteralArgumentAttr(AL, 0, Str))
    return;

  D->addAttr(::new (S.Context) AttrTy(S.Context, AL, Str));
}

static void handleObjCSuppresProtocolAttr(Sema &S, Decl *D,
                                          const ParsedAttr &AL) {
  if (!cast<ObjCProtocolDecl>(D)->isThisDeclarationADefinition()) {
    S.Diag(AL.getLoc(), diag::err_objc_attr_protocol_requires_definition)
        << AL << AL.getRange();
    return;
  }

  D->addAttr(::new (S.Context) ObjCExplicitProtocolImplAttr(S.Context, AL));
}

static bool checkAvailabilityAttr(Sema &S, SourceRange Range,
                                  IdentifierInfo *Platform,
                                  VersionTuple Introduced,
                                  VersionTuple Deprecated,
                                  VersionTuple Obsoleted) {
  StringRef PlatformName
    = AvailabilityAttr::getPrettyPlatformName(Platform->getName());
  if (PlatformName.empty())
    PlatformName = Platform->getName();

  // Ensure that Introduced <= Deprecated <= Obsoleted (although not all
  // of these steps are needed).
  if (!Introduced.empty() && !Deprecated.empty() &&
      !(Introduced <= Deprecated)) {
    S.Diag(Range.getBegin(), diag::warn_availability_version_ordering)
      << 1 << PlatformName << Deprecated.getAsString()
      << 0 << Introduced.getAsString();
    return true;
  }

  if (!Introduced.empty() && !Obsoleted.empty() &&
      !(Introduced <= Obsoleted)) {
    S.Diag(Range.getBegin(), diag::warn_availability_version_ordering)
      << 2 << PlatformName << Obsoleted.getAsString()
      << 0 << Introduced.getAsString();
    return true;
  }

  if (!Deprecated.empty() && !Obsoleted.empty() &&
      !(Deprecated <= Obsoleted)) {
    S.Diag(Range.getBegin(), diag::warn_availability_version_ordering)
      << 2 << PlatformName << Obsoleted.getAsString()
      << 1 << Deprecated.getAsString();
    return true;
  }

  return false;
}

/// Check whether the two versions match.
///
/// If either version tuple is empty, then they are assumed to match. If
/// \p BeforeIsOkay is true, then \p X can be less than or equal to \p Y.
static bool versionsMatch(const VersionTuple &X, const VersionTuple &Y,
                          bool BeforeIsOkay) {
  if (X.empty() || Y.empty())
    return true;

  if (X == Y)
    return true;

  if (BeforeIsOkay && X < Y)
    return true;

  return false;
}

AvailabilityAttr *Sema::mergeAvailabilityAttr(
    NamedDecl *D, const AttributeCommonInfo &CI, IdentifierInfo *Platform,
    bool Implicit, VersionTuple Introduced, VersionTuple Deprecated,
    VersionTuple Obsoleted, bool IsUnavailable, StringRef Message,
    bool IsStrict, StringRef Replacement, AvailabilityMergeKind AMK,
    int Priority) {
  VersionTuple MergedIntroduced = Introduced;
  VersionTuple MergedDeprecated = Deprecated;
  VersionTuple MergedObsoleted = Obsoleted;
  bool FoundAny = false;
  bool OverrideOrImpl = false;
  switch (AMK) {
  case AMK_None:
  case AMK_Redeclaration:
    OverrideOrImpl = false;
    break;

  case AMK_Override:
  case AMK_ProtocolImplementation:
  case AMK_OptionalProtocolImplementation:
    OverrideOrImpl = true;
    break;
  }

  if (D->hasAttrs()) {
    AttrVec &Attrs = D->getAttrs();
    for (unsigned i = 0, e = Attrs.size(); i != e;) {
      const auto *OldAA = dyn_cast<AvailabilityAttr>(Attrs[i]);
      if (!OldAA) {
        ++i;
        continue;
      }

      IdentifierInfo *OldPlatform = OldAA->getPlatform();
      if (OldPlatform != Platform) {
        ++i;
        continue;
      }

      // If there is an existing availability attribute for this platform that
      // has a lower priority use the existing one and discard the new
      // attribute.
      if (OldAA->getPriority() < Priority)
        return nullptr;

      // If there is an existing attribute for this platform that has a higher
      // priority than the new attribute then erase the old one and continue
      // processing the attributes.
      if (OldAA->getPriority() > Priority) {
        Attrs.erase(Attrs.begin() + i);
        --e;
        continue;
      }

      FoundAny = true;
      VersionTuple OldIntroduced = OldAA->getIntroduced();
      VersionTuple OldDeprecated = OldAA->getDeprecated();
      VersionTuple OldObsoleted = OldAA->getObsoleted();
      bool OldIsUnavailable = OldAA->getUnavailable();

      if (!versionsMatch(OldIntroduced, Introduced, OverrideOrImpl) ||
          !versionsMatch(Deprecated, OldDeprecated, OverrideOrImpl) ||
          !versionsMatch(Obsoleted, OldObsoleted, OverrideOrImpl) ||
          !(OldIsUnavailable == IsUnavailable ||
            (OverrideOrImpl && !OldIsUnavailable && IsUnavailable))) {
        if (OverrideOrImpl) {
          int Which = -1;
          VersionTuple FirstVersion;
          VersionTuple SecondVersion;
          if (!versionsMatch(OldIntroduced, Introduced, OverrideOrImpl)) {
            Which = 0;
            FirstVersion = OldIntroduced;
            SecondVersion = Introduced;
          } else if (!versionsMatch(Deprecated, OldDeprecated, OverrideOrImpl)) {
            Which = 1;
            FirstVersion = Deprecated;
            SecondVersion = OldDeprecated;
          } else if (!versionsMatch(Obsoleted, OldObsoleted, OverrideOrImpl)) {
            Which = 2;
            FirstVersion = Obsoleted;
            SecondVersion = OldObsoleted;
          }

          if (Which == -1) {
            Diag(OldAA->getLocation(),
                 diag::warn_mismatched_availability_override_unavail)
              << AvailabilityAttr::getPrettyPlatformName(Platform->getName())
              << (AMK == AMK_Override);
          } else if (Which != 1 && AMK == AMK_OptionalProtocolImplementation) {
            // Allow different 'introduced' / 'obsoleted' availability versions
            // on a method that implements an optional protocol requirement. It
            // makes less sense to allow this for 'deprecated' as the user can't
            // see if the method is 'deprecated' as 'respondsToSelector' will
            // still return true when the method is deprecated.
            ++i;
            continue;
          } else {
            Diag(OldAA->getLocation(),
                 diag::warn_mismatched_availability_override)
              << Which
              << AvailabilityAttr::getPrettyPlatformName(Platform->getName())
              << FirstVersion.getAsString() << SecondVersion.getAsString()
              << (AMK == AMK_Override);
          }
          if (AMK == AMK_Override)
            Diag(CI.getLoc(), diag::note_overridden_method);
          else
            Diag(CI.getLoc(), diag::note_protocol_method);
        } else {
          Diag(OldAA->getLocation(), diag::warn_mismatched_availability);
          Diag(CI.getLoc(), diag::note_previous_attribute);
        }

        Attrs.erase(Attrs.begin() + i);
        --e;
        continue;
      }

      VersionTuple MergedIntroduced2 = MergedIntroduced;
      VersionTuple MergedDeprecated2 = MergedDeprecated;
      VersionTuple MergedObsoleted2 = MergedObsoleted;

      if (MergedIntroduced2.empty())
        MergedIntroduced2 = OldIntroduced;
      if (MergedDeprecated2.empty())
        MergedDeprecated2 = OldDeprecated;
      if (MergedObsoleted2.empty())
        MergedObsoleted2 = OldObsoleted;

      if (checkAvailabilityAttr(*this, OldAA->getRange(), Platform,
                                MergedIntroduced2, MergedDeprecated2,
                                MergedObsoleted2)) {
        Attrs.erase(Attrs.begin() + i);
        --e;
        continue;
      }

      MergedIntroduced = MergedIntroduced2;
      MergedDeprecated = MergedDeprecated2;
      MergedObsoleted = MergedObsoleted2;
      ++i;
    }
  }

  if (FoundAny &&
      MergedIntroduced == Introduced &&
      MergedDeprecated == Deprecated &&
      MergedObsoleted == Obsoleted)
    return nullptr;

  // Only create a new attribute if !OverrideOrImpl, but we want to do
  // the checking.
  if (!checkAvailabilityAttr(*this, CI.getRange(), Platform, MergedIntroduced,
                             MergedDeprecated, MergedObsoleted) &&
      !OverrideOrImpl) {
    auto *Avail = ::new (Context) AvailabilityAttr(
        Context, CI, Platform, Introduced, Deprecated, Obsoleted, IsUnavailable,
        Message, IsStrict, Replacement, Priority);
    Avail->setImplicit(Implicit);
    return Avail;
  }
  return nullptr;
}

static void handleAvailabilityAttr(Sema &S, Decl *D, const ParsedAttr &AL) {
  if (isa<UsingDecl, UnresolvedUsingTypenameDecl, UnresolvedUsingValueDecl>(
          D)) {
    S.Diag(AL.getRange().getBegin(), diag::warn_deprecated_ignored_on_using)
        << AL;
    return;
  }

  if (!AL.checkExactlyNumArgs(S, 1))
    return;
  IdentifierLoc *Platform = AL.getArgAsIdent(0);

  IdentifierInfo *II = Platform->Ident;
  if (AvailabilityAttr::getPrettyPlatformName(II->getName()).empty())
    S.Diag(Platform->Loc, diag::warn_availability_unknown_platform)
      << Platform->Ident;

  auto *ND = dyn_cast<NamedDecl>(D);
  if (!ND) // We warned about this already, so just return.
    return;

  AvailabilityChange Introduced = AL.getAvailabilityIntroduced();
  AvailabilityChange Deprecated = AL.getAvailabilityDeprecated();
  AvailabilityChange Obsoleted = AL.getAvailabilityObsoleted();
  bool IsUnavailable = AL.getUnavailableLoc().isValid();
  bool IsStrict = AL.getStrictLoc().isValid();
  StringRef Str;
  if (const auto *SE = dyn_cast_or_null<StringLiteral>(AL.getMessageExpr()))
    Str = SE->getString();
  StringRef Replacement;
  if (const auto *SE = dyn_cast_or_null<StringLiteral>(AL.getReplacementExpr()))
    Replacement = SE->getString();

  if (II->isStr("swift")) {
    if (Introduced.isValid() || Obsoleted.isValid() ||
        (!IsUnavailable && !Deprecated.isValid())) {
      S.Diag(AL.getLoc(),
             diag::warn_availability_swift_unavailable_deprecated_only);
      return;
    }
  }

  if (II->isStr("fuchsia")) {
    Optional<unsigned> Min, Sub;
    if ((Min = Introduced.Version.getMinor()) ||
        (Sub = Introduced.Version.getSubminor())) {
      S.Diag(AL.getLoc(), diag::warn_availability_fuchsia_unavailable_minor);
      return;
    }
  }

  int PriorityModifier = AL.isPragmaClangAttribute()
                             ? Sema::AP_PragmaClangAttribute
                             : Sema::AP_Explicit;
  AvailabilityAttr *NewAttr = S.mergeAvailabilityAttr(
      ND, AL, II, false /*Implicit*/, Introduced.Version, Deprecated.Version,
      Obsoleted.Version, IsUnavailable, Str, IsStrict, Replacement,
      Sema::AMK_None, PriorityModifier);
  if (NewAttr)
    D->addAttr(NewAttr);

  // Transcribe "ios" to "watchos" (and add a new attribute) if the versioning
  // matches before the start of the watchOS platform.
  if (S.Context.getTargetInfo().getTriple().isWatchOS()) {
    IdentifierInfo *NewII = nullptr;
    if (II->getName() == "ios")
      NewII = &S.Context.Idents.get("watchos");
    else if (II->getName() == "ios_app_extension")
      NewII = &S.Context.Idents.get("watchos_app_extension");

    if (NewII) {
        auto adjustWatchOSVersion = [](VersionTuple Version) -> VersionTuple {
          if (Version.empty())
            return Version;
          auto Major = Version.getMajor();
          auto NewMajor = Major >= 9 ? Major - 7 : 0;
          if (NewMajor >= 2) {
            if (Version.getMinor().hasValue()) {
              if (Version.getSubminor().hasValue())
                return VersionTuple(NewMajor, Version.getMinor().getValue(),
                                    Version.getSubminor().getValue());
              else
                return VersionTuple(NewMajor, Version.getMinor().getValue());
            }
            return VersionTuple(NewMajor);
          }

          return VersionTuple(2, 0);
        };

        auto NewIntroduced = adjustWatchOSVersion(Introduced.Version);
        auto NewDeprecated = adjustWatchOSVersion(Deprecated.Version);
        auto NewObsoleted = adjustWatchOSVersion(Obsoleted.Version);

        AvailabilityAttr *NewAttr = S.mergeAvailabilityAttr(
            ND, AL, NewII, true /*Implicit*/, NewIntroduced, NewDeprecated,
            NewObsoleted, IsUnavailable, Str, IsStrict, Replacement,
            Sema::AMK_None,
            PriorityModifier + Sema::AP_InferredFromOtherPlatform);
        if (NewAttr)
          D->addAttr(NewAttr);
      }
  } else if (S.Context.getTargetInfo().getTriple().isTvOS()) {
    // Transcribe "ios" to "tvos" (and add a new attribute) if the versioning
    // matches before the start of the tvOS platform.
    IdentifierInfo *NewII = nullptr;
    if (II->getName() == "ios")
      NewII = &S.Context.Idents.get("tvos");
    else if (II->getName() == "ios_app_extension")
      NewII = &S.Context.Idents.get("tvos_app_extension");

    if (NewII) {
      AvailabilityAttr *NewAttr = S.mergeAvailabilityAttr(
          ND, AL, NewII, true /*Implicit*/, Introduced.Version,
          Deprecated.Version, Obsoleted.Version, IsUnavailable, Str, IsStrict,
          Replacement, Sema::AMK_None,
          PriorityModifier + Sema::AP_InferredFromOtherPlatform);
      if (NewAttr)
        D->addAttr(NewAttr);
      }
  } else if (S.Context.getTargetInfo().getTriple().getOS() ==
                 llvm::Triple::IOS &&
             S.Context.getTargetInfo().getTriple().isMacCatalystEnvironment()) {
    auto GetSDKInfo = [&]() {
      return S.getDarwinSDKInfoForAvailabilityChecking(AL.getRange().getBegin(),
                                                       "macOS");
    };

    // Transcribe "ios" to "maccatalyst" (and add a new attribute).
    IdentifierInfo *NewII = nullptr;
    if (II->getName() == "ios")
      NewII = &S.Context.Idents.get("maccatalyst");
    else if (II->getName() == "ios_app_extension")
      NewII = &S.Context.Idents.get("maccatalyst_app_extension");
    if (NewII) {
      auto MinMacCatalystVersion = [](const VersionTuple &V) {
        if (V.empty())
          return V;
        if (V.getMajor() < 13 ||
            (V.getMajor() == 13 && V.getMinor() && *V.getMinor() < 1))
          return VersionTuple(13, 1); // The min Mac Catalyst version is 13.1.
        return V;
      };
      AvailabilityAttr *NewAttr = S.mergeAvailabilityAttr(
          ND, AL.getRange(), NewII, true /*Implicit*/,
          MinMacCatalystVersion(Introduced.Version),
          MinMacCatalystVersion(Deprecated.Version),
          MinMacCatalystVersion(Obsoleted.Version), IsUnavailable, Str,
          IsStrict, Replacement, Sema::AMK_None,
          PriorityModifier + Sema::AP_InferredFromOtherPlatform);
      if (NewAttr)
        D->addAttr(NewAttr);
    } else if (II->getName() == "macos" && GetSDKInfo() &&
               (!Introduced.Version.empty() || !Deprecated.Version.empty() ||
                !Obsoleted.Version.empty())) {
      if (const auto *MacOStoMacCatalystMapping =
              GetSDKInfo()->getVersionMapping(
                  DarwinSDKInfo::OSEnvPair::macOStoMacCatalystPair())) {
        // Infer Mac Catalyst availability from the macOS availability attribute
        // if it has versioned availability. Don't infer 'unavailable'. This
        // inferred availability has lower priority than the other availability
        // attributes that are inferred from 'ios'.
        NewII = &S.Context.Idents.get("maccatalyst");
        auto RemapMacOSVersion =
            [&](const VersionTuple &V) -> Optional<VersionTuple> {
          if (V.empty())
            return None;
          // API_TO_BE_DEPRECATED is 100000.
          if (V.getMajor() == 100000)
            return VersionTuple(100000);
          // The minimum iosmac version is 13.1
          return MacOStoMacCatalystMapping->map(V, VersionTuple(13, 1), None);
        };
        Optional<VersionTuple> NewIntroduced =
                                   RemapMacOSVersion(Introduced.Version),
                               NewDeprecated =
                                   RemapMacOSVersion(Deprecated.Version),
                               NewObsoleted =
                                   RemapMacOSVersion(Obsoleted.Version);
        if (NewIntroduced || NewDeprecated || NewObsoleted) {
          auto VersionOrEmptyVersion =
              [](const Optional<VersionTuple> &V) -> VersionTuple {
            return V ? *V : VersionTuple();
          };
          AvailabilityAttr *NewAttr = S.mergeAvailabilityAttr(
              ND, AL.getRange(), NewII, true /*Implicit*/,
              VersionOrEmptyVersion(NewIntroduced),
              VersionOrEmptyVersion(NewDeprecated),
              VersionOrEmptyVersion(NewObsoleted), /*IsUnavailable=*/false, Str,
              IsStrict, Replacement, Sema::AMK_None,
              PriorityModifier + Sema::AP_InferredFromOtherPlatform +
                  Sema::AP_InferredFromOtherPlatform);
          if (NewAttr)
            D->addAttr(NewAttr);
        }
      }
    }
  }
}

static void handleExternalSourceSymbolAttr(Sema &S, Decl *D,
                                           const ParsedAttr &AL) {
  if (!AL.checkAtLeastNumArgs(S, 1) || !AL.checkAtMostNumArgs(S, 3))
    return;

  StringRef Language;
  if (const auto *SE = dyn_cast_or_null<StringLiteral>(AL.getArgAsExpr(0)))
    Language = SE->getString();
  StringRef DefinedIn;
  if (const auto *SE = dyn_cast_or_null<StringLiteral>(AL.getArgAsExpr(1)))
    DefinedIn = SE->getString();
  bool IsGeneratedDeclaration = AL.getArgAsIdent(2) != nullptr;

  D->addAttr(::new (S.Context) ExternalSourceSymbolAttr(
      S.Context, AL, Language, DefinedIn, IsGeneratedDeclaration));
}

template <class T>
static T *mergeVisibilityAttr(Sema &S, Decl *D, const AttributeCommonInfo &CI,
                              typename T::VisibilityType value) {
  T *existingAttr = D->getAttr<T>();
  if (existingAttr) {
    typename T::VisibilityType existingValue = existingAttr->getVisibility();
    if (existingValue == value)
      return nullptr;
    S.Diag(existingAttr->getLocation(), diag::err_mismatched_visibility);
    S.Diag(CI.getLoc(), diag::note_previous_attribute);
    D->dropAttr<T>();
  }
  return ::new (S.Context) T(S.Context, CI, value);
}

VisibilityAttr *Sema::mergeVisibilityAttr(Decl *D,
                                          const AttributeCommonInfo &CI,
                                          VisibilityAttr::VisibilityType Vis) {
  return ::mergeVisibilityAttr<VisibilityAttr>(*this, D, CI, Vis);
}

TypeVisibilityAttr *
Sema::mergeTypeVisibilityAttr(Decl *D, const AttributeCommonInfo &CI,
                              TypeVisibilityAttr::VisibilityType Vis) {
  return ::mergeVisibilityAttr<TypeVisibilityAttr>(*this, D, CI, Vis);
}

static void handleVisibilityAttr(Sema &S, Decl *D, const ParsedAttr &AL,
                                 bool isTypeVisibility) {
  // Visibility attributes don't mean anything on a typedef.
  if (isa<TypedefNameDecl>(D)) {
    S.Diag(AL.getRange().getBegin(), diag::warn_attribute_ignored) << AL;
    return;
  }

  // 'type_visibility' can only go on a type or namespace.
  if (isTypeVisibility &&
      !(isa<TagDecl>(D) ||
        isa<ObjCInterfaceDecl>(D) ||
        isa<NamespaceDecl>(D))) {
    S.Diag(AL.getRange().getBegin(), diag::err_attribute_wrong_decl_type)
        << AL << ExpectedTypeOrNamespace;
    return;
  }

  // Check that the argument is a string literal.
  StringRef TypeStr;
  SourceLocation LiteralLoc;
  if (!S.checkStringLiteralArgumentAttr(AL, 0, TypeStr, &LiteralLoc))
    return;

  VisibilityAttr::VisibilityType type;
  if (!VisibilityAttr::ConvertStrToVisibilityType(TypeStr, type)) {
    S.Diag(LiteralLoc, diag::warn_attribute_type_not_supported) << AL
                                                                << TypeStr;
    return;
  }

  // Complain about attempts to use protected visibility on targets
  // (like Darwin) that don't support it.
  if (type == VisibilityAttr::Protected &&
      !S.Context.getTargetInfo().hasProtectedVisibility()) {
    S.Diag(AL.getLoc(), diag::warn_attribute_protected_visibility);
    type = VisibilityAttr::Default;
  }

  Attr *newAttr;
  if (isTypeVisibility) {
    newAttr = S.mergeTypeVisibilityAttr(
        D, AL, (TypeVisibilityAttr::VisibilityType)type);
  } else {
    newAttr = S.mergeVisibilityAttr(D, AL, type);
  }
  if (newAttr)
    D->addAttr(newAttr);
}

static void handleObjCDirectAttr(Sema &S, Decl *D, const ParsedAttr &AL) {
  // objc_direct cannot be set on methods declared in the context of a protocol
  if (isa<ObjCProtocolDecl>(D->getDeclContext())) {
    S.Diag(AL.getLoc(), diag::err_objc_direct_on_protocol) << false;
    return;
  }

  if (S.getLangOpts().ObjCRuntime.allowsDirectDispatch()) {
    handleSimpleAttribute<ObjCDirectAttr>(S, D, AL);
  } else {
    S.Diag(AL.getLoc(), diag::warn_objc_direct_ignored) << AL;
  }
}

static void handleObjCDirectMembersAttr(Sema &S, Decl *D,
                                        const ParsedAttr &AL) {
  if (S.getLangOpts().ObjCRuntime.allowsDirectDispatch()) {
    handleSimpleAttribute<ObjCDirectMembersAttr>(S, D, AL);
  } else {
    S.Diag(AL.getLoc(), diag::warn_objc_direct_ignored) << AL;
  }
}

static void handleObjCMethodFamilyAttr(Sema &S, Decl *D, const ParsedAttr &AL) {
  const auto *M = cast<ObjCMethodDecl>(D);
  if (!AL.isArgIdent(0)) {
    S.Diag(AL.getLoc(), diag::err_attribute_argument_n_type)
        << AL << 1 << AANT_ArgumentIdentifier;
    return;
  }

  IdentifierLoc *IL = AL.getArgAsIdent(0);
  ObjCMethodFamilyAttr::FamilyKind F;
  if (!ObjCMethodFamilyAttr::ConvertStrToFamilyKind(IL->Ident->getName(), F)) {
    S.Diag(IL->Loc, diag::warn_attribute_type_not_supported) << AL << IL->Ident;
    return;
  }

  if (F == ObjCMethodFamilyAttr::OMF_init &&
      !M->getReturnType()->isObjCObjectPointerType()) {
    S.Diag(M->getLocation(), diag::err_init_method_bad_return_type)
        << M->getReturnType();
    // Ignore the attribute.
    return;
  }

  D->addAttr(new (S.Context) ObjCMethodFamilyAttr(S.Context, AL, F));
}

static void handleObjCNSObject(Sema &S, Decl *D, const ParsedAttr &AL) {
  if (const auto *TD = dyn_cast<TypedefNameDecl>(D)) {
    QualType T = TD->getUnderlyingType();
    if (!T->isCARCBridgableType()) {
      S.Diag(TD->getLocation(), diag::err_nsobject_attribute);
      return;
    }
  }
  else if (const auto *PD = dyn_cast<ObjCPropertyDecl>(D)) {
    QualType T = PD->getType();
    if (!T->isCARCBridgableType()) {
      S.Diag(PD->getLocation(), diag::err_nsobject_attribute);
      return;
    }
  }
  else {
    // It is okay to include this attribute on properties, e.g.:
    //
    //  @property (retain, nonatomic) struct Bork *Q __attribute__((NSObject));
    //
    // In this case it follows tradition and suppresses an error in the above
    // case.
    S.Diag(D->getLocation(), diag::warn_nsobject_attribute);
  }
  D->addAttr(::new (S.Context) ObjCNSObjectAttr(S.Context, AL));
}

static void handleObjCIndependentClass(Sema &S, Decl *D, const ParsedAttr &AL) {
  if (const auto *TD = dyn_cast<TypedefNameDecl>(D)) {
    QualType T = TD->getUnderlyingType();
    if (!T->isObjCObjectPointerType()) {
      S.Diag(TD->getLocation(), diag::warn_ptr_independentclass_attribute);
      return;
    }
  } else {
    S.Diag(D->getLocation(), diag::warn_independentclass_attribute);
    return;
  }
  D->addAttr(::new (S.Context) ObjCIndependentClassAttr(S.Context, AL));
}

static void handleBlocksAttr(Sema &S, Decl *D, const ParsedAttr &AL) {
  if (!AL.isArgIdent(0)) {
    S.Diag(AL.getLoc(), diag::err_attribute_argument_n_type)
        << AL << 1 << AANT_ArgumentIdentifier;
    return;
  }

  IdentifierInfo *II = AL.getArgAsIdent(0)->Ident;
  BlocksAttr::BlockType type;
  if (!BlocksAttr::ConvertStrToBlockType(II->getName(), type)) {
    S.Diag(AL.getLoc(), diag::warn_attribute_type_not_supported) << AL << II;
    return;
  }

  D->addAttr(::new (S.Context) BlocksAttr(S.Context, AL, type));
}

static void handleSentinelAttr(Sema &S, Decl *D, const ParsedAttr &AL) {
  unsigned sentinel = (unsigned)SentinelAttr::DefaultSentinel;
  if (AL.getNumArgs() > 0) {
    Expr *E = AL.getArgAsExpr(0);
    Optional<llvm::APSInt> Idx = llvm::APSInt(32);
    if (E->isTypeDependent() || E->isValueDependent() ||
        !(Idx = E->getIntegerConstantExpr(S.Context))) {
      S.Diag(AL.getLoc(), diag::err_attribute_argument_n_type)
          << AL << 1 << AANT_ArgumentIntegerConstant << E->getSourceRange();
      return;
    }

    if (Idx->isSigned() && Idx->isNegative()) {
      S.Diag(AL.getLoc(), diag::err_attribute_sentinel_less_than_zero)
        << E->getSourceRange();
      return;
    }

    sentinel = Idx->getZExtValue();
  }

  unsigned nullPos = (unsigned)SentinelAttr::DefaultNullPos;
  if (AL.getNumArgs() > 1) {
    Expr *E = AL.getArgAsExpr(1);
    Optional<llvm::APSInt> Idx = llvm::APSInt(32);
    if (E->isTypeDependent() || E->isValueDependent() ||
        !(Idx = E->getIntegerConstantExpr(S.Context))) {
      S.Diag(AL.getLoc(), diag::err_attribute_argument_n_type)
          << AL << 2 << AANT_ArgumentIntegerConstant << E->getSourceRange();
      return;
    }
    nullPos = Idx->getZExtValue();

    if ((Idx->isSigned() && Idx->isNegative()) || nullPos > 1) {
      // FIXME: This error message could be improved, it would be nice
      // to say what the bounds actually are.
      S.Diag(AL.getLoc(), diag::err_attribute_sentinel_not_zero_or_one)
        << E->getSourceRange();
      return;
    }
  }

  if (const auto *FD = dyn_cast<FunctionDecl>(D)) {
    const FunctionType *FT = FD->getType()->castAs<FunctionType>();
    if (isa<FunctionNoProtoType>(FT)) {
      S.Diag(AL.getLoc(), diag::warn_attribute_sentinel_named_arguments);
      return;
    }

    if (!cast<FunctionProtoType>(FT)->isVariadic()) {
      S.Diag(AL.getLoc(), diag::warn_attribute_sentinel_not_variadic) << 0;
      return;
    }
  } else if (const auto *MD = dyn_cast<ObjCMethodDecl>(D)) {
    if (!MD->isVariadic()) {
      S.Diag(AL.getLoc(), diag::warn_attribute_sentinel_not_variadic) << 0;
      return;
    }
  } else if (const auto *BD = dyn_cast<BlockDecl>(D)) {
    if (!BD->isVariadic()) {
      S.Diag(AL.getLoc(), diag::warn_attribute_sentinel_not_variadic) << 1;
      return;
    }
  } else if (const auto *V = dyn_cast<VarDecl>(D)) {
    QualType Ty = V->getType();
    if (Ty->isBlockPointerType() || Ty->isFunctionPointerType()) {
      const FunctionType *FT = Ty->isFunctionPointerType()
                                   ? D->getFunctionType()
                                   : Ty->castAs<BlockPointerType>()
                                         ->getPointeeType()
                                         ->castAs<FunctionType>();
      if (!cast<FunctionProtoType>(FT)->isVariadic()) {
        int m = Ty->isFunctionPointerType() ? 0 : 1;
        S.Diag(AL.getLoc(), diag::warn_attribute_sentinel_not_variadic) << m;
        return;
      }
    } else {
      S.Diag(AL.getLoc(), diag::warn_attribute_wrong_decl_type)
          << AL << ExpectedFunctionMethodOrBlock;
      return;
    }
  } else {
    S.Diag(AL.getLoc(), diag::warn_attribute_wrong_decl_type)
        << AL << ExpectedFunctionMethodOrBlock;
    return;
  }
  D->addAttr(::new (S.Context) SentinelAttr(S.Context, AL, sentinel, nullPos));
}

static void handleWarnUnusedResult(Sema &S, Decl *D, const ParsedAttr &AL) {
  if (D->getFunctionType() &&
      D->getFunctionType()->getReturnType()->isVoidType() &&
      !isa<CXXConstructorDecl>(D)) {
    S.Diag(AL.getLoc(), diag::warn_attribute_void_function_method) << AL << 0;
    return;
  }
  if (const auto *MD = dyn_cast<ObjCMethodDecl>(D))
    if (MD->getReturnType()->isVoidType()) {
      S.Diag(AL.getLoc(), diag::warn_attribute_void_function_method) << AL << 1;
      return;
    }

  StringRef Str;
  if (AL.isStandardAttributeSyntax() && !AL.getScopeName()) {
    // The standard attribute cannot be applied to variable declarations such
    // as a function pointer.
    if (isa<VarDecl>(D))
      S.Diag(AL.getLoc(), diag::warn_attribute_wrong_decl_type_str)
          << AL << "functions, classes, or enumerations";

    // If this is spelled as the standard C++17 attribute, but not in C++17,
    // warn about using it as an extension. If there are attribute arguments,
    // then claim it's a C++2a extension instead.
    // FIXME: If WG14 does not seem likely to adopt the same feature, add an
    // extension warning for C2x mode.
    const LangOptions &LO = S.getLangOpts();
    if (AL.getNumArgs() == 1) {
      if (LO.CPlusPlus && !LO.CPlusPlus20)
        S.Diag(AL.getLoc(), diag::ext_cxx20_attr) << AL;

      // Since this this is spelled [[nodiscard]], get the optional string
      // literal. If in C++ mode, but not in C++2a mode, diagnose as an
      // extension.
      // FIXME: C2x should support this feature as well, even as an extension.
      if (!S.checkStringLiteralArgumentAttr(AL, 0, Str, nullptr))
        return;
    } else if (LO.CPlusPlus && !LO.CPlusPlus17)
      S.Diag(AL.getLoc(), diag::ext_cxx17_attr) << AL;
  }

  D->addAttr(::new (S.Context) WarnUnusedResultAttr(S.Context, AL, Str));
}

static void handleWeakImportAttr(Sema &S, Decl *D, const ParsedAttr &AL) {
  // weak_import only applies to variable & function declarations.
  bool isDef = false;
  if (!D->canBeWeakImported(isDef)) {
    if (isDef)
      S.Diag(AL.getLoc(), diag::warn_attribute_invalid_on_definition)
        << "weak_import";
    else if (isa<ObjCPropertyDecl>(D) || isa<ObjCMethodDecl>(D) ||
             (S.Context.getTargetInfo().getTriple().isOSDarwin() &&
              (isa<ObjCInterfaceDecl>(D) || isa<EnumDecl>(D)))) {
      // Nothing to warn about here.
    } else
      S.Diag(AL.getLoc(), diag::warn_attribute_wrong_decl_type)
          << AL << ExpectedVariableOrFunction;

    return;
  }

  D->addAttr(::new (S.Context) WeakImportAttr(S.Context, AL));
}

// Checks correctness of mutual usage of different work_group_size attributes:
// reqd_work_group_size, max_work_group_size and max_global_work_dim.
// Values of reqd_work_group_size arguments shall be equal or less than values
// coming from max_work_group_size.
// In case the value of 'max_global_work_dim' attribute equals to 0 we shall
// ensure that if max_work_group_size and reqd_work_group_size attributes exist,
// they hold equal values (1, 1, 1).
static bool checkWorkGroupSizeValues(Sema &S, Decl *D, const ParsedAttr &AL) {
  bool Result = true;

  // Returns the unsigned constant integer value represented by
  // given expression.
  auto getExprValue = [](const Expr *E, ASTContext &Ctx) {
    return E->getIntegerConstantExpr(Ctx)->getZExtValue();
  };

  ASTContext &Ctx = S.getASTContext();

  if (const auto *A = D->getAttr<SYCLIntelMaxWorkGroupSizeAttr>()) {
    if (!((getExprValue(AL.getArgAsExpr(0), Ctx) <=
           getExprValue(A->getXDim(), Ctx)) &&
          (getExprValue(AL.getArgAsExpr(1), Ctx) <=
           getExprValue(A->getYDim(), Ctx)) &&
          (getExprValue(AL.getArgAsExpr(2), Ctx) <=
           getExprValue(A->getZDim(), Ctx)))) {
      S.Diag(AL.getLoc(), diag::err_conflicting_sycl_function_attributes)
          << AL << A->getSpelling();
      Result &= false;
    }
  }

  if (const auto *A = D->getAttr<ReqdWorkGroupSizeAttr>()) {
    if (!((getExprValue(AL.getArgAsExpr(0), Ctx) >=
           getExprValue(A->getXDim(), Ctx)) &&
          (getExprValue(AL.getArgAsExpr(1), Ctx) >=
           getExprValue(A->getYDim(), Ctx)) &&
          (getExprValue(AL.getArgAsExpr(2), Ctx) >=
           getExprValue(A->getZDim(), Ctx)))) {
      S.Diag(AL.getLoc(), diag::err_conflicting_sycl_function_attributes)
          << AL << A->getSpelling();
      Result &= false;
    }
  }
  return Result;
}

// Handles reqd_work_group_size and max_work_group_size.
template <typename WorkGroupAttr>
static void handleWorkGroupSize(Sema &S, Decl *D, const ParsedAttr &AL) {
  if (D->isInvalidDecl())
    return;

  S.CheckDeprecatedSYCLAttributeSpelling(AL);
  // __attribute__((reqd_work_group_size)), [[cl::reqd_work_group_size]], and
  // [[intel::max_work_group_size]] all require exactly three arguments.
  if ((AL.getKind() == ParsedAttr::AT_ReqdWorkGroupSize &&
       AL.getAttributeSpellingListIndex() ==
           ReqdWorkGroupSizeAttr::CXX11_cl_reqd_work_group_size) ||
      AL.getKind() == ParsedAttr::AT_SYCLIntelMaxWorkGroupSize ||
      AL.getSyntax() == ParsedAttr::AS_GNU) {
    if (!AL.checkExactlyNumArgs(S, 3))
      return;
  }

  Expr *XDimExpr = AL.getArgAsExpr(0);

  // If no attribute argument is specified, set the second and third argument
  // to the default value 1, but only if the sycl::reqd_work_group_size
  // spelling was used.
  auto SetDefaultValue = [](Sema &S, const ParsedAttr &AL) {
    assert(AL.getKind() == ParsedAttr::AT_ReqdWorkGroupSize && AL.hasScope() &&
           AL.getScopeName()->isStr("sycl"));
    return IntegerLiteral::Create(S.Context, llvm::APInt(32, 1),
                                  S.Context.IntTy, AL.getLoc());
  };

  Expr *YDimExpr =
      AL.isArgExpr(1) ? AL.getArgAsExpr(1) : SetDefaultValue(S, AL);

  Expr *ZDimExpr =
      AL.isArgExpr(2) ? AL.getArgAsExpr(2) : SetDefaultValue(S, AL);

  ASTContext &Ctx = S.getASTContext();

  if (!XDimExpr->isValueDependent() && !YDimExpr->isValueDependent() &&
      !ZDimExpr->isValueDependent()) {
    llvm::APSInt XDimVal, YDimVal, ZDimVal;
    ExprResult XDim = S.VerifyIntegerConstantExpression(XDimExpr, &XDimVal);
    ExprResult YDim = S.VerifyIntegerConstantExpression(YDimExpr, &YDimVal);
    ExprResult ZDim = S.VerifyIntegerConstantExpression(ZDimExpr, &ZDimVal);

    if (XDim.isInvalid())
      return;
    XDimExpr = XDim.get();

    if (YDim.isInvalid())
      return;
    YDimExpr = YDim.get();

    if (ZDim.isInvalid())
      return;
    ZDimExpr = ZDim.get();

    // If the num_simd_work_items attribute is specified on a declaration it
    // must evenly divide the index that increments fastest in the
    // reqd_work_group_size attribute. In OpenCL, the first argument increments
    // the fastest, and in SYCL, the last argument increments the fastest.
    if (const auto *A = D->getAttr<SYCLIntelNumSimdWorkItemsAttr>()) {
      int64_t NumSimdWorkItems =
          A->getValue()->getIntegerConstantExpr(Ctx)->getSExtValue();

      unsigned WorkGroupSize = S.getLangOpts().OpenCL ? XDimVal.getZExtValue()
                                                      : ZDimVal.getZExtValue();

      if (WorkGroupSize % NumSimdWorkItems != 0) {
        S.Diag(A->getLocation(), diag::err_sycl_num_kernel_wrong_reqd_wg_size)
            << A << AL;
        S.Diag(AL.getLoc(), diag::note_conflicting_attribute);
        return;
      }
    }

    // If the declaration has a SYCLIntelMaxWorkGroupSizeAttr or
    // ReqdWorkGroupSizeAttr, check to see if they hold equal values
    // (1, 1, 1) in case the value of SYCLIntelMaxGlobalWorkDimAttr
    // equals to 0.
    if (const auto *DeclAttr = D->getAttr<SYCLIntelMaxGlobalWorkDimAttr>()) {
      if (const auto *DeclExpr = dyn_cast<ConstantExpr>(DeclAttr->getValue())) {
        // If the value is dependent, we can not test anything.
        if (!DeclExpr)
          return;

        // Test the attribute value.
        if (DeclExpr->getResultAsAPSInt() == 0 &&
            (XDimVal.getZExtValue() != 1 || YDimVal.getZExtValue() != 1 ||
             ZDimVal.getZExtValue() != 1)) {
          S.Diag(AL.getLoc(), diag::err_sycl_x_y_z_arguments_must_be_one)
              << AL << DeclAttr;
          return;
        }
      }
    }

    if (const auto *ExistingAttr = D->getAttr<WorkGroupAttr>()) {
      // Compare attribute arguments value and warn for a mismatch.
      if (ExistingAttr->getXDimVal(Ctx) != XDimVal ||
          ExistingAttr->getYDimVal(Ctx) != YDimVal ||
          ExistingAttr->getZDimVal(Ctx) != ZDimVal) {
        S.Diag(AL.getLoc(), diag::warn_duplicate_attribute) << AL;
        S.Diag(ExistingAttr->getLocation(), diag::note_conflicting_attribute);
      }
    }
    if (!checkWorkGroupSizeValues(S, D, AL))
      return;
  }

  S.addIntelTripleArgAttr<WorkGroupAttr>(D, AL, XDimExpr, YDimExpr, ZDimExpr);
}

// Returns a DupArgResult value; Same means the args have the same value,
// Different means the args do not have the same value, and Unknown means that
// the args cannot (yet) be compared.
enum class DupArgResult { Unknown, Same, Different };
static DupArgResult AreArgValuesIdentical(const Expr *LHS, const Expr *RHS) {
  // If either operand is still value dependent, we can't test anything.
  const auto *LHSCE = dyn_cast<ConstantExpr>(LHS);
  const auto *RHSCE = dyn_cast<ConstantExpr>(RHS);
  if (!LHSCE || !RHSCE)
    return DupArgResult::Unknown;

  // Otherwise, test that the values.
  return LHSCE->getResultAsAPSInt() == RHSCE->getResultAsAPSInt()
             ? DupArgResult::Same
             : DupArgResult::Different;
}

void Sema::AddWorkGroupSizeHintAttr(Decl *D, const AttributeCommonInfo &CI,
                                    Expr *XDim, Expr *YDim, Expr *ZDim) {
  // Returns nullptr if diagnosing, otherwise returns the original expression
  // or the original expression converted to a constant expression.
  auto CheckAndConvertArg = [&](Expr *E) -> Expr * {
    // We can only check if the expression is not value dependent.
    if (!E->isValueDependent()) {
      llvm::APSInt ArgVal;
      ExprResult Res = VerifyIntegerConstantExpression(E, &ArgVal);
      if (Res.isInvalid())
        return nullptr;
      E = Res.get();

      // This attribute requires a strictly positive value.
      if (ArgVal <= 0) {
        Diag(E->getExprLoc(), diag::err_attribute_requires_positive_integer)
            << CI << /*positive*/ 0;
        return nullptr;
      }
    }

    return E;
  };

  // Check all three argument values, and if any are bad, bail out. This will
  // convert the given expressions into constant expressions when possible.
  XDim = CheckAndConvertArg(XDim);
  YDim = CheckAndConvertArg(YDim);
  ZDim = CheckAndConvertArg(ZDim);
  if (!XDim || !YDim || !ZDim)
    return;

  // If the attribute was already applied with different arguments, then
  // diagnose the second attribute as a duplicate and don't add it.
  if (const auto *Existing = D->getAttr<WorkGroupSizeHintAttr>()) {
    DupArgResult Results[] = {AreArgValuesIdentical(XDim, Existing->getXDim()),
                              AreArgValuesIdentical(YDim, Existing->getYDim()),
                              AreArgValuesIdentical(ZDim, Existing->getZDim())};
    // If any of the results are known to be different, we can diagnose at this
    // point and drop the attribute.
    if (llvm::is_contained(Results, DupArgResult::Different)) {
      Diag(CI.getLoc(), diag::warn_duplicate_attribute) << CI;
      Diag(Existing->getLoc(), diag::note_previous_attribute);
      return;
    }
    // If all of the results are known to be the same, we can silently drop the
    // attribute. Otherwise, we have to add the attribute and resolve its
    // differences later.
    if (llvm::all_of(Results,
                     [](DupArgResult V) { return V == DupArgResult::Same; }))
      return;
  }

  D->addAttr(::new (Context)
                 WorkGroupSizeHintAttr(Context, CI, XDim, YDim, ZDim));
}

WorkGroupSizeHintAttr *
Sema::MergeWorkGroupSizeHintAttr(Decl *D, const WorkGroupSizeHintAttr &A) {
  // Check to see if there's a duplicate attribute already applied.
  if (const auto *DeclAttr = D->getAttr<WorkGroupSizeHintAttr>()) {
    DupArgResult Results[] = {
        AreArgValuesIdentical(DeclAttr->getXDim(), A.getXDim()),
        AreArgValuesIdentical(DeclAttr->getYDim(), A.getYDim()),
        AreArgValuesIdentical(DeclAttr->getZDim(), A.getZDim())};

    // If any of the results are known to be different, we can diagnose at this
    // point and drop the attribute.
    if (llvm::is_contained(Results, DupArgResult::Different)) {
      Diag(DeclAttr->getLoc(), diag::warn_duplicate_attribute) << &A;
      Diag(A.getLoc(), diag::note_previous_attribute);
      return nullptr;
    }
    // If all of the results are known to be the same, we can silently drop the
    // attribute. Otherwise, we have to add the attribute and resolve its
    // differences later.
    if (llvm::all_of(Results,
                     [](DupArgResult V) { return V == DupArgResult::Same; }))
      return nullptr;
  }
  return ::new (Context)
      WorkGroupSizeHintAttr(Context, A, A.getXDim(), A.getYDim(), A.getZDim());
}

// Handles work_group_size_hint.
static void handleWorkGroupSizeHint(Sema &S, Decl *D, const ParsedAttr &AL) {
  S.CheckDeprecatedSYCLAttributeSpelling(AL);

  S.AddWorkGroupSizeHintAttr(D, AL, AL.getArgAsExpr(0), AL.getArgAsExpr(1),
                             AL.getArgAsExpr(2));
}

void Sema::AddIntelReqdSubGroupSize(Decl *D, const AttributeCommonInfo &CI,
                                    Expr *E) {
  if (!E->isValueDependent()) {
    // Validate that we have an integer constant expression and then store the
    // converted constant expression into the semantic attribute so that we
    // don't have to evaluate it again later.
    llvm::APSInt ArgVal;
    ExprResult Res = VerifyIntegerConstantExpression(E, &ArgVal);
    if (Res.isInvalid())
      return;
    E = Res.get();

    // This attribute requires a strictly positive value.
    if (ArgVal <= 0) {
      Diag(E->getExprLoc(), diag::err_attribute_requires_positive_integer)
          << CI << /*positive*/ 0;
      return;
    }

    // Check to see if there's a duplicate attribute with different values
    // already applied to the declaration.
    if (const auto *DeclAttr = D->getAttr<IntelReqdSubGroupSizeAttr>()) {
      // If the other attribute argument is instantiation dependent, we won't
      // have converted it to a constant expression yet and thus we test
      // whether this is a null pointer.
      if (const auto *DeclExpr = dyn_cast<ConstantExpr>(DeclAttr->getValue())) {
        if (ArgVal != DeclExpr->getResultAsAPSInt()) {
          Diag(CI.getLoc(), diag::warn_duplicate_attribute) << CI;
          Diag(DeclAttr->getLoc(), diag::note_previous_attribute);
        }
        // Drop the duplicate attribute.
        return;
      }
    }
  }

  D->addAttr(::new (Context) IntelReqdSubGroupSizeAttr(Context, CI, E));
}

IntelReqdSubGroupSizeAttr *
Sema::MergeIntelReqdSubGroupSizeAttr(Decl *D,
                                     const IntelReqdSubGroupSizeAttr &A) {
  // Check to see if there's a duplicate attribute with different values
  // already applied to the declaration.
  if (const auto *DeclAttr = D->getAttr<IntelReqdSubGroupSizeAttr>()) {
    if (const auto *DeclExpr = dyn_cast<ConstantExpr>(DeclAttr->getValue())) {
      if (const auto *MergeExpr = dyn_cast<ConstantExpr>(A.getValue())) {
        if (DeclExpr->getResultAsAPSInt() != MergeExpr->getResultAsAPSInt()) {
          Diag(DeclAttr->getLoc(), diag::warn_duplicate_attribute) << &A;
          Diag(A.getLoc(), diag::note_previous_attribute);
          return nullptr;
        }
        // Do not add a duplicate attribute.
        return nullptr;
      }
    }
  }
  return ::new (Context) IntelReqdSubGroupSizeAttr(Context, A, A.getValue());
}

static void handleIntelReqdSubGroupSize(Sema &S, Decl *D,
                                        const ParsedAttr &AL) {
  S.CheckDeprecatedSYCLAttributeSpelling(AL);

  Expr *E = AL.getArgAsExpr(0);
  S.AddIntelReqdSubGroupSize(D, AL, E);
}

IntelNamedSubGroupSizeAttr *
Sema::MergeIntelNamedSubGroupSizeAttr(Decl *D,
                                      const IntelNamedSubGroupSizeAttr &A) {
  // Check to see if there's a duplicate attribute with different values
  // already applied to the declaration.
  if (const auto *DeclAttr = D->getAttr<IntelNamedSubGroupSizeAttr>()) {
    if (DeclAttr->getType() != A.getType()) {
      Diag(DeclAttr->getLoc(), diag::warn_duplicate_attribute) << &A;
      Diag(A.getLoc(), diag::note_previous_attribute);
    }
    return nullptr;
  }

  return IntelNamedSubGroupSizeAttr::Create(Context, A.getType(), A);
}

static void handleIntelNamedSubGroupSize(Sema &S, Decl *D,
                                         const ParsedAttr &AL) {
  StringRef SizeStr;
  SourceLocation Loc;
  if (AL.isArgIdent(0)) {
    IdentifierLoc *IL = AL.getArgAsIdent(0);
    SizeStr = IL->Ident->getName();
    Loc = IL->Loc;
  } else if (!S.checkStringLiteralArgumentAttr(AL, 0, SizeStr, &Loc)) {
    return;
  }

  IntelNamedSubGroupSizeAttr::SubGroupSizeType SizeType;
  if (!IntelNamedSubGroupSizeAttr::ConvertStrToSubGroupSizeType(SizeStr,
                                                                SizeType)) {
    S.Diag(Loc, diag::warn_attribute_type_not_supported) << AL << SizeStr;
  }
  D->addAttr(IntelNamedSubGroupSizeAttr::Create(S.Context, SizeType, AL));
}

<<<<<<< HEAD
void Sema::AddSYCLIntelNumSimdWorkItemsAttr(Decl *D,
                                            const AttributeCommonInfo &CI,
                                            Expr *E) {
  if (!E->isValueDependent()) {
    // Validate that we have an integer constant expression and then store the
    // converted constant expression into the semantic attribute so that we
    // don't have to evaluate it again later.
    llvm::APSInt ArgVal;
    ExprResult Res = VerifyIntegerConstantExpression(E, &ArgVal);
    if (Res.isInvalid())
      return;
    E = Res.get();

    // This attribute requires a strictly positive value.
    if (ArgVal <= 0) {
      Diag(E->getExprLoc(), diag::err_attribute_requires_positive_integer)
          << CI << /*positive*/ 0;
      return;
    }
=======
// Check for things we'd like to warn about. Multiversioning issues are
// handled later in the process, once we know how many exist.
bool Sema::checkTargetAttr(SourceLocation LiteralLoc, StringRef AttrStr) {
  enum FirstParam { Unsupported, Duplicate, Unknown };
  enum SecondParam { None, Architecture, Tune };
  if (AttrStr.contains("fpmath="))
    return Diag(LiteralLoc, diag::warn_unsupported_target_attribute)
           << Unsupported << None << "fpmath=";

  // Diagnose use of tune if target doesn't support it.
  if (!Context.getTargetInfo().supportsTargetAttributeTune() &&
      AttrStr.contains("tune="))
    return Diag(LiteralLoc, diag::warn_unsupported_target_attribute)
           << Unsupported << None << "tune=";
>>>>>>> 0abb5d29

    // Check to see if there's a duplicate attribute with different values
    // already applied to the declaration.
    if (const auto *DeclAttr = D->getAttr<SYCLIntelNumSimdWorkItemsAttr>()) {
      // If the other attribute argument is instantiation dependent, we won't
      // have converted it to a constant expression yet and thus we test
      // whether this is a null pointer.
      if (const auto *DeclExpr = dyn_cast<ConstantExpr>(DeclAttr->getValue())) {
        if (ArgVal != DeclExpr->getResultAsAPSInt()) {
          Diag(CI.getLoc(), diag::warn_duplicate_attribute) << CI;
          Diag(DeclAttr->getLoc(), diag::note_previous_attribute);
        }
        // Drop the duplicate attribute.
        return;
      }
    }

    // If the reqd_work_group_size attribute is specified on a declaration
    // along with num_simd_work_items, the required work group size specified
    // by num_simd_work_items attribute must evenly divide the index that
    // increments fastest in the reqd_work_group_size attribute.
    //
    // The arguments to reqd_work_group_size are ordered based on which index
    // increments the fastest. In OpenCL, the first argument is the index that
    // increments the fastest, and in SYCL, the last argument is the index that
    // increments the fastest.
    if (const auto *DeclAttr = D->getAttr<ReqdWorkGroupSizeAttr>()) {
      Expr *XDimExpr = DeclAttr->getXDim();
      Expr *YDimExpr = DeclAttr->getYDim();
      Expr *ZDimExpr = DeclAttr->getZDim();

      if (!XDimExpr->isValueDependent() && !YDimExpr->isValueDependent() &&
          !ZDimExpr->isValueDependent()) {
        llvm::APSInt XDimVal, ZDimVal;
        ExprResult XDim = VerifyIntegerConstantExpression(XDimExpr, &XDimVal);
        ExprResult ZDim = VerifyIntegerConstantExpression(ZDimExpr, &ZDimVal);

        if (XDim.isInvalid() || ZDim.isInvalid())
          return;

        unsigned WorkGroupSize = getLangOpts().OpenCL ? XDimVal.getZExtValue()
                                                      : ZDimVal.getZExtValue();

        if (WorkGroupSize % ArgVal.getSExtValue() != 0) {
          Diag(CI.getLoc(), diag::err_sycl_num_kernel_wrong_reqd_wg_size)
              << CI << DeclAttr;
          Diag(DeclAttr->getLocation(), diag::note_conflicting_attribute);
          return;
        }
      }
    }
  }

  D->addAttr(::new (Context) SYCLIntelNumSimdWorkItemsAttr(Context, CI, E));
}

SYCLIntelNumSimdWorkItemsAttr *Sema::MergeSYCLIntelNumSimdWorkItemsAttr(
    Decl *D, const SYCLIntelNumSimdWorkItemsAttr &A) {
  // Check to see if there's a duplicate attribute with different values
  // already applied to the declaration.
  if (const auto *DeclAttr = D->getAttr<SYCLIntelNumSimdWorkItemsAttr>()) {
    if (const auto *DeclExpr = dyn_cast<ConstantExpr>(DeclAttr->getValue())) {
      if (const auto *MergeExpr = dyn_cast<ConstantExpr>(A.getValue())) {
        if (DeclExpr->getResultAsAPSInt() != MergeExpr->getResultAsAPSInt()) {
          Diag(DeclAttr->getLoc(), diag::warn_duplicate_attribute) << &A;
          Diag(A.getLoc(), diag::note_previous_attribute);
        }
        // Do not add a duplicate attribute.
        return nullptr;
      }
    }
  }
  return ::new (Context)
      SYCLIntelNumSimdWorkItemsAttr(Context, A, A.getValue());
}

static void handleSYCLIntelNumSimdWorkItemsAttr(Sema &S, Decl *D,
                                                const ParsedAttr &A) {
  Expr *E = A.getArgAsExpr(0);
  S.AddSYCLIntelNumSimdWorkItemsAttr(D, A, E);
}

// Handles use_stall_enable_clusters
static void handleUseStallEnableClustersAttr(Sema &S, Decl *D,
                                             const ParsedAttr &Attr) {
  if (D->isInvalidDecl())
    return;

  unsigned NumArgs = Attr.getNumArgs();
  if (NumArgs > 0) {
    S.Diag(Attr.getLoc(), diag::warn_attribute_too_many_arguments) << Attr << 0;
    return;
  }

  handleSimpleAttribute<SYCLIntelUseStallEnableClustersAttr>(S, D, Attr);
}

// Handles disable_loop_pipelining attribute.
static void handleSYCLIntelFPGADisableLoopPipeliningAttr(Sema &S, Decl *D,
                                                         const ParsedAttr &A) {
  D->addAttr(::new (S.Context)
                 SYCLIntelFPGADisableLoopPipeliningAttr(S.Context, A));
}

// Handles initiation_interval attribute.
void Sema::AddSYCLIntelFPGAInitiationIntervalAttr(Decl *D,
                                                  const AttributeCommonInfo &CI,
                                                  Expr *E) {
  if (!E->isValueDependent()) {
    // Validate that we have an integer constant expression and then store the
    // converted constant expression into the semantic attribute so that we
    // don't have to evaluate it again later.
    llvm::APSInt ArgVal;
    ExprResult Res = VerifyIntegerConstantExpression(E, &ArgVal);
    if (Res.isInvalid())
      return;
    E = Res.get();
    // This attribute requires a strictly positive value.
    if (ArgVal <= 0) {
      Diag(E->getExprLoc(), diag::err_attribute_requires_positive_integer)
          << CI << /*positive*/ 0;
      return;
    }
    // Check to see if there's a duplicate attribute with different values
    // already applied to the declaration.
    if (const auto *DeclAttr =
            D->getAttr<SYCLIntelFPGAInitiationIntervalAttr>()) {
      // If the other attribute argument is instantiation dependent, we won't
      // have converted it to a constant expression yet and thus we test
      // whether this is a null pointer.
      if (const auto *DeclExpr =
              dyn_cast<ConstantExpr>(DeclAttr->getIntervalExpr())) {
        if (ArgVal != DeclExpr->getResultAsAPSInt()) {
          Diag(CI.getLoc(), diag::warn_duplicate_attribute) << CI;
          Diag(DeclAttr->getLoc(), diag::note_previous_attribute);
        }
        // Drop the duplicate attribute.
        return;
      }
    }
  }

  D->addAttr(::new (Context)
                 SYCLIntelFPGAInitiationIntervalAttr(Context, CI, E));
}

SYCLIntelFPGAInitiationIntervalAttr *
Sema::MergeSYCLIntelFPGAInitiationIntervalAttr(
    Decl *D, const SYCLIntelFPGAInitiationIntervalAttr &A) {
  // Check to see if there's a duplicate attribute with different values
  // already applied to the declaration.
  if (const auto *DeclAttr =
          D->getAttr<SYCLIntelFPGAInitiationIntervalAttr>()) {
    if (const auto *DeclExpr =
            dyn_cast<ConstantExpr>(DeclAttr->getIntervalExpr())) {
      if (const auto *MergeExpr = dyn_cast<ConstantExpr>(A.getIntervalExpr())) {
        if (DeclExpr->getResultAsAPSInt() != MergeExpr->getResultAsAPSInt()) {
          Diag(DeclAttr->getLoc(), diag::warn_duplicate_attribute) << &A;
          Diag(A.getLoc(), diag::note_previous_attribute);
        }
        // Do not add a duplicate attribute.
        return nullptr;
      }
    }
  }

  return ::new (Context)
      SYCLIntelFPGAInitiationIntervalAttr(Context, A, A.getIntervalExpr());
}

static void handleSYCLIntelFPGAInitiationIntervalAttr(Sema &S, Decl *D,
                                                      const ParsedAttr &A) {
  S.CheckDeprecatedSYCLAttributeSpelling(A);

  S.AddSYCLIntelFPGAInitiationIntervalAttr(D, A, A.getArgAsExpr(0));
}

// Handle scheduler_target_fmax_mhz
void Sema::AddSYCLIntelSchedulerTargetFmaxMhzAttr(Decl *D,
                                                  const AttributeCommonInfo &CI,
                                                  Expr *E) {
  if (!E->isValueDependent()) {
    // Validate that we have an integer constant expression and then store the
    // converted constant expression into the semantic attribute so that we
    // don't have to evaluate it again later.
    llvm::APSInt ArgVal;
    ExprResult Res = VerifyIntegerConstantExpression(E, &ArgVal);
    if (Res.isInvalid())
      return;
    E = Res.get();

    // This attribute requires a non-negative value.
    if (ArgVal < 0) {
      Diag(E->getExprLoc(), diag::err_attribute_requires_positive_integer)
          << CI << /*non-negative*/ 1;
      return;
    }
    // Check to see if there's a duplicate attribute with different values
    // already applied to the declaration.
    if (const auto *DeclAttr =
            D->getAttr<SYCLIntelSchedulerTargetFmaxMhzAttr>()) {
      // If the other attribute argument is instantiation dependent, we won't
      // have converted it to a constant expression yet and thus we test
      // whether this is a null pointer.
      if (const auto *DeclExpr = dyn_cast<ConstantExpr>(DeclAttr->getValue())) {
        if (ArgVal != DeclExpr->getResultAsAPSInt()) {
          Diag(CI.getLoc(), diag::warn_duplicate_attribute) << CI;
          Diag(DeclAttr->getLoc(), diag::note_previous_attribute);
        }
        // Drop the duplicate attribute.
        return;
      }
    }
  }

  D->addAttr(::new (Context)
                 SYCLIntelSchedulerTargetFmaxMhzAttr(Context, CI, E));
}

SYCLIntelSchedulerTargetFmaxMhzAttr *
Sema::MergeSYCLIntelSchedulerTargetFmaxMhzAttr(
    Decl *D, const SYCLIntelSchedulerTargetFmaxMhzAttr &A) {
  // Check to see if there's a duplicate attribute with different values
  // already applied to the declaration.
  if (const auto *DeclAttr =
          D->getAttr<SYCLIntelSchedulerTargetFmaxMhzAttr>()) {
    if (const auto *DeclExpr = dyn_cast<ConstantExpr>(DeclAttr->getValue())) {
      if (const auto *MergeExpr = dyn_cast<ConstantExpr>(A.getValue())) {
        if (DeclExpr->getResultAsAPSInt() != MergeExpr->getResultAsAPSInt()) {
          Diag(DeclAttr->getLoc(), diag::warn_duplicate_attribute) << &A;
          Diag(A.getLoc(), diag::note_previous_attribute);
          return nullptr;
        }
        // Do not add a duplicate attribute.
        return nullptr;
      }
    }
  }
  return ::new (Context)
      SYCLIntelSchedulerTargetFmaxMhzAttr(Context, A, A.getValue());
}

static void handleSYCLIntelSchedulerTargetFmaxMhzAttr(Sema &S, Decl *D,
                                                      const ParsedAttr &AL) {
  Expr *E = AL.getArgAsExpr(0);
  S.AddSYCLIntelSchedulerTargetFmaxMhzAttr(D, AL, E);
}

// Handles max_global_work_dim.
// Returns a OneArgResult value; EqualToOne means all argument values are
// equal to one, NotEqualToOne means at least one argument value is not
// equal to one, and Unknown means that at least one of the argument values
// could not be determined.
enum class OneArgResult { Unknown, EqualToOne, NotEqualToOne };
static OneArgResult AreAllArgsOne(const Expr *Args[], size_t Count) {

  for (size_t Idx = 0; Idx < Count; ++Idx) {
    const auto *CE = dyn_cast<ConstantExpr>(Args[Idx]);
    if (!CE)
      return OneArgResult::Unknown;
    if (CE->getResultAsAPSInt() != 1)
      return OneArgResult::NotEqualToOne;
  }
  return OneArgResult::EqualToOne;
}

// If the declaration has a SYCLIntelMaxWorkGroupSizeAttr or
// ReqdWorkGroupSizeAttr, check to see if they hold equal values
// (1, 1, 1). Returns true if diagnosed.
template <typename AttrTy>
static bool checkWorkGroupSizeAttrExpr(Sema &S, Decl *D,
                                       const AttributeCommonInfo &AL) {
  if (const auto *A = D->getAttr<AttrTy>()) {
    const Expr *Args[3] = {A->getXDim(), A->getYDim(), A->getZDim()};
    if (OneArgResult::NotEqualToOne == AreAllArgsOne(Args, 3)) {
      S.Diag(A->getLocation(), diag::err_sycl_x_y_z_arguments_must_be_one)
          << A << AL;
      return true;
    }
  }
  return false;
}

void Sema::AddSYCLIntelMaxGlobalWorkDimAttr(Decl *D,
                                            const AttributeCommonInfo &CI,
                                            Expr *E) {
  if (!E->isValueDependent()) {
    // Validate that we have an integer constant expression and then store the
    // converted constant expression into the semantic attribute so that we
    // don't have to evaluate it again later.
    llvm::APSInt ArgVal;
    ExprResult Res = VerifyIntegerConstantExpression(E, &ArgVal);
    if (Res.isInvalid())
      return;
    E = Res.get();

    // This attribute must be in the range [0, 3].
    if (ArgVal < 0 || ArgVal > 3) {
      Diag(E->getBeginLoc(), diag::err_attribute_argument_out_of_range)
          << CI << 0 << 3 << E->getSourceRange();
      return;
    }

    // Check to see if there's a duplicate attribute with different values
    // already applied to the declaration.
    if (const auto *DeclAttr = D->getAttr<SYCLIntelMaxGlobalWorkDimAttr>()) {
      // If the other attribute argument is instantiation dependent, we won't
      // have converted it to a constant expression yet and thus we test
      // whether this is a null pointer.
      if (const auto *DeclExpr = dyn_cast<ConstantExpr>(DeclAttr->getValue())) {
        if (ArgVal != DeclExpr->getResultAsAPSInt()) {
          Diag(CI.getLoc(), diag::warn_duplicate_attribute) << CI;
          Diag(DeclAttr->getLoc(), diag::note_previous_attribute);
        }
        // Drop the duplicate attribute.
        return;
      }
    }

    // If the declaration has a SYCLIntelMaxWorkGroupSizeAttr or
    // ReqdWorkGroupSizeAttr, check to see if they hold equal values
    // (1, 1, 1) in case the value of SYCLIntelMaxGlobalWorkDimAttr
    // equals to 0.
    if (ArgVal == 0) {
      if (checkWorkGroupSizeAttrExpr<SYCLIntelMaxWorkGroupSizeAttr>(*this, D,
                                                                    CI) ||
          checkWorkGroupSizeAttrExpr<ReqdWorkGroupSizeAttr>(*this, D, CI))
        return;
    }
  }

  D->addAttr(::new (Context) SYCLIntelMaxGlobalWorkDimAttr(Context, CI, E));
}

SYCLIntelMaxGlobalWorkDimAttr *Sema::MergeSYCLIntelMaxGlobalWorkDimAttr(
    Decl *D, const SYCLIntelMaxGlobalWorkDimAttr &A) {
  // Check to see if there's a duplicate attribute with different values
  // already applied to the declaration.
  if (const auto *DeclAttr = D->getAttr<SYCLIntelMaxGlobalWorkDimAttr>()) {
    if (const auto *DeclExpr = dyn_cast<ConstantExpr>(DeclAttr->getValue())) {
      if (const auto *MergeExpr = dyn_cast<ConstantExpr>(A.getValue())) {
        if (DeclExpr->getResultAsAPSInt() != MergeExpr->getResultAsAPSInt()) {
          Diag(DeclAttr->getLoc(), diag::warn_duplicate_attribute) << &A;
          Diag(A.getLoc(), diag::note_previous_attribute);
        }
        // Do not add a duplicate attribute.
        return nullptr;
      }
    }
  }

  // If the declaration has a SYCLIntelMaxWorkGroupSizeAttr or
  // ReqdWorkGroupSizeAttr, check to see if they hold equal values
  // (1, 1, 1) in case the value of SYCLIntelMaxGlobalWorkDimAttr
  // equals to 0.
  const auto *MergeExpr = dyn_cast<ConstantExpr>(A.getValue());
  if (MergeExpr->getResultAsAPSInt() == 0) {
    if (checkWorkGroupSizeAttrExpr<SYCLIntelMaxWorkGroupSizeAttr>(*this, D,
                                                                  A) ||
        checkWorkGroupSizeAttrExpr<ReqdWorkGroupSizeAttr>(*this, D, A))
      return nullptr;
  }

  return ::new (Context)
      SYCLIntelMaxGlobalWorkDimAttr(Context, A, A.getValue());
}

static void handleSYCLIntelMaxGlobalWorkDimAttr(Sema &S, Decl *D,
                                                const ParsedAttr &AL) {
  Expr *E = AL.getArgAsExpr(0);
  S.AddSYCLIntelMaxGlobalWorkDimAttr(D, AL, E);
}

// Handles [[intel::loop_fuse]] and [[intel::loop_fuse_independent]].
void Sema::AddSYCLIntelLoopFuseAttr(Decl *D, const AttributeCommonInfo &CI,
                                    Expr *E) {
  if (!E->isValueDependent()) {
    // Validate that we have an integer constant expression and then store the
    // converted constant expression into the semantic attribute so that we
    // don't have to evaluate it again later.
    llvm::APSInt ArgVal;
    ExprResult Res = VerifyIntegerConstantExpression(E, &ArgVal);
    if (Res.isInvalid())
      return;
    E = Res.get();

    // This attribute requires a non-negative value.
    if (ArgVal < 0) {
      Diag(E->getExprLoc(), diag::err_attribute_requires_positive_integer)
          << CI << /*non-negative*/ 1;
      return;
    }
    // Check to see if there's a duplicate attribute with different values
    // already applied to the declaration.
    if (const auto *DeclAttr = D->getAttr<SYCLIntelLoopFuseAttr>()) {
      // [[intel::loop_fuse]] and [[intel::loop_fuse_independent]] are
      // incompatible.
      // FIXME: If additional spellings are provided for this attribute,
      // this code will do the wrong thing.
      if (DeclAttr->getAttributeSpellingListIndex() !=
          CI.getAttributeSpellingListIndex()) {
        Diag(CI.getLoc(), diag::err_attributes_are_not_compatible)
            << CI << DeclAttr;
        Diag(DeclAttr->getLocation(), diag::note_conflicting_attribute);
        return;
      }
      // If the other attribute argument is instantiation dependent, we won't
      // have converted it to a constant expression yet and thus we test
      // whether this is a null pointer.
      if (const auto *DeclExpr = dyn_cast<ConstantExpr>(DeclAttr->getValue())) {
        if (ArgVal != DeclExpr->getResultAsAPSInt()) {
          Diag(CI.getLoc(), diag::warn_duplicate_attribute) << CI;
          Diag(DeclAttr->getLoc(), diag::note_previous_attribute);
        }
        // Drop the duplicate attribute.
        return;
      }
    }
  }

  D->addAttr(::new (Context) SYCLIntelLoopFuseAttr(Context, CI, E));
}

SYCLIntelLoopFuseAttr *
Sema::MergeSYCLIntelLoopFuseAttr(Decl *D, const SYCLIntelLoopFuseAttr &A) {
  // Check to see if there's a duplicate attribute with different values
  // already applied to the declaration.
  if (const auto *DeclAttr = D->getAttr<SYCLIntelLoopFuseAttr>()) {
    // [[intel::loop_fuse]] and [[intel::loop_fuse_independent]] are
    // incompatible.
    // FIXME: If additional spellings are provided for this attribute,
    // this code will do the wrong thing.
    if (DeclAttr->getAttributeSpellingListIndex() !=
        A.getAttributeSpellingListIndex()) {
      Diag(A.getLoc(), diag::err_attributes_are_not_compatible)
          << &A << DeclAttr;
      Diag(DeclAttr->getLoc(), diag::note_conflicting_attribute);
      return nullptr;
    }
    if (const auto *DeclExpr = dyn_cast<ConstantExpr>(DeclAttr->getValue())) {
      if (const auto *MergeExpr = dyn_cast<ConstantExpr>(A.getValue())) {
        if (DeclExpr->getResultAsAPSInt() != MergeExpr->getResultAsAPSInt()) {
          Diag(DeclAttr->getLoc(), diag::warn_duplicate_attribute) << &A;
          Diag(A.getLoc(), diag::note_previous_attribute);
        }
        // Do not add a duplicate attribute.
        return nullptr;
      }
    }
  }

  return ::new (Context) SYCLIntelLoopFuseAttr(Context, A, A.getValue());
}

static void handleSYCLIntelLoopFuseAttr(Sema &S, Decl *D, const ParsedAttr &A) {
  // If no attribute argument is specified, set to default value '1'.
  Expr *E = A.isArgExpr(0)
                ? A.getArgAsExpr(0)
                : IntegerLiteral::Create(S.Context, llvm::APInt(32, 1),
                                         S.Context.IntTy, A.getLoc());

  S.AddSYCLIntelLoopFuseAttr(D, A, E);
}

static void handleVecTypeHint(Sema &S, Decl *D, const ParsedAttr &AL) {
  // This attribute is deprecated without replacement in SYCL 2020 mode.
  if (S.LangOpts.getSYCLVersion() > LangOptions::SYCL_2017)
    S.Diag(AL.getLoc(), diag::warn_attribute_spelling_deprecated) << AL;

  // If the attribute is used with the [[sycl::vec_type_hint]] spelling in SYCL
  // 2017 mode, we want to warn about using the newer name in the older
  // standard as a compatibility extension.
  if (S.LangOpts.getSYCLVersion() == LangOptions::SYCL_2017 && AL.hasScope())
    S.Diag(AL.getLoc(), diag::ext_sycl_2020_attr_spelling) << AL;

  if (!AL.hasParsedType()) {
    S.Diag(AL.getLoc(), diag::err_attribute_wrong_number_arguments) << AL << 1;
    return;
  }

  TypeSourceInfo *ParmTSI = nullptr;
  QualType ParmType = S.GetTypeFromParser(AL.getTypeArg(), &ParmTSI);
  assert(ParmTSI && "no type source info for attribute argument");

  if (!ParmType->isExtVectorType() && !ParmType->isFloatingType() &&
      (ParmType->isBooleanType() ||
       !ParmType->isIntegralType(S.getASTContext()))) {
    S.Diag(AL.getLoc(), diag::err_attribute_invalid_argument) << 2 << AL;
    return;
  }

  if (VecTypeHintAttr *A = D->getAttr<VecTypeHintAttr>()) {
    if (!S.Context.hasSameType(A->getTypeHint(), ParmType)) {
      S.Diag(AL.getLoc(), diag::warn_duplicate_attribute) << AL;
      return;
    }
  }

  D->addAttr(::new (S.Context) VecTypeHintAttr(S.Context, AL, ParmTSI));
}

SectionAttr *Sema::mergeSectionAttr(Decl *D, const AttributeCommonInfo &CI,
                                    StringRef Name) {
  // Explicit or partial specializations do not inherit
  // the section attribute from the primary template.
  if (const auto *FD = dyn_cast<FunctionDecl>(D)) {
    if (CI.getAttributeSpellingListIndex() == SectionAttr::Declspec_allocate &&
        FD->isFunctionTemplateSpecialization())
      return nullptr;
  }
  if (SectionAttr *ExistingAttr = D->getAttr<SectionAttr>()) {
    if (ExistingAttr->getName() == Name)
      return nullptr;
    Diag(ExistingAttr->getLocation(), diag::warn_mismatched_section)
         << 1 /*section*/;
    Diag(CI.getLoc(), diag::note_previous_attribute);
    return nullptr;
  }
  return ::new (Context) SectionAttr(Context, CI, Name);
}

/// Used to implement to perform semantic checking on
/// attribute((section("foo"))) specifiers.
///
/// In this case, "foo" is passed in to be checked.  If the section
/// specifier is invalid, return an Error that indicates the problem.
///
/// This is a simple quality of implementation feature to catch errors
/// and give good diagnostics in cases when the assembler or code generator
/// would otherwise reject the section specifier.
llvm::Error Sema::isValidSectionSpecifier(StringRef SecName) {
  if (!Context.getTargetInfo().getTriple().isOSDarwin())
    return llvm::Error::success();

  // Let MCSectionMachO validate this.
  StringRef Segment, Section;
  unsigned TAA, StubSize;
  bool HasTAA;
  return llvm::MCSectionMachO::ParseSectionSpecifier(SecName, Segment, Section,
                                                     TAA, HasTAA, StubSize);
}

bool Sema::checkSectionName(SourceLocation LiteralLoc, StringRef SecName) {
  if (llvm::Error E = isValidSectionSpecifier(SecName)) {
    Diag(LiteralLoc, diag::err_attribute_section_invalid_for_target)
        << toString(std::move(E)) << 1 /*'section'*/;
    return false;
  }
  return true;
}

static void handleSectionAttr(Sema &S, Decl *D, const ParsedAttr &AL) {
  // Make sure that there is a string literal as the sections's single
  // argument.
  StringRef Str;
  SourceLocation LiteralLoc;
  if (!S.checkStringLiteralArgumentAttr(AL, 0, Str, &LiteralLoc))
    return;

  if (!S.checkSectionName(LiteralLoc, Str))
    return;

  SectionAttr *NewAttr = S.mergeSectionAttr(D, AL, Str);
  if (NewAttr) {
    D->addAttr(NewAttr);
    if (isa<FunctionDecl, FunctionTemplateDecl, ObjCMethodDecl,
            ObjCPropertyDecl>(D))
      S.UnifySection(NewAttr->getName(),
                     ASTContext::PSF_Execute | ASTContext::PSF_Read,
                     cast<NamedDecl>(D));
  }
}

// This is used for `__declspec(code_seg("segname"))` on a decl.
// `#pragma code_seg("segname")` uses checkSectionName() instead.
static bool checkCodeSegName(Sema &S, SourceLocation LiteralLoc,
                             StringRef CodeSegName) {
  if (llvm::Error E = S.isValidSectionSpecifier(CodeSegName)) {
    S.Diag(LiteralLoc, diag::err_attribute_section_invalid_for_target)
        << toString(std::move(E)) << 0 /*'code-seg'*/;
    return false;
  }

  return true;
}

CodeSegAttr *Sema::mergeCodeSegAttr(Decl *D, const AttributeCommonInfo &CI,
                                    StringRef Name) {
  // Explicit or partial specializations do not inherit
  // the code_seg attribute from the primary template.
  if (const auto *FD = dyn_cast<FunctionDecl>(D)) {
    if (FD->isFunctionTemplateSpecialization())
      return nullptr;
  }
  if (const auto *ExistingAttr = D->getAttr<CodeSegAttr>()) {
    if (ExistingAttr->getName() == Name)
      return nullptr;
    Diag(ExistingAttr->getLocation(), diag::warn_mismatched_section)
         << 0 /*codeseg*/;
    Diag(CI.getLoc(), diag::note_previous_attribute);
    return nullptr;
  }
  return ::new (Context) CodeSegAttr(Context, CI, Name);
}

static void handleCodeSegAttr(Sema &S, Decl *D, const ParsedAttr &AL) {
  StringRef Str;
  SourceLocation LiteralLoc;
  if (!S.checkStringLiteralArgumentAttr(AL, 0, Str, &LiteralLoc))
    return;
  if (!checkCodeSegName(S, LiteralLoc, Str))
    return;
  if (const auto *ExistingAttr = D->getAttr<CodeSegAttr>()) {
    if (!ExistingAttr->isImplicit()) {
      S.Diag(AL.getLoc(),
             ExistingAttr->getName() == Str
             ? diag::warn_duplicate_codeseg_attribute
             : diag::err_conflicting_codeseg_attribute);
      return;
    }
    D->dropAttr<CodeSegAttr>();
  }
  if (CodeSegAttr *CSA = S.mergeCodeSegAttr(D, AL, Str))
    D->addAttr(CSA);
}

// Check for things we'd like to warn about. Multiversioning issues are
// handled later in the process, once we know how many exist.
bool Sema::checkTargetAttr(SourceLocation LiteralLoc, StringRef AttrStr) {
  enum FirstParam { Unsupported, Duplicate, Unknown };
  enum SecondParam { None, Architecture, Tune };
  if (AttrStr.find("fpmath=") != StringRef::npos)
    return Diag(LiteralLoc, diag::warn_unsupported_target_attribute)
           << Unsupported << None << "fpmath=";

  // Diagnose use of tune if target doesn't support it.
  if (!Context.getTargetInfo().supportsTargetAttributeTune() &&
      AttrStr.find("tune=") != StringRef::npos)
    return Diag(LiteralLoc, diag::warn_unsupported_target_attribute)
           << Unsupported << None << "tune=";

  ParsedTargetAttr ParsedAttrs = TargetAttr::parse(AttrStr);

  if (!ParsedAttrs.Architecture.empty() &&
      !Context.getTargetInfo().isValidCPUName(ParsedAttrs.Architecture))
    return Diag(LiteralLoc, diag::warn_unsupported_target_attribute)
           << Unknown << Architecture << ParsedAttrs.Architecture;

  if (!ParsedAttrs.Tune.empty() &&
      !Context.getTargetInfo().isValidCPUName(ParsedAttrs.Tune))
    return Diag(LiteralLoc, diag::warn_unsupported_target_attribute)
           << Unknown << Tune << ParsedAttrs.Tune;

  if (ParsedAttrs.DuplicateArchitecture)
    return Diag(LiteralLoc, diag::warn_unsupported_target_attribute)
           << Duplicate << None << "arch=";
  if (ParsedAttrs.DuplicateTune)
    return Diag(LiteralLoc, diag::warn_unsupported_target_attribute)
           << Duplicate << None << "tune=";

  for (const auto &Feature : ParsedAttrs.Features) {
    auto CurFeature = StringRef(Feature).drop_front(); // remove + or -.
    if (!Context.getTargetInfo().isValidFeatureName(CurFeature))
      return Diag(LiteralLoc, diag::warn_unsupported_target_attribute)
             << Unsupported << None << CurFeature;
  }

  TargetInfo::BranchProtectionInfo BPI;
  StringRef Error;
  if (!ParsedAttrs.BranchProtection.empty() &&
      !Context.getTargetInfo().validateBranchProtection(
          ParsedAttrs.BranchProtection, BPI, Error)) {
    if (Error.empty())
      return Diag(LiteralLoc, diag::warn_unsupported_target_attribute)
             << Unsupported << None << "branch-protection";
    else
      return Diag(LiteralLoc, diag::err_invalid_branch_protection_spec)
             << Error;
  }

  return false;
}

static void handleTargetAttr(Sema &S, Decl *D, const ParsedAttr &AL) {
  StringRef Str;
  SourceLocation LiteralLoc;
  if (!S.checkStringLiteralArgumentAttr(AL, 0, Str, &LiteralLoc) ||
      S.checkTargetAttr(LiteralLoc, Str))
    return;

  TargetAttr *NewAttr = ::new (S.Context) TargetAttr(S.Context, AL, Str);
  D->addAttr(NewAttr);
}

static void handleMinVectorWidthAttr(Sema &S, Decl *D, const ParsedAttr &AL) {
  Expr *E = AL.getArgAsExpr(0);
  uint32_t VecWidth;
  if (!checkUInt32Argument(S, AL, E, VecWidth)) {
    AL.setInvalid();
    return;
  }

  MinVectorWidthAttr *Existing = D->getAttr<MinVectorWidthAttr>();
  if (Existing && Existing->getVectorWidth() != VecWidth) {
    S.Diag(AL.getLoc(), diag::warn_duplicate_attribute) << AL;
    return;
  }

  D->addAttr(::new (S.Context) MinVectorWidthAttr(S.Context, AL, VecWidth));
}

static void handleCleanupAttr(Sema &S, Decl *D, const ParsedAttr &AL) {
  Expr *E = AL.getArgAsExpr(0);
  SourceLocation Loc = E->getExprLoc();
  FunctionDecl *FD = nullptr;
  DeclarationNameInfo NI;

  // gcc only allows for simple identifiers. Since we support more than gcc, we
  // will warn the user.
  if (auto *DRE = dyn_cast<DeclRefExpr>(E)) {
    if (DRE->hasQualifier())
      S.Diag(Loc, diag::warn_cleanup_ext);
    FD = dyn_cast<FunctionDecl>(DRE->getDecl());
    NI = DRE->getNameInfo();
    if (!FD) {
      S.Diag(Loc, diag::err_attribute_cleanup_arg_not_function) << 1
        << NI.getName();
      return;
    }
  } else if (auto *ULE = dyn_cast<UnresolvedLookupExpr>(E)) {
    if (ULE->hasExplicitTemplateArgs())
      S.Diag(Loc, diag::warn_cleanup_ext);
    FD = S.ResolveSingleFunctionTemplateSpecialization(ULE, true);
    NI = ULE->getNameInfo();
    if (!FD) {
      S.Diag(Loc, diag::err_attribute_cleanup_arg_not_function) << 2
        << NI.getName();
      if (ULE->getType() == S.Context.OverloadTy)
        S.NoteAllOverloadCandidates(ULE);
      return;
    }
  } else {
    S.Diag(Loc, diag::err_attribute_cleanup_arg_not_function) << 0;
    return;
  }

  if (FD->getNumParams() != 1) {
    S.Diag(Loc, diag::err_attribute_cleanup_func_must_take_one_arg)
      << NI.getName();
    return;
  }

  // We're currently more strict than GCC about what function types we accept.
  // If this ever proves to be a problem it should be easy to fix.
  QualType Ty = S.Context.getPointerType(cast<VarDecl>(D)->getType());
  QualType ParamTy = FD->getParamDecl(0)->getType();
  if (S.CheckAssignmentConstraints(FD->getParamDecl(0)->getLocation(),
                                   ParamTy, Ty) != Sema::Compatible) {
    S.Diag(Loc, diag::err_attribute_cleanup_func_arg_incompatible_type)
      << NI.getName() << ParamTy << Ty;
    return;
  }

  D->addAttr(::new (S.Context) CleanupAttr(S.Context, AL, FD));
}

static void handleEnumExtensibilityAttr(Sema &S, Decl *D,
                                        const ParsedAttr &AL) {
  if (!AL.isArgIdent(0)) {
    S.Diag(AL.getLoc(), diag::err_attribute_argument_n_type)
        << AL << 0 << AANT_ArgumentIdentifier;
    return;
  }

  EnumExtensibilityAttr::Kind ExtensibilityKind;
  IdentifierInfo *II = AL.getArgAsIdent(0)->Ident;
  if (!EnumExtensibilityAttr::ConvertStrToKind(II->getName(),
                                               ExtensibilityKind)) {
    S.Diag(AL.getLoc(), diag::warn_attribute_type_not_supported) << AL << II;
    return;
  }

  D->addAttr(::new (S.Context)
                 EnumExtensibilityAttr(S.Context, AL, ExtensibilityKind));
}

/// Handle __attribute__((format_arg((idx)))) attribute based on
/// http://gcc.gnu.org/onlinedocs/gcc/Function-Attributes.html
static void handleFormatArgAttr(Sema &S, Decl *D, const ParsedAttr &AL) {
  Expr *IdxExpr = AL.getArgAsExpr(0);
  ParamIdx Idx;
  if (!checkFunctionOrMethodParameterIndex(S, D, AL, 1, IdxExpr, Idx))
    return;

  // Make sure the format string is really a string.
  QualType Ty = getFunctionOrMethodParamType(D, Idx.getASTIndex());

  bool NotNSStringTy = !isNSStringType(Ty, S.Context);
  if (NotNSStringTy &&
      !isCFStringType(Ty, S.Context) &&
      (!Ty->isPointerType() ||
       !Ty->castAs<PointerType>()->getPointeeType()->isCharType())) {
    S.Diag(AL.getLoc(), diag::err_format_attribute_not)
        << "a string type" << IdxExpr->getSourceRange()
        << getFunctionOrMethodParamRange(D, 0);
    return;
  }
  Ty = getFunctionOrMethodResultType(D);
  if (!isNSStringType(Ty, S.Context, /*AllowNSAttributedString=*/true) &&
      !isCFStringType(Ty, S.Context) &&
      (!Ty->isPointerType() ||
       !Ty->castAs<PointerType>()->getPointeeType()->isCharType())) {
    S.Diag(AL.getLoc(), diag::err_format_attribute_result_not)
        << (NotNSStringTy ? "string type" : "NSString")
        << IdxExpr->getSourceRange() << getFunctionOrMethodParamRange(D, 0);
    return;
  }

  D->addAttr(::new (S.Context) FormatArgAttr(S.Context, AL, Idx));
}

enum FormatAttrKind {
  CFStringFormat,
  NSStringFormat,
  StrftimeFormat,
  SupportedFormat,
  IgnoredFormat,
  InvalidFormat
};

/// getFormatAttrKind - Map from format attribute names to supported format
/// types.
static FormatAttrKind getFormatAttrKind(StringRef Format) {
  return llvm::StringSwitch<FormatAttrKind>(Format)
      // Check for formats that get handled specially.
      .Case("NSString", NSStringFormat)
      .Case("CFString", CFStringFormat)
      .Case("strftime", StrftimeFormat)

      // Otherwise, check for supported formats.
      .Cases("scanf", "printf", "printf0", "strfmon", SupportedFormat)
      .Cases("cmn_err", "vcmn_err", "zcmn_err", SupportedFormat)
      .Case("kprintf", SupportedFormat)         // OpenBSD.
      .Case("freebsd_kprintf", SupportedFormat) // FreeBSD.
      .Case("os_trace", SupportedFormat)
      .Case("os_log", SupportedFormat)

      .Cases("gcc_diag", "gcc_cdiag", "gcc_cxxdiag", "gcc_tdiag", IgnoredFormat)
      .Default(InvalidFormat);
}

/// Handle __attribute__((init_priority(priority))) attributes based on
/// http://gcc.gnu.org/onlinedocs/gcc/C_002b_002b-Attributes.html
static void handleInitPriorityAttr(Sema &S, Decl *D, const ParsedAttr &AL) {
  if (!S.getLangOpts().CPlusPlus) {
    S.Diag(AL.getLoc(), diag::warn_attribute_ignored) << AL;
    return;
  }

  if (S.getCurFunctionOrMethodDecl()) {
    S.Diag(AL.getLoc(), diag::err_init_priority_object_attr);
    AL.setInvalid();
    return;
  }
  QualType T = cast<VarDecl>(D)->getType();
  if (S.Context.getAsArrayType(T))
    T = S.Context.getBaseElementType(T);
  if (!T->getAs<RecordType>()) {
    S.Diag(AL.getLoc(), diag::err_init_priority_object_attr);
    AL.setInvalid();
    return;
  }

  Expr *E = AL.getArgAsExpr(0);
  uint32_t prioritynum;
  if (!checkUInt32Argument(S, AL, E, prioritynum)) {
    AL.setInvalid();
    return;
  }

  // Only perform the priority check if the attribute is outside of a system
  // header. Values <= 100 are reserved for the implementation, and libc++
  // benefits from being able to specify values in that range.
  if ((prioritynum < 101 || prioritynum > 65535) &&
      !S.getSourceManager().isInSystemHeader(AL.getLoc())) {
    S.Diag(AL.getLoc(), diag::err_attribute_argument_out_of_range)
        << E->getSourceRange() << AL << 101 << 65535;
    AL.setInvalid();
    return;
  }
  D->addAttr(::new (S.Context) InitPriorityAttr(S.Context, AL, prioritynum));
}

ErrorAttr *Sema::mergeErrorAttr(Decl *D, const AttributeCommonInfo &CI,
                                StringRef NewUserDiagnostic) {
  if (const auto *EA = D->getAttr<ErrorAttr>()) {
    std::string NewAttr = CI.getNormalizedFullName();
    assert((NewAttr == "error" || NewAttr == "warning") &&
           "unexpected normalized full name");
    bool Match = (EA->isError() && NewAttr == "error") ||
                 (EA->isWarning() && NewAttr == "warning");
    if (!Match) {
      Diag(EA->getLocation(), diag::err_attributes_are_not_compatible)
          << CI << EA;
      Diag(CI.getLoc(), diag::note_conflicting_attribute);
      return nullptr;
    }
    if (EA->getUserDiagnostic() != NewUserDiagnostic) {
      Diag(CI.getLoc(), diag::warn_duplicate_attribute) << EA;
      Diag(EA->getLoc(), diag::note_previous_attribute);
    }
    D->dropAttr<ErrorAttr>();
  }
  return ::new (Context) ErrorAttr(Context, CI, NewUserDiagnostic);
}

FormatAttr *Sema::mergeFormatAttr(Decl *D, const AttributeCommonInfo &CI,
                                  IdentifierInfo *Format, int FormatIdx,
                                  int FirstArg) {
  // Check whether we already have an equivalent format attribute.
  for (auto *F : D->specific_attrs<FormatAttr>()) {
    if (F->getType() == Format &&
        F->getFormatIdx() == FormatIdx &&
        F->getFirstArg() == FirstArg) {
      // If we don't have a valid location for this attribute, adopt the
      // location.
      if (F->getLocation().isInvalid())
        F->setRange(CI.getRange());
      return nullptr;
    }
  }

  return ::new (Context) FormatAttr(Context, CI, Format, FormatIdx, FirstArg);
}

/// Handle __attribute__((format(type,idx,firstarg))) attributes based on
/// http://gcc.gnu.org/onlinedocs/gcc/Function-Attributes.html
static void handleFormatAttr(Sema &S, Decl *D, const ParsedAttr &AL) {
  if (!AL.isArgIdent(0)) {
    S.Diag(AL.getLoc(), diag::err_attribute_argument_n_type)
        << AL << 1 << AANT_ArgumentIdentifier;
    return;
  }

  // In C++ the implicit 'this' function parameter also counts, and they are
  // counted from one.
  bool HasImplicitThisParam = isInstanceMethod(D);
  unsigned NumArgs = getFunctionOrMethodNumParams(D) + HasImplicitThisParam;

  IdentifierInfo *II = AL.getArgAsIdent(0)->Ident;
  StringRef Format = II->getName();

  if (normalizeName(Format)) {
    // If we've modified the string name, we need a new identifier for it.
    II = &S.Context.Idents.get(Format);
  }

  // Check for supported formats.
  FormatAttrKind Kind = getFormatAttrKind(Format);

  if (Kind == IgnoredFormat)
    return;

  if (Kind == InvalidFormat) {
    S.Diag(AL.getLoc(), diag::warn_attribute_type_not_supported)
        << AL << II->getName();
    return;
  }

  // checks for the 2nd argument
  Expr *IdxExpr = AL.getArgAsExpr(1);
  uint32_t Idx;
  if (!checkUInt32Argument(S, AL, IdxExpr, Idx, 2))
    return;

  if (Idx < 1 || Idx > NumArgs) {
    S.Diag(AL.getLoc(), diag::err_attribute_argument_out_of_bounds)
        << AL << 2 << IdxExpr->getSourceRange();
    return;
  }

  // FIXME: Do we need to bounds check?
  unsigned ArgIdx = Idx - 1;

  if (HasImplicitThisParam) {
    if (ArgIdx == 0) {
      S.Diag(AL.getLoc(),
             diag::err_format_attribute_implicit_this_format_string)
        << IdxExpr->getSourceRange();
      return;
    }
    ArgIdx--;
  }

  // make sure the format string is really a string
  QualType Ty = getFunctionOrMethodParamType(D, ArgIdx);

  if (Kind == CFStringFormat) {
    if (!isCFStringType(Ty, S.Context)) {
      S.Diag(AL.getLoc(), diag::err_format_attribute_not)
        << "a CFString" << IdxExpr->getSourceRange()
        << getFunctionOrMethodParamRange(D, ArgIdx);
      return;
    }
  } else if (Kind == NSStringFormat) {
    // FIXME: do we need to check if the type is NSString*?  What are the
    // semantics?
    if (!isNSStringType(Ty, S.Context, /*AllowNSAttributedString=*/true)) {
      S.Diag(AL.getLoc(), diag::err_format_attribute_not)
        << "an NSString" << IdxExpr->getSourceRange()
        << getFunctionOrMethodParamRange(D, ArgIdx);
      return;
    }
  } else if (!Ty->isPointerType() ||
             !Ty->castAs<PointerType>()->getPointeeType()->isCharType()) {
    S.Diag(AL.getLoc(), diag::err_format_attribute_not)
      << "a string type" << IdxExpr->getSourceRange()
      << getFunctionOrMethodParamRange(D, ArgIdx);
    return;
  }

  // check the 3rd argument
  Expr *FirstArgExpr = AL.getArgAsExpr(2);
  uint32_t FirstArg;
  if (!checkUInt32Argument(S, AL, FirstArgExpr, FirstArg, 3))
    return;

  // check if the function is variadic if the 3rd argument non-zero
  if (FirstArg != 0) {
    if (isFunctionOrMethodVariadic(D)) {
      ++NumArgs; // +1 for ...
    } else {
      S.Diag(D->getLocation(), diag::err_format_attribute_requires_variadic);
      return;
    }
  }

  // strftime requires FirstArg to be 0 because it doesn't read from any
  // variable the input is just the current time + the format string.
  if (Kind == StrftimeFormat) {
    if (FirstArg != 0) {
      S.Diag(AL.getLoc(), diag::err_format_strftime_third_parameter)
        << FirstArgExpr->getSourceRange();
      return;
    }
  // if 0 it disables parameter checking (to use with e.g. va_list)
  } else if (FirstArg != 0 && FirstArg != NumArgs) {
    S.Diag(AL.getLoc(), diag::err_attribute_argument_out_of_bounds)
        << AL << 3 << FirstArgExpr->getSourceRange();
    return;
  }

  FormatAttr *NewAttr = S.mergeFormatAttr(D, AL, II, Idx, FirstArg);
  if (NewAttr)
    D->addAttr(NewAttr);
}

/// Handle __attribute__((callback(CalleeIdx, PayloadIdx0, ...))) attributes.
static void handleCallbackAttr(Sema &S, Decl *D, const ParsedAttr &AL) {
  // The index that identifies the callback callee is mandatory.
  if (AL.getNumArgs() == 0) {
    S.Diag(AL.getLoc(), diag::err_callback_attribute_no_callee)
        << AL.getRange();
    return;
  }

  bool HasImplicitThisParam = isInstanceMethod(D);
  int32_t NumArgs = getFunctionOrMethodNumParams(D);

  FunctionDecl *FD = D->getAsFunction();
  assert(FD && "Expected a function declaration!");

  llvm::StringMap<int> NameIdxMapping;
  NameIdxMapping["__"] = -1;

  NameIdxMapping["this"] = 0;

  int Idx = 1;
  for (const ParmVarDecl *PVD : FD->parameters())
    NameIdxMapping[PVD->getName()] = Idx++;

  auto UnknownName = NameIdxMapping.end();

  SmallVector<int, 8> EncodingIndices;
  for (unsigned I = 0, E = AL.getNumArgs(); I < E; ++I) {
    SourceRange SR;
    int32_t ArgIdx;

    if (AL.isArgIdent(I)) {
      IdentifierLoc *IdLoc = AL.getArgAsIdent(I);
      auto It = NameIdxMapping.find(IdLoc->Ident->getName());
      if (It == UnknownName) {
        S.Diag(AL.getLoc(), diag::err_callback_attribute_argument_unknown)
            << IdLoc->Ident << IdLoc->Loc;
        return;
      }

      SR = SourceRange(IdLoc->Loc);
      ArgIdx = It->second;
    } else if (AL.isArgExpr(I)) {
      Expr *IdxExpr = AL.getArgAsExpr(I);

      // If the expression is not parseable as an int32_t we have a problem.
      if (!checkUInt32Argument(S, AL, IdxExpr, (uint32_t &)ArgIdx, I + 1,
                               false)) {
        S.Diag(AL.getLoc(), diag::err_attribute_argument_out_of_bounds)
            << AL << (I + 1) << IdxExpr->getSourceRange();
        return;
      }

      // Check oob, excluding the special values, 0 and -1.
      if (ArgIdx < -1 || ArgIdx > NumArgs) {
        S.Diag(AL.getLoc(), diag::err_attribute_argument_out_of_bounds)
            << AL << (I + 1) << IdxExpr->getSourceRange();
        return;
      }

      SR = IdxExpr->getSourceRange();
    } else {
      llvm_unreachable("Unexpected ParsedAttr argument type!");
    }

    if (ArgIdx == 0 && !HasImplicitThisParam) {
      S.Diag(AL.getLoc(), diag::err_callback_implicit_this_not_available)
          << (I + 1) << SR;
      return;
    }

    // Adjust for the case we do not have an implicit "this" parameter. In this
    // case we decrease all positive values by 1 to get LLVM argument indices.
    if (!HasImplicitThisParam && ArgIdx > 0)
      ArgIdx -= 1;

    EncodingIndices.push_back(ArgIdx);
  }

  int CalleeIdx = EncodingIndices.front();
  // Check if the callee index is proper, thus not "this" and not "unknown".
  // This means the "CalleeIdx" has to be non-negative if "HasImplicitThisParam"
  // is false and positive if "HasImplicitThisParam" is true.
  if (CalleeIdx < (int)HasImplicitThisParam) {
    S.Diag(AL.getLoc(), diag::err_callback_attribute_invalid_callee)
        << AL.getRange();
    return;
  }

  // Get the callee type, note the index adjustment as the AST doesn't contain
  // the this type (which the callee cannot reference anyway!).
  const Type *CalleeType =
      getFunctionOrMethodParamType(D, CalleeIdx - HasImplicitThisParam)
          .getTypePtr();
  if (!CalleeType || !CalleeType->isFunctionPointerType()) {
    S.Diag(AL.getLoc(), diag::err_callback_callee_no_function_type)
        << AL.getRange();
    return;
  }

  const Type *CalleeFnType =
      CalleeType->getPointeeType()->getUnqualifiedDesugaredType();

  // TODO: Check the type of the callee arguments.

  const auto *CalleeFnProtoType = dyn_cast<FunctionProtoType>(CalleeFnType);
  if (!CalleeFnProtoType) {
    S.Diag(AL.getLoc(), diag::err_callback_callee_no_function_type)
        << AL.getRange();
    return;
  }

  if (CalleeFnProtoType->getNumParams() > EncodingIndices.size() - 1) {
    S.Diag(AL.getLoc(), diag::err_attribute_wrong_number_arguments)
        << AL << (unsigned)(EncodingIndices.size() - 1);
    return;
  }

  if (CalleeFnProtoType->getNumParams() < EncodingIndices.size() - 1) {
    S.Diag(AL.getLoc(), diag::err_attribute_wrong_number_arguments)
        << AL << (unsigned)(EncodingIndices.size() - 1);
    return;
  }

  if (CalleeFnProtoType->isVariadic()) {
    S.Diag(AL.getLoc(), diag::err_callback_callee_is_variadic) << AL.getRange();
    return;
  }

  // Do not allow multiple callback attributes.
  if (D->hasAttr<CallbackAttr>()) {
    S.Diag(AL.getLoc(), diag::err_callback_attribute_multiple) << AL.getRange();
    return;
  }

  D->addAttr(::new (S.Context) CallbackAttr(
      S.Context, AL, EncodingIndices.data(), EncodingIndices.size()));
}

static bool isFunctionLike(const Type &T) {
  // Check for explicit function types.
  // 'called_once' is only supported in Objective-C and it has
  // function pointers and block pointers.
  return T.isFunctionPointerType() || T.isBlockPointerType();
}

/// Handle 'called_once' attribute.
static void handleCalledOnceAttr(Sema &S, Decl *D, const ParsedAttr &AL) {
  // 'called_once' only applies to parameters representing functions.
  QualType T = cast<ParmVarDecl>(D)->getType();

  if (!isFunctionLike(*T)) {
    S.Diag(AL.getLoc(), diag::err_called_once_attribute_wrong_type);
    return;
  }

  D->addAttr(::new (S.Context) CalledOnceAttr(S.Context, AL));
}

static void handleTransparentUnionAttr(Sema &S, Decl *D, const ParsedAttr &AL) {
  // Try to find the underlying union declaration.
  RecordDecl *RD = nullptr;
  const auto *TD = dyn_cast<TypedefNameDecl>(D);
  if (TD && TD->getUnderlyingType()->isUnionType())
    RD = TD->getUnderlyingType()->getAsUnionType()->getDecl();
  else
    RD = dyn_cast<RecordDecl>(D);

  if (!RD || !RD->isUnion()) {
    S.Diag(AL.getLoc(), diag::warn_attribute_wrong_decl_type) << AL
                                                              << ExpectedUnion;
    return;
  }

  if (!RD->isCompleteDefinition()) {
    if (!RD->isBeingDefined())
      S.Diag(AL.getLoc(),
             diag::warn_transparent_union_attribute_not_definition);
    return;
  }

  RecordDecl::field_iterator Field = RD->field_begin(),
                          FieldEnd = RD->field_end();
  if (Field == FieldEnd) {
    S.Diag(AL.getLoc(), diag::warn_transparent_union_attribute_zero_fields);
    return;
  }

  FieldDecl *FirstField = *Field;
  QualType FirstType = FirstField->getType();
  if (FirstType->hasFloatingRepresentation() || FirstType->isVectorType()) {
    S.Diag(FirstField->getLocation(),
           diag::warn_transparent_union_attribute_floating)
      << FirstType->isVectorType() << FirstType;
    return;
  }

  if (FirstType->isIncompleteType())
    return;
  uint64_t FirstSize = S.Context.getTypeSize(FirstType);
  uint64_t FirstAlign = S.Context.getTypeAlign(FirstType);
  for (; Field != FieldEnd; ++Field) {
    QualType FieldType = Field->getType();
    if (FieldType->isIncompleteType())
      return;
    // FIXME: this isn't fully correct; we also need to test whether the
    // members of the union would all have the same calling convention as the
    // first member of the union. Checking just the size and alignment isn't
    // sufficient (consider structs passed on the stack instead of in registers
    // as an example).
    if (S.Context.getTypeSize(FieldType) != FirstSize ||
        S.Context.getTypeAlign(FieldType) > FirstAlign) {
      // Warn if we drop the attribute.
      bool isSize = S.Context.getTypeSize(FieldType) != FirstSize;
      unsigned FieldBits = isSize ? S.Context.getTypeSize(FieldType)
                                  : S.Context.getTypeAlign(FieldType);
      S.Diag(Field->getLocation(),
             diag::warn_transparent_union_attribute_field_size_align)
          << isSize << *Field << FieldBits;
      unsigned FirstBits = isSize ? FirstSize : FirstAlign;
      S.Diag(FirstField->getLocation(),
             diag::note_transparent_union_first_field_size_align)
          << isSize << FirstBits;
      return;
    }
  }

  RD->addAttr(::new (S.Context) TransparentUnionAttr(S.Context, AL));
}

void Sema::AddAnnotationAttr(Decl *D, const AttributeCommonInfo &CI,
                             StringRef Str, MutableArrayRef<Expr *> Args) {
  auto *Attr = AnnotateAttr::Create(Context, Str, Args.data(), Args.size(), CI);
  llvm::SmallVector<PartialDiagnosticAt, 8> Notes;
  for (unsigned Idx = 0; Idx < Attr->args_size(); Idx++) {
    Expr *&E = Attr->args_begin()[Idx];
    assert(E && "error are handled before");
    if (E->isValueDependent() || E->isTypeDependent())
      continue;

    if (E->getType()->isArrayType())
      E = ImpCastExprToType(E, Context.getPointerType(E->getType()),
                            clang::CK_ArrayToPointerDecay)
              .get();
    if (E->getType()->isFunctionType())
      E = ImplicitCastExpr::Create(Context,
                                   Context.getPointerType(E->getType()),
                                   clang::CK_FunctionToPointerDecay, E, nullptr,
                                   VK_PRValue, FPOptionsOverride());
    if (E->isLValue())
      E = ImplicitCastExpr::Create(Context, E->getType().getNonReferenceType(),
                                   clang::CK_LValueToRValue, E, nullptr,
                                   VK_PRValue, FPOptionsOverride());

    Expr::EvalResult Eval;
    Notes.clear();
    Eval.Diag = &Notes;

    bool Result =
        E->EvaluateAsConstantExpr(Eval, Context);

    /// Result means the expression can be folded to a constant.
    /// Note.empty() means the expression is a valid constant expression in the
    /// current language mode.
    if (!Result || !Notes.empty()) {
      Diag(E->getBeginLoc(), diag::err_attribute_argument_n_type)
          << CI << (Idx + 1) << AANT_ArgumentConstantExpr;
      for (auto &Note : Notes)
        Diag(Note.first, Note.second);
      return;
    }
    assert(Eval.Val.hasValue());
    E = ConstantExpr::Create(Context, E, Eval.Val);
  }
  D->addAttr(Attr);
}

static void handleAnnotateAttr(Sema &S, Decl *D, const ParsedAttr &AL) {
  // Make sure that there is a string literal as the annotation's first
  // argument.
  StringRef Str;
  if (!S.checkStringLiteralArgumentAttr(AL, 0, Str))
    return;

  llvm::SmallVector<Expr *, 4> Args;
  Args.reserve(AL.getNumArgs() - 1);
  for (unsigned Idx = 1; Idx < AL.getNumArgs(); Idx++) {
    assert(!AL.isArgIdent(Idx));
    Args.push_back(AL.getArgAsExpr(Idx));
  }

  S.AddAnnotationAttr(D, AL, Str, Args);
}

static void handleAlignValueAttr(Sema &S, Decl *D, const ParsedAttr &AL) {
  S.AddAlignValueAttr(D, AL, AL.getArgAsExpr(0));
}

void Sema::AddAlignValueAttr(Decl *D, const AttributeCommonInfo &CI, Expr *E) {
  AlignValueAttr TmpAttr(Context, CI, E);
  SourceLocation AttrLoc = CI.getLoc();

  QualType T;
  if (const auto *TD = dyn_cast<TypedefNameDecl>(D))
    T = TD->getUnderlyingType();
  else if (const auto *VD = dyn_cast<ValueDecl>(D))
    T = VD->getType();
  else
    llvm_unreachable("Unknown decl type for align_value");

  if (!T->isDependentType() && !T->isAnyPointerType() &&
      !T->isReferenceType() && !T->isMemberPointerType()) {
    Diag(AttrLoc, diag::warn_attribute_pointer_or_reference_only)
      << &TmpAttr << T << D->getSourceRange();
    return;
  }

  if (!E->isValueDependent()) {
    llvm::APSInt Alignment;
    ExprResult ICE = VerifyIntegerConstantExpression(
        E, &Alignment, diag::err_align_value_attribute_argument_not_int);
    if (ICE.isInvalid())
      return;

    if (!Alignment.isPowerOf2()) {
      Diag(AttrLoc, diag::err_alignment_not_power_of_two)
        << E->getSourceRange();
      return;
    }

    D->addAttr(::new (Context) AlignValueAttr(Context, CI, ICE.get()));
    return;
  }

  // Save dependent expressions in the AST to be instantiated.
  D->addAttr(::new (Context) AlignValueAttr(Context, CI, E));
}

static void handleAlignedAttr(Sema &S, Decl *D, const ParsedAttr &AL) {
  // check the attribute arguments.
  if (AL.getNumArgs() > 1) {
    S.Diag(AL.getLoc(), diag::err_attribute_wrong_number_arguments) << AL << 1;
    return;
  }

  if (AL.getNumArgs() == 0) {
    D->addAttr(::new (S.Context) AlignedAttr(S.Context, AL, true, nullptr));
    return;
  }

  Expr *E = AL.getArgAsExpr(0);
  if (AL.isPackExpansion() && !E->containsUnexpandedParameterPack()) {
    S.Diag(AL.getEllipsisLoc(),
           diag::err_pack_expansion_without_parameter_packs);
    return;
  }

  if (!AL.isPackExpansion() && S.DiagnoseUnexpandedParameterPack(E))
    return;

  S.AddAlignedAttr(D, AL, E, AL.isPackExpansion());
}

void Sema::AddAlignedAttr(Decl *D, const AttributeCommonInfo &CI, Expr *E,
                          bool IsPackExpansion) {
  AlignedAttr TmpAttr(Context, CI, true, E);
  SourceLocation AttrLoc = CI.getLoc();

  // C++11 alignas(...) and C11 _Alignas(...) have additional requirements.
  if (TmpAttr.isAlignas()) {
    // C++11 [dcl.align]p1:
    //   An alignment-specifier may be applied to a variable or to a class
    //   data member, but it shall not be applied to a bit-field, a function
    //   parameter, the formal parameter of a catch clause, or a variable
    //   declared with the register storage class specifier. An
    //   alignment-specifier may also be applied to the declaration of a class
    //   or enumeration type.
    // C11 6.7.5/2:
    //   An alignment attribute shall not be specified in a declaration of
    //   a typedef, or a bit-field, or a function, or a parameter, or an
    //   object declared with the register storage-class specifier.
    int DiagKind = -1;
    if (isa<ParmVarDecl>(D)) {
      DiagKind = 0;
    } else if (const auto *VD = dyn_cast<VarDecl>(D)) {
      if (VD->getStorageClass() == SC_Register)
        DiagKind = 1;
      if (VD->isExceptionVariable())
        DiagKind = 2;
    } else if (const auto *FD = dyn_cast<FieldDecl>(D)) {
      if (FD->isBitField())
        DiagKind = 3;
    } else if (!isa<TagDecl>(D)) {
      Diag(AttrLoc, diag::err_attribute_wrong_decl_type) << &TmpAttr
        << (TmpAttr.isC11() ? ExpectedVariableOrField
                            : ExpectedVariableFieldOrTag);
      return;
    }
    if (DiagKind != -1) {
      Diag(AttrLoc, diag::err_alignas_attribute_wrong_decl_type)
        << &TmpAttr << DiagKind;
      return;
    }
  }

  if (E->isValueDependent()) {
    // We can't support a dependent alignment on a non-dependent type,
    // because we have no way to model that a type is "alignment-dependent"
    // but not dependent in any other way.
    if (const auto *TND = dyn_cast<TypedefNameDecl>(D)) {
      if (!TND->getUnderlyingType()->isDependentType()) {
        Diag(AttrLoc, diag::err_alignment_dependent_typedef_name)
            << E->getSourceRange();
        return;
      }
    }

    // Save dependent expressions in the AST to be instantiated.
    AlignedAttr *AA = ::new (Context) AlignedAttr(Context, CI, true, E);
    AA->setPackExpansion(IsPackExpansion);
    D->addAttr(AA);
    return;
  }

  // FIXME: Cache the number on the AL object?
  llvm::APSInt Alignment;
  ExprResult ICE = VerifyIntegerConstantExpression(
      E, &Alignment, diag::err_aligned_attribute_argument_not_int);
  if (ICE.isInvalid())
    return;

  uint64_t AlignVal = Alignment.getZExtValue();
  // 16 byte ByVal alignment not due to a vector member is not honoured by XL
  // on AIX. Emit a warning here that users are generating binary incompatible
  // code to be safe.
  if (AlignVal >= 16 && isa<FieldDecl>(D) &&
      Context.getTargetInfo().getTriple().isOSAIX())
    Diag(AttrLoc, diag::warn_not_xl_compatible) << E->getSourceRange();

  // C++11 [dcl.align]p2:
  //   -- if the constant expression evaluates to zero, the alignment
  //      specifier shall have no effect
  // C11 6.7.5p6:
  //   An alignment specification of zero has no effect.
  if (!(TmpAttr.isAlignas() && !Alignment)) {
    if (!llvm::isPowerOf2_64(AlignVal)) {
      Diag(AttrLoc, diag::err_alignment_not_power_of_two)
        << E->getSourceRange();
      return;
    }
  }

  uint64_t MaximumAlignment = Sema::MaximumAlignment;
  if (Context.getTargetInfo().getTriple().isOSBinFormatCOFF())
    MaximumAlignment = std::min(MaximumAlignment, uint64_t(8192));
  if (AlignVal > MaximumAlignment) {
    Diag(AttrLoc, diag::err_attribute_aligned_too_great)
        << MaximumAlignment << E->getSourceRange();
    return;
  }

  const auto *VD = dyn_cast<VarDecl>(D);
  if (VD && Context.getTargetInfo().isTLSSupported()) {
    unsigned MaxTLSAlign =
        Context.toCharUnitsFromBits(Context.getTargetInfo().getMaxTLSAlign())
            .getQuantity();
    if (MaxTLSAlign && AlignVal > MaxTLSAlign &&
        VD->getTLSKind() != VarDecl::TLS_None) {
      Diag(VD->getLocation(), diag::err_tls_var_aligned_over_maximum)
          << (unsigned)AlignVal << VD << MaxTLSAlign;
      return;
    }
  }

  // On AIX, an aligned attribute can not decrease the alignment when applied
  // to a variable declaration with vector type.
  if (VD && Context.getTargetInfo().getTriple().isOSAIX()) {
    const Type *Ty = VD->getType().getTypePtr();
    if (Ty->isVectorType() && AlignVal < 16) {
      Diag(VD->getLocation(), diag::warn_aligned_attr_underaligned)
          << VD->getType() << 16;
      return;
    }
  }

  AlignedAttr *AA = ::new (Context) AlignedAttr(Context, CI, true, ICE.get());
  AA->setPackExpansion(IsPackExpansion);
  D->addAttr(AA);
}

void Sema::AddAlignedAttr(Decl *D, const AttributeCommonInfo &CI,
                          TypeSourceInfo *TS, bool IsPackExpansion) {
  // FIXME: Cache the number on the AL object if non-dependent?
  // FIXME: Perform checking of type validity
  AlignedAttr *AA = ::new (Context) AlignedAttr(Context, CI, false, TS);
  AA->setPackExpansion(IsPackExpansion);
  D->addAttr(AA);
}

void Sema::CheckAlignasUnderalignment(Decl *D) {
  assert(D->hasAttrs() && "no attributes on decl");

  QualType UnderlyingTy, DiagTy;
  if (const auto *VD = dyn_cast<ValueDecl>(D)) {
    UnderlyingTy = DiagTy = VD->getType();
  } else {
    UnderlyingTy = DiagTy = Context.getTagDeclType(cast<TagDecl>(D));
    if (const auto *ED = dyn_cast<EnumDecl>(D))
      UnderlyingTy = ED->getIntegerType();
  }
  if (DiagTy->isDependentType() || DiagTy->isIncompleteType())
    return;

  // C++11 [dcl.align]p5, C11 6.7.5/4:
  //   The combined effect of all alignment attributes in a declaration shall
  //   not specify an alignment that is less strict than the alignment that
  //   would otherwise be required for the entity being declared.
  AlignedAttr *AlignasAttr = nullptr;
  AlignedAttr *LastAlignedAttr = nullptr;
  unsigned Align = 0;
  for (auto *I : D->specific_attrs<AlignedAttr>()) {
    if (I->isAlignmentDependent())
      return;
    if (I->isAlignas())
      AlignasAttr = I;
    Align = std::max(Align, I->getAlignment(Context));
    LastAlignedAttr = I;
  }

  if (Align && DiagTy->isSizelessType()) {
    Diag(LastAlignedAttr->getLocation(), diag::err_attribute_sizeless_type)
        << LastAlignedAttr << DiagTy;
  } else if (AlignasAttr && Align) {
    CharUnits RequestedAlign = Context.toCharUnitsFromBits(Align);
    CharUnits NaturalAlign = Context.getTypeAlignInChars(UnderlyingTy);
    if (NaturalAlign > RequestedAlign)
      Diag(AlignasAttr->getLocation(), diag::err_alignas_underaligned)
        << DiagTy << (unsigned)NaturalAlign.getQuantity();
  }
}

bool Sema::checkMSInheritanceAttrOnDefinition(
    CXXRecordDecl *RD, SourceRange Range, bool BestCase,
    MSInheritanceModel ExplicitModel) {
  assert(RD->hasDefinition() && "RD has no definition!");

  // We may not have seen base specifiers or any virtual methods yet.  We will
  // have to wait until the record is defined to catch any mismatches.
  if (!RD->getDefinition()->isCompleteDefinition())
    return false;

  // The unspecified model never matches what a definition could need.
  if (ExplicitModel == MSInheritanceModel::Unspecified)
    return false;

  if (BestCase) {
    if (RD->calculateInheritanceModel() == ExplicitModel)
      return false;
  } else {
    if (RD->calculateInheritanceModel() <= ExplicitModel)
      return false;
  }

  Diag(Range.getBegin(), diag::err_mismatched_ms_inheritance)
      << 0 /*definition*/;
  Diag(RD->getDefinition()->getLocation(), diag::note_defined_here) << RD;
  return true;
}

/// parseModeAttrArg - Parses attribute mode string and returns parsed type
/// attribute.
static void parseModeAttrArg(Sema &S, StringRef Str, unsigned &DestWidth,
                             bool &IntegerMode, bool &ComplexMode,
                             FloatModeKind &ExplicitType) {
  IntegerMode = true;
  ComplexMode = false;
  ExplicitType = FloatModeKind::NoFloat;
  switch (Str.size()) {
  case 2:
    switch (Str[0]) {
    case 'Q':
      DestWidth = 8;
      break;
    case 'H':
      DestWidth = 16;
      break;
    case 'S':
      DestWidth = 32;
      break;
    case 'D':
      DestWidth = 64;
      break;
    case 'X':
      DestWidth = 96;
      break;
    case 'K': // KFmode - IEEE quad precision (__float128)
      ExplicitType = FloatModeKind::Float128;
      DestWidth = Str[1] == 'I' ? 0 : 128;
      break;
    case 'T':
      ExplicitType = FloatModeKind::LongDouble;
      DestWidth = 128;
      break;
    case 'I':
      ExplicitType = FloatModeKind::Ibm128;
      DestWidth = Str[1] == 'I' ? 0 : 128;
      break;
    }
    if (Str[1] == 'F') {
      IntegerMode = false;
    } else if (Str[1] == 'C') {
      IntegerMode = false;
      ComplexMode = true;
    } else if (Str[1] != 'I') {
      DestWidth = 0;
    }
    break;
  case 4:
    // FIXME: glibc uses 'word' to define register_t; this is narrower than a
    // pointer on PIC16 and other embedded platforms.
    if (Str == "word")
      DestWidth = S.Context.getTargetInfo().getRegisterWidth();
    else if (Str == "byte")
      DestWidth = S.Context.getTargetInfo().getCharWidth();
    break;
  case 7:
    if (Str == "pointer")
      DestWidth = S.Context.getTargetInfo().getPointerWidth(0);
    break;
  case 11:
    if (Str == "unwind_word")
      DestWidth = S.Context.getTargetInfo().getUnwindWordWidth();
    break;
  }
}

/// handleModeAttr - This attribute modifies the width of a decl with primitive
/// type.
///
/// Despite what would be logical, the mode attribute is a decl attribute, not a
/// type attribute: 'int ** __attribute((mode(HI))) *G;' tries to make 'G' be
/// HImode, not an intermediate pointer.
static void handleModeAttr(Sema &S, Decl *D, const ParsedAttr &AL) {
  // This attribute isn't documented, but glibc uses it.  It changes
  // the width of an int or unsigned int to the specified size.
  if (!AL.isArgIdent(0)) {
    S.Diag(AL.getLoc(), diag::err_attribute_argument_type)
        << AL << AANT_ArgumentIdentifier;
    return;
  }

  IdentifierInfo *Name = AL.getArgAsIdent(0)->Ident;

  S.AddModeAttr(D, AL, Name);
}

void Sema::AddModeAttr(Decl *D, const AttributeCommonInfo &CI,
                       IdentifierInfo *Name, bool InInstantiation) {
  StringRef Str = Name->getName();
  normalizeName(Str);
  SourceLocation AttrLoc = CI.getLoc();

  unsigned DestWidth = 0;
  bool IntegerMode = true;
  bool ComplexMode = false;
  FloatModeKind ExplicitType = FloatModeKind::NoFloat;
  llvm::APInt VectorSize(64, 0);
  if (Str.size() >= 4 && Str[0] == 'V') {
    // Minimal length of vector mode is 4: 'V' + NUMBER(>=1) + TYPE(>=2).
    size_t StrSize = Str.size();
    size_t VectorStringLength = 0;
    while ((VectorStringLength + 1) < StrSize &&
           isdigit(Str[VectorStringLength + 1]))
      ++VectorStringLength;
    if (VectorStringLength &&
        !Str.substr(1, VectorStringLength).getAsInteger(10, VectorSize) &&
        VectorSize.isPowerOf2()) {
      parseModeAttrArg(*this, Str.substr(VectorStringLength + 1), DestWidth,
                       IntegerMode, ComplexMode, ExplicitType);
      // Avoid duplicate warning from template instantiation.
      if (!InInstantiation)
        Diag(AttrLoc, diag::warn_vector_mode_deprecated);
    } else {
      VectorSize = 0;
    }
  }

  if (!VectorSize)
    parseModeAttrArg(*this, Str, DestWidth, IntegerMode, ComplexMode,
                     ExplicitType);

  // FIXME: Sync this with InitializePredefinedMacros; we need to match int8_t
  // and friends, at least with glibc.
  // FIXME: Make sure floating-point mappings are accurate
  // FIXME: Support XF and TF types
  if (!DestWidth) {
    Diag(AttrLoc, diag::err_machine_mode) << 0 /*Unknown*/ << Name;
    return;
  }

  QualType OldTy;
  if (const auto *TD = dyn_cast<TypedefNameDecl>(D))
    OldTy = TD->getUnderlyingType();
  else if (const auto *ED = dyn_cast<EnumDecl>(D)) {
    // Something like 'typedef enum { X } __attribute__((mode(XX))) T;'.
    // Try to get type from enum declaration, default to int.
    OldTy = ED->getIntegerType();
    if (OldTy.isNull())
      OldTy = Context.IntTy;
  } else
    OldTy = cast<ValueDecl>(D)->getType();

  if (OldTy->isDependentType()) {
    D->addAttr(::new (Context) ModeAttr(Context, CI, Name));
    return;
  }

  // Base type can also be a vector type (see PR17453).
  // Distinguish between base type and base element type.
  QualType OldElemTy = OldTy;
  if (const auto *VT = OldTy->getAs<VectorType>())
    OldElemTy = VT->getElementType();

  // GCC allows 'mode' attribute on enumeration types (even incomplete), except
  // for vector modes. So, 'enum X __attribute__((mode(QI)));' forms a complete
  // type, 'enum { A } __attribute__((mode(V4SI)))' is rejected.
  if ((isa<EnumDecl>(D) || OldElemTy->getAs<EnumType>()) &&
      VectorSize.getBoolValue()) {
    Diag(AttrLoc, diag::err_enum_mode_vector_type) << Name << CI.getRange();
    return;
  }
  bool IntegralOrAnyEnumType = (OldElemTy->isIntegralOrEnumerationType() &&
                                !OldElemTy->isExtIntType()) ||
                               OldElemTy->getAs<EnumType>();

  if (!OldElemTy->getAs<BuiltinType>() && !OldElemTy->isComplexType() &&
      !IntegralOrAnyEnumType)
    Diag(AttrLoc, diag::err_mode_not_primitive);
  else if (IntegerMode) {
    if (!IntegralOrAnyEnumType)
      Diag(AttrLoc, diag::err_mode_wrong_type);
  } else if (ComplexMode) {
    if (!OldElemTy->isComplexType())
      Diag(AttrLoc, diag::err_mode_wrong_type);
  } else {
    if (!OldElemTy->isFloatingType())
      Diag(AttrLoc, diag::err_mode_wrong_type);
  }

  QualType NewElemTy;

  if (IntegerMode)
    NewElemTy = Context.getIntTypeForBitwidth(DestWidth,
                                              OldElemTy->isSignedIntegerType());
  else
    NewElemTy = Context.getRealTypeForBitwidth(DestWidth, ExplicitType);

  if (NewElemTy.isNull()) {
    Diag(AttrLoc, diag::err_machine_mode) << 1 /*Unsupported*/ << Name;
    return;
  }

  if (ComplexMode) {
    NewElemTy = Context.getComplexType(NewElemTy);
  }

  QualType NewTy = NewElemTy;
  if (VectorSize.getBoolValue()) {
    NewTy = Context.getVectorType(NewTy, VectorSize.getZExtValue(),
                                  VectorType::GenericVector);
  } else if (const auto *OldVT = OldTy->getAs<VectorType>()) {
    // Complex machine mode does not support base vector types.
    if (ComplexMode) {
      Diag(AttrLoc, diag::err_complex_mode_vector_type);
      return;
    }
    unsigned NumElements = Context.getTypeSize(OldElemTy) *
                           OldVT->getNumElements() /
                           Context.getTypeSize(NewElemTy);
    NewTy =
        Context.getVectorType(NewElemTy, NumElements, OldVT->getVectorKind());
  }

  if (NewTy.isNull()) {
    Diag(AttrLoc, diag::err_mode_wrong_type);
    return;
  }

  // Install the new type.
  if (auto *TD = dyn_cast<TypedefNameDecl>(D))
    TD->setModedTypeSourceInfo(TD->getTypeSourceInfo(), NewTy);
  else if (auto *ED = dyn_cast<EnumDecl>(D))
    ED->setIntegerType(NewTy);
  else
    cast<ValueDecl>(D)->setType(NewTy);

  D->addAttr(::new (Context) ModeAttr(Context, CI, Name));
}

static void handleNoDebugAttr(Sema &S, Decl *D, const ParsedAttr &AL) {
  D->addAttr(::new (S.Context) NoDebugAttr(S.Context, AL));
}

AlwaysInlineAttr *Sema::mergeAlwaysInlineAttr(Decl *D,
                                              const AttributeCommonInfo &CI,
                                              const IdentifierInfo *Ident) {
  if (OptimizeNoneAttr *Optnone = D->getAttr<OptimizeNoneAttr>()) {
    Diag(CI.getLoc(), diag::warn_attribute_ignored) << Ident;
    Diag(Optnone->getLocation(), diag::note_conflicting_attribute);
    return nullptr;
  }

  if (D->hasAttr<AlwaysInlineAttr>())
    return nullptr;

  return ::new (Context) AlwaysInlineAttr(Context, CI);
}

InternalLinkageAttr *Sema::mergeInternalLinkageAttr(Decl *D,
                                                    const ParsedAttr &AL) {
  if (const auto *VD = dyn_cast<VarDecl>(D)) {
    // Attribute applies to Var but not any subclass of it (like ParmVar,
    // ImplicitParm or VarTemplateSpecialization).
    if (VD->getKind() != Decl::Var) {
      Diag(AL.getLoc(), diag::warn_attribute_wrong_decl_type)
          << AL << (getLangOpts().CPlusPlus ? ExpectedFunctionVariableOrClass
                                            : ExpectedVariableOrFunction);
      return nullptr;
    }
    // Attribute does not apply to non-static local variables.
    if (VD->hasLocalStorage()) {
      Diag(VD->getLocation(), diag::warn_internal_linkage_local_storage);
      return nullptr;
    }
  }

  return ::new (Context) InternalLinkageAttr(Context, AL);
}
InternalLinkageAttr *
Sema::mergeInternalLinkageAttr(Decl *D, const InternalLinkageAttr &AL) {
  if (const auto *VD = dyn_cast<VarDecl>(D)) {
    // Attribute applies to Var but not any subclass of it (like ParmVar,
    // ImplicitParm or VarTemplateSpecialization).
    if (VD->getKind() != Decl::Var) {
      Diag(AL.getLocation(), diag::warn_attribute_wrong_decl_type)
          << &AL << (getLangOpts().CPlusPlus ? ExpectedFunctionVariableOrClass
                                             : ExpectedVariableOrFunction);
      return nullptr;
    }
    // Attribute does not apply to non-static local variables.
    if (VD->hasLocalStorage()) {
      Diag(VD->getLocation(), diag::warn_internal_linkage_local_storage);
      return nullptr;
    }
  }

  return ::new (Context) InternalLinkageAttr(Context, AL);
}

MinSizeAttr *Sema::mergeMinSizeAttr(Decl *D, const AttributeCommonInfo &CI) {
  if (OptimizeNoneAttr *Optnone = D->getAttr<OptimizeNoneAttr>()) {
    Diag(CI.getLoc(), diag::warn_attribute_ignored) << "'minsize'";
    Diag(Optnone->getLocation(), diag::note_conflicting_attribute);
    return nullptr;
  }

  if (D->hasAttr<MinSizeAttr>())
    return nullptr;

  return ::new (Context) MinSizeAttr(Context, CI);
}

SwiftNameAttr *Sema::mergeSwiftNameAttr(Decl *D, const SwiftNameAttr &SNA,
                                        StringRef Name) {
  if (const auto *PrevSNA = D->getAttr<SwiftNameAttr>()) {
    if (PrevSNA->getName() != Name && !PrevSNA->isImplicit()) {
      Diag(PrevSNA->getLocation(), diag::err_attributes_are_not_compatible)
          << PrevSNA << &SNA;
      Diag(SNA.getLoc(), diag::note_conflicting_attribute);
    }

    D->dropAttr<SwiftNameAttr>();
  }
  return ::new (Context) SwiftNameAttr(Context, SNA, Name);
}

OptimizeNoneAttr *Sema::mergeOptimizeNoneAttr(Decl *D,
                                              const AttributeCommonInfo &CI) {
  if (AlwaysInlineAttr *Inline = D->getAttr<AlwaysInlineAttr>()) {
    Diag(Inline->getLocation(), diag::warn_attribute_ignored) << Inline;
    Diag(CI.getLoc(), diag::note_conflicting_attribute);
    D->dropAttr<AlwaysInlineAttr>();
  }
  if (MinSizeAttr *MinSize = D->getAttr<MinSizeAttr>()) {
    Diag(MinSize->getLocation(), diag::warn_attribute_ignored) << MinSize;
    Diag(CI.getLoc(), diag::note_conflicting_attribute);
    D->dropAttr<MinSizeAttr>();
  }

  if (D->hasAttr<OptimizeNoneAttr>())
    return nullptr;

  return ::new (Context) OptimizeNoneAttr(Context, CI);
}

static void handleAlwaysInlineAttr(Sema &S, Decl *D, const ParsedAttr &AL) {
  if (AlwaysInlineAttr *Inline =
          S.mergeAlwaysInlineAttr(D, AL, AL.getAttrName()))
    D->addAttr(Inline);
}

static void handleMinSizeAttr(Sema &S, Decl *D, const ParsedAttr &AL) {
  if (MinSizeAttr *MinSize = S.mergeMinSizeAttr(D, AL))
    D->addAttr(MinSize);
}

static void handleOptimizeNoneAttr(Sema &S, Decl *D, const ParsedAttr &AL) {
  if (OptimizeNoneAttr *Optnone = S.mergeOptimizeNoneAttr(D, AL))
    D->addAttr(Optnone);
}

static void handleSYCLDeviceAttr(Sema &S, Decl *D, const ParsedAttr &AL) {
  auto *FD = cast<FunctionDecl>(D);
  if (!FD->isExternallyVisible()) {
    S.Diag(AL.getLoc(), diag::err_sycl_attribute_internal_function) << AL;
    return;
  }

  handleSimpleAttribute<SYCLDeviceAttr>(S, D, AL);
}

static void handleSYCLDeviceIndirectlyCallableAttr(Sema &S, Decl *D,
                                                   const ParsedAttr &AL) {
  auto *FD = cast<FunctionDecl>(D);
  if (!FD->isExternallyVisible()) {
    S.Diag(AL.getLoc(), diag::err_sycl_attribute_internal_function) << AL;
    return;
  }

  D->addAttr(SYCLDeviceAttr::CreateImplicit(S.Context));
  handleSimpleAttribute<SYCLDeviceIndirectlyCallableAttr>(S, D, AL);
}

static void handleSYCLGlobalVarAttr(Sema &S, Decl *D, const ParsedAttr &AL) {
  if (!S.Context.getSourceManager().isInSystemHeader(D->getLocation())) {
    S.Diag(AL.getLoc(), diag::err_attribute_only_system_header) << AL;
    return;
  }

  handleSimpleAttribute<SYCLGlobalVarAttr>(S, D, AL);
}

static void handleSYCLRegisterNumAttr(Sema &S, Decl *D, const ParsedAttr &AL) {
  if (!AL.checkExactlyNumArgs(S, 1))
    return;
  uint32_t RegNo = 0;
  const Expr *E = AL.getArgAsExpr(0);
  if (!checkUInt32Argument(S, AL, E, RegNo, 0, /*StrictlyUnsigned=*/true))
    return;
  D->addAttr(::new (S.Context) SYCLRegisterNumAttr(S.Context, AL, RegNo));
}

void Sema::AddSYCLIntelESimdVectorizeAttr(Decl *D,
                                          const AttributeCommonInfo &CI,
                                          Expr *E) {
  if (!E->isValueDependent()) {
    // Validate that we have an integer constant expression and then store the
    // converted constant expression into the semantic attribute so that we
    // don't have to evaluate it again later.
    llvm::APSInt ArgVal;
    ExprResult Res = VerifyIntegerConstantExpression(E, &ArgVal);
    if (Res.isInvalid())
      return;
    E = Res.get();

    if (ArgVal != 8 && ArgVal != 16 && ArgVal != 32) {
      Diag(E->getExprLoc(), diag::err_sycl_esimd_vectorize_unsupported_value)
          << CI;
      return;
    }

    // Check to see if there's a duplicate attribute with different values
    // already applied to the declaration.
    if (const auto *DeclAttr = D->getAttr<SYCLIntelESimdVectorizeAttr>()) {
      // If the other attribute argument is instantiation dependent, we won't
      // have converted it to a constant expression yet and thus we test
      // whether this is a null pointer.
      if (const auto *DeclExpr = dyn_cast<ConstantExpr>(DeclAttr->getValue())) {
        if (ArgVal != DeclExpr->getResultAsAPSInt()) {
          Diag(CI.getLoc(), diag::warn_duplicate_attribute) << CI;
          Diag(DeclAttr->getLoc(), diag::note_previous_attribute);
        }
        // Drop the duplicate attribute.
        return;
      }
    }
  }

  D->addAttr(::new (Context) SYCLIntelESimdVectorizeAttr(Context, CI, E));
}

SYCLIntelESimdVectorizeAttr *
Sema::MergeSYCLIntelESimdVectorizeAttr(Decl *D,
                                       const SYCLIntelESimdVectorizeAttr &A) {
  // Check to see if there's a duplicate attribute with different values
  // already applied to the declaration.
  if (const auto *DeclAttr = D->getAttr<SYCLIntelESimdVectorizeAttr>()) {
    if (const auto *DeclExpr = dyn_cast<ConstantExpr>(DeclAttr->getValue())) {
      if (const auto *MergeExpr = dyn_cast<ConstantExpr>(A.getValue())) {
        if (DeclExpr->getResultAsAPSInt() != MergeExpr->getResultAsAPSInt()) {
          Diag(DeclAttr->getLoc(), diag::warn_duplicate_attribute) << &A;
          Diag(A.getLoc(), diag::note_previous_attribute);
        }
        // Do not add a duplicate attribute.
        return nullptr;
      }
    }
  }
  return ::new (Context) SYCLIntelESimdVectorizeAttr(Context, A, A.getValue());
}

static void handleSYCLIntelESimdVectorizeAttr(Sema &S, Decl *D,
                                              const ParsedAttr &A) {
  S.CheckDeprecatedSYCLAttributeSpelling(A);

  Expr *E = A.getArgAsExpr(0);
  S.AddSYCLIntelESimdVectorizeAttr(D, A, E);
}

static void handleConstantAttr(Sema &S, Decl *D, const ParsedAttr &AL) {
  const auto *VD = cast<VarDecl>(D);
  if (VD->hasLocalStorage()) {
    S.Diag(AL.getLoc(), diag::err_cuda_nonstatic_constdev);
    return;
  }
  // constexpr variable may already get an implicit constant attr, which should
  // be replaced by the explicit constant attr.
  if (auto *A = D->getAttr<CUDAConstantAttr>()) {
    if (!A->isImplicit())
      return;
    D->dropAttr<CUDAConstantAttr>();
  }
  D->addAttr(::new (S.Context) CUDAConstantAttr(S.Context, AL));
}

static void handleSharedAttr(Sema &S, Decl *D, const ParsedAttr &AL) {
  const auto *VD = cast<VarDecl>(D);
  // extern __shared__ is only allowed on arrays with no length (e.g.
  // "int x[]").
  if (!S.getLangOpts().GPURelocatableDeviceCode && VD->hasExternalStorage() &&
      !isa<IncompleteArrayType>(VD->getType())) {
    S.Diag(AL.getLoc(), diag::err_cuda_extern_shared) << VD;
    return;
  }
  if (S.getLangOpts().CUDA && VD->hasLocalStorage() &&
      S.CUDADiagIfHostCode(AL.getLoc(), diag::err_cuda_host_shared)
          << S.CurrentCUDATarget())
    return;
  D->addAttr(::new (S.Context) CUDASharedAttr(S.Context, AL));
}

static void handleGlobalAttr(Sema &S, Decl *D, const ParsedAttr &AL) {
  const auto *FD = cast<FunctionDecl>(D);
  if (!FD->getReturnType()->isVoidType() &&
      !FD->getReturnType()->getAs<AutoType>() &&
      !FD->getReturnType()->isInstantiationDependentType()) {
    SourceRange RTRange = FD->getReturnTypeSourceRange();
    S.Diag(FD->getTypeSpecStartLoc(), diag::err_kern_type_not_void_return)
        << FD->getType()
        << (RTRange.isValid() ? FixItHint::CreateReplacement(RTRange, "void")
                              : FixItHint());
    return;
  }
  if (const auto *Method = dyn_cast<CXXMethodDecl>(FD)) {
    if (Method->isInstance()) {
      S.Diag(Method->getBeginLoc(), diag::err_kern_is_nonstatic_method)
          << Method;
      return;
    }
    S.Diag(Method->getBeginLoc(), diag::warn_kern_is_method) << Method;
  }
  // Only warn for "inline" when compiling for host, to cut down on noise.
  if (FD->isInlineSpecified() && !S.getLangOpts().CUDAIsDevice)
    S.Diag(FD->getBeginLoc(), diag::warn_kern_is_inline) << FD;

  D->addAttr(::new (S.Context) CUDAGlobalAttr(S.Context, AL));
  // In host compilation the kernel is emitted as a stub function, which is
  // a helper function for launching the kernel. The instructions in the helper
  // function has nothing to do with the source code of the kernel. Do not emit
  // debug info for the stub function to avoid confusing the debugger.
  if (S.LangOpts.HIP && !S.LangOpts.CUDAIsDevice)
    D->addAttr(NoDebugAttr::CreateImplicit(S.Context));
}

static void handleDeviceAttr(Sema &S, Decl *D, const ParsedAttr &AL) {
  if (const auto *VD = dyn_cast<VarDecl>(D)) {
    if (VD->hasLocalStorage()) {
      S.Diag(AL.getLoc(), diag::err_cuda_nonstatic_constdev);
      return;
    }
  }

  if (auto *A = D->getAttr<CUDADeviceAttr>()) {
    if (!A->isImplicit())
      return;
    D->dropAttr<CUDADeviceAttr>();
  }
  D->addAttr(::new (S.Context) CUDADeviceAttr(S.Context, AL));
}

static void handleManagedAttr(Sema &S, Decl *D, const ParsedAttr &AL) {
  if (const auto *VD = dyn_cast<VarDecl>(D)) {
    if (VD->hasLocalStorage()) {
      S.Diag(AL.getLoc(), diag::err_cuda_nonstatic_constdev);
      return;
    }
  }
  if (!D->hasAttr<HIPManagedAttr>())
    D->addAttr(::new (S.Context) HIPManagedAttr(S.Context, AL));
  if (!D->hasAttr<CUDADeviceAttr>())
    D->addAttr(CUDADeviceAttr::CreateImplicit(S.Context));
}

static void handleGNUInlineAttr(Sema &S, Decl *D, const ParsedAttr &AL) {
  const auto *Fn = cast<FunctionDecl>(D);
  if (!Fn->isInlineSpecified()) {
    S.Diag(AL.getLoc(), diag::warn_gnu_inline_attribute_requires_inline);
    return;
  }

  if (S.LangOpts.CPlusPlus && Fn->getStorageClass() != SC_Extern)
    S.Diag(AL.getLoc(), diag::warn_gnu_inline_cplusplus_without_extern);

  D->addAttr(::new (S.Context) GNUInlineAttr(S.Context, AL));
}

static void handleCallConvAttr(Sema &S, Decl *D, const ParsedAttr &AL) {
  if (hasDeclarator(D)) return;

  // Diagnostic is emitted elsewhere: here we store the (valid) AL
  // in the Decl node for syntactic reasoning, e.g., pretty-printing.
  CallingConv CC;
  if (S.CheckCallingConvAttr(AL, CC, /*FD*/nullptr))
    return;

  if (!isa<ObjCMethodDecl>(D)) {
    S.Diag(AL.getLoc(), diag::warn_attribute_wrong_decl_type)
        << AL << ExpectedFunctionOrMethod;
    return;
  }

  switch (AL.getKind()) {
  case ParsedAttr::AT_FastCall:
    D->addAttr(::new (S.Context) FastCallAttr(S.Context, AL));
    return;
  case ParsedAttr::AT_StdCall:
    D->addAttr(::new (S.Context) StdCallAttr(S.Context, AL));
    return;
  case ParsedAttr::AT_ThisCall:
    D->addAttr(::new (S.Context) ThisCallAttr(S.Context, AL));
    return;
  case ParsedAttr::AT_CDecl:
    D->addAttr(::new (S.Context) CDeclAttr(S.Context, AL));
    return;
  case ParsedAttr::AT_Pascal:
    D->addAttr(::new (S.Context) PascalAttr(S.Context, AL));
    return;
  case ParsedAttr::AT_SwiftCall:
    D->addAttr(::new (S.Context) SwiftCallAttr(S.Context, AL));
    return;
  case ParsedAttr::AT_SwiftAsyncCall:
    D->addAttr(::new (S.Context) SwiftAsyncCallAttr(S.Context, AL));
    return;
  case ParsedAttr::AT_VectorCall:
    D->addAttr(::new (S.Context) VectorCallAttr(S.Context, AL));
    return;
  case ParsedAttr::AT_MSABI:
    D->addAttr(::new (S.Context) MSABIAttr(S.Context, AL));
    return;
  case ParsedAttr::AT_SysVABI:
    D->addAttr(::new (S.Context) SysVABIAttr(S.Context, AL));
    return;
  case ParsedAttr::AT_RegCall:
    D->addAttr(::new (S.Context) RegCallAttr(S.Context, AL));
    return;
  case ParsedAttr::AT_Pcs: {
    PcsAttr::PCSType PCS;
    switch (CC) {
    case CC_AAPCS:
      PCS = PcsAttr::AAPCS;
      break;
    case CC_AAPCS_VFP:
      PCS = PcsAttr::AAPCS_VFP;
      break;
    default:
      llvm_unreachable("unexpected calling convention in pcs attribute");
    }

    D->addAttr(::new (S.Context) PcsAttr(S.Context, AL, PCS));
    return;
  }
  case ParsedAttr::AT_AArch64VectorPcs:
    D->addAttr(::new (S.Context) AArch64VectorPcsAttr(S.Context, AL));
    return;
  case ParsedAttr::AT_IntelOclBicc:
    D->addAttr(::new (S.Context) IntelOclBiccAttr(S.Context, AL));
    return;
  case ParsedAttr::AT_PreserveMost:
    D->addAttr(::new (S.Context) PreserveMostAttr(S.Context, AL));
    return;
  case ParsedAttr::AT_PreserveAll:
    D->addAttr(::new (S.Context) PreserveAllAttr(S.Context, AL));
    return;
  default:
    llvm_unreachable("unexpected attribute kind");
  }
}

static void handleSuppressAttr(Sema &S, Decl *D, const ParsedAttr &AL) {
  if (!AL.checkAtLeastNumArgs(S, 1))
    return;

  std::vector<StringRef> DiagnosticIdentifiers;
  for (unsigned I = 0, E = AL.getNumArgs(); I != E; ++I) {
    StringRef RuleName;

    if (!S.checkStringLiteralArgumentAttr(AL, I, RuleName, nullptr))
      return;

    // FIXME: Warn if the rule name is unknown. This is tricky because only
    // clang-tidy knows about available rules.
    DiagnosticIdentifiers.push_back(RuleName);
  }
  D->addAttr(::new (S.Context)
                 SuppressAttr(S.Context, AL, DiagnosticIdentifiers.data(),
                              DiagnosticIdentifiers.size()));
}

static void handleLifetimeCategoryAttr(Sema &S, Decl *D, const ParsedAttr &AL) {
  TypeSourceInfo *DerefTypeLoc = nullptr;
  QualType ParmType;
  if (AL.hasParsedType()) {
    ParmType = S.GetTypeFromParser(AL.getTypeArg(), &DerefTypeLoc);

    unsigned SelectIdx = ~0U;
    if (ParmType->isReferenceType())
      SelectIdx = 0;
    else if (ParmType->isArrayType())
      SelectIdx = 1;

    if (SelectIdx != ~0U) {
      S.Diag(AL.getLoc(), diag::err_attribute_invalid_argument)
          << SelectIdx << AL;
      return;
    }
  }

  // To check if earlier decl attributes do not conflict the newly parsed ones
  // we always add (and check) the attribute to the canonical decl. We need
  // to repeat the check for attribute mutual exclusion because we're attaching
  // all of the attributes to the canonical declaration rather than the current
  // declaration.
  D = D->getCanonicalDecl();
  if (AL.getKind() == ParsedAttr::AT_Owner) {
    if (checkAttrMutualExclusion<PointerAttr>(S, D, AL))
      return;
    if (const auto *OAttr = D->getAttr<OwnerAttr>()) {
      const Type *ExistingDerefType = OAttr->getDerefTypeLoc()
                                          ? OAttr->getDerefType().getTypePtr()
                                          : nullptr;
      if (ExistingDerefType != ParmType.getTypePtrOrNull()) {
        S.Diag(AL.getLoc(), diag::err_attributes_are_not_compatible)
            << AL << OAttr;
        S.Diag(OAttr->getLocation(), diag::note_conflicting_attribute);
      }
      return;
    }
    for (Decl *Redecl : D->redecls()) {
      Redecl->addAttr(::new (S.Context) OwnerAttr(S.Context, AL, DerefTypeLoc));
    }
  } else {
    if (checkAttrMutualExclusion<OwnerAttr>(S, D, AL))
      return;
    if (const auto *PAttr = D->getAttr<PointerAttr>()) {
      const Type *ExistingDerefType = PAttr->getDerefTypeLoc()
                                          ? PAttr->getDerefType().getTypePtr()
                                          : nullptr;
      if (ExistingDerefType != ParmType.getTypePtrOrNull()) {
        S.Diag(AL.getLoc(), diag::err_attributes_are_not_compatible)
            << AL << PAttr;
        S.Diag(PAttr->getLocation(), diag::note_conflicting_attribute);
      }
      return;
    }
    for (Decl *Redecl : D->redecls()) {
      Redecl->addAttr(::new (S.Context)
                          PointerAttr(S.Context, AL, DerefTypeLoc));
    }
  }
}

bool Sema::CheckCallingConvAttr(const ParsedAttr &Attrs, CallingConv &CC,
                                const FunctionDecl *FD) {
  if (Attrs.isInvalid())
    return true;

  if (Attrs.hasProcessingCache()) {
    CC = (CallingConv) Attrs.getProcessingCache();
    return false;
  }

  unsigned ReqArgs = Attrs.getKind() == ParsedAttr::AT_Pcs ? 1 : 0;
  if (!Attrs.checkExactlyNumArgs(*this, ReqArgs)) {
    Attrs.setInvalid();
    return true;
  }

  const TargetInfo &TI = Context.getTargetInfo();
  // TODO: diagnose uses of these conventions on the wrong target.
  switch (Attrs.getKind()) {
  case ParsedAttr::AT_CDecl:
    CC = TI.getDefaultCallingConv();
    break;
  case ParsedAttr::AT_FastCall:
    CC = CC_X86FastCall;
    break;
  case ParsedAttr::AT_StdCall:
    CC = CC_X86StdCall;
    break;
  case ParsedAttr::AT_ThisCall:
    CC = CC_X86ThisCall;
    break;
  case ParsedAttr::AT_Pascal:
    CC = CC_X86Pascal;
    break;
  case ParsedAttr::AT_SwiftCall:
    CC = CC_Swift;
    break;
  case ParsedAttr::AT_SwiftAsyncCall:
    CC = CC_SwiftAsync;
    break;
  case ParsedAttr::AT_VectorCall:
    CC = CC_X86VectorCall;
    break;
  case ParsedAttr::AT_AArch64VectorPcs:
    CC = CC_AArch64VectorCall;
    break;
  case ParsedAttr::AT_RegCall:
    CC = CC_X86RegCall;
    break;
  case ParsedAttr::AT_MSABI:
    CC = Context.getTargetInfo().getTriple().isOSWindows() ? CC_C :
                                                             CC_Win64;
    break;
  case ParsedAttr::AT_SysVABI:
    CC = Context.getTargetInfo().getTriple().isOSWindows() ? CC_X86_64SysV :
                                                             CC_C;
    break;
  case ParsedAttr::AT_Pcs: {
    StringRef StrRef;
    if (!checkStringLiteralArgumentAttr(Attrs, 0, StrRef)) {
      Attrs.setInvalid();
      return true;
    }
    if (StrRef == "aapcs") {
      CC = CC_AAPCS;
      break;
    } else if (StrRef == "aapcs-vfp") {
      CC = CC_AAPCS_VFP;
      break;
    }

    Attrs.setInvalid();
    Diag(Attrs.getLoc(), diag::err_invalid_pcs);
    return true;
  }
  case ParsedAttr::AT_IntelOclBicc:
    CC = CC_IntelOclBicc;
    break;
  case ParsedAttr::AT_PreserveMost:
    CC = CC_PreserveMost;
    break;
  case ParsedAttr::AT_PreserveAll:
    CC = CC_PreserveAll;
    break;
  default: llvm_unreachable("unexpected attribute kind");
  }

  TargetInfo::CallingConvCheckResult A = TargetInfo::CCCR_OK;
  // CUDA functions may have host and/or device attributes which indicate
  // their targeted execution environment, therefore the calling convention
  // of functions in CUDA should be checked against the target deduced based
  // on their host/device attributes.
  if (LangOpts.CUDA) {
    auto *Aux = Context.getAuxTargetInfo();
    auto CudaTarget = IdentifyCUDATarget(FD);
    bool CheckHost = false, CheckDevice = false;
    switch (CudaTarget) {
    case CFT_HostDevice:
      CheckHost = true;
      CheckDevice = true;
      break;
    case CFT_Host:
      CheckHost = true;
      break;
    case CFT_Device:
    case CFT_Global:
      CheckDevice = true;
      break;
    case CFT_InvalidTarget:
      llvm_unreachable("unexpected cuda target");
    }
    auto *HostTI = LangOpts.CUDAIsDevice ? Aux : &TI;
    auto *DeviceTI = LangOpts.CUDAIsDevice ? &TI : Aux;
    if (CheckHost && HostTI)
      A = HostTI->checkCallingConvention(CC);
    if (A == TargetInfo::CCCR_OK && CheckDevice && DeviceTI)
      A = DeviceTI->checkCallingConvention(CC);
  } else {
    A = TI.checkCallingConvention(CC);
  }

  switch (A) {
  case TargetInfo::CCCR_OK:
    break;

  case TargetInfo::CCCR_Ignore:
    // Treat an ignored convention as if it was an explicit C calling convention
    // attribute. For example, __stdcall on Win x64 functions as __cdecl, so
    // that command line flags that change the default convention to
    // __vectorcall don't affect declarations marked __stdcall.
    CC = CC_C;
    break;

  case TargetInfo::CCCR_Error:
    Diag(Attrs.getLoc(), diag::error_cconv_unsupported)
        << Attrs << (int)CallingConventionIgnoredReason::ForThisTarget;
    break;

  case TargetInfo::CCCR_Warning: {
    Diag(Attrs.getLoc(), diag::warn_cconv_unsupported)
        << Attrs << (int)CallingConventionIgnoredReason::ForThisTarget;

    // This convention is not valid for the target. Use the default function or
    // method calling convention.
    bool IsCXXMethod = false, IsVariadic = false;
    if (FD) {
      IsCXXMethod = FD->isCXXInstanceMember();
      IsVariadic = FD->isVariadic();
    }
    CC = Context.getDefaultCallingConvention(IsVariadic, IsCXXMethod);
    break;
  }
  }

  Attrs.setProcessingCache((unsigned) CC);
  return false;
}

/// Pointer-like types in the default address space.
static bool isValidSwiftContextType(QualType Ty) {
  if (!Ty->hasPointerRepresentation())
    return Ty->isDependentType();
  return Ty->getPointeeType().getAddressSpace() == LangAS::Default;
}

/// Pointers and references in the default address space.
static bool isValidSwiftIndirectResultType(QualType Ty) {
  if (const auto *PtrType = Ty->getAs<PointerType>()) {
    Ty = PtrType->getPointeeType();
  } else if (const auto *RefType = Ty->getAs<ReferenceType>()) {
    Ty = RefType->getPointeeType();
  } else {
    return Ty->isDependentType();
  }
  return Ty.getAddressSpace() == LangAS::Default;
}

/// Pointers and references to pointers in the default address space.
static bool isValidSwiftErrorResultType(QualType Ty) {
  if (const auto *PtrType = Ty->getAs<PointerType>()) {
    Ty = PtrType->getPointeeType();
  } else if (const auto *RefType = Ty->getAs<ReferenceType>()) {
    Ty = RefType->getPointeeType();
  } else {
    return Ty->isDependentType();
  }
  if (!Ty.getQualifiers().empty())
    return false;
  return isValidSwiftContextType(Ty);
}

void Sema::AddParameterABIAttr(Decl *D, const AttributeCommonInfo &CI,
                               ParameterABI abi) {

  QualType type = cast<ParmVarDecl>(D)->getType();

  if (auto existingAttr = D->getAttr<ParameterABIAttr>()) {
    if (existingAttr->getABI() != abi) {
      Diag(CI.getLoc(), diag::err_attributes_are_not_compatible)
          << getParameterABISpelling(abi) << existingAttr;
      Diag(existingAttr->getLocation(), diag::note_conflicting_attribute);
      return;
    }
  }

  switch (abi) {
  case ParameterABI::Ordinary:
    llvm_unreachable("explicit attribute for ordinary parameter ABI?");

  case ParameterABI::SwiftContext:
    if (!isValidSwiftContextType(type)) {
      Diag(CI.getLoc(), diag::err_swift_abi_parameter_wrong_type)
          << getParameterABISpelling(abi) << /*pointer to pointer */ 0 << type;
    }
    D->addAttr(::new (Context) SwiftContextAttr(Context, CI));
    return;

  case ParameterABI::SwiftAsyncContext:
    if (!isValidSwiftContextType(type)) {
      Diag(CI.getLoc(), diag::err_swift_abi_parameter_wrong_type)
          << getParameterABISpelling(abi) << /*pointer to pointer */ 0 << type;
    }
    D->addAttr(::new (Context) SwiftAsyncContextAttr(Context, CI));
    return;

  case ParameterABI::SwiftErrorResult:
    if (!isValidSwiftErrorResultType(type)) {
      Diag(CI.getLoc(), diag::err_swift_abi_parameter_wrong_type)
          << getParameterABISpelling(abi) << /*pointer to pointer */ 1 << type;
    }
    D->addAttr(::new (Context) SwiftErrorResultAttr(Context, CI));
    return;

  case ParameterABI::SwiftIndirectResult:
    if (!isValidSwiftIndirectResultType(type)) {
      Diag(CI.getLoc(), diag::err_swift_abi_parameter_wrong_type)
          << getParameterABISpelling(abi) << /*pointer*/ 0 << type;
    }
    D->addAttr(::new (Context) SwiftIndirectResultAttr(Context, CI));
    return;
  }
  llvm_unreachable("bad parameter ABI attribute");
}

/// Checks a regparm attribute, returning true if it is ill-formed and
/// otherwise setting numParams to the appropriate value.
bool Sema::CheckRegparmAttr(const ParsedAttr &AL, unsigned &numParams) {
  if (AL.isInvalid())
    return true;

  if (!AL.checkExactlyNumArgs(*this, 1)) {
    AL.setInvalid();
    return true;
  }

  uint32_t NP;
  Expr *NumParamsExpr = AL.getArgAsExpr(0);
  if (!checkUInt32Argument(*this, AL, NumParamsExpr, NP)) {
    AL.setInvalid();
    return true;
  }

  if (Context.getTargetInfo().getRegParmMax() == 0) {
    Diag(AL.getLoc(), diag::err_attribute_regparm_wrong_platform)
      << NumParamsExpr->getSourceRange();
    AL.setInvalid();
    return true;
  }

  numParams = NP;
  if (numParams > Context.getTargetInfo().getRegParmMax()) {
    Diag(AL.getLoc(), diag::err_attribute_regparm_invalid_number)
      << Context.getTargetInfo().getRegParmMax() << NumParamsExpr->getSourceRange();
    AL.setInvalid();
    return true;
  }

  return false;
}

// Checks whether an argument of launch_bounds attribute is
// acceptable, performs implicit conversion to Rvalue, and returns
// non-nullptr Expr result on success. Otherwise, it returns nullptr
// and may output an error.
static Expr *makeLaunchBoundsArgExpr(Sema &S, Expr *E,
                                     const CUDALaunchBoundsAttr &AL,
                                     const unsigned Idx) {
  if (S.DiagnoseUnexpandedParameterPack(E))
    return nullptr;

  // Accept template arguments for now as they depend on something else.
  // We'll get to check them when they eventually get instantiated.
  if (E->isValueDependent())
    return E;

  Optional<llvm::APSInt> I = llvm::APSInt(64);
  if (!(I = E->getIntegerConstantExpr(S.Context))) {
    S.Diag(E->getExprLoc(), diag::err_attribute_argument_n_type)
        << &AL << Idx << AANT_ArgumentIntegerConstant << E->getSourceRange();
    return nullptr;
  }
  // Make sure we can fit it in 32 bits.
  if (!I->isIntN(32)) {
    S.Diag(E->getExprLoc(), diag::err_ice_too_large)
        << toString(*I, 10, false) << 32 << /* Unsigned */ 1;
    return nullptr;
  }
  if (*I < 0)
    S.Diag(E->getExprLoc(), diag::warn_attribute_argument_n_negative)
        << &AL << Idx << E->getSourceRange();

  // We may need to perform implicit conversion of the argument.
  InitializedEntity Entity = InitializedEntity::InitializeParameter(
      S.Context, S.Context.getConstType(S.Context.IntTy), /*consume*/ false);
  ExprResult ValArg = S.PerformCopyInitialization(Entity, SourceLocation(), E);
  assert(!ValArg.isInvalid() &&
         "Unexpected PerformCopyInitialization() failure.");

  return ValArg.getAs<Expr>();
}

void Sema::AddLaunchBoundsAttr(Decl *D, const AttributeCommonInfo &CI,
                               Expr *MaxThreads, Expr *MinBlocks) {
  CUDALaunchBoundsAttr TmpAttr(Context, CI, MaxThreads, MinBlocks);
  MaxThreads = makeLaunchBoundsArgExpr(*this, MaxThreads, TmpAttr, 0);
  if (MaxThreads == nullptr)
    return;

  if (MinBlocks) {
    MinBlocks = makeLaunchBoundsArgExpr(*this, MinBlocks, TmpAttr, 1);
    if (MinBlocks == nullptr)
      return;
  }

  D->addAttr(::new (Context)
                 CUDALaunchBoundsAttr(Context, CI, MaxThreads, MinBlocks));
}

static void handleLaunchBoundsAttr(Sema &S, Decl *D, const ParsedAttr &AL) {
  if (!AL.checkAtLeastNumArgs(S, 1) || !AL.checkAtMostNumArgs(S, 2))
    return;

  S.AddLaunchBoundsAttr(D, AL, AL.getArgAsExpr(0),
                        AL.getNumArgs() > 1 ? AL.getArgAsExpr(1) : nullptr);
}

static void handleArgumentWithTypeTagAttr(Sema &S, Decl *D,
                                          const ParsedAttr &AL) {
  if (!AL.isArgIdent(0)) {
    S.Diag(AL.getLoc(), diag::err_attribute_argument_n_type)
        << AL << /* arg num = */ 1 << AANT_ArgumentIdentifier;
    return;
  }

  ParamIdx ArgumentIdx;
  if (!checkFunctionOrMethodParameterIndex(S, D, AL, 2, AL.getArgAsExpr(1),
                                           ArgumentIdx))
    return;

  ParamIdx TypeTagIdx;
  if (!checkFunctionOrMethodParameterIndex(S, D, AL, 3, AL.getArgAsExpr(2),
                                           TypeTagIdx))
    return;

  bool IsPointer = AL.getAttrName()->getName() == "pointer_with_type_tag";
  if (IsPointer) {
    // Ensure that buffer has a pointer type.
    unsigned ArgumentIdxAST = ArgumentIdx.getASTIndex();
    if (ArgumentIdxAST >= getFunctionOrMethodNumParams(D) ||
        !getFunctionOrMethodParamType(D, ArgumentIdxAST)->isPointerType())
      S.Diag(AL.getLoc(), diag::err_attribute_pointers_only) << AL << 0;
  }

  D->addAttr(::new (S.Context) ArgumentWithTypeTagAttr(
      S.Context, AL, AL.getArgAsIdent(0)->Ident, ArgumentIdx, TypeTagIdx,
      IsPointer));
}

static void handleTypeTagForDatatypeAttr(Sema &S, Decl *D,
                                         const ParsedAttr &AL) {
  if (!AL.isArgIdent(0)) {
    S.Diag(AL.getLoc(), diag::err_attribute_argument_n_type)
        << AL << 1 << AANT_ArgumentIdentifier;
    return;
  }

  if (!AL.checkExactlyNumArgs(S, 1))
    return;

  if (!isa<VarDecl>(D)) {
    S.Diag(AL.getLoc(), diag::err_attribute_wrong_decl_type)
        << AL << ExpectedVariable;
    return;
  }

  IdentifierInfo *PointerKind = AL.getArgAsIdent(0)->Ident;
  TypeSourceInfo *MatchingCTypeLoc = nullptr;
  S.GetTypeFromParser(AL.getMatchingCType(), &MatchingCTypeLoc);
  assert(MatchingCTypeLoc && "no type source info for attribute argument");

  D->addAttr(::new (S.Context) TypeTagForDatatypeAttr(
      S.Context, AL, PointerKind, MatchingCTypeLoc, AL.getLayoutCompatible(),
      AL.getMustBeNull()));
}

/// Give a warning for duplicate attributes, return true if duplicate.
template <typename AttrType>
static bool checkForDuplicateAttribute(Sema &S, Decl *D,
                                       const ParsedAttr &Attr) {
  // Give a warning for duplicates but not if it's one we've implicitly added.
  auto *A = D->getAttr<AttrType>();
  if (A && !A->isImplicit()) {
    S.Diag(Attr.getLoc(), diag::warn_duplicate_attribute_exact) << A;
    return true;
  }
  return false;
}

void Sema::AddSYCLIntelNoGlobalWorkOffsetAttr(Decl *D,
                                              const AttributeCommonInfo &CI,
                                              Expr *E) {
  if (!E->isValueDependent()) {
    // Validate that we have an integer constant expression and then store the
    // converted constant expression into the semantic attribute so that we
    // don't have to evaluate it again later.
    llvm::APSInt ArgVal;
    ExprResult Res = VerifyIntegerConstantExpression(E, &ArgVal);
    if (Res.isInvalid())
      return;
    E = Res.get();

    // Check to see if there's a duplicate attribute with different values
    // already applied to the declaration.
    if (const auto *DeclAttr = D->getAttr<SYCLIntelNoGlobalWorkOffsetAttr>()) {
      // If the other attribute argument is instantiation dependent, we won't
      // have converted it to a constant expression yet and thus we test
      // whether this is a null pointer.
      if (const auto *DeclExpr = dyn_cast<ConstantExpr>(DeclAttr->getValue())) {
        if (ArgVal != DeclExpr->getResultAsAPSInt()) {
          Diag(CI.getLoc(), diag::warn_duplicate_attribute) << CI;
          Diag(DeclAttr->getLoc(), diag::note_previous_attribute);
        }
        // Drop the duplicate attribute.
        return;
      }
    }
  }

  D->addAttr(::new (Context) SYCLIntelNoGlobalWorkOffsetAttr(Context, CI, E));
}

SYCLIntelNoGlobalWorkOffsetAttr *Sema::MergeSYCLIntelNoGlobalWorkOffsetAttr(
    Decl *D, const SYCLIntelNoGlobalWorkOffsetAttr &A) {
  // Check to see if there's a duplicate attribute with different values
  // already applied to the declaration.
  if (const auto *DeclAttr = D->getAttr<SYCLIntelNoGlobalWorkOffsetAttr>()) {
    if (const auto *DeclExpr = dyn_cast<ConstantExpr>(DeclAttr->getValue())) {
      if (const auto *MergeExpr = dyn_cast<ConstantExpr>(A.getValue())) {
        if (DeclExpr->getResultAsAPSInt() != MergeExpr->getResultAsAPSInt()) {
          Diag(DeclAttr->getLoc(), diag::warn_duplicate_attribute) << &A;
          Diag(A.getLoc(), diag::note_previous_attribute);
        }
        // Do not add a duplicate attribute.
        return nullptr;
      }
    }
  }
  return ::new (Context)
      SYCLIntelNoGlobalWorkOffsetAttr(Context, A, A.getValue());
}

static void handleSYCLIntelNoGlobalWorkOffsetAttr(Sema &S, Decl *D,
                                                  const ParsedAttr &A) {
  // If no attribute argument is specified, set to default value '1'.
  Expr *E = A.isArgExpr(0)
                ? A.getArgAsExpr(0)
                : IntegerLiteral::Create(S.Context, llvm::APInt(32, 1),
                                         S.Context.IntTy, A.getLoc());

  S.AddSYCLIntelNoGlobalWorkOffsetAttr(D, A, E);
}

/// Handle the [[intel::doublepump]] and [[intel::singlepump]]
/// attributes.
template <typename AttrType>
static void handleIntelFPGAPumpAttr(Sema &S, Decl *D, const ParsedAttr &A) {
  checkForDuplicateAttribute<AttrType>(S, D, A);

  if (!D->hasAttr<IntelFPGAMemoryAttr>())
    D->addAttr(IntelFPGAMemoryAttr::CreateImplicit(
        S.Context, IntelFPGAMemoryAttr::Default));

  handleSimpleAttribute<AttrType>(S, D, A);
}

/// Handle the [[intel::fpga_memory]] attribute.
/// This is incompatible with the [[intel::fpga_register]] attribute.
static void handleIntelFPGAMemoryAttr(Sema &S, Decl *D,
                                      const ParsedAttr &AL) {
  checkForDuplicateAttribute<IntelFPGAMemoryAttr>(S, D, AL);
  if (checkAttrMutualExclusion<IntelFPGARegisterAttr>(S, D, AL))
    return;

  IntelFPGAMemoryAttr::MemoryKind Kind;
  if (AL.getNumArgs() == 0)
    Kind = IntelFPGAMemoryAttr::Default;
  else {
    StringRef Str;
    if (!S.checkStringLiteralArgumentAttr(AL, 0, Str))
      return;
    if (Str.empty() ||
        !IntelFPGAMemoryAttr::ConvertStrToMemoryKind(Str, Kind)) {
      SmallString<256> ValidStrings;
      IntelFPGAMemoryAttr::generateValidStrings(ValidStrings);
      S.Diag(AL.getLoc(), diag::err_intel_fpga_memory_arg_invalid)
          << AL << ValidStrings;
      return;
    }
  }

  // We are adding a user memory attribute, drop any implicit default.
  if (auto *MA = D->getAttr<IntelFPGAMemoryAttr>())
    if (MA->isImplicit())
      D->dropAttr<IntelFPGAMemoryAttr>();

  D->addAttr(::new (S.Context) IntelFPGAMemoryAttr(S.Context, AL, Kind));
}

/// Check for and diagnose attributes incompatible with register.
/// return true if any incompatible attributes exist.
static bool checkIntelFPGARegisterAttrCompatibility(Sema &S, Decl *D,
                                                    const ParsedAttr &Attr) {
  bool InCompat = false;
  if (auto *MA = D->getAttr<IntelFPGAMemoryAttr>())
    if (!MA->isImplicit() &&
        checkAttrMutualExclusion<IntelFPGAMemoryAttr>(S, D, Attr))
      InCompat = true;

  return InCompat;
}

/// Handle the [[intel::fpga_register]] attribute.
/// This is incompatible with most of the other memory attributes.
static void handleIntelFPGARegisterAttr(Sema &S, Decl *D, const ParsedAttr &A) {
  checkForDuplicateAttribute<IntelFPGARegisterAttr>(S, D, A);
  if (checkIntelFPGARegisterAttrCompatibility(S, D, A))
    return;

  handleSimpleAttribute<IntelFPGARegisterAttr>(S, D, A);
}

/// Handle the [[intel::bankwidth]] and [[intel::numbanks]] attributes.
/// These require a single constant power of two greater than zero.
/// These are incompatible with the register attribute.
/// The numbanks and bank_bits attributes are related.  If bank_bits exists
/// when handling numbanks they are checked for consistency.

void Sema::AddIntelFPGABankWidthAttr(Decl *D, const AttributeCommonInfo &CI,
                                     Expr *E) {
  if (!E->isValueDependent()) {
    // Validate that we have an integer constant expression and then store the
    // converted constant expression into the semantic attribute so that we
    // don't have to evaluate it again later.
    llvm::APSInt ArgVal;
    ExprResult Res = VerifyIntegerConstantExpression(E, &ArgVal);
    if (Res.isInvalid())
      return;
    E = Res.get();

    // This attribute requires a strictly positive value.
    if (ArgVal <= 0) {
      Diag(E->getExprLoc(), diag::err_attribute_requires_positive_integer)
          << CI << /*positive*/ 0;
      return;
    }

    // This attribute requires a single constant power of two greater than zero.
    if (!ArgVal.isPowerOf2()) {
      Diag(E->getExprLoc(), diag::err_attribute_argument_not_power_of_two)
          << CI;
      return;
    }

    // Check to see if there's a duplicate attribute with different values
    // already applied to the declaration.
    if (const auto *DeclAttr = D->getAttr<IntelFPGABankWidthAttr>()) {
      // If the other attribute argument is instantiation dependent, we won't
      // have converted it to a constant expression yet and thus we test
      // whether this is a null pointer.
      if (const auto *DeclExpr = dyn_cast<ConstantExpr>(DeclAttr->getValue())) {
        if (ArgVal != DeclExpr->getResultAsAPSInt()) {
          Diag(CI.getLoc(), diag::warn_duplicate_attribute) << CI;
          Diag(DeclAttr->getLoc(), diag::note_previous_attribute);
        }
        // Drop the duplicate attribute.
        return;
      }
    }
  }

  // If the declaration does not have an [[intel::fpga_memory]]
  // attribute, this creates one as an implicit attribute.
  if (!D->hasAttr<IntelFPGAMemoryAttr>())
    D->addAttr(IntelFPGAMemoryAttr::CreateImplicit(
        Context, IntelFPGAMemoryAttr::Default));

  D->addAttr(::new (Context) IntelFPGABankWidthAttr(Context, CI, E));
}

IntelFPGABankWidthAttr *
Sema::MergeIntelFPGABankWidthAttr(Decl *D, const IntelFPGABankWidthAttr &A) {
  // Check to see if there's a duplicate attribute with different values
  // already applied to the declaration.
  if (const auto *DeclAttr = D->getAttr<IntelFPGABankWidthAttr>()) {
    const auto *DeclExpr = dyn_cast<ConstantExpr>(DeclAttr->getValue());
    const auto *MergeExpr = dyn_cast<ConstantExpr>(A.getValue());
    if (DeclExpr && MergeExpr &&
        DeclExpr->getResultAsAPSInt() != MergeExpr->getResultAsAPSInt()) {
      Diag(DeclAttr->getLoc(), diag::warn_duplicate_attribute) << &A;
      Diag(A.getLoc(), diag::note_previous_attribute);
      return nullptr;
    }
  }

  return ::new (Context) IntelFPGABankWidthAttr(Context, A, A.getValue());
}

static void handleIntelFPGABankWidthAttr(Sema &S, Decl *D,
                                         const ParsedAttr &A) {
  S.AddIntelFPGABankWidthAttr(D, A, A.getArgAsExpr(0));
}

void Sema::AddIntelFPGANumBanksAttr(Decl *D, const AttributeCommonInfo &CI,
                                    Expr *E) {
  if (!E->isValueDependent()) {
    // Validate that we have an integer constant expression and then store the
    // converted constant expression into the semantic attribute so that we
    // don't have to evaluate it again later.
    llvm::APSInt ArgVal;
    ExprResult Res = VerifyIntegerConstantExpression(E, &ArgVal);
    if (Res.isInvalid())
      return;
    E = Res.get();

    // This attribute requires a strictly positive value.
    if (ArgVal <= 0) {
      Diag(E->getExprLoc(), diag::err_attribute_requires_positive_integer)
          << CI << /*positive*/ 0;
      return;
    }

    // This attribute requires a single constant power of two greater than zero.
    if (!ArgVal.isPowerOf2()) {
      Diag(E->getExprLoc(), diag::err_attribute_argument_not_power_of_two)
          << CI;
      return;
    }

    // Check or add the related BankBits attribute.
    if (auto *BBA = D->getAttr<IntelFPGABankBitsAttr>()) {
      unsigned NumBankBits = BBA->args_size();
      if (NumBankBits != ArgVal.ceilLogBase2()) {
        Diag(E->getExprLoc(), diag::err_bankbits_numbanks_conflicting) << CI;
        return;
      }
    }

    // Check to see if there's a duplicate attribute with different values
    // already applied to the declaration.
    if (const auto *DeclAttr = D->getAttr<IntelFPGANumBanksAttr>()) {
      // If the other attribute argument is instantiation dependent, we won't
      // have converted it to a constant expression yet and thus we test
      // whether this is a null pointer.
      if (const auto *DeclExpr = dyn_cast<ConstantExpr>(DeclAttr->getValue())) {
        if (ArgVal != DeclExpr->getResultAsAPSInt()) {
          Diag(CI.getLoc(), diag::warn_duplicate_attribute) << CI;
          Diag(DeclAttr->getLoc(), diag::note_previous_attribute);
        }
        // Drop the duplicate attribute.
        return;
      }
    }
  }

  // If the declaration does not have an [[intel::fpga_memory]]
  // attribute, this creates one as an implicit attribute.
  if (!D->hasAttr<IntelFPGAMemoryAttr>())
    D->addAttr(IntelFPGAMemoryAttr::CreateImplicit(
        Context, IntelFPGAMemoryAttr::Default));

  // We are adding a user NumBanks attribute, drop any implicit default.
  if (auto *NBA = D->getAttr<IntelFPGANumBanksAttr>()) {
    if (NBA->isImplicit())
      D->dropAttr<IntelFPGANumBanksAttr>();
  }

  D->addAttr(::new (Context) IntelFPGANumBanksAttr(Context, CI, E));
}

IntelFPGANumBanksAttr *
Sema::MergeIntelFPGANumBanksAttr(Decl *D, const IntelFPGANumBanksAttr &A) {
  // Check to see if there's a duplicate attribute with different values
  // already applied to the declaration.
  if (const auto *DeclAttr = D->getAttr<IntelFPGANumBanksAttr>()) {
    const auto *DeclExpr = dyn_cast<ConstantExpr>(DeclAttr->getValue());
    const auto *MergeExpr = dyn_cast<ConstantExpr>(A.getValue());
    if (DeclExpr && MergeExpr &&
        DeclExpr->getResultAsAPSInt() != MergeExpr->getResultAsAPSInt()) {
      Diag(DeclAttr->getLoc(), diag::warn_duplicate_attribute) << &A;
      Diag(A.getLoc(), diag::note_previous_attribute);
      return nullptr;
    }
  }

  return ::new (Context) IntelFPGANumBanksAttr(Context, A, A.getValue());
}

static void handleIntelFPGANumBanksAttr(Sema &S, Decl *D, const ParsedAttr &A) {
  S.AddIntelFPGANumBanksAttr(D, A, A.getArgAsExpr(0));
}

static void handleIntelFPGASimpleDualPortAttr(Sema &S, Decl *D,
                                              const ParsedAttr &AL) {
  checkForDuplicateAttribute<IntelFPGASimpleDualPortAttr>(S, D, AL);

  if (!D->hasAttr<IntelFPGAMemoryAttr>())
    D->addAttr(IntelFPGAMemoryAttr::CreateImplicit(
        S.Context, IntelFPGAMemoryAttr::Default));

  D->addAttr(::new (S.Context)
                 IntelFPGASimpleDualPortAttr(S.Context, AL));
}

void Sema::AddIntelFPGAMaxReplicatesAttr(Decl *D, const AttributeCommonInfo &CI,
                                         Expr *E) {
  if (!E->isValueDependent()) {
    // Validate that we have an integer constant expression and then store the
    // converted constant expression into the semantic attribute so that we
    // don't have to evaluate it again later.
    llvm::APSInt ArgVal;
    ExprResult Res = VerifyIntegerConstantExpression(E, &ArgVal);
    if (Res.isInvalid())
      return;
    E = Res.get();
    // This attribute requires a strictly positive value.
    if (ArgVal <= 0) {
      Diag(E->getExprLoc(), diag::err_attribute_requires_positive_integer)
          << CI << /*positive*/ 0;
      return;
    }
    // Check to see if there's a duplicate attribute with different values
    // already applied to the declaration.
    if (const auto *DeclAttr = D->getAttr<IntelFPGAMaxReplicatesAttr>()) {
      // If the other attribute argument is instantiation dependent, we won't
      // have converted it to a constant expression yet and thus we test
      // whether this is a null pointer.
      if (const auto *DeclExpr = dyn_cast<ConstantExpr>(DeclAttr->getValue())) {
        if (ArgVal != DeclExpr->getResultAsAPSInt()) {
          Diag(CI.getLoc(), diag::warn_duplicate_attribute) << CI;
          Diag(DeclAttr->getLoc(), diag::note_previous_attribute);
        }
        // Drop the duplicate attribute.
        return;
      }
    }
  }

  // If the declaration does not have an [[intel::fpga_memory]]
  // attribute, this creates one as an implicit attribute.
  if (!D->hasAttr<IntelFPGAMemoryAttr>())
    D->addAttr(IntelFPGAMemoryAttr::CreateImplicit(
        Context, IntelFPGAMemoryAttr::Default));

  D->addAttr(::new (Context) IntelFPGAMaxReplicatesAttr(Context, CI, E));
}

IntelFPGAMaxReplicatesAttr *
Sema::MergeIntelFPGAMaxReplicatesAttr(Decl *D,
                                      const IntelFPGAMaxReplicatesAttr &A) {
  // Check to see if there's a duplicate attribute with different values
  // already applied to the declaration.
  if (const auto *DeclAttr = D->getAttr<IntelFPGAMaxReplicatesAttr>()) {
    if (const auto *DeclExpr = dyn_cast<ConstantExpr>(DeclAttr->getValue())) {
      if (const auto *MergeExpr = dyn_cast<ConstantExpr>(A.getValue())) {
        if (DeclExpr->getResultAsAPSInt() != MergeExpr->getResultAsAPSInt()) {
          Diag(DeclAttr->getLoc(), diag::warn_duplicate_attribute) << &A;
          Diag(A.getLoc(), diag::note_previous_attribute);
        }
        // Do not add a duplicate attribute.
        return nullptr;
      }
    }
  }

  return ::new (Context) IntelFPGAMaxReplicatesAttr(Context, A, A.getValue());
}

static void handleIntelFPGAMaxReplicatesAttr(Sema &S, Decl *D,
                                             const ParsedAttr &A) {
  S.AddIntelFPGAMaxReplicatesAttr(D, A, A.getArgAsExpr(0));
}

/// Handle the merge attribute.
/// This requires two string arguments.  The first argument is a name, the
/// second is a direction.  The direction must be "depth" or "width".
/// This is incompatible with the register attribute.
static void handleIntelFPGAMergeAttr(Sema &S, Decl *D, const ParsedAttr &AL) {
  checkForDuplicateAttribute<IntelFPGAMergeAttr>(S, D, AL);

  SmallVector<StringRef, 2> Results;
  for (int I = 0; I < 2; I++) {
    StringRef Str;
    if (!S.checkStringLiteralArgumentAttr(AL, I, Str))
      return;

    if (I == 1 && Str != "depth" && Str != "width") {
      S.Diag(AL.getLoc(), diag::err_intel_fpga_merge_dir_invalid) << AL;
      return;
    }
    Results.push_back(Str);
  }

  if (!D->hasAttr<IntelFPGAMemoryAttr>())
    D->addAttr(IntelFPGAMemoryAttr::CreateImplicit(
        S.Context, IntelFPGAMemoryAttr::Default));

  D->addAttr(::new (S.Context)
                 IntelFPGAMergeAttr(S.Context, AL, Results[0], Results[1]));
}

/// Handle the bank_bits attribute.
/// This attribute accepts a list of values greater than zero.
/// This is incompatible with the register attribute.
/// The numbanks and bank_bits attributes are related. If numbanks exists
/// when handling bank_bits they are checked for consistency. If numbanks
/// hasn't been added yet an implicit one is added with the correct value.
/// If the user later adds a numbanks attribute the implicit one is removed.
/// The values must be consecutive values (i.e. 3,4,5 or 2,1).
static void handleIntelFPGABankBitsAttr(Sema &S, Decl *D, const ParsedAttr &A) {
  checkForDuplicateAttribute<IntelFPGABankBitsAttr>(S, D, A);

  if (!A.checkAtLeastNumArgs(S, 1))
    return;

  SmallVector<Expr *, 8> Args;
  for (unsigned I = 0; I < A.getNumArgs(); ++I) {
    Args.push_back(A.getArgAsExpr(I));
  }

  S.AddIntelFPGABankBitsAttr(D, A, Args.data(), Args.size());
}

void Sema::AddIntelFPGABankBitsAttr(Decl *D, const AttributeCommonInfo &CI,
                                    Expr **Exprs, unsigned Size) {
  IntelFPGABankBitsAttr TmpAttr(Context, CI, Exprs, Size);
  SmallVector<Expr *, 8> Args;
  SmallVector<int64_t, 8> Values;
  bool ListIsValueDep = false;
  for (auto *E : TmpAttr.args()) {
    llvm::APSInt Value(32, /*IsUnsigned=*/false);
    Expr::EvalResult Result;
    ListIsValueDep = ListIsValueDep || E->isValueDependent();
    if (!E->isValueDependent()) {
      ExprResult ICE = VerifyIntegerConstantExpression(E, &Value);
      if (ICE.isInvalid())
        return;
      if (!Value.isNonNegative()) {
        Diag(E->getExprLoc(), diag::err_attribute_requires_positive_integer)
            << CI << /*non-negative*/ 1;
        return;
      }
      E = ICE.get();
    }
    Args.push_back(E);
    Values.push_back(Value.getExtValue());
  }

  // Check that the list is consecutive.
  if (!ListIsValueDep && Values.size() > 1) {
    bool ListIsAscending = Values[0] < Values[1];
    for (int I = 0, E = Values.size() - 1; I < E; ++I) {
      if (Values[I + 1] != Values[I] + (ListIsAscending ? 1 : -1)) {
        Diag(CI.getLoc(), diag::err_bankbits_non_consecutive) << &TmpAttr;
        return;
      }
    }
  }

  // Check or add the related numbanks attribute.
  if (auto *NBA = D->getAttr<IntelFPGANumBanksAttr>()) {
    Expr *E = NBA->getValue();
    if (!E->isValueDependent()) {
      Expr::EvalResult Result;
      E->EvaluateAsInt(Result, Context);
      llvm::APSInt Value = Result.Val.getInt();
      if (Args.size() != Value.ceilLogBase2()) {
        Diag(TmpAttr.getLoc(), diag::err_bankbits_numbanks_conflicting);
        return;
      }
    }
  } else {
    llvm::APInt Num(32, (unsigned)(1 << Args.size()));
    Expr *NBE =
        IntegerLiteral::Create(Context, Num, Context.IntTy, SourceLocation());
    D->addAttr(IntelFPGANumBanksAttr::CreateImplicit(Context, NBE));
  }

  if (!D->hasAttr<IntelFPGAMemoryAttr>())
    D->addAttr(IntelFPGAMemoryAttr::CreateImplicit(
        Context, IntelFPGAMemoryAttr::Default));

  D->addAttr(::new (Context)
                 IntelFPGABankBitsAttr(Context, CI, Args.data(), Args.size()));
}

void Sema::AddIntelFPGAPrivateCopiesAttr(Decl *D, const AttributeCommonInfo &CI,
                                         Expr *E) {
  if (!E->isValueDependent()) {
    // Validate that we have an integer constant expression and then store the
    // converted constant expression into the semantic attribute so that we
    // don't have to evaluate it again later.
    llvm::APSInt ArgVal;
    ExprResult Res = VerifyIntegerConstantExpression(E, &ArgVal);
    if (Res.isInvalid())
      return;
    E = Res.get();
    // This attribute requires a non-negative value.
    if (ArgVal < 0) {
      Diag(E->getExprLoc(), diag::err_attribute_requires_positive_integer)
          << CI << /*non-negative*/ 1;
      return;
    }
    // Check to see if there's a duplicate attribute with different values
    // already applied to the declaration.
    if (const auto *DeclAttr = D->getAttr<IntelFPGAPrivateCopiesAttr>()) {
      // If the other attribute argument is instantiation dependent, we won't
      // have converted it to a constant expression yet and thus we test
      // whether this is a null pointer.
      if (const auto *DeclExpr = dyn_cast<ConstantExpr>(DeclAttr->getValue())) {
        if (ArgVal != DeclExpr->getResultAsAPSInt()) {
          Diag(CI.getLoc(), diag::warn_duplicate_attribute) << CI;
          Diag(DeclAttr->getLoc(), diag::note_previous_attribute);
        }
        // Drop the duplicate attribute.
        return;
      }
    }
  }

  // If the declaration does not have [[intel::fpga_memory]]
  // attribute, this creates default implicit memory.
  if (!D->hasAttr<IntelFPGAMemoryAttr>())
    D->addAttr(IntelFPGAMemoryAttr::CreateImplicit(
        Context, IntelFPGAMemoryAttr::Default));

  D->addAttr(::new (Context) IntelFPGAPrivateCopiesAttr(Context, CI, E));
}

static void handleIntelFPGAPrivateCopiesAttr(Sema &S, Decl *D,
                                             const ParsedAttr &A) {
  S.AddIntelFPGAPrivateCopiesAttr(D, A, A.getArgAsExpr(0));
}

void Sema::AddIntelFPGAForcePow2DepthAttr(Decl *D,
                                          const AttributeCommonInfo &CI,
                                          Expr *E) {
  if (!E->isValueDependent()) {
    // Validate that we have an integer constant expression and then store the
    // converted constant expression into the semantic attribute so that we
    // don't have to evaluate it again later.
    llvm::APSInt ArgVal;
    ExprResult Res = VerifyIntegerConstantExpression(E, &ArgVal);
    if (Res.isInvalid())
      return;
    E = Res.get();

    // This attribute requires a range of values.
    if (ArgVal < 0 || ArgVal > 1) {
      Diag(E->getBeginLoc(), diag::err_attribute_argument_out_of_range)
          << CI << 0 << 1 << E->getSourceRange();
      return;
    }

    // Check to see if there's a duplicate attribute with different values
    // already applied to the declaration.
    if (const auto *DeclAttr = D->getAttr<IntelFPGAForcePow2DepthAttr>()) {
      // If the other attribute argument is instantiation dependent, we won't
      // have converted it to a constant expression yet and thus we test
      // whether this is a null pointer.
      if (const auto *DeclExpr = dyn_cast<ConstantExpr>(DeclAttr->getValue())) {
        if (ArgVal != DeclExpr->getResultAsAPSInt()) {
          Diag(CI.getLoc(), diag::warn_duplicate_attribute) << CI;
          Diag(DeclAttr->getLoc(), diag::note_previous_attribute);
        }
        // If there is no mismatch, drop any duplicate attributes.
        return;
      }
    }
  }

  // If the declaration does not have an [[intel::fpga_memory]]
  // attribute, this creates one as an implicit attribute.
  if (!D->hasAttr<IntelFPGAMemoryAttr>())
    D->addAttr(IntelFPGAMemoryAttr::CreateImplicit(
        Context, IntelFPGAMemoryAttr::Default));

  D->addAttr(::new (Context) IntelFPGAForcePow2DepthAttr(Context, CI, E));
}

IntelFPGAForcePow2DepthAttr *
Sema::MergeIntelFPGAForcePow2DepthAttr(Decl *D,
                                       const IntelFPGAForcePow2DepthAttr &A) {
  // Check to see if there's a duplicate attribute with different values
  // already applied to the declaration.
  if (const auto *DeclAttr = D->getAttr<IntelFPGAForcePow2DepthAttr>()) {
    if (const auto *DeclExpr = dyn_cast<ConstantExpr>(DeclAttr->getValue())) {
      if (const auto *MergeExpr = dyn_cast<ConstantExpr>(A.getValue())) {
        if (DeclExpr->getResultAsAPSInt() != MergeExpr->getResultAsAPSInt()) {
          Diag(DeclAttr->getLoc(), diag::warn_duplicate_attribute) << &A;
          Diag(A.getLoc(), diag::note_previous_attribute);
        }
        // If there is no mismatch, drop any duplicate attributes.
        return nullptr;
      }
    }
  }

  return ::new (Context) IntelFPGAForcePow2DepthAttr(Context, A, A.getValue());
}

static void handleIntelFPGAForcePow2DepthAttr(Sema &S, Decl *D,
                                              const ParsedAttr &A) {
  S.AddIntelFPGAForcePow2DepthAttr(D, A, A.getArgAsExpr(0));
}

static void handleXRayLogArgsAttr(Sema &S, Decl *D, const ParsedAttr &AL) {
  ParamIdx ArgCount;

  if (!checkFunctionOrMethodParameterIndex(S, D, AL, 1, AL.getArgAsExpr(0),
                                           ArgCount,
                                           true /* CanIndexImplicitThis */))
    return;

  // ArgCount isn't a parameter index [0;n), it's a count [1;n]
  D->addAttr(::new (S.Context)
                 XRayLogArgsAttr(S.Context, AL, ArgCount.getSourceIndex()));
}

static void handlePatchableFunctionEntryAttr(Sema &S, Decl *D,
                                             const ParsedAttr &AL) {
  uint32_t Count = 0, Offset = 0;
  if (!checkUInt32Argument(S, AL, AL.getArgAsExpr(0), Count, 0, true))
    return;
  if (AL.getNumArgs() == 2) {
    Expr *Arg = AL.getArgAsExpr(1);
    if (!checkUInt32Argument(S, AL, Arg, Offset, 1, true))
      return;
    if (Count < Offset) {
      S.Diag(getAttrLoc(AL), diag::err_attribute_argument_out_of_range)
          << &AL << 0 << Count << Arg->getBeginLoc();
      return;
    }
  }
  D->addAttr(::new (S.Context)
                 PatchableFunctionEntryAttr(S.Context, AL, Count, Offset));
}

void Sema::addSYCLIntelPipeIOAttr(Decl *D, const AttributeCommonInfo &Attr,
                                  Expr *E) {
  VarDecl *VD = cast<VarDecl>(D);
  QualType Ty = VD->getType();
  // TODO: Applicable only on pipe storages. Currently they are defined
  // as structures inside of SYCL headers. Add a check for pipe_storage_t
  // when it is ready.
  if (!Ty->isStructureType()) {
    Diag(Attr.getLoc(), diag::err_attribute_wrong_decl_type_str)
        << Attr.getAttrName() << "SYCL pipe storage declaration";
    return;
  }

  if (!E->isInstantiationDependent()) {
    Optional<llvm::APSInt> ArgVal = E->getIntegerConstantExpr(getASTContext());
    if (!ArgVal) {
      Diag(E->getExprLoc(), diag::err_attribute_argument_type)
          << Attr << AANT_ArgumentIntegerConstant << E->getSourceRange();
      return;
    }
    int32_t ArgInt = ArgVal->getSExtValue();
    if (ArgInt < 0) {
      Diag(E->getExprLoc(), diag::err_attribute_requires_positive_integer)
          << Attr << /*non-negative*/ 1;
      return;
    }
  }

  D->addAttr(::new (Context) SYCLIntelPipeIOAttr(Context, Attr, E));
}

static void handleSYCLIntelPipeIOAttr(Sema &S, Decl *D,
                                      const ParsedAttr &Attr) {
  if (D->isInvalidDecl())
    return;

  Expr *E = Attr.getArgAsExpr(0);
  S.addSYCLIntelPipeIOAttr(D, Attr, E);
}

SYCLIntelFPGAMaxConcurrencyAttr *Sema::MergeSYCLIntelFPGAMaxConcurrencyAttr(
    Decl *D, const SYCLIntelFPGAMaxConcurrencyAttr &A) {
  // Check to see if there's a duplicate attribute with different values
  // already applied to the declaration.
  if (const auto *DeclAttr = D->getAttr<SYCLIntelFPGAMaxConcurrencyAttr>()) {
    const auto *DeclExpr = dyn_cast<ConstantExpr>(DeclAttr->getNThreadsExpr());
    const auto *MergeExpr = dyn_cast<ConstantExpr>(A.getNThreadsExpr());
    if (DeclExpr && MergeExpr &&
        DeclExpr->getResultAsAPSInt() != MergeExpr->getResultAsAPSInt()) {
      Diag(DeclAttr->getLoc(), diag::warn_duplicate_attribute) << &A;
      Diag(A.getLoc(), diag::note_previous_attribute);
    }
    return nullptr;
  }

  return ::new (Context)
      SYCLIntelFPGAMaxConcurrencyAttr(Context, A, A.getNThreadsExpr());
}

void Sema::AddSYCLIntelFPGAMaxConcurrencyAttr(Decl *D,
                                              const AttributeCommonInfo &CI,
                                              Expr *E) {
  if (!E->isValueDependent()) {
    llvm::APSInt ArgVal;
    ExprResult Res = VerifyIntegerConstantExpression(E, &ArgVal);
    if (Res.isInvalid())
      return;
    E = Res.get();

    // This attribute requires a non-negative value.
    if (ArgVal < 0) {
      Diag(E->getExprLoc(), diag::err_attribute_requires_positive_integer)
          << CI << /*non-negative*/ 1;
      return;
    }

    if (const auto *DeclAttr = D->getAttr<SYCLIntelFPGAMaxConcurrencyAttr>()) {
      const auto *DeclExpr =
          dyn_cast<ConstantExpr>(DeclAttr->getNThreadsExpr());
      if (DeclExpr && ArgVal != DeclExpr->getResultAsAPSInt()) {
        Diag(CI.getLoc(), diag::warn_duplicate_attribute) << CI;
        Diag(DeclAttr->getLoc(), diag::note_previous_attribute);
      }
      return;
    }
  }

  D->addAttr(::new (Context) SYCLIntelFPGAMaxConcurrencyAttr(Context, CI, E));
}

static void handleSYCLIntelFPGAMaxConcurrencyAttr(Sema &S, Decl *D,
                                                  const ParsedAttr &A) {
  Expr *E = A.getArgAsExpr(0);
  S.AddSYCLIntelFPGAMaxConcurrencyAttr(D, A, E);
}

namespace {
struct IntrinToName {
  uint32_t Id;
  int32_t FullName;
  int32_t ShortName;
};
} // unnamed namespace

static bool ArmBuiltinAliasValid(unsigned BuiltinID, StringRef AliasName,
                                 ArrayRef<IntrinToName> Map,
                                 const char *IntrinNames) {
  if (AliasName.startswith("__arm_"))
    AliasName = AliasName.substr(6);
  const IntrinToName *It = std::lower_bound(
      Map.begin(), Map.end(), BuiltinID,
      [](const IntrinToName &L, unsigned Id) { return L.Id < Id; });
  if (It == Map.end() || It->Id != BuiltinID)
    return false;
  StringRef FullName(&IntrinNames[It->FullName]);
  if (AliasName == FullName)
    return true;
  if (It->ShortName == -1)
    return false;
  StringRef ShortName(&IntrinNames[It->ShortName]);
  return AliasName == ShortName;
}

static bool ArmMveAliasValid(unsigned BuiltinID, StringRef AliasName) {
#include "clang/Basic/arm_mve_builtin_aliases.inc"
  // The included file defines:
  // - ArrayRef<IntrinToName> Map
  // - const char IntrinNames[]
  return ArmBuiltinAliasValid(BuiltinID, AliasName, Map, IntrinNames);
}

static bool ArmCdeAliasValid(unsigned BuiltinID, StringRef AliasName) {
#include "clang/Basic/arm_cde_builtin_aliases.inc"
  return ArmBuiltinAliasValid(BuiltinID, AliasName, Map, IntrinNames);
}

static bool ArmSveAliasValid(ASTContext &Context, unsigned BuiltinID,
                             StringRef AliasName) {
  if (Context.BuiltinInfo.isAuxBuiltinID(BuiltinID))
    BuiltinID = Context.BuiltinInfo.getAuxBuiltinID(BuiltinID);
  return BuiltinID >= AArch64::FirstSVEBuiltin &&
         BuiltinID <= AArch64::LastSVEBuiltin;
}

static void handleArmBuiltinAliasAttr(Sema &S, Decl *D, const ParsedAttr &AL) {
  if (!AL.isArgIdent(0)) {
    S.Diag(AL.getLoc(), diag::err_attribute_argument_n_type)
        << AL << 1 << AANT_ArgumentIdentifier;
    return;
  }

  IdentifierInfo *Ident = AL.getArgAsIdent(0)->Ident;
  unsigned BuiltinID = Ident->getBuiltinID();
  StringRef AliasName = cast<FunctionDecl>(D)->getIdentifier()->getName();

  bool IsAArch64 = S.Context.getTargetInfo().getTriple().isAArch64();
  if ((IsAArch64 && !ArmSveAliasValid(S.Context, BuiltinID, AliasName)) ||
      (!IsAArch64 && !ArmMveAliasValid(BuiltinID, AliasName) &&
       !ArmCdeAliasValid(BuiltinID, AliasName))) {
    S.Diag(AL.getLoc(), diag::err_attribute_arm_builtin_alias);
    return;
  }

  D->addAttr(::new (S.Context) ArmBuiltinAliasAttr(S.Context, AL, Ident));
}

static bool RISCVAliasValid(unsigned BuiltinID, StringRef AliasName) {
  return BuiltinID >= RISCV::FirstRVVBuiltin &&
         BuiltinID <= RISCV::LastRVVBuiltin;
}

static void handleBuiltinAliasAttr(Sema &S, Decl *D,
                                        const ParsedAttr &AL) {
  if (!AL.isArgIdent(0)) {
    S.Diag(AL.getLoc(), diag::err_attribute_argument_n_type)
        << AL << 1 << AANT_ArgumentIdentifier;
    return;
  }

  IdentifierInfo *Ident = AL.getArgAsIdent(0)->Ident;
  unsigned BuiltinID = Ident->getBuiltinID();
  StringRef AliasName = cast<FunctionDecl>(D)->getIdentifier()->getName();

  bool IsAArch64 = S.Context.getTargetInfo().getTriple().isAArch64();
  bool IsARM = S.Context.getTargetInfo().getTriple().isARM();
  bool IsRISCV = S.Context.getTargetInfo().getTriple().isRISCV();
  if ((IsAArch64 && !ArmSveAliasValid(S.Context, BuiltinID, AliasName)) ||
      (IsARM && !ArmMveAliasValid(BuiltinID, AliasName) &&
       !ArmCdeAliasValid(BuiltinID, AliasName)) ||
      (IsRISCV && !RISCVAliasValid(BuiltinID, AliasName)) ||
      (!IsAArch64 && !IsARM && !IsRISCV)) {
    S.Diag(AL.getLoc(), diag::err_attribute_builtin_alias) << AL;
    return;
  }

  D->addAttr(::new (S.Context) BuiltinAliasAttr(S.Context, AL, Ident));
}

//===----------------------------------------------------------------------===//
// Checker-specific attribute handlers.
//===----------------------------------------------------------------------===//
static bool isValidSubjectOfNSReturnsRetainedAttribute(QualType QT) {
  return QT->isDependentType() || QT->isObjCRetainableType();
}

static bool isValidSubjectOfNSAttribute(QualType QT) {
  return QT->isDependentType() || QT->isObjCObjectPointerType() ||
         QT->isObjCNSObjectType();
}

static bool isValidSubjectOfCFAttribute(QualType QT) {
  return QT->isDependentType() || QT->isPointerType() ||
         isValidSubjectOfNSAttribute(QT);
}

static bool isValidSubjectOfOSAttribute(QualType QT) {
  if (QT->isDependentType())
    return true;
  QualType PT = QT->getPointeeType();
  return !PT.isNull() && PT->getAsCXXRecordDecl() != nullptr;
}

void Sema::AddXConsumedAttr(Decl *D, const AttributeCommonInfo &CI,
                            RetainOwnershipKind K,
                            bool IsTemplateInstantiation) {
  ValueDecl *VD = cast<ValueDecl>(D);
  switch (K) {
  case RetainOwnershipKind::OS:
    handleSimpleAttributeOrDiagnose<OSConsumedAttr>(
        *this, VD, CI, isValidSubjectOfOSAttribute(VD->getType()),
        diag::warn_ns_attribute_wrong_parameter_type,
        /*ExtraArgs=*/CI.getRange(), "os_consumed", /*pointers*/ 1);
    return;
  case RetainOwnershipKind::NS:
    handleSimpleAttributeOrDiagnose<NSConsumedAttr>(
        *this, VD, CI, isValidSubjectOfNSAttribute(VD->getType()),

        // These attributes are normally just advisory, but in ARC, ns_consumed
        // is significant.  Allow non-dependent code to contain inappropriate
        // attributes even in ARC, but require template instantiations to be
        // set up correctly.
        ((IsTemplateInstantiation && getLangOpts().ObjCAutoRefCount)
             ? diag::err_ns_attribute_wrong_parameter_type
             : diag::warn_ns_attribute_wrong_parameter_type),
        /*ExtraArgs=*/CI.getRange(), "ns_consumed", /*objc pointers*/ 0);
    return;
  case RetainOwnershipKind::CF:
    handleSimpleAttributeOrDiagnose<CFConsumedAttr>(
        *this, VD, CI, isValidSubjectOfCFAttribute(VD->getType()),
        diag::warn_ns_attribute_wrong_parameter_type,
        /*ExtraArgs=*/CI.getRange(), "cf_consumed", /*pointers*/ 1);
    return;
  }
}

static Sema::RetainOwnershipKind
parsedAttrToRetainOwnershipKind(const ParsedAttr &AL) {
  switch (AL.getKind()) {
  case ParsedAttr::AT_CFConsumed:
  case ParsedAttr::AT_CFReturnsRetained:
  case ParsedAttr::AT_CFReturnsNotRetained:
    return Sema::RetainOwnershipKind::CF;
  case ParsedAttr::AT_OSConsumesThis:
  case ParsedAttr::AT_OSConsumed:
  case ParsedAttr::AT_OSReturnsRetained:
  case ParsedAttr::AT_OSReturnsNotRetained:
  case ParsedAttr::AT_OSReturnsRetainedOnZero:
  case ParsedAttr::AT_OSReturnsRetainedOnNonZero:
    return Sema::RetainOwnershipKind::OS;
  case ParsedAttr::AT_NSConsumesSelf:
  case ParsedAttr::AT_NSConsumed:
  case ParsedAttr::AT_NSReturnsRetained:
  case ParsedAttr::AT_NSReturnsNotRetained:
  case ParsedAttr::AT_NSReturnsAutoreleased:
    return Sema::RetainOwnershipKind::NS;
  default:
    llvm_unreachable("Wrong argument supplied");
  }
}

bool Sema::checkNSReturnsRetainedReturnType(SourceLocation Loc, QualType QT) {
  if (isValidSubjectOfNSReturnsRetainedAttribute(QT))
    return false;

  Diag(Loc, diag::warn_ns_attribute_wrong_return_type)
      << "'ns_returns_retained'" << 0 << 0;
  return true;
}

/// \return whether the parameter is a pointer to OSObject pointer.
static bool isValidOSObjectOutParameter(const Decl *D) {
  const auto *PVD = dyn_cast<ParmVarDecl>(D);
  if (!PVD)
    return false;
  QualType QT = PVD->getType();
  QualType PT = QT->getPointeeType();
  return !PT.isNull() && isValidSubjectOfOSAttribute(PT);
}

static void handleXReturnsXRetainedAttr(Sema &S, Decl *D,
                                        const ParsedAttr &AL) {
  QualType ReturnType;
  Sema::RetainOwnershipKind K = parsedAttrToRetainOwnershipKind(AL);

  if (const auto *MD = dyn_cast<ObjCMethodDecl>(D)) {
    ReturnType = MD->getReturnType();
  } else if (S.getLangOpts().ObjCAutoRefCount && hasDeclarator(D) &&
             (AL.getKind() == ParsedAttr::AT_NSReturnsRetained)) {
    return; // ignore: was handled as a type attribute
  } else if (const auto *PD = dyn_cast<ObjCPropertyDecl>(D)) {
    ReturnType = PD->getType();
  } else if (const auto *FD = dyn_cast<FunctionDecl>(D)) {
    ReturnType = FD->getReturnType();
  } else if (const auto *Param = dyn_cast<ParmVarDecl>(D)) {
    // Attributes on parameters are used for out-parameters,
    // passed as pointers-to-pointers.
    unsigned DiagID = K == Sema::RetainOwnershipKind::CF
            ? /*pointer-to-CF-pointer*/2
            : /*pointer-to-OSObject-pointer*/3;
    ReturnType = Param->getType()->getPointeeType();
    if (ReturnType.isNull()) {
      S.Diag(D->getBeginLoc(), diag::warn_ns_attribute_wrong_parameter_type)
          << AL << DiagID << AL.getRange();
      return;
    }
  } else if (AL.isUsedAsTypeAttr()) {
    return;
  } else {
    AttributeDeclKind ExpectedDeclKind;
    switch (AL.getKind()) {
    default: llvm_unreachable("invalid ownership attribute");
    case ParsedAttr::AT_NSReturnsRetained:
    case ParsedAttr::AT_NSReturnsAutoreleased:
    case ParsedAttr::AT_NSReturnsNotRetained:
      ExpectedDeclKind = ExpectedFunctionOrMethod;
      break;

    case ParsedAttr::AT_OSReturnsRetained:
    case ParsedAttr::AT_OSReturnsNotRetained:
    case ParsedAttr::AT_CFReturnsRetained:
    case ParsedAttr::AT_CFReturnsNotRetained:
      ExpectedDeclKind = ExpectedFunctionMethodOrParameter;
      break;
    }
    S.Diag(D->getBeginLoc(), diag::warn_attribute_wrong_decl_type)
        << AL.getRange() << AL << ExpectedDeclKind;
    return;
  }

  bool TypeOK;
  bool Cf;
  unsigned ParmDiagID = 2; // Pointer-to-CF-pointer
  switch (AL.getKind()) {
  default: llvm_unreachable("invalid ownership attribute");
  case ParsedAttr::AT_NSReturnsRetained:
    TypeOK = isValidSubjectOfNSReturnsRetainedAttribute(ReturnType);
    Cf = false;
    break;

  case ParsedAttr::AT_NSReturnsAutoreleased:
  case ParsedAttr::AT_NSReturnsNotRetained:
    TypeOK = isValidSubjectOfNSAttribute(ReturnType);
    Cf = false;
    break;

  case ParsedAttr::AT_CFReturnsRetained:
  case ParsedAttr::AT_CFReturnsNotRetained:
    TypeOK = isValidSubjectOfCFAttribute(ReturnType);
    Cf = true;
    break;

  case ParsedAttr::AT_OSReturnsRetained:
  case ParsedAttr::AT_OSReturnsNotRetained:
    TypeOK = isValidSubjectOfOSAttribute(ReturnType);
    Cf = true;
    ParmDiagID = 3; // Pointer-to-OSObject-pointer
    break;
  }

  if (!TypeOK) {
    if (AL.isUsedAsTypeAttr())
      return;

    if (isa<ParmVarDecl>(D)) {
      S.Diag(D->getBeginLoc(), diag::warn_ns_attribute_wrong_parameter_type)
          << AL << ParmDiagID << AL.getRange();
    } else {
      // Needs to be kept in sync with warn_ns_attribute_wrong_return_type.
      enum : unsigned {
        Function,
        Method,
        Property
      } SubjectKind = Function;
      if (isa<ObjCMethodDecl>(D))
        SubjectKind = Method;
      else if (isa<ObjCPropertyDecl>(D))
        SubjectKind = Property;
      S.Diag(D->getBeginLoc(), diag::warn_ns_attribute_wrong_return_type)
          << AL << SubjectKind << Cf << AL.getRange();
    }
    return;
  }

  switch (AL.getKind()) {
    default:
      llvm_unreachable("invalid ownership attribute");
    case ParsedAttr::AT_NSReturnsAutoreleased:
      handleSimpleAttribute<NSReturnsAutoreleasedAttr>(S, D, AL);
      return;
    case ParsedAttr::AT_CFReturnsNotRetained:
      handleSimpleAttribute<CFReturnsNotRetainedAttr>(S, D, AL);
      return;
    case ParsedAttr::AT_NSReturnsNotRetained:
      handleSimpleAttribute<NSReturnsNotRetainedAttr>(S, D, AL);
      return;
    case ParsedAttr::AT_CFReturnsRetained:
      handleSimpleAttribute<CFReturnsRetainedAttr>(S, D, AL);
      return;
    case ParsedAttr::AT_NSReturnsRetained:
      handleSimpleAttribute<NSReturnsRetainedAttr>(S, D, AL);
      return;
    case ParsedAttr::AT_OSReturnsRetained:
      handleSimpleAttribute<OSReturnsRetainedAttr>(S, D, AL);
      return;
    case ParsedAttr::AT_OSReturnsNotRetained:
      handleSimpleAttribute<OSReturnsNotRetainedAttr>(S, D, AL);
      return;
  };
}

static void handleObjCReturnsInnerPointerAttr(Sema &S, Decl *D,
                                              const ParsedAttr &Attrs) {
  const int EP_ObjCMethod = 1;
  const int EP_ObjCProperty = 2;

  SourceLocation loc = Attrs.getLoc();
  QualType resultType;
  if (isa<ObjCMethodDecl>(D))
    resultType = cast<ObjCMethodDecl>(D)->getReturnType();
  else
    resultType = cast<ObjCPropertyDecl>(D)->getType();

  if (!resultType->isReferenceType() &&
      (!resultType->isPointerType() || resultType->isObjCRetainableType())) {
    S.Diag(D->getBeginLoc(), diag::warn_ns_attribute_wrong_return_type)
        << SourceRange(loc) << Attrs
        << (isa<ObjCMethodDecl>(D) ? EP_ObjCMethod : EP_ObjCProperty)
        << /*non-retainable pointer*/ 2;

    // Drop the attribute.
    return;
  }

  D->addAttr(::new (S.Context) ObjCReturnsInnerPointerAttr(S.Context, Attrs));
}

static void handleObjCRequiresSuperAttr(Sema &S, Decl *D,
                                        const ParsedAttr &Attrs) {
  const auto *Method = cast<ObjCMethodDecl>(D);

  const DeclContext *DC = Method->getDeclContext();
  if (const auto *PDecl = dyn_cast_or_null<ObjCProtocolDecl>(DC)) {
    S.Diag(D->getBeginLoc(), diag::warn_objc_requires_super_protocol) << Attrs
                                                                      << 0;
    S.Diag(PDecl->getLocation(), diag::note_protocol_decl);
    return;
  }
  if (Method->getMethodFamily() == OMF_dealloc) {
    S.Diag(D->getBeginLoc(), diag::warn_objc_requires_super_protocol) << Attrs
                                                                      << 1;
    return;
  }

  D->addAttr(::new (S.Context) ObjCRequiresSuperAttr(S.Context, Attrs));
}

static void handleNSErrorDomain(Sema &S, Decl *D, const ParsedAttr &AL) {
  auto *E = AL.getArgAsExpr(0);
  auto Loc = E ? E->getBeginLoc() : AL.getLoc();

  auto *DRE = dyn_cast<DeclRefExpr>(AL.getArgAsExpr(0));
  if (!DRE) {
    S.Diag(Loc, diag::err_nserrordomain_invalid_decl) << 0;
    return;
  }

  auto *VD = dyn_cast<VarDecl>(DRE->getDecl());
  if (!VD) {
    S.Diag(Loc, diag::err_nserrordomain_invalid_decl) << 1 << DRE->getDecl();
    return;
  }

  if (!isNSStringType(VD->getType(), S.Context) &&
      !isCFStringType(VD->getType(), S.Context)) {
    S.Diag(Loc, diag::err_nserrordomain_wrong_type) << VD;
    return;
  }

  D->addAttr(::new (S.Context) NSErrorDomainAttr(S.Context, AL, VD));
}

static void handleObjCBridgeAttr(Sema &S, Decl *D, const ParsedAttr &AL) {
  IdentifierLoc *Parm = AL.isArgIdent(0) ? AL.getArgAsIdent(0) : nullptr;

  if (!Parm) {
    S.Diag(D->getBeginLoc(), diag::err_objc_attr_not_id) << AL << 0;
    return;
  }

  // Typedefs only allow objc_bridge(id) and have some additional checking.
  if (const auto *TD = dyn_cast<TypedefNameDecl>(D)) {
    if (!Parm->Ident->isStr("id")) {
      S.Diag(AL.getLoc(), diag::err_objc_attr_typedef_not_id) << AL;
      return;
    }

    // Only allow 'cv void *'.
    QualType T = TD->getUnderlyingType();
    if (!T->isVoidPointerType()) {
      S.Diag(AL.getLoc(), diag::err_objc_attr_typedef_not_void_pointer);
      return;
    }
  }

  D->addAttr(::new (S.Context) ObjCBridgeAttr(S.Context, AL, Parm->Ident));
}

static void handleObjCBridgeMutableAttr(Sema &S, Decl *D,
                                        const ParsedAttr &AL) {
  IdentifierLoc *Parm = AL.isArgIdent(0) ? AL.getArgAsIdent(0) : nullptr;

  if (!Parm) {
    S.Diag(D->getBeginLoc(), diag::err_objc_attr_not_id) << AL << 0;
    return;
  }

  D->addAttr(::new (S.Context)
                 ObjCBridgeMutableAttr(S.Context, AL, Parm->Ident));
}

static void handleObjCBridgeRelatedAttr(Sema &S, Decl *D,
                                        const ParsedAttr &AL) {
  IdentifierInfo *RelatedClass =
      AL.isArgIdent(0) ? AL.getArgAsIdent(0)->Ident : nullptr;
  if (!RelatedClass) {
    S.Diag(D->getBeginLoc(), diag::err_objc_attr_not_id) << AL << 0;
    return;
  }
  IdentifierInfo *ClassMethod =
    AL.getArgAsIdent(1) ? AL.getArgAsIdent(1)->Ident : nullptr;
  IdentifierInfo *InstanceMethod =
    AL.getArgAsIdent(2) ? AL.getArgAsIdent(2)->Ident : nullptr;
  D->addAttr(::new (S.Context) ObjCBridgeRelatedAttr(
      S.Context, AL, RelatedClass, ClassMethod, InstanceMethod));
}

static void handleObjCDesignatedInitializer(Sema &S, Decl *D,
                                            const ParsedAttr &AL) {
  DeclContext *Ctx = D->getDeclContext();

  // This attribute can only be applied to methods in interfaces or class
  // extensions.
  if (!isa<ObjCInterfaceDecl>(Ctx) &&
      !(isa<ObjCCategoryDecl>(Ctx) &&
        cast<ObjCCategoryDecl>(Ctx)->IsClassExtension())) {
    S.Diag(D->getLocation(), diag::err_designated_init_attr_non_init);
    return;
  }

  ObjCInterfaceDecl *IFace;
  if (auto *CatDecl = dyn_cast<ObjCCategoryDecl>(Ctx))
    IFace = CatDecl->getClassInterface();
  else
    IFace = cast<ObjCInterfaceDecl>(Ctx);

  if (!IFace)
    return;

  IFace->setHasDesignatedInitializers();
  D->addAttr(::new (S.Context) ObjCDesignatedInitializerAttr(S.Context, AL));
}

static void handleObjCRuntimeName(Sema &S, Decl *D, const ParsedAttr &AL) {
  StringRef MetaDataName;
  if (!S.checkStringLiteralArgumentAttr(AL, 0, MetaDataName))
    return;
  D->addAttr(::new (S.Context)
                 ObjCRuntimeNameAttr(S.Context, AL, MetaDataName));
}

// When a user wants to use objc_boxable with a union or struct
// but they don't have access to the declaration (legacy/third-party code)
// then they can 'enable' this feature with a typedef:
// typedef struct __attribute((objc_boxable)) legacy_struct legacy_struct;
static void handleObjCBoxable(Sema &S, Decl *D, const ParsedAttr &AL) {
  bool notify = false;

  auto *RD = dyn_cast<RecordDecl>(D);
  if (RD && RD->getDefinition()) {
    RD = RD->getDefinition();
    notify = true;
  }

  if (RD) {
    ObjCBoxableAttr *BoxableAttr =
        ::new (S.Context) ObjCBoxableAttr(S.Context, AL);
    RD->addAttr(BoxableAttr);
    if (notify) {
      // we need to notify ASTReader/ASTWriter about
      // modification of existing declaration
      if (ASTMutationListener *L = S.getASTMutationListener())
        L->AddedAttributeToRecord(BoxableAttr, RD);
    }
  }
}

static void handleObjCOwnershipAttr(Sema &S, Decl *D, const ParsedAttr &AL) {
  if (hasDeclarator(D)) return;

  S.Diag(D->getBeginLoc(), diag::err_attribute_wrong_decl_type)
      << AL.getRange() << AL << ExpectedVariable;
}

static void handleObjCPreciseLifetimeAttr(Sema &S, Decl *D,
                                          const ParsedAttr &AL) {
  const auto *VD = cast<ValueDecl>(D);
  QualType QT = VD->getType();

  if (!QT->isDependentType() &&
      !QT->isObjCLifetimeType()) {
    S.Diag(AL.getLoc(), diag::err_objc_precise_lifetime_bad_type)
      << QT;
    return;
  }

  Qualifiers::ObjCLifetime Lifetime = QT.getObjCLifetime();

  // If we have no lifetime yet, check the lifetime we're presumably
  // going to infer.
  if (Lifetime == Qualifiers::OCL_None && !QT->isDependentType())
    Lifetime = QT->getObjCARCImplicitLifetime();

  switch (Lifetime) {
  case Qualifiers::OCL_None:
    assert(QT->isDependentType() &&
           "didn't infer lifetime for non-dependent type?");
    break;

  case Qualifiers::OCL_Weak:   // meaningful
  case Qualifiers::OCL_Strong: // meaningful
    break;

  case Qualifiers::OCL_ExplicitNone:
  case Qualifiers::OCL_Autoreleasing:
    S.Diag(AL.getLoc(), diag::warn_objc_precise_lifetime_meaningless)
        << (Lifetime == Qualifiers::OCL_Autoreleasing);
    break;
  }

  D->addAttr(::new (S.Context) ObjCPreciseLifetimeAttr(S.Context, AL));
}

static void handleSwiftAttrAttr(Sema &S, Decl *D, const ParsedAttr &AL) {
  // Make sure that there is a string literal as the annotation's single
  // argument.
  StringRef Str;
  if (!S.checkStringLiteralArgumentAttr(AL, 0, Str))
    return;

  D->addAttr(::new (S.Context) SwiftAttrAttr(S.Context, AL, Str));
}

static void handleSwiftBridge(Sema &S, Decl *D, const ParsedAttr &AL) {
  // Make sure that there is a string literal as the annotation's single
  // argument.
  StringRef BT;
  if (!S.checkStringLiteralArgumentAttr(AL, 0, BT))
    return;

  // Warn about duplicate attributes if they have different arguments, but drop
  // any duplicate attributes regardless.
  if (const auto *Other = D->getAttr<SwiftBridgeAttr>()) {
    if (Other->getSwiftType() != BT)
      S.Diag(AL.getLoc(), diag::warn_duplicate_attribute) << AL;
    return;
  }

  D->addAttr(::new (S.Context) SwiftBridgeAttr(S.Context, AL, BT));
}

static bool isErrorParameter(Sema &S, QualType QT) {
  const auto *PT = QT->getAs<PointerType>();
  if (!PT)
    return false;

  QualType Pointee = PT->getPointeeType();

  // Check for NSError**.
  if (const auto *OPT = Pointee->getAs<ObjCObjectPointerType>())
    if (const auto *ID = OPT->getInterfaceDecl())
      if (ID->getIdentifier() == S.getNSErrorIdent())
        return true;

  // Check for CFError**.
  if (const auto *PT = Pointee->getAs<PointerType>())
    if (const auto *RT = PT->getPointeeType()->getAs<RecordType>())
      if (S.isCFError(RT->getDecl()))
        return true;

  return false;
}

static void handleSwiftError(Sema &S, Decl *D, const ParsedAttr &AL) {
  auto hasErrorParameter = [](Sema &S, Decl *D, const ParsedAttr &AL) -> bool {
    for (unsigned I = 0, E = getFunctionOrMethodNumParams(D); I != E; ++I) {
      if (isErrorParameter(S, getFunctionOrMethodParamType(D, I)))
        return true;
    }

    S.Diag(AL.getLoc(), diag::err_attr_swift_error_no_error_parameter)
        << AL << isa<ObjCMethodDecl>(D);
    return false;
  };

  auto hasPointerResult = [](Sema &S, Decl *D, const ParsedAttr &AL) -> bool {
    // - C, ObjC, and block pointers are definitely okay.
    // - References are definitely not okay.
    // - nullptr_t is weird, but acceptable.
    QualType RT = getFunctionOrMethodResultType(D);
    if (RT->hasPointerRepresentation() && !RT->isReferenceType())
      return true;

    S.Diag(AL.getLoc(), diag::err_attr_swift_error_return_type)
        << AL << AL.getArgAsIdent(0)->Ident->getName() << isa<ObjCMethodDecl>(D)
        << /*pointer*/ 1;
    return false;
  };

  auto hasIntegerResult = [](Sema &S, Decl *D, const ParsedAttr &AL) -> bool {
    QualType RT = getFunctionOrMethodResultType(D);
    if (RT->isIntegralType(S.Context))
      return true;

    S.Diag(AL.getLoc(), diag::err_attr_swift_error_return_type)
        << AL << AL.getArgAsIdent(0)->Ident->getName() << isa<ObjCMethodDecl>(D)
        << /*integral*/ 0;
    return false;
  };

  if (D->isInvalidDecl())
    return;

  IdentifierLoc *Loc = AL.getArgAsIdent(0);
  SwiftErrorAttr::ConventionKind Convention;
  if (!SwiftErrorAttr::ConvertStrToConventionKind(Loc->Ident->getName(),
                                                  Convention)) {
    S.Diag(AL.getLoc(), diag::warn_attribute_type_not_supported)
        << AL << Loc->Ident;
    return;
  }

  switch (Convention) {
  case SwiftErrorAttr::None:
    // No additional validation required.
    break;

  case SwiftErrorAttr::NonNullError:
    if (!hasErrorParameter(S, D, AL))
      return;
    break;

  case SwiftErrorAttr::NullResult:
    if (!hasErrorParameter(S, D, AL) || !hasPointerResult(S, D, AL))
      return;
    break;

  case SwiftErrorAttr::NonZeroResult:
  case SwiftErrorAttr::ZeroResult:
    if (!hasErrorParameter(S, D, AL) || !hasIntegerResult(S, D, AL))
      return;
    break;
  }

  D->addAttr(::new (S.Context) SwiftErrorAttr(S.Context, AL, Convention));
}

static void checkSwiftAsyncErrorBlock(Sema &S, Decl *D,
                                      const SwiftAsyncErrorAttr *ErrorAttr,
                                      const SwiftAsyncAttr *AsyncAttr) {
  if (AsyncAttr->getKind() == SwiftAsyncAttr::None) {
    if (ErrorAttr->getConvention() != SwiftAsyncErrorAttr::None) {
      S.Diag(AsyncAttr->getLocation(),
             diag::err_swift_async_error_without_swift_async)
          << AsyncAttr << isa<ObjCMethodDecl>(D);
    }
    return;
  }

  const ParmVarDecl *HandlerParam = getFunctionOrMethodParam(
      D, AsyncAttr->getCompletionHandlerIndex().getASTIndex());
  // handleSwiftAsyncAttr already verified the type is correct, so no need to
  // double-check it here.
  const auto *FuncTy = HandlerParam->getType()
                           ->castAs<BlockPointerType>()
                           ->getPointeeType()
                           ->getAs<FunctionProtoType>();
  ArrayRef<QualType> BlockParams;
  if (FuncTy)
    BlockParams = FuncTy->getParamTypes();

  switch (ErrorAttr->getConvention()) {
  case SwiftAsyncErrorAttr::ZeroArgument:
  case SwiftAsyncErrorAttr::NonZeroArgument: {
    uint32_t ParamIdx = ErrorAttr->getHandlerParamIdx();
    if (ParamIdx == 0 || ParamIdx > BlockParams.size()) {
      S.Diag(ErrorAttr->getLocation(),
             diag::err_attribute_argument_out_of_bounds) << ErrorAttr << 2;
      return;
    }
    QualType ErrorParam = BlockParams[ParamIdx - 1];
    if (!ErrorParam->isIntegralType(S.Context)) {
      StringRef ConvStr =
          ErrorAttr->getConvention() == SwiftAsyncErrorAttr::ZeroArgument
              ? "zero_argument"
              : "nonzero_argument";
      S.Diag(ErrorAttr->getLocation(), diag::err_swift_async_error_non_integral)
          << ErrorAttr << ConvStr << ParamIdx << ErrorParam;
      return;
    }
    break;
  }
  case SwiftAsyncErrorAttr::NonNullError: {
    bool AnyErrorParams = false;
    for (QualType Param : BlockParams) {
      // Check for NSError *.
      if (const auto *ObjCPtrTy = Param->getAs<ObjCObjectPointerType>()) {
        if (const auto *ID = ObjCPtrTy->getInterfaceDecl()) {
          if (ID->getIdentifier() == S.getNSErrorIdent()) {
            AnyErrorParams = true;
            break;
          }
        }
      }
      // Check for CFError *.
      if (const auto *PtrTy = Param->getAs<PointerType>()) {
        if (const auto *RT = PtrTy->getPointeeType()->getAs<RecordType>()) {
          if (S.isCFError(RT->getDecl())) {
            AnyErrorParams = true;
            break;
          }
        }
      }
    }

    if (!AnyErrorParams) {
      S.Diag(ErrorAttr->getLocation(),
             diag::err_swift_async_error_no_error_parameter)
          << ErrorAttr << isa<ObjCMethodDecl>(D);
      return;
    }
    break;
  }
  case SwiftAsyncErrorAttr::None:
    break;
  }
}

static void handleSwiftAsyncError(Sema &S, Decl *D, const ParsedAttr &AL) {
  IdentifierLoc *IDLoc = AL.getArgAsIdent(0);
  SwiftAsyncErrorAttr::ConventionKind ConvKind;
  if (!SwiftAsyncErrorAttr::ConvertStrToConventionKind(IDLoc->Ident->getName(),
                                                       ConvKind)) {
    S.Diag(AL.getLoc(), diag::warn_attribute_type_not_supported)
        << AL << IDLoc->Ident;
    return;
  }

  uint32_t ParamIdx = 0;
  switch (ConvKind) {
  case SwiftAsyncErrorAttr::ZeroArgument:
  case SwiftAsyncErrorAttr::NonZeroArgument: {
    if (!AL.checkExactlyNumArgs(S, 2))
      return;

    Expr *IdxExpr = AL.getArgAsExpr(1);
    if (!checkUInt32Argument(S, AL, IdxExpr, ParamIdx))
      return;
    break;
  }
  case SwiftAsyncErrorAttr::NonNullError:
  case SwiftAsyncErrorAttr::None: {
    if (!AL.checkExactlyNumArgs(S, 1))
      return;
    break;
  }
  }

  auto *ErrorAttr =
      ::new (S.Context) SwiftAsyncErrorAttr(S.Context, AL, ConvKind, ParamIdx);
  D->addAttr(ErrorAttr);

  if (auto *AsyncAttr = D->getAttr<SwiftAsyncAttr>())
    checkSwiftAsyncErrorBlock(S, D, ErrorAttr, AsyncAttr);
}

// For a function, this will validate a compound Swift name, e.g.
// <code>init(foo:bar:baz:)</code> or <code>controllerForName(_:)</code>, and
// the function will output the number of parameter names, and whether this is a
// single-arg initializer.
//
// For a type, enum constant, property, or variable declaration, this will
// validate either a simple identifier, or a qualified
// <code>context.identifier</code> name.
static bool
validateSwiftFunctionName(Sema &S, const ParsedAttr &AL, SourceLocation Loc,
                          StringRef Name, unsigned &SwiftParamCount,
                          bool &IsSingleParamInit) {
  SwiftParamCount = 0;
  IsSingleParamInit = false;

  // Check whether this will be mapped to a getter or setter of a property.
  bool IsGetter = false, IsSetter = false;
  if (Name.startswith("getter:")) {
    IsGetter = true;
    Name = Name.substr(7);
  } else if (Name.startswith("setter:")) {
    IsSetter = true;
    Name = Name.substr(7);
  }

  if (Name.back() != ')') {
    S.Diag(Loc, diag::warn_attr_swift_name_function) << AL;
    return false;
  }

  bool IsMember = false;
  StringRef ContextName, BaseName, Parameters;

  std::tie(BaseName, Parameters) = Name.split('(');

  // Split at the first '.', if it exists, which separates the context name
  // from the base name.
  std::tie(ContextName, BaseName) = BaseName.split('.');
  if (BaseName.empty()) {
    BaseName = ContextName;
    ContextName = StringRef();
  } else if (ContextName.empty() || !isValidAsciiIdentifier(ContextName)) {
    S.Diag(Loc, diag::warn_attr_swift_name_invalid_identifier)
        << AL << /*context*/ 1;
    return false;
  } else {
    IsMember = true;
  }

  if (!isValidAsciiIdentifier(BaseName) || BaseName == "_") {
    S.Diag(Loc, diag::warn_attr_swift_name_invalid_identifier)
        << AL << /*basename*/ 0;
    return false;
  }

  bool IsSubscript = BaseName == "subscript";
  // A subscript accessor must be a getter or setter.
  if (IsSubscript && !IsGetter && !IsSetter) {
    S.Diag(Loc, diag::warn_attr_swift_name_subscript_invalid_parameter)
        << AL << /* getter or setter */ 0;
    return false;
  }

  if (Parameters.empty()) {
    S.Diag(Loc, diag::warn_attr_swift_name_missing_parameters) << AL;
    return false;
  }

  assert(Parameters.back() == ')' && "expected ')'");
  Parameters = Parameters.drop_back(); // ')'

  if (Parameters.empty()) {
    // Setters and subscripts must have at least one parameter.
    if (IsSubscript) {
      S.Diag(Loc, diag::warn_attr_swift_name_subscript_invalid_parameter)
          << AL << /* have at least one parameter */1;
      return false;
    }

    if (IsSetter) {
      S.Diag(Loc, diag::warn_attr_swift_name_setter_parameters) << AL;
      return false;
    }

    return true;
  }

  if (Parameters.back() != ':') {
    S.Diag(Loc, diag::warn_attr_swift_name_function) << AL;
    return false;
  }

  StringRef CurrentParam;
  llvm::Optional<unsigned> SelfLocation;
  unsigned NewValueCount = 0;
  llvm::Optional<unsigned> NewValueLocation;
  do {
    std::tie(CurrentParam, Parameters) = Parameters.split(':');

    if (!isValidAsciiIdentifier(CurrentParam)) {
      S.Diag(Loc, diag::warn_attr_swift_name_invalid_identifier)
          << AL << /*parameter*/2;
      return false;
    }

    if (IsMember && CurrentParam == "self") {
      // "self" indicates the "self" argument for a member.

      // More than one "self"?
      if (SelfLocation) {
        S.Diag(Loc, diag::warn_attr_swift_name_multiple_selfs) << AL;
        return false;
      }

      // The "self" location is the current parameter.
      SelfLocation = SwiftParamCount;
    } else if (CurrentParam == "newValue") {
      // "newValue" indicates the "newValue" argument for a setter.

      // There should only be one 'newValue', but it's only significant for
      // subscript accessors, so don't error right away.
      ++NewValueCount;

      NewValueLocation = SwiftParamCount;
    }

    ++SwiftParamCount;
  } while (!Parameters.empty());

  // Only instance subscripts are currently supported.
  if (IsSubscript && !SelfLocation) {
    S.Diag(Loc, diag::warn_attr_swift_name_subscript_invalid_parameter)
        << AL << /*have a 'self:' parameter*/2;
    return false;
  }

  IsSingleParamInit =
        SwiftParamCount == 1 && BaseName == "init" && CurrentParam != "_";

  // Check the number of parameters for a getter/setter.
  if (IsGetter || IsSetter) {
    // Setters have one parameter for the new value.
    unsigned NumExpectedParams = IsGetter ? 0 : 1;
    unsigned ParamDiag =
        IsGetter ? diag::warn_attr_swift_name_getter_parameters
                 : diag::warn_attr_swift_name_setter_parameters;

    // Instance methods have one parameter for "self".
    if (SelfLocation)
      ++NumExpectedParams;

    // Subscripts may have additional parameters beyond the expected params for
    // the index.
    if (IsSubscript) {
      if (SwiftParamCount < NumExpectedParams) {
        S.Diag(Loc, ParamDiag) << AL;
        return false;
      }

      // A subscript setter must explicitly label its newValue parameter to
      // distinguish it from index parameters.
      if (IsSetter) {
        if (!NewValueLocation) {
          S.Diag(Loc, diag::warn_attr_swift_name_subscript_setter_no_newValue)
              << AL;
          return false;
        }
        if (NewValueCount > 1) {
          S.Diag(Loc, diag::warn_attr_swift_name_subscript_setter_multiple_newValues)
              << AL;
          return false;
        }
      } else {
        // Subscript getters should have no 'newValue:' parameter.
        if (NewValueLocation) {
          S.Diag(Loc, diag::warn_attr_swift_name_subscript_getter_newValue)
              << AL;
          return false;
        }
      }
    } else {
      // Property accessors must have exactly the number of expected params.
      if (SwiftParamCount != NumExpectedParams) {
        S.Diag(Loc, ParamDiag) << AL;
        return false;
      }
    }
  }

  return true;
}

bool Sema::DiagnoseSwiftName(Decl *D, StringRef Name, SourceLocation Loc,
                             const ParsedAttr &AL, bool IsAsync) {
  if (isa<ObjCMethodDecl>(D) || isa<FunctionDecl>(D)) {
    ArrayRef<ParmVarDecl*> Params;
    unsigned ParamCount;

    if (const auto *Method = dyn_cast<ObjCMethodDecl>(D)) {
      ParamCount = Method->getSelector().getNumArgs();
      Params = Method->parameters().slice(0, ParamCount);
    } else {
      const auto *F = cast<FunctionDecl>(D);

      ParamCount = F->getNumParams();
      Params = F->parameters();

      if (!F->hasWrittenPrototype()) {
        Diag(Loc, diag::warn_attribute_wrong_decl_type) << AL
            << ExpectedFunctionWithProtoType;
        return false;
      }
    }

    // The async name drops the last callback parameter.
    if (IsAsync) {
      if (ParamCount == 0) {
        Diag(Loc, diag::warn_attr_swift_name_decl_missing_params)
            << AL << isa<ObjCMethodDecl>(D);
        return false;
      }
      ParamCount -= 1;
    }

    unsigned SwiftParamCount;
    bool IsSingleParamInit;
    if (!validateSwiftFunctionName(*this, AL, Loc, Name,
                                   SwiftParamCount, IsSingleParamInit))
      return false;

    bool ParamCountValid;
    if (SwiftParamCount == ParamCount) {
      ParamCountValid = true;
    } else if (SwiftParamCount > ParamCount) {
      ParamCountValid = IsSingleParamInit && ParamCount == 0;
    } else {
      // We have fewer Swift parameters than Objective-C parameters, but that
      // might be because we've transformed some of them. Check for potential
      // "out" parameters and err on the side of not warning.
      unsigned MaybeOutParamCount =
          std::count_if(Params.begin(), Params.end(),
                        [](const ParmVarDecl *Param) -> bool {
        QualType ParamTy = Param->getType();
        if (ParamTy->isReferenceType() || ParamTy->isPointerType())
          return !ParamTy->getPointeeType().isConstQualified();
        return false;
      });

      ParamCountValid = SwiftParamCount + MaybeOutParamCount >= ParamCount;
    }

    if (!ParamCountValid) {
      Diag(Loc, diag::warn_attr_swift_name_num_params)
          << (SwiftParamCount > ParamCount) << AL << ParamCount
          << SwiftParamCount;
      return false;
    }
  } else if ((isa<EnumConstantDecl>(D) || isa<ObjCProtocolDecl>(D) ||
              isa<ObjCInterfaceDecl>(D) || isa<ObjCPropertyDecl>(D) ||
              isa<VarDecl>(D) || isa<TypedefNameDecl>(D) || isa<TagDecl>(D) ||
              isa<IndirectFieldDecl>(D) || isa<FieldDecl>(D)) &&
             !IsAsync) {
    StringRef ContextName, BaseName;

    std::tie(ContextName, BaseName) = Name.split('.');
    if (BaseName.empty()) {
      BaseName = ContextName;
      ContextName = StringRef();
    } else if (!isValidAsciiIdentifier(ContextName)) {
      Diag(Loc, diag::warn_attr_swift_name_invalid_identifier) << AL
          << /*context*/1;
      return false;
    }

    if (!isValidAsciiIdentifier(BaseName)) {
      Diag(Loc, diag::warn_attr_swift_name_invalid_identifier) << AL
          << /*basename*/0;
      return false;
    }
  } else {
    Diag(Loc, diag::warn_attr_swift_name_decl_kind) << AL;
    return false;
  }
  return true;
}

static void handleSwiftName(Sema &S, Decl *D, const ParsedAttr &AL) {
  StringRef Name;
  SourceLocation Loc;
  if (!S.checkStringLiteralArgumentAttr(AL, 0, Name, &Loc))
    return;

  if (!S.DiagnoseSwiftName(D, Name, Loc, AL, /*IsAsync=*/false))
    return;

  D->addAttr(::new (S.Context) SwiftNameAttr(S.Context, AL, Name));
}

static void handleSwiftAsyncName(Sema &S, Decl *D, const ParsedAttr &AL) {
  StringRef Name;
  SourceLocation Loc;
  if (!S.checkStringLiteralArgumentAttr(AL, 0, Name, &Loc))
    return;

  if (!S.DiagnoseSwiftName(D, Name, Loc, AL, /*IsAsync=*/true))
    return;

  D->addAttr(::new (S.Context) SwiftAsyncNameAttr(S.Context, AL, Name));
}

static void handleSwiftNewType(Sema &S, Decl *D, const ParsedAttr &AL) {
  // Make sure that there is an identifier as the annotation's single argument.
  if (!AL.checkExactlyNumArgs(S, 1))
    return;

  if (!AL.isArgIdent(0)) {
    S.Diag(AL.getLoc(), diag::err_attribute_argument_type)
        << AL << AANT_ArgumentIdentifier;
    return;
  }

  SwiftNewTypeAttr::NewtypeKind Kind;
  IdentifierInfo *II = AL.getArgAsIdent(0)->Ident;
  if (!SwiftNewTypeAttr::ConvertStrToNewtypeKind(II->getName(), Kind)) {
    S.Diag(AL.getLoc(), diag::warn_attribute_type_not_supported) << AL << II;
    return;
  }

  if (!isa<TypedefNameDecl>(D)) {
    S.Diag(AL.getLoc(), diag::warn_attribute_wrong_decl_type_str)
        << AL << "typedefs";
    return;
  }

  D->addAttr(::new (S.Context) SwiftNewTypeAttr(S.Context, AL, Kind));
}

static void handleSwiftAsyncAttr(Sema &S, Decl *D, const ParsedAttr &AL) {
  if (!AL.isArgIdent(0)) {
    S.Diag(AL.getLoc(), diag::err_attribute_argument_n_type)
        << AL << 1 << AANT_ArgumentIdentifier;
    return;
  }

  SwiftAsyncAttr::Kind Kind;
  IdentifierInfo *II = AL.getArgAsIdent(0)->Ident;
  if (!SwiftAsyncAttr::ConvertStrToKind(II->getName(), Kind)) {
    S.Diag(AL.getLoc(), diag::err_swift_async_no_access) << AL << II;
    return;
  }

  ParamIdx Idx;
  if (Kind == SwiftAsyncAttr::None) {
    // If this is 'none', then there shouldn't be any additional arguments.
    if (!AL.checkExactlyNumArgs(S, 1))
      return;
  } else {
    // Non-none swift_async requires a completion handler index argument.
    if (!AL.checkExactlyNumArgs(S, 2))
      return;

    Expr *HandlerIdx = AL.getArgAsExpr(1);
    if (!checkFunctionOrMethodParameterIndex(S, D, AL, 2, HandlerIdx, Idx))
      return;

    const ParmVarDecl *CompletionBlock =
        getFunctionOrMethodParam(D, Idx.getASTIndex());
    QualType CompletionBlockType = CompletionBlock->getType();
    if (!CompletionBlockType->isBlockPointerType()) {
      S.Diag(CompletionBlock->getLocation(),
             diag::err_swift_async_bad_block_type)
          << CompletionBlock->getType();
      return;
    }
    QualType BlockTy =
        CompletionBlockType->castAs<BlockPointerType>()->getPointeeType();
    if (!BlockTy->castAs<FunctionType>()->getReturnType()->isVoidType()) {
      S.Diag(CompletionBlock->getLocation(),
             diag::err_swift_async_bad_block_type)
          << CompletionBlock->getType();
      return;
    }
  }

  auto *AsyncAttr =
      ::new (S.Context) SwiftAsyncAttr(S.Context, AL, Kind, Idx);
  D->addAttr(AsyncAttr);

  if (auto *ErrorAttr = D->getAttr<SwiftAsyncErrorAttr>())
    checkSwiftAsyncErrorBlock(S, D, ErrorAttr, AsyncAttr);
}

//===----------------------------------------------------------------------===//
// Microsoft specific attribute handlers.
//===----------------------------------------------------------------------===//

UuidAttr *Sema::mergeUuidAttr(Decl *D, const AttributeCommonInfo &CI,
                              StringRef UuidAsWritten, MSGuidDecl *GuidDecl) {
  if (const auto *UA = D->getAttr<UuidAttr>()) {
    if (declaresSameEntity(UA->getGuidDecl(), GuidDecl))
      return nullptr;
    if (!UA->getGuid().empty()) {
      Diag(UA->getLocation(), diag::err_mismatched_uuid);
      Diag(CI.getLoc(), diag::note_previous_uuid);
      D->dropAttr<UuidAttr>();
    }
  }

  return ::new (Context) UuidAttr(Context, CI, UuidAsWritten, GuidDecl);
}

static void handleUuidAttr(Sema &S, Decl *D, const ParsedAttr &AL) {
  if (!S.LangOpts.CPlusPlus) {
    S.Diag(AL.getLoc(), diag::err_attribute_not_supported_in_lang)
        << AL << AttributeLangSupport::C;
    return;
  }

  StringRef OrigStrRef;
  SourceLocation LiteralLoc;
  if (!S.checkStringLiteralArgumentAttr(AL, 0, OrigStrRef, &LiteralLoc))
    return;

  // GUID format is "XXXXXXXX-XXXX-XXXX-XXXX-XXXXXXXXXXXX" or
  // "{XXXXXXXX-XXXX-XXXX-XXXX-XXXXXXXXXXXX}", normalize to the former.
  StringRef StrRef = OrigStrRef;
  if (StrRef.size() == 38 && StrRef.front() == '{' && StrRef.back() == '}')
    StrRef = StrRef.drop_front().drop_back();

  // Validate GUID length.
  if (StrRef.size() != 36) {
    S.Diag(LiteralLoc, diag::err_attribute_uuid_malformed_guid);
    return;
  }

  for (unsigned i = 0; i < 36; ++i) {
    if (i == 8 || i == 13 || i == 18 || i == 23) {
      if (StrRef[i] != '-') {
        S.Diag(LiteralLoc, diag::err_attribute_uuid_malformed_guid);
        return;
      }
    } else if (!isHexDigit(StrRef[i])) {
      S.Diag(LiteralLoc, diag::err_attribute_uuid_malformed_guid);
      return;
    }
  }

  // Convert to our parsed format and canonicalize.
  MSGuidDecl::Parts Parsed;
  StrRef.substr(0, 8).getAsInteger(16, Parsed.Part1);
  StrRef.substr(9, 4).getAsInteger(16, Parsed.Part2);
  StrRef.substr(14, 4).getAsInteger(16, Parsed.Part3);
  for (unsigned i = 0; i != 8; ++i)
    StrRef.substr(19 + 2 * i + (i >= 2 ? 1 : 0), 2)
        .getAsInteger(16, Parsed.Part4And5[i]);
  MSGuidDecl *Guid = S.Context.getMSGuidDecl(Parsed);

  // FIXME: It'd be nice to also emit a fixit removing uuid(...) (and, if it's
  // the only thing in the [] list, the [] too), and add an insertion of
  // __declspec(uuid(...)).  But sadly, neither the SourceLocs of the commas
  // separating attributes nor of the [ and the ] are in the AST.
  // Cf "SourceLocations of attribute list delimiters - [[ ... , ... ]] etc"
  // on cfe-dev.
  if (AL.isMicrosoftAttribute()) // Check for [uuid(...)] spelling.
    S.Diag(AL.getLoc(), diag::warn_atl_uuid_deprecated);

  UuidAttr *UA = S.mergeUuidAttr(D, AL, OrigStrRef, Guid);
  if (UA)
    D->addAttr(UA);
}

static void handleMSInheritanceAttr(Sema &S, Decl *D, const ParsedAttr &AL) {
  if (!S.LangOpts.CPlusPlus) {
    S.Diag(AL.getLoc(), diag::err_attribute_not_supported_in_lang)
        << AL << AttributeLangSupport::C;
    return;
  }
  MSInheritanceAttr *IA = S.mergeMSInheritanceAttr(
      D, AL, /*BestCase=*/true, (MSInheritanceModel)AL.getSemanticSpelling());
  if (IA) {
    D->addAttr(IA);
    S.Consumer.AssignInheritanceModel(cast<CXXRecordDecl>(D));
  }
}

static void handleDeclspecThreadAttr(Sema &S, Decl *D, const ParsedAttr &AL) {
  const auto *VD = cast<VarDecl>(D);
  if (!S.Context.getTargetInfo().isTLSSupported()) {
    S.Diag(AL.getLoc(), diag::err_thread_unsupported);
    return;
  }
  if (VD->getTSCSpec() != TSCS_unspecified) {
    S.Diag(AL.getLoc(), diag::err_declspec_thread_on_thread_variable);
    return;
  }
  if (VD->hasLocalStorage()) {
    S.Diag(AL.getLoc(), diag::err_thread_non_global) << "__declspec(thread)";
    return;
  }
  D->addAttr(::new (S.Context) ThreadAttr(S.Context, AL));
}

static void handleAbiTagAttr(Sema &S, Decl *D, const ParsedAttr &AL) {
  SmallVector<StringRef, 4> Tags;
  for (unsigned I = 0, E = AL.getNumArgs(); I != E; ++I) {
    StringRef Tag;
    if (!S.checkStringLiteralArgumentAttr(AL, I, Tag))
      return;
    Tags.push_back(Tag);
  }

  if (const auto *NS = dyn_cast<NamespaceDecl>(D)) {
    if (!NS->isInline()) {
      S.Diag(AL.getLoc(), diag::warn_attr_abi_tag_namespace) << 0;
      return;
    }
    if (NS->isAnonymousNamespace()) {
      S.Diag(AL.getLoc(), diag::warn_attr_abi_tag_namespace) << 1;
      return;
    }
    if (AL.getNumArgs() == 0)
      Tags.push_back(NS->getName());
  } else if (!AL.checkAtLeastNumArgs(S, 1))
    return;

  // Store tags sorted and without duplicates.
  llvm::sort(Tags);
  Tags.erase(std::unique(Tags.begin(), Tags.end()), Tags.end());

  D->addAttr(::new (S.Context)
                 AbiTagAttr(S.Context, AL, Tags.data(), Tags.size()));
}

static void handleARMInterruptAttr(Sema &S, Decl *D, const ParsedAttr &AL) {
  // Check the attribute arguments.
  if (AL.getNumArgs() > 1) {
    S.Diag(AL.getLoc(), diag::err_attribute_too_many_arguments) << AL << 1;
    return;
  }

  StringRef Str;
  SourceLocation ArgLoc;

  if (AL.getNumArgs() == 0)
    Str = "";
  else if (!S.checkStringLiteralArgumentAttr(AL, 0, Str, &ArgLoc))
    return;

  ARMInterruptAttr::InterruptType Kind;
  if (!ARMInterruptAttr::ConvertStrToInterruptType(Str, Kind)) {
    S.Diag(AL.getLoc(), diag::warn_attribute_type_not_supported) << AL << Str
                                                                 << ArgLoc;
    return;
  }

  D->addAttr(::new (S.Context) ARMInterruptAttr(S.Context, AL, Kind));
}

static void handleMSP430InterruptAttr(Sema &S, Decl *D, const ParsedAttr &AL) {
  // MSP430 'interrupt' attribute is applied to
  // a function with no parameters and void return type.
  if (!isFunctionOrMethod(D)) {
    S.Diag(D->getLocation(), diag::warn_attribute_wrong_decl_type)
        << "'interrupt'" << ExpectedFunctionOrMethod;
    return;
  }

  if (hasFunctionProto(D) && getFunctionOrMethodNumParams(D) != 0) {
    S.Diag(D->getLocation(), diag::warn_interrupt_attribute_invalid)
        << /*MSP430*/ 1 << 0;
    return;
  }

  if (!getFunctionOrMethodResultType(D)->isVoidType()) {
    S.Diag(D->getLocation(), diag::warn_interrupt_attribute_invalid)
        << /*MSP430*/ 1 << 1;
    return;
  }

  // The attribute takes one integer argument.
  if (!AL.checkExactlyNumArgs(S, 1))
    return;

  if (!AL.isArgExpr(0)) {
    S.Diag(AL.getLoc(), diag::err_attribute_argument_type)
        << AL << AANT_ArgumentIntegerConstant;
    return;
  }

  Expr *NumParamsExpr = static_cast<Expr *>(AL.getArgAsExpr(0));
  Optional<llvm::APSInt> NumParams = llvm::APSInt(32);
  if (!(NumParams = NumParamsExpr->getIntegerConstantExpr(S.Context))) {
    S.Diag(AL.getLoc(), diag::err_attribute_argument_type)
        << AL << AANT_ArgumentIntegerConstant
        << NumParamsExpr->getSourceRange();
    return;
  }
  // The argument should be in range 0..63.
  unsigned Num = NumParams->getLimitedValue(255);
  if (Num > 63) {
    S.Diag(AL.getLoc(), diag::err_attribute_argument_out_of_bounds)
        << AL << (int)NumParams->getSExtValue()
        << NumParamsExpr->getSourceRange();
    return;
  }

  D->addAttr(::new (S.Context) MSP430InterruptAttr(S.Context, AL, Num));
  D->addAttr(UsedAttr::CreateImplicit(S.Context));
}

static void handleMipsInterruptAttr(Sema &S, Decl *D, const ParsedAttr &AL) {
  // Only one optional argument permitted.
  if (AL.getNumArgs() > 1) {
    S.Diag(AL.getLoc(), diag::err_attribute_too_many_arguments) << AL << 1;
    return;
  }

  StringRef Str;
  SourceLocation ArgLoc;

  if (AL.getNumArgs() == 0)
    Str = "";
  else if (!S.checkStringLiteralArgumentAttr(AL, 0, Str, &ArgLoc))
    return;

  // Semantic checks for a function with the 'interrupt' attribute for MIPS:
  // a) Must be a function.
  // b) Must have no parameters.
  // c) Must have the 'void' return type.
  // d) Cannot have the 'mips16' attribute, as that instruction set
  //    lacks the 'eret' instruction.
  // e) The attribute itself must either have no argument or one of the
  //    valid interrupt types, see [MipsInterruptDocs].

  if (!isFunctionOrMethod(D)) {
    S.Diag(D->getLocation(), diag::warn_attribute_wrong_decl_type)
        << "'interrupt'" << ExpectedFunctionOrMethod;
    return;
  }

  if (hasFunctionProto(D) && getFunctionOrMethodNumParams(D) != 0) {
    S.Diag(D->getLocation(), diag::warn_interrupt_attribute_invalid)
        << /*MIPS*/ 0 << 0;
    return;
  }

  if (!getFunctionOrMethodResultType(D)->isVoidType()) {
    S.Diag(D->getLocation(), diag::warn_interrupt_attribute_invalid)
        << /*MIPS*/ 0 << 1;
    return;
  }

  // We still have to do this manually because the Interrupt attributes are
  // a bit special due to sharing their spellings across targets.
  if (checkAttrMutualExclusion<Mips16Attr>(S, D, AL))
    return;

  MipsInterruptAttr::InterruptType Kind;
  if (!MipsInterruptAttr::ConvertStrToInterruptType(Str, Kind)) {
    S.Diag(AL.getLoc(), diag::warn_attribute_type_not_supported)
        << AL << "'" + std::string(Str) + "'";
    return;
  }

  D->addAttr(::new (S.Context) MipsInterruptAttr(S.Context, AL, Kind));
}

static void handleM68kInterruptAttr(Sema &S, Decl *D, const ParsedAttr &AL) {
  if (!AL.checkExactlyNumArgs(S, 1))
    return;

  if (!AL.isArgExpr(0)) {
    S.Diag(AL.getLoc(), diag::err_attribute_argument_type)
        << AL << AANT_ArgumentIntegerConstant;
    return;
  }

  // FIXME: Check for decl - it should be void ()(void).

  Expr *NumParamsExpr = static_cast<Expr *>(AL.getArgAsExpr(0));
  auto MaybeNumParams = NumParamsExpr->getIntegerConstantExpr(S.Context);
  if (!MaybeNumParams) {
    S.Diag(AL.getLoc(), diag::err_attribute_argument_type)
        << AL << AANT_ArgumentIntegerConstant
        << NumParamsExpr->getSourceRange();
    return;
  }

  unsigned Num = MaybeNumParams->getLimitedValue(255);
  if ((Num & 1) || Num > 30) {
    S.Diag(AL.getLoc(), diag::err_attribute_argument_out_of_bounds)
        << AL << (int)MaybeNumParams->getSExtValue()
        << NumParamsExpr->getSourceRange();
    return;
  }

  D->addAttr(::new (S.Context) M68kInterruptAttr(S.Context, AL, Num));
  D->addAttr(UsedAttr::CreateImplicit(S.Context));
}

static void handleAnyX86InterruptAttr(Sema &S, Decl *D, const ParsedAttr &AL) {
  // Semantic checks for a function with the 'interrupt' attribute.
  // a) Must be a function.
  // b) Must have the 'void' return type.
  // c) Must take 1 or 2 arguments.
  // d) The 1st argument must be a pointer.
  // e) The 2nd argument (if any) must be an unsigned integer.
  if (!isFunctionOrMethod(D) || !hasFunctionProto(D) || isInstanceMethod(D) ||
      CXXMethodDecl::isStaticOverloadedOperator(
          cast<NamedDecl>(D)->getDeclName().getCXXOverloadedOperator())) {
    S.Diag(AL.getLoc(), diag::warn_attribute_wrong_decl_type)
        << AL << ExpectedFunctionWithProtoType;
    return;
  }
  // Interrupt handler must have void return type.
  if (!getFunctionOrMethodResultType(D)->isVoidType()) {
    S.Diag(getFunctionOrMethodResultSourceRange(D).getBegin(),
           diag::err_anyx86_interrupt_attribute)
        << (S.Context.getTargetInfo().getTriple().getArch() == llvm::Triple::x86
                ? 0
                : 1)
        << 0;
    return;
  }
  // Interrupt handler must have 1 or 2 parameters.
  unsigned NumParams = getFunctionOrMethodNumParams(D);
  if (NumParams < 1 || NumParams > 2) {
    S.Diag(D->getBeginLoc(), diag::err_anyx86_interrupt_attribute)
        << (S.Context.getTargetInfo().getTriple().getArch() == llvm::Triple::x86
                ? 0
                : 1)
        << 1;
    return;
  }
  // The first argument must be a pointer.
  if (!getFunctionOrMethodParamType(D, 0)->isPointerType()) {
    S.Diag(getFunctionOrMethodParamRange(D, 0).getBegin(),
           diag::err_anyx86_interrupt_attribute)
        << (S.Context.getTargetInfo().getTriple().getArch() == llvm::Triple::x86
                ? 0
                : 1)
        << 2;
    return;
  }
  // The second argument, if present, must be an unsigned integer.
  unsigned TypeSize =
      S.Context.getTargetInfo().getTriple().getArch() == llvm::Triple::x86_64
          ? 64
          : 32;
  if (NumParams == 2 &&
      (!getFunctionOrMethodParamType(D, 1)->isUnsignedIntegerType() ||
       S.Context.getTypeSize(getFunctionOrMethodParamType(D, 1)) != TypeSize)) {
    S.Diag(getFunctionOrMethodParamRange(D, 1).getBegin(),
           diag::err_anyx86_interrupt_attribute)
        << (S.Context.getTargetInfo().getTriple().getArch() == llvm::Triple::x86
                ? 0
                : 1)
        << 3 << S.Context.getIntTypeForBitwidth(TypeSize, /*Signed=*/false);
    return;
  }
  D->addAttr(::new (S.Context) AnyX86InterruptAttr(S.Context, AL));
  D->addAttr(UsedAttr::CreateImplicit(S.Context));
}

static void handleAVRInterruptAttr(Sema &S, Decl *D, const ParsedAttr &AL) {
  if (!isFunctionOrMethod(D)) {
    S.Diag(D->getLocation(), diag::warn_attribute_wrong_decl_type)
        << "'interrupt'" << ExpectedFunction;
    return;
  }

  if (!AL.checkExactlyNumArgs(S, 0))
    return;

  handleSimpleAttribute<AVRInterruptAttr>(S, D, AL);
}

static void handleAVRSignalAttr(Sema &S, Decl *D, const ParsedAttr &AL) {
  if (!isFunctionOrMethod(D)) {
    S.Diag(D->getLocation(), diag::warn_attribute_wrong_decl_type)
        << "'signal'" << ExpectedFunction;
    return;
  }

  if (!AL.checkExactlyNumArgs(S, 0))
    return;

  handleSimpleAttribute<AVRSignalAttr>(S, D, AL);
}

static void handleBPFPreserveAIRecord(Sema &S, RecordDecl *RD) {
  // Add preserve_access_index attribute to all fields and inner records.
  for (auto D : RD->decls()) {
    if (D->hasAttr<BPFPreserveAccessIndexAttr>())
      continue;

    D->addAttr(BPFPreserveAccessIndexAttr::CreateImplicit(S.Context));
    if (auto *Rec = dyn_cast<RecordDecl>(D))
      handleBPFPreserveAIRecord(S, Rec);
  }
}

static void handleBPFPreserveAccessIndexAttr(Sema &S, Decl *D,
    const ParsedAttr &AL) {
  auto *Rec = cast<RecordDecl>(D);
  handleBPFPreserveAIRecord(S, Rec);
  Rec->addAttr(::new (S.Context) BPFPreserveAccessIndexAttr(S.Context, AL));
}

static bool hasBTFDeclTagAttr(Decl *D, StringRef Tag) {
  for (const auto *I : D->specific_attrs<BTFDeclTagAttr>()) {
    if (I->getBTFDeclTag() == Tag)
      return true;
  }
  return false;
}

static void handleBTFDeclTagAttr(Sema &S, Decl *D, const ParsedAttr &AL) {
  StringRef Str;
  if (!S.checkStringLiteralArgumentAttr(AL, 0, Str))
    return;
  if (hasBTFDeclTagAttr(D, Str))
    return;

  D->addAttr(::new (S.Context) BTFDeclTagAttr(S.Context, AL, Str));
}

BTFDeclTagAttr *Sema::mergeBTFDeclTagAttr(Decl *D, const BTFDeclTagAttr &AL) {
  if (hasBTFDeclTagAttr(D, AL.getBTFDeclTag()))
    return nullptr;
  return ::new (Context) BTFDeclTagAttr(Context, AL, AL.getBTFDeclTag());
}

static void handleWebAssemblyExportNameAttr(Sema &S, Decl *D, const ParsedAttr &AL) {
  if (!isFunctionOrMethod(D)) {
    S.Diag(D->getLocation(), diag::warn_attribute_wrong_decl_type)
        << "'export_name'" << ExpectedFunction;
    return;
  }

  auto *FD = cast<FunctionDecl>(D);
  if (FD->isThisDeclarationADefinition()) {
    S.Diag(D->getLocation(), diag::err_alias_is_definition) << FD << 0;
    return;
  }

  StringRef Str;
  SourceLocation ArgLoc;
  if (!S.checkStringLiteralArgumentAttr(AL, 0, Str, &ArgLoc))
    return;

  D->addAttr(::new (S.Context) WebAssemblyExportNameAttr(S.Context, AL, Str));
  D->addAttr(UsedAttr::CreateImplicit(S.Context));
}

WebAssemblyImportModuleAttr *
Sema::mergeImportModuleAttr(Decl *D, const WebAssemblyImportModuleAttr &AL) {
  auto *FD = cast<FunctionDecl>(D);

  if (const auto *ExistingAttr = FD->getAttr<WebAssemblyImportModuleAttr>()) {
    if (ExistingAttr->getImportModule() == AL.getImportModule())
      return nullptr;
    Diag(ExistingAttr->getLocation(), diag::warn_mismatched_import) << 0
      << ExistingAttr->getImportModule() << AL.getImportModule();
    Diag(AL.getLoc(), diag::note_previous_attribute);
    return nullptr;
  }
  if (FD->hasBody()) {
    Diag(AL.getLoc(), diag::warn_import_on_definition) << 0;
    return nullptr;
  }
  return ::new (Context) WebAssemblyImportModuleAttr(Context, AL,
                                                     AL.getImportModule());
}

WebAssemblyImportNameAttr *
Sema::mergeImportNameAttr(Decl *D, const WebAssemblyImportNameAttr &AL) {
  auto *FD = cast<FunctionDecl>(D);

  if (const auto *ExistingAttr = FD->getAttr<WebAssemblyImportNameAttr>()) {
    if (ExistingAttr->getImportName() == AL.getImportName())
      return nullptr;
    Diag(ExistingAttr->getLocation(), diag::warn_mismatched_import) << 1
      << ExistingAttr->getImportName() << AL.getImportName();
    Diag(AL.getLoc(), diag::note_previous_attribute);
    return nullptr;
  }
  if (FD->hasBody()) {
    Diag(AL.getLoc(), diag::warn_import_on_definition) << 1;
    return nullptr;
  }
  return ::new (Context) WebAssemblyImportNameAttr(Context, AL,
                                                   AL.getImportName());
}

static void
handleWebAssemblyImportModuleAttr(Sema &S, Decl *D, const ParsedAttr &AL) {
  auto *FD = cast<FunctionDecl>(D);

  StringRef Str;
  SourceLocation ArgLoc;
  if (!S.checkStringLiteralArgumentAttr(AL, 0, Str, &ArgLoc))
    return;
  if (FD->hasBody()) {
    S.Diag(AL.getLoc(), diag::warn_import_on_definition) << 0;
    return;
  }

  FD->addAttr(::new (S.Context)
                  WebAssemblyImportModuleAttr(S.Context, AL, Str));
}

static void
handleWebAssemblyImportNameAttr(Sema &S, Decl *D, const ParsedAttr &AL) {
  auto *FD = cast<FunctionDecl>(D);

  StringRef Str;
  SourceLocation ArgLoc;
  if (!S.checkStringLiteralArgumentAttr(AL, 0, Str, &ArgLoc))
    return;
  if (FD->hasBody()) {
    S.Diag(AL.getLoc(), diag::warn_import_on_definition) << 1;
    return;
  }

  FD->addAttr(::new (S.Context) WebAssemblyImportNameAttr(S.Context, AL, Str));
}

static void handleRISCVInterruptAttr(Sema &S, Decl *D,
                                     const ParsedAttr &AL) {
  // Warn about repeated attributes.
  if (const auto *A = D->getAttr<RISCVInterruptAttr>()) {
    S.Diag(AL.getRange().getBegin(),
      diag::warn_riscv_repeated_interrupt_attribute);
    S.Diag(A->getLocation(), diag::note_riscv_repeated_interrupt_attribute);
    return;
  }

  // Check the attribute argument. Argument is optional.
  if (!AL.checkAtMostNumArgs(S, 1))
    return;

  StringRef Str;
  SourceLocation ArgLoc;

  // 'machine'is the default interrupt mode.
  if (AL.getNumArgs() == 0)
    Str = "machine";
  else if (!S.checkStringLiteralArgumentAttr(AL, 0, Str, &ArgLoc))
    return;

  // Semantic checks for a function with the 'interrupt' attribute:
  // - Must be a function.
  // - Must have no parameters.
  // - Must have the 'void' return type.
  // - The attribute itself must either have no argument or one of the
  //   valid interrupt types, see [RISCVInterruptDocs].

  if (D->getFunctionType() == nullptr) {
    S.Diag(D->getLocation(), diag::warn_attribute_wrong_decl_type)
      << "'interrupt'" << ExpectedFunction;
    return;
  }

  if (hasFunctionProto(D) && getFunctionOrMethodNumParams(D) != 0) {
    S.Diag(D->getLocation(), diag::warn_interrupt_attribute_invalid)
      << /*RISC-V*/ 2 << 0;
    return;
  }

  if (!getFunctionOrMethodResultType(D)->isVoidType()) {
    S.Diag(D->getLocation(), diag::warn_interrupt_attribute_invalid)
      << /*RISC-V*/ 2 << 1;
    return;
  }

  RISCVInterruptAttr::InterruptType Kind;
  if (!RISCVInterruptAttr::ConvertStrToInterruptType(Str, Kind)) {
    S.Diag(AL.getLoc(), diag::warn_attribute_type_not_supported) << AL << Str
                                                                 << ArgLoc;
    return;
  }

  D->addAttr(::new (S.Context) RISCVInterruptAttr(S.Context, AL, Kind));
}

static void handleInterruptAttr(Sema &S, Decl *D, const ParsedAttr &AL) {
  // Dispatch the interrupt attribute based on the current target.
  switch (S.Context.getTargetInfo().getTriple().getArch()) {
  case llvm::Triple::msp430:
    handleMSP430InterruptAttr(S, D, AL);
    break;
  case llvm::Triple::mipsel:
  case llvm::Triple::mips:
    handleMipsInterruptAttr(S, D, AL);
    break;
  case llvm::Triple::m68k:
    handleM68kInterruptAttr(S, D, AL);
    break;
  case llvm::Triple::x86:
  case llvm::Triple::x86_64:
    handleAnyX86InterruptAttr(S, D, AL);
    break;
  case llvm::Triple::avr:
    handleAVRInterruptAttr(S, D, AL);
    break;
  case llvm::Triple::riscv32:
  case llvm::Triple::riscv64:
    handleRISCVInterruptAttr(S, D, AL);
    break;
  default:
    handleARMInterruptAttr(S, D, AL);
    break;
  }
}

static bool
checkAMDGPUFlatWorkGroupSizeArguments(Sema &S, Expr *MinExpr, Expr *MaxExpr,
                                      const AMDGPUFlatWorkGroupSizeAttr &Attr) {
  // Accept template arguments for now as they depend on something else.
  // We'll get to check them when they eventually get instantiated.
  if (MinExpr->isValueDependent() || MaxExpr->isValueDependent())
    return false;

  uint32_t Min = 0;
  if (!checkUInt32Argument(S, Attr, MinExpr, Min, 0))
    return true;

  uint32_t Max = 0;
  if (!checkUInt32Argument(S, Attr, MaxExpr, Max, 1))
    return true;

  if (Min == 0 && Max != 0) {
    S.Diag(Attr.getLocation(), diag::err_attribute_argument_invalid)
        << &Attr << 0;
    return true;
  }
  if (Min > Max) {
    S.Diag(Attr.getLocation(), diag::err_attribute_argument_invalid)
        << &Attr << 1;
    return true;
  }

  return false;
}

void Sema::addAMDGPUFlatWorkGroupSizeAttr(Decl *D,
                                          const AttributeCommonInfo &CI,
                                          Expr *MinExpr, Expr *MaxExpr) {
  AMDGPUFlatWorkGroupSizeAttr TmpAttr(Context, CI, MinExpr, MaxExpr);

  if (checkAMDGPUFlatWorkGroupSizeArguments(*this, MinExpr, MaxExpr, TmpAttr))
    return;

  D->addAttr(::new (Context)
                 AMDGPUFlatWorkGroupSizeAttr(Context, CI, MinExpr, MaxExpr));
}

static void handleAMDGPUFlatWorkGroupSizeAttr(Sema &S, Decl *D,
                                              const ParsedAttr &AL) {
  Expr *MinExpr = AL.getArgAsExpr(0);
  Expr *MaxExpr = AL.getArgAsExpr(1);

  S.addAMDGPUFlatWorkGroupSizeAttr(D, AL, MinExpr, MaxExpr);
}

static bool checkAMDGPUWavesPerEUArguments(Sema &S, Expr *MinExpr,
                                           Expr *MaxExpr,
                                           const AMDGPUWavesPerEUAttr &Attr) {
  if (S.DiagnoseUnexpandedParameterPack(MinExpr) ||
      (MaxExpr && S.DiagnoseUnexpandedParameterPack(MaxExpr)))
    return true;

  // Accept template arguments for now as they depend on something else.
  // We'll get to check them when they eventually get instantiated.
  if (MinExpr->isValueDependent() || (MaxExpr && MaxExpr->isValueDependent()))
    return false;

  uint32_t Min = 0;
  if (!checkUInt32Argument(S, Attr, MinExpr, Min, 0))
    return true;

  uint32_t Max = 0;
  if (MaxExpr && !checkUInt32Argument(S, Attr, MaxExpr, Max, 1))
    return true;

  if (Min == 0 && Max != 0) {
    S.Diag(Attr.getLocation(), diag::err_attribute_argument_invalid)
        << &Attr << 0;
    return true;
  }
  if (Max != 0 && Min > Max) {
    S.Diag(Attr.getLocation(), diag::err_attribute_argument_invalid)
        << &Attr << 1;
    return true;
  }

  return false;
}

void Sema::addAMDGPUWavesPerEUAttr(Decl *D, const AttributeCommonInfo &CI,
                                   Expr *MinExpr, Expr *MaxExpr) {
  AMDGPUWavesPerEUAttr TmpAttr(Context, CI, MinExpr, MaxExpr);

  if (checkAMDGPUWavesPerEUArguments(*this, MinExpr, MaxExpr, TmpAttr))
    return;

  D->addAttr(::new (Context)
                 AMDGPUWavesPerEUAttr(Context, CI, MinExpr, MaxExpr));
}

static void handleAMDGPUWavesPerEUAttr(Sema &S, Decl *D, const ParsedAttr &AL) {
  if (!AL.checkAtLeastNumArgs(S, 1) || !AL.checkAtMostNumArgs(S, 2))
    return;

  Expr *MinExpr = AL.getArgAsExpr(0);
  Expr *MaxExpr = (AL.getNumArgs() > 1) ? AL.getArgAsExpr(1) : nullptr;

  S.addAMDGPUWavesPerEUAttr(D, AL, MinExpr, MaxExpr);
}

static void handleAMDGPUNumSGPRAttr(Sema &S, Decl *D, const ParsedAttr &AL) {
  uint32_t NumSGPR = 0;
  Expr *NumSGPRExpr = AL.getArgAsExpr(0);
  if (!checkUInt32Argument(S, AL, NumSGPRExpr, NumSGPR))
    return;

  D->addAttr(::new (S.Context) AMDGPUNumSGPRAttr(S.Context, AL, NumSGPR));
}

static void handleAMDGPUNumVGPRAttr(Sema &S, Decl *D, const ParsedAttr &AL) {
  uint32_t NumVGPR = 0;
  Expr *NumVGPRExpr = AL.getArgAsExpr(0);
  if (!checkUInt32Argument(S, AL, NumVGPRExpr, NumVGPR))
    return;

  D->addAttr(::new (S.Context) AMDGPUNumVGPRAttr(S.Context, AL, NumVGPR));
}

static void handleX86ForceAlignArgPointerAttr(Sema &S, Decl *D,
                                              const ParsedAttr &AL) {
  // If we try to apply it to a function pointer, don't warn, but don't
  // do anything, either. It doesn't matter anyway, because there's nothing
  // special about calling a force_align_arg_pointer function.
  const auto *VD = dyn_cast<ValueDecl>(D);
  if (VD && VD->getType()->isFunctionPointerType())
    return;
  // Also don't warn on function pointer typedefs.
  const auto *TD = dyn_cast<TypedefNameDecl>(D);
  if (TD && (TD->getUnderlyingType()->isFunctionPointerType() ||
    TD->getUnderlyingType()->isFunctionType()))
    return;
  // Attribute can only be applied to function types.
  if (!isa<FunctionDecl>(D)) {
    S.Diag(AL.getLoc(), diag::warn_attribute_wrong_decl_type)
        << AL << ExpectedFunction;
    return;
  }

  D->addAttr(::new (S.Context) X86ForceAlignArgPointerAttr(S.Context, AL));
}

static void handleLayoutVersion(Sema &S, Decl *D, const ParsedAttr &AL) {
  uint32_t Version;
  Expr *VersionExpr = static_cast<Expr *>(AL.getArgAsExpr(0));
  if (!checkUInt32Argument(S, AL, AL.getArgAsExpr(0), Version))
    return;

  // TODO: Investigate what happens with the next major version of MSVC.
  if (Version != LangOptions::MSVC2015 / 100) {
    S.Diag(AL.getLoc(), diag::err_attribute_argument_out_of_bounds)
        << AL << Version << VersionExpr->getSourceRange();
    return;
  }

  // The attribute expects a "major" version number like 19, but new versions of
  // MSVC have moved to updating the "minor", or less significant numbers, so we
  // have to multiply by 100 now.
  Version *= 100;

  D->addAttr(::new (S.Context) LayoutVersionAttr(S.Context, AL, Version));
}

DLLImportAttr *Sema::mergeDLLImportAttr(Decl *D,
                                        const AttributeCommonInfo &CI) {
  if (D->hasAttr<DLLExportAttr>()) {
    Diag(CI.getLoc(), diag::warn_attribute_ignored) << "'dllimport'";
    return nullptr;
  }

  if (D->hasAttr<DLLImportAttr>())
    return nullptr;

  return ::new (Context) DLLImportAttr(Context, CI);
}

DLLExportAttr *Sema::mergeDLLExportAttr(Decl *D,
                                        const AttributeCommonInfo &CI) {
  if (DLLImportAttr *Import = D->getAttr<DLLImportAttr>()) {
    Diag(Import->getLocation(), diag::warn_attribute_ignored) << Import;
    D->dropAttr<DLLImportAttr>();
  }

  if (D->hasAttr<DLLExportAttr>())
    return nullptr;

  return ::new (Context) DLLExportAttr(Context, CI);
}

static void handleDLLAttr(Sema &S, Decl *D, const ParsedAttr &A) {
  if (isa<ClassTemplatePartialSpecializationDecl>(D) &&
      (S.Context.getTargetInfo().shouldDLLImportComdatSymbols())) {
    S.Diag(A.getRange().getBegin(), diag::warn_attribute_ignored) << A;
    return;
  }

  if (const auto *FD = dyn_cast<FunctionDecl>(D)) {
    if (FD->isInlined() && A.getKind() == ParsedAttr::AT_DLLImport &&
        !(S.Context.getTargetInfo().shouldDLLImportComdatSymbols())) {
      // MinGW doesn't allow dllimport on inline functions.
      S.Diag(A.getRange().getBegin(), diag::warn_attribute_ignored_on_inline)
          << A;
      return;
    }
  }

  if (const auto *MD = dyn_cast<CXXMethodDecl>(D)) {
    if ((S.Context.getTargetInfo().shouldDLLImportComdatSymbols()) &&
        MD->getParent()->isLambda()) {
      S.Diag(A.getRange().getBegin(), diag::err_attribute_dll_lambda) << A;
      return;
    }
  }

  Attr *NewAttr = A.getKind() == ParsedAttr::AT_DLLExport
                      ? (Attr *)S.mergeDLLExportAttr(D, A)
                      : (Attr *)S.mergeDLLImportAttr(D, A);
  if (NewAttr)
    D->addAttr(NewAttr);
}

MSInheritanceAttr *
Sema::mergeMSInheritanceAttr(Decl *D, const AttributeCommonInfo &CI,
                             bool BestCase,
                             MSInheritanceModel Model) {
  if (MSInheritanceAttr *IA = D->getAttr<MSInheritanceAttr>()) {
    if (IA->getInheritanceModel() == Model)
      return nullptr;
    Diag(IA->getLocation(), diag::err_mismatched_ms_inheritance)
        << 1 /*previous declaration*/;
    Diag(CI.getLoc(), diag::note_previous_ms_inheritance);
    D->dropAttr<MSInheritanceAttr>();
  }

  auto *RD = cast<CXXRecordDecl>(D);
  if (RD->hasDefinition()) {
    if (checkMSInheritanceAttrOnDefinition(RD, CI.getRange(), BestCase,
                                           Model)) {
      return nullptr;
    }
  } else {
    if (isa<ClassTemplatePartialSpecializationDecl>(RD)) {
      Diag(CI.getLoc(), diag::warn_ignored_ms_inheritance)
          << 1 /*partial specialization*/;
      return nullptr;
    }
    if (RD->getDescribedClassTemplate()) {
      Diag(CI.getLoc(), diag::warn_ignored_ms_inheritance)
          << 0 /*primary template*/;
      return nullptr;
    }
  }

  return ::new (Context) MSInheritanceAttr(Context, CI, BestCase);
}

static void handleCapabilityAttr(Sema &S, Decl *D, const ParsedAttr &AL) {
  // The capability attributes take a single string parameter for the name of
  // the capability they represent. The lockable attribute does not take any
  // parameters. However, semantically, both attributes represent the same
  // concept, and so they use the same semantic attribute. Eventually, the
  // lockable attribute will be removed.
  //
  // For backward compatibility, any capability which has no specified string
  // literal will be considered a "mutex."
  StringRef N("mutex");
  SourceLocation LiteralLoc;
  if (AL.getKind() == ParsedAttr::AT_Capability &&
      !S.checkStringLiteralArgumentAttr(AL, 0, N, &LiteralLoc))
    return;

  D->addAttr(::new (S.Context) CapabilityAttr(S.Context, AL, N));
}

static void handleAssertCapabilityAttr(Sema &S, Decl *D, const ParsedAttr &AL) {
  SmallVector<Expr*, 1> Args;
  if (!checkLockFunAttrCommon(S, D, AL, Args))
    return;

  D->addAttr(::new (S.Context)
                 AssertCapabilityAttr(S.Context, AL, Args.data(), Args.size()));
}

static void handleAcquireCapabilityAttr(Sema &S, Decl *D,
                                        const ParsedAttr &AL) {
  SmallVector<Expr*, 1> Args;
  if (!checkLockFunAttrCommon(S, D, AL, Args))
    return;

  D->addAttr(::new (S.Context) AcquireCapabilityAttr(S.Context, AL, Args.data(),
                                                     Args.size()));
}

static void handleTryAcquireCapabilityAttr(Sema &S, Decl *D,
                                           const ParsedAttr &AL) {
  SmallVector<Expr*, 2> Args;
  if (!checkTryLockFunAttrCommon(S, D, AL, Args))
    return;

  D->addAttr(::new (S.Context) TryAcquireCapabilityAttr(
      S.Context, AL, AL.getArgAsExpr(0), Args.data(), Args.size()));
}

static void handleReleaseCapabilityAttr(Sema &S, Decl *D,
                                        const ParsedAttr &AL) {
  // Check that all arguments are lockable objects.
  SmallVector<Expr *, 1> Args;
  checkAttrArgsAreCapabilityObjs(S, D, AL, Args, 0, true);

  D->addAttr(::new (S.Context) ReleaseCapabilityAttr(S.Context, AL, Args.data(),
                                                     Args.size()));
}

static void handleRequiresCapabilityAttr(Sema &S, Decl *D,
                                         const ParsedAttr &AL) {
  if (!AL.checkAtLeastNumArgs(S, 1))
    return;

  // check that all arguments are lockable objects
  SmallVector<Expr*, 1> Args;
  checkAttrArgsAreCapabilityObjs(S, D, AL, Args);
  if (Args.empty())
    return;

  RequiresCapabilityAttr *RCA = ::new (S.Context)
      RequiresCapabilityAttr(S.Context, AL, Args.data(), Args.size());

  D->addAttr(RCA);
}

static void handleDeprecatedAttr(Sema &S, Decl *D, const ParsedAttr &AL) {
  if (const auto *NSD = dyn_cast<NamespaceDecl>(D)) {
    if (NSD->isAnonymousNamespace()) {
      S.Diag(AL.getLoc(), diag::warn_deprecated_anonymous_namespace);
      // Do not want to attach the attribute to the namespace because that will
      // cause confusing diagnostic reports for uses of declarations within the
      // namespace.
      return;
    }
  } else if (isa<UsingDecl, UnresolvedUsingTypenameDecl,
                 UnresolvedUsingValueDecl>(D)) {
    S.Diag(AL.getRange().getBegin(), diag::warn_deprecated_ignored_on_using)
        << AL;
    return;
  }

  // Handle the cases where the attribute has a text message.
  StringRef Str, Replacement;
  if (AL.isArgExpr(0) && AL.getArgAsExpr(0) &&
      !S.checkStringLiteralArgumentAttr(AL, 0, Str))
    return;

  // Support a single optional message only for Declspec and [[]] spellings.
  if (AL.isDeclspecAttribute() || AL.isStandardAttributeSyntax())
    AL.checkAtMostNumArgs(S, 1);
  else if (AL.isArgExpr(1) && AL.getArgAsExpr(1) &&
           !S.checkStringLiteralArgumentAttr(AL, 1, Replacement))
    return;

  if (!S.getLangOpts().CPlusPlus14 && AL.isCXX11Attribute() && !AL.isGNUScope())
    S.Diag(AL.getLoc(), diag::ext_cxx14_attr) << AL;

  D->addAttr(::new (S.Context) DeprecatedAttr(S.Context, AL, Str, Replacement));
}

static bool isGlobalVar(const Decl *D) {
  if (const auto *S = dyn_cast<VarDecl>(D))
    return S->hasGlobalStorage();
  return false;
}

static void handleNoSanitizeAttr(Sema &S, Decl *D, const ParsedAttr &AL) {
  if (!AL.checkAtLeastNumArgs(S, 1))
    return;

  std::vector<StringRef> Sanitizers;

  for (unsigned I = 0, E = AL.getNumArgs(); I != E; ++I) {
    StringRef SanitizerName;
    SourceLocation LiteralLoc;

    if (!S.checkStringLiteralArgumentAttr(AL, I, SanitizerName, &LiteralLoc))
      return;

    if (parseSanitizerValue(SanitizerName, /*AllowGroups=*/true) ==
            SanitizerMask() &&
        SanitizerName != "coverage")
      S.Diag(LiteralLoc, diag::warn_unknown_sanitizer_ignored) << SanitizerName;
    else if (isGlobalVar(D) && SanitizerName != "address")
      S.Diag(D->getLocation(), diag::err_attribute_wrong_decl_type)
          << AL << ExpectedFunctionOrMethod;
    Sanitizers.push_back(SanitizerName);
  }

  D->addAttr(::new (S.Context) NoSanitizeAttr(S.Context, AL, Sanitizers.data(),
                                              Sanitizers.size()));
}

static void handleNoSanitizeSpecificAttr(Sema &S, Decl *D,
                                         const ParsedAttr &AL) {
  StringRef AttrName = AL.getAttrName()->getName();
  normalizeName(AttrName);
  StringRef SanitizerName = llvm::StringSwitch<StringRef>(AttrName)
                                .Case("no_address_safety_analysis", "address")
                                .Case("no_sanitize_address", "address")
                                .Case("no_sanitize_thread", "thread")
                                .Case("no_sanitize_memory", "memory");
  if (isGlobalVar(D) && SanitizerName != "address")
    S.Diag(D->getLocation(), diag::err_attribute_wrong_decl_type)
        << AL << ExpectedFunction;

  // FIXME: Rather than create a NoSanitizeSpecificAttr, this creates a
  // NoSanitizeAttr object; but we need to calculate the correct spelling list
  // index rather than incorrectly assume the index for NoSanitizeSpecificAttr
  // has the same spellings as the index for NoSanitizeAttr. We don't have a
  // general way to "translate" between the two, so this hack attempts to work
  // around the issue with hard-coded indices. This is critical for calling
  // getSpelling() or prettyPrint() on the resulting semantic attribute object
  // without failing assertions.
  unsigned TranslatedSpellingIndex = 0;
  if (AL.isStandardAttributeSyntax())
    TranslatedSpellingIndex = 1;

  AttributeCommonInfo Info = AL;
  Info.setAttributeSpellingListIndex(TranslatedSpellingIndex);
  D->addAttr(::new (S.Context)
                 NoSanitizeAttr(S.Context, Info, &SanitizerName, 1));
}

static void handleInternalLinkageAttr(Sema &S, Decl *D, const ParsedAttr &AL) {
  if (InternalLinkageAttr *Internal = S.mergeInternalLinkageAttr(D, AL))
    D->addAttr(Internal);
}

static void handleOpenCLNoSVMAttr(Sema &S, Decl *D, const ParsedAttr &AL) {
  if (S.LangOpts.getOpenCLCompatibleVersion() < 200)
    S.Diag(AL.getLoc(), diag::err_attribute_requires_opencl_version)
        << AL << "2.0" << 1;
  else
    S.Diag(AL.getLoc(), diag::warn_opencl_attr_deprecated_ignored)
        << AL << S.LangOpts.getOpenCLVersionString();
}

static void handleOpenCLAccessAttr(Sema &S, Decl *D, const ParsedAttr &AL) {
  if (D->isInvalidDecl())
    return;

  // Check if there is only one access qualifier.
  if (D->hasAttr<OpenCLAccessAttr>()) {
    if (D->getAttr<OpenCLAccessAttr>()->getSemanticSpelling() ==
        AL.getSemanticSpelling()) {
      S.Diag(AL.getLoc(), diag::warn_duplicate_declspec)
          << AL.getAttrName()->getName() << AL.getRange();
    } else {
      S.Diag(AL.getLoc(), diag::err_opencl_multiple_access_qualifiers)
          << D->getSourceRange();
      D->setInvalidDecl(true);
      return;
    }
  }

  // OpenCL v2.0 s6.6 - read_write can be used for image types to specify that
  // an image object can be read and written. OpenCL v2.0 s6.13.6 - A kernel
  // cannot read from and write to the same pipe object. Using the read_write
  // (or __read_write) qualifier with the pipe qualifier is a compilation error.
  // OpenCL v3.0 s6.8 - For OpenCL C 2.0, or with the
  // __opencl_c_read_write_images feature, image objects specified as arguments
  // to a kernel can additionally be declared to be read-write.
  // C++ for OpenCL 1.0 inherits rule from OpenCL C v2.0.
  // C++ for OpenCL 2021 inherits rule from OpenCL C v3.0.
  if (const auto *PDecl = dyn_cast<ParmVarDecl>(D)) {
    const Type *DeclTy = PDecl->getType().getCanonicalType().getTypePtr();
    if (AL.getAttrName()->getName().contains("read_write")) {
      bool ReadWriteImagesUnsupported =
          (S.getLangOpts().getOpenCLCompatibleVersion() < 200) ||
          (S.getLangOpts().getOpenCLCompatibleVersion() == 300 &&
           !S.getOpenCLOptions().isSupported("__opencl_c_read_write_images",
                                             S.getLangOpts()));
      if (ReadWriteImagesUnsupported || DeclTy->isPipeType()) {
        S.Diag(AL.getLoc(), diag::err_opencl_invalid_read_write)
            << AL << PDecl->getType() << DeclTy->isImageType();
        D->setInvalidDecl(true);
        return;
      }
    }
  }

  D->addAttr(::new (S.Context) OpenCLAccessAttr(S.Context, AL));
}

static void handleSYCLKernelAttr(Sema &S, Decl *D, const ParsedAttr &AL) {
  // The 'sycl_kernel' attribute applies only to function templates.
  const auto *FD = cast<FunctionDecl>(D);
  const FunctionTemplateDecl *FT = FD->getDescribedFunctionTemplate();
  assert(FT && "Function template is expected");

  // Function template must have at least two template parameters so it
  // can be used in OpenCL kernel generation.
  const TemplateParameterList *TL = FT->getTemplateParameters();
  if (TL->size() < 2) {
    S.Diag(FT->getLocation(), diag::warn_sycl_kernel_num_of_template_params);
    return;
  }

  // The first two template parameters must be typenames.
  for (unsigned I = 0; I < 2 && I < TL->size(); ++I) {
    const NamedDecl *TParam = TL->getParam(I);
    if (isa<NonTypeTemplateParmDecl>(TParam)) {
      S.Diag(FT->getLocation(),
             diag::warn_sycl_kernel_invalid_template_param_type);
      return;
    }
  }

  // Function must have at least one parameter.
  if (getFunctionOrMethodNumParams(D) < 1) {
    S.Diag(FT->getLocation(), diag::warn_sycl_kernel_num_of_function_params);
    return;
  }

  // Function must return void.
  QualType RetTy = getFunctionOrMethodResultType(D);
  if (!RetTy->isVoidType()) {
    S.Diag(FT->getLocation(), diag::warn_sycl_kernel_return_type);
    return;
  }

  handleSimpleAttribute<SYCLKernelAttr>(S, D, AL);
}

static void handleDestroyAttr(Sema &S, Decl *D, const ParsedAttr &A) {
  if (!cast<VarDecl>(D)->hasGlobalStorage()) {
    S.Diag(D->getLocation(), diag::err_destroy_attr_on_non_static_var)
        << (A.getKind() == ParsedAttr::AT_AlwaysDestroy);
    return;
  }

  if (A.getKind() == ParsedAttr::AT_AlwaysDestroy)
    handleSimpleAttribute<AlwaysDestroyAttr>(S, D, A);
  else
    handleSimpleAttribute<NoDestroyAttr>(S, D, A);
}

static void handleUninitializedAttr(Sema &S, Decl *D, const ParsedAttr &AL) {
  assert(cast<VarDecl>(D)->getStorageDuration() == SD_Automatic &&
         "uninitialized is only valid on automatic duration variables");
  D->addAttr(::new (S.Context) UninitializedAttr(S.Context, AL));
}

static bool tryMakeVariablePseudoStrong(Sema &S, VarDecl *VD,
                                        bool DiagnoseFailure) {
  QualType Ty = VD->getType();
  if (!Ty->isObjCRetainableType()) {
    if (DiagnoseFailure) {
      S.Diag(VD->getBeginLoc(), diag::warn_ignored_objc_externally_retained)
          << 0;
    }
    return false;
  }

  Qualifiers::ObjCLifetime LifetimeQual = Ty.getQualifiers().getObjCLifetime();

  // Sema::inferObjCARCLifetime must run after processing decl attributes
  // (because __block lowers to an attribute), so if the lifetime hasn't been
  // explicitly specified, infer it locally now.
  if (LifetimeQual == Qualifiers::OCL_None)
    LifetimeQual = Ty->getObjCARCImplicitLifetime();

  // The attributes only really makes sense for __strong variables; ignore any
  // attempts to annotate a parameter with any other lifetime qualifier.
  if (LifetimeQual != Qualifiers::OCL_Strong) {
    if (DiagnoseFailure) {
      S.Diag(VD->getBeginLoc(), diag::warn_ignored_objc_externally_retained)
          << 1;
    }
    return false;
  }

  // Tampering with the type of a VarDecl here is a bit of a hack, but we need
  // to ensure that the variable is 'const' so that we can error on
  // modification, which can otherwise over-release.
  VD->setType(Ty.withConst());
  VD->setARCPseudoStrong(true);
  return true;
}

static void handleObjCExternallyRetainedAttr(Sema &S, Decl *D,
                                             const ParsedAttr &AL) {
  if (auto *VD = dyn_cast<VarDecl>(D)) {
    assert(!isa<ParmVarDecl>(VD) && "should be diagnosed automatically");
    if (!VD->hasLocalStorage()) {
      S.Diag(D->getBeginLoc(), diag::warn_ignored_objc_externally_retained)
          << 0;
      return;
    }

    if (!tryMakeVariablePseudoStrong(S, VD, /*DiagnoseFailure=*/true))
      return;

    handleSimpleAttribute<ObjCExternallyRetainedAttr>(S, D, AL);
    return;
  }

  // If D is a function-like declaration (method, block, or function), then we
  // make every parameter psuedo-strong.
  unsigned NumParams =
      hasFunctionProto(D) ? getFunctionOrMethodNumParams(D) : 0;
  for (unsigned I = 0; I != NumParams; ++I) {
    auto *PVD = const_cast<ParmVarDecl *>(getFunctionOrMethodParam(D, I));
    QualType Ty = PVD->getType();

    // If a user wrote a parameter with __strong explicitly, then assume they
    // want "real" strong semantics for that parameter. This works because if
    // the parameter was written with __strong, then the strong qualifier will
    // be non-local.
    if (Ty.getLocalUnqualifiedType().getQualifiers().getObjCLifetime() ==
        Qualifiers::OCL_Strong)
      continue;

    tryMakeVariablePseudoStrong(S, PVD, /*DiagnoseFailure=*/false);
  }
  handleSimpleAttribute<ObjCExternallyRetainedAttr>(S, D, AL);
}

static void handleMIGServerRoutineAttr(Sema &S, Decl *D, const ParsedAttr &AL) {
  // Check that the return type is a `typedef int kern_return_t` or a typedef
  // around it, because otherwise MIG convention checks make no sense.
  // BlockDecl doesn't store a return type, so it's annoying to check,
  // so let's skip it for now.
  if (!isa<BlockDecl>(D)) {
    QualType T = getFunctionOrMethodResultType(D);
    bool IsKernReturnT = false;
    while (const auto *TT = T->getAs<TypedefType>()) {
      IsKernReturnT = (TT->getDecl()->getName() == "kern_return_t");
      T = TT->desugar();
    }
    if (!IsKernReturnT || T.getCanonicalType() != S.getASTContext().IntTy) {
      S.Diag(D->getBeginLoc(),
             diag::warn_mig_server_routine_does_not_return_kern_return_t);
      return;
    }
  }

  handleSimpleAttribute<MIGServerRoutineAttr>(S, D, AL);
}

static void handleMSAllocatorAttr(Sema &S, Decl *D, const ParsedAttr &AL) {
  // Warn if the return type is not a pointer or reference type.
  if (auto *FD = dyn_cast<FunctionDecl>(D)) {
    QualType RetTy = FD->getReturnType();
    if (!RetTy->isPointerType() && !RetTy->isReferenceType()) {
      S.Diag(AL.getLoc(), diag::warn_declspec_allocator_nonpointer)
          << AL.getRange() << RetTy;
      return;
    }
  }

  handleSimpleAttribute<MSAllocatorAttr>(S, D, AL);
}

static void handleAcquireHandleAttr(Sema &S, Decl *D, const ParsedAttr &AL) {
  if (AL.isUsedAsTypeAttr())
    return;
  // Warn if the parameter is definitely not an output parameter.
  if (const auto *PVD = dyn_cast<ParmVarDecl>(D)) {
    if (PVD->getType()->isIntegerType()) {
      S.Diag(AL.getLoc(), diag::err_attribute_output_parameter)
          << AL.getRange();
      return;
    }
  }
  StringRef Argument;
  if (!S.checkStringLiteralArgumentAttr(AL, 0, Argument))
    return;
  D->addAttr(AcquireHandleAttr::Create(S.Context, Argument, AL));
}

template<typename Attr>
static void handleHandleAttr(Sema &S, Decl *D, const ParsedAttr &AL) {
  StringRef Argument;
  if (!S.checkStringLiteralArgumentAttr(AL, 0, Argument))
    return;
  D->addAttr(Attr::Create(S.Context, Argument, AL));
}

static void handleCFGuardAttr(Sema &S, Decl *D, const ParsedAttr &AL) {
  // The guard attribute takes a single identifier argument.

  if (!AL.isArgIdent(0)) {
    S.Diag(AL.getLoc(), diag::err_attribute_argument_type)
        << AL << AANT_ArgumentIdentifier;
    return;
  }

  CFGuardAttr::GuardArg Arg;
  IdentifierInfo *II = AL.getArgAsIdent(0)->Ident;
  if (!CFGuardAttr::ConvertStrToGuardArg(II->getName(), Arg)) {
    S.Diag(AL.getLoc(), diag::warn_attribute_type_not_supported) << AL << II;
    return;
  }

  D->addAttr(::new (S.Context) CFGuardAttr(S.Context, AL, Arg));
}


template <typename AttrTy>
static const AttrTy *findEnforceTCBAttrByName(Decl *D, StringRef Name) {
  auto Attrs = D->specific_attrs<AttrTy>();
  auto I = llvm::find_if(Attrs,
                         [Name](const AttrTy *A) {
                           return A->getTCBName() == Name;
                         });
  return I == Attrs.end() ? nullptr : *I;
}

template <typename AttrTy, typename ConflictingAttrTy>
static void handleEnforceTCBAttr(Sema &S, Decl *D, const ParsedAttr &AL) {
  StringRef Argument;
  if (!S.checkStringLiteralArgumentAttr(AL, 0, Argument))
    return;

  // A function cannot be have both regular and leaf membership in the same TCB.
  if (const ConflictingAttrTy *ConflictingAttr =
      findEnforceTCBAttrByName<ConflictingAttrTy>(D, Argument)) {
    // We could attach a note to the other attribute but in this case
    // there's no need given how the two are very close to each other.
    S.Diag(AL.getLoc(), diag::err_tcb_conflicting_attributes)
      << AL.getAttrName()->getName() << ConflictingAttr->getAttrName()->getName()
      << Argument;

    // Error recovery: drop the non-leaf attribute so that to suppress
    // all future warnings caused by erroneous attributes. The leaf attribute
    // needs to be kept because it can only suppresses warnings, not cause them.
    D->dropAttr<EnforceTCBAttr>();
    return;
  }

  D->addAttr(AttrTy::Create(S.Context, Argument, AL));
}

template <typename AttrTy, typename ConflictingAttrTy>
static AttrTy *mergeEnforceTCBAttrImpl(Sema &S, Decl *D, const AttrTy &AL) {
  // Check if the new redeclaration has different leaf-ness in the same TCB.
  StringRef TCBName = AL.getTCBName();
  if (const ConflictingAttrTy *ConflictingAttr =
      findEnforceTCBAttrByName<ConflictingAttrTy>(D, TCBName)) {
    S.Diag(ConflictingAttr->getLoc(), diag::err_tcb_conflicting_attributes)
      << ConflictingAttr->getAttrName()->getName()
      << AL.getAttrName()->getName() << TCBName;

    // Add a note so that the user could easily find the conflicting attribute.
    S.Diag(AL.getLoc(), diag::note_conflicting_attribute);

    // More error recovery.
    D->dropAttr<EnforceTCBAttr>();
    return nullptr;
  }

  ASTContext &Context = S.getASTContext();
  return ::new(Context) AttrTy(Context, AL, AL.getTCBName());
}

EnforceTCBAttr *Sema::mergeEnforceTCBAttr(Decl *D, const EnforceTCBAttr &AL) {
  return mergeEnforceTCBAttrImpl<EnforceTCBAttr, EnforceTCBLeafAttr>(
      *this, D, AL);
}

EnforceTCBLeafAttr *Sema::mergeEnforceTCBLeafAttr(
    Decl *D, const EnforceTCBLeafAttr &AL) {
  return mergeEnforceTCBAttrImpl<EnforceTCBLeafAttr, EnforceTCBAttr>(
      *this, D, AL);
}

//===----------------------------------------------------------------------===//
// Top Level Sema Entry Points
//===----------------------------------------------------------------------===//

static bool IsDeclLambdaCallOperator(Decl *D) {
  if (const auto *MD = dyn_cast<CXXMethodDecl>(D))
    return MD->getParent()->isLambda() &&
           MD->getOverloadedOperator() == OverloadedOperatorKind::OO_Call;
  return false;
}

/// ProcessDeclAttribute - Apply the specific attribute to the specified decl if
/// the attribute applies to decls.  If the attribute is a type attribute, just
/// silently ignore it if a GNU attribute.
static void ProcessDeclAttribute(Sema &S, Scope *scope, Decl *D,
                                 const ParsedAttr &AL,
                                 bool IncludeCXX11Attributes) {
  if (AL.isInvalid() || AL.getKind() == ParsedAttr::IgnoredAttribute)
    return;

  // Ignore C++11 attributes on declarator chunks: they appertain to the type
  // instead.
  if (AL.isCXX11Attribute() && !IncludeCXX11Attributes &&
      (!IsDeclLambdaCallOperator(D) || !AL.supportsNonconformingLambdaSyntax()))
    return;

  // Unknown attributes are automatically warned on. Target-specific attributes
  // which do not apply to the current target architecture are treated as
  // though they were unknown attributes.
  const TargetInfo *Aux = S.Context.getAuxTargetInfo();
  if (AL.getKind() == ParsedAttr::UnknownAttribute ||
      !(AL.existsInTarget(S.Context.getTargetInfo()) ||
        (S.Context.getLangOpts().SYCLIsDevice &&
         Aux && AL.existsInTarget(*Aux)))) {
    S.Diag(AL.getLoc(),
           AL.isDeclspecAttribute()
               ? (unsigned)diag::warn_unhandled_ms_attribute_ignored
               : (unsigned)diag::warn_unknown_attribute_ignored)
        << AL << AL.getRange();
    return;
  }

  if (S.checkCommonAttributeFeatures(D, AL))
    return;

  switch (AL.getKind()) {
  default:
    if (AL.getInfo().handleDeclAttribute(S, D, AL) != ParsedAttrInfo::NotHandled)
      break;
    if (!AL.isStmtAttr()) {
      // Type attributes are handled elsewhere; silently move on.
      assert(AL.isTypeAttr() && "Non-type attribute not handled");
      break;
    }
    // N.B., ClangAttrEmitter.cpp emits a diagnostic helper that ensures a
    // statement attribute is not written on a declaration, but this code is
    // needed for attributes in Attr.td that do not list any subjects.
    S.Diag(AL.getLoc(), diag::err_stmt_attribute_invalid_on_decl)
        << AL << D->getLocation();
    break;
  case ParsedAttr::AT_Interrupt:
    handleInterruptAttr(S, D, AL);
    break;
  case ParsedAttr::AT_X86ForceAlignArgPointer:
    handleX86ForceAlignArgPointerAttr(S, D, AL);
    break;
  case ParsedAttr::AT_DLLExport:
  case ParsedAttr::AT_DLLImport:
    handleDLLAttr(S, D, AL);
    break;
  case ParsedAttr::AT_AMDGPUFlatWorkGroupSize:
    handleAMDGPUFlatWorkGroupSizeAttr(S, D, AL);
    break;
  case ParsedAttr::AT_AMDGPUWavesPerEU:
    handleAMDGPUWavesPerEUAttr(S, D, AL);
    break;
  case ParsedAttr::AT_AMDGPUNumSGPR:
    handleAMDGPUNumSGPRAttr(S, D, AL);
    break;
  case ParsedAttr::AT_AMDGPUNumVGPR:
    handleAMDGPUNumVGPRAttr(S, D, AL);
    break;
  case ParsedAttr::AT_AVRSignal:
    handleAVRSignalAttr(S, D, AL);
    break;
  case ParsedAttr::AT_BPFPreserveAccessIndex:
    handleBPFPreserveAccessIndexAttr(S, D, AL);
    break;
  case ParsedAttr::AT_BTFDeclTag:
    handleBTFDeclTagAttr(S, D, AL);
    break;
  case ParsedAttr::AT_WebAssemblyExportName:
    handleWebAssemblyExportNameAttr(S, D, AL);
    break;
  case ParsedAttr::AT_WebAssemblyImportModule:
    handleWebAssemblyImportModuleAttr(S, D, AL);
    break;
  case ParsedAttr::AT_WebAssemblyImportName:
    handleWebAssemblyImportNameAttr(S, D, AL);
    break;
  case ParsedAttr::AT_IBOutlet:
    handleIBOutlet(S, D, AL);
    break;
  case ParsedAttr::AT_IBOutletCollection:
    handleIBOutletCollection(S, D, AL);
    break;
  case ParsedAttr::AT_IFunc:
    handleIFuncAttr(S, D, AL);
    break;
  case ParsedAttr::AT_Alias:
    handleAliasAttr(S, D, AL);
    break;
  case ParsedAttr::AT_Aligned:
    handleAlignedAttr(S, D, AL);
    break;
  case ParsedAttr::AT_AlignValue:
    handleAlignValueAttr(S, D, AL);
    break;
  case ParsedAttr::AT_AllocSize:
    handleAllocSizeAttr(S, D, AL);
    break;
  case ParsedAttr::AT_AlwaysInline:
    handleAlwaysInlineAttr(S, D, AL);
    break;
  case ParsedAttr::AT_AnalyzerNoReturn:
    handleAnalyzerNoReturnAttr(S, D, AL);
    break;
  case ParsedAttr::AT_TLSModel:
    handleTLSModelAttr(S, D, AL);
    break;
  case ParsedAttr::AT_Annotate:
    handleAnnotateAttr(S, D, AL);
    break;
  case ParsedAttr::AT_Availability:
    handleAvailabilityAttr(S, D, AL);
    break;
  case ParsedAttr::AT_CarriesDependency:
    handleDependencyAttr(S, scope, D, AL);
    break;
  case ParsedAttr::AT_CPUDispatch:
  case ParsedAttr::AT_CPUSpecific:
    handleCPUSpecificAttr(S, D, AL);
    break;
  case ParsedAttr::AT_Common:
    handleCommonAttr(S, D, AL);
    break;
  case ParsedAttr::AT_CUDAConstant:
    handleConstantAttr(S, D, AL);
    break;
  case ParsedAttr::AT_PassObjectSize:
    handlePassObjectSizeAttr(S, D, AL);
    break;
  case ParsedAttr::AT_Constructor:
      handleConstructorAttr(S, D, AL);
    break;
  case ParsedAttr::AT_Deprecated:
    handleDeprecatedAttr(S, D, AL);
    break;
  case ParsedAttr::AT_Destructor:
      handleDestructorAttr(S, D, AL);
    break;
  case ParsedAttr::AT_EnableIf:
    handleEnableIfAttr(S, D, AL);
    break;
  case ParsedAttr::AT_Error:
    handleErrorAttr(S, D, AL);
    break;
  case ParsedAttr::AT_DiagnoseIf:
    handleDiagnoseIfAttr(S, D, AL);
    break;
  case ParsedAttr::AT_NoBuiltin:
    handleNoBuiltinAttr(S, D, AL);
    break;
  case ParsedAttr::AT_ExtVectorType:
    handleExtVectorTypeAttr(S, D, AL);
    break;
  case ParsedAttr::AT_ExternalSourceSymbol:
    handleExternalSourceSymbolAttr(S, D, AL);
    break;
  case ParsedAttr::AT_MinSize:
    handleMinSizeAttr(S, D, AL);
    break;
  case ParsedAttr::AT_OptimizeNone:
    handleOptimizeNoneAttr(S, D, AL);
    break;
  case ParsedAttr::AT_EnumExtensibility:
    handleEnumExtensibilityAttr(S, D, AL);
    break;
  case ParsedAttr::AT_SYCLKernel:
    handleSYCLKernelAttr(S, D, AL);
    break;
  case ParsedAttr::AT_SYCLSimd:
    handleSimpleAttribute<SYCLSimdAttr>(S, D, AL);
    break;
  case ParsedAttr::AT_SYCLDevice:
    handleSYCLDeviceAttr(S, D, AL);
    break;
  case ParsedAttr::AT_SYCLDeviceIndirectlyCallable:
    handleSYCLDeviceIndirectlyCallableAttr(S, D, AL);
    break;
  case ParsedAttr::AT_SYCLGlobalVar:
    handleSYCLGlobalVarAttr(S, D, AL);
    break;
  case ParsedAttr::AT_SYCLRegisterNum:
    handleSYCLRegisterNumAttr(S, D, AL);
    break;
  case ParsedAttr::AT_SYCLIntelESimdVectorize:
    handleSYCLIntelESimdVectorizeAttr(S, D, AL);
    break;
  case ParsedAttr::AT_Format:
    handleFormatAttr(S, D, AL);
    break;
  case ParsedAttr::AT_FormatArg:
    handleFormatArgAttr(S, D, AL);
    break;
  case ParsedAttr::AT_Callback:
    handleCallbackAttr(S, D, AL);
    break;
  case ParsedAttr::AT_CalledOnce:
    handleCalledOnceAttr(S, D, AL);
    break;
  case ParsedAttr::AT_CUDAGlobal:
    handleGlobalAttr(S, D, AL);
    break;
  case ParsedAttr::AT_CUDADevice:
    handleDeviceAttr(S, D, AL);
    break;
  case ParsedAttr::AT_HIPManaged:
    handleManagedAttr(S, D, AL);
    break;
  case ParsedAttr::AT_GNUInline:
    handleGNUInlineAttr(S, D, AL);
    break;
  case ParsedAttr::AT_CUDALaunchBounds:
    handleLaunchBoundsAttr(S, D, AL);
    break;
  case ParsedAttr::AT_Restrict:
    handleRestrictAttr(S, D, AL);
    break;
  case ParsedAttr::AT_Mode:
    handleModeAttr(S, D, AL);
    break;
  case ParsedAttr::AT_NonNull:
    if (auto *PVD = dyn_cast<ParmVarDecl>(D))
      handleNonNullAttrParameter(S, PVD, AL);
    else
      handleNonNullAttr(S, D, AL);
    break;
  case ParsedAttr::AT_ReturnsNonNull:
    handleReturnsNonNullAttr(S, D, AL);
    break;
  case ParsedAttr::AT_NoEscape:
    handleNoEscapeAttr(S, D, AL);
    break;
  case ParsedAttr::AT_AssumeAligned:
    handleAssumeAlignedAttr(S, D, AL);
    break;
  case ParsedAttr::AT_AllocAlign:
    handleAllocAlignAttr(S, D, AL);
    break;
  case ParsedAttr::AT_Ownership:
    handleOwnershipAttr(S, D, AL);
    break;
  case ParsedAttr::AT_Naked:
    handleNakedAttr(S, D, AL);
    break;
  case ParsedAttr::AT_NoReturn:
    handleNoReturnAttr(S, D, AL);
    break;
  case ParsedAttr::AT_AnyX86NoCfCheck:
    handleNoCfCheckAttr(S, D, AL);
    break;
  case ParsedAttr::AT_NoThrow:
    if (!AL.isUsedAsTypeAttr())
      handleSimpleAttribute<NoThrowAttr>(S, D, AL);
    break;
  case ParsedAttr::AT_CUDAShared:
    handleSharedAttr(S, D, AL);
    break;
  case ParsedAttr::AT_VecReturn:
    handleVecReturnAttr(S, D, AL);
    break;
  case ParsedAttr::AT_ObjCOwnership:
    handleObjCOwnershipAttr(S, D, AL);
    break;
  case ParsedAttr::AT_ObjCPreciseLifetime:
    handleObjCPreciseLifetimeAttr(S, D, AL);
    break;
  case ParsedAttr::AT_ObjCReturnsInnerPointer:
    handleObjCReturnsInnerPointerAttr(S, D, AL);
    break;
  case ParsedAttr::AT_ObjCRequiresSuper:
    handleObjCRequiresSuperAttr(S, D, AL);
    break;
  case ParsedAttr::AT_ObjCBridge:
    handleObjCBridgeAttr(S, D, AL);
    break;
  case ParsedAttr::AT_ObjCBridgeMutable:
    handleObjCBridgeMutableAttr(S, D, AL);
    break;
  case ParsedAttr::AT_ObjCBridgeRelated:
    handleObjCBridgeRelatedAttr(S, D, AL);
    break;
  case ParsedAttr::AT_ObjCDesignatedInitializer:
    handleObjCDesignatedInitializer(S, D, AL);
    break;
  case ParsedAttr::AT_ObjCRuntimeName:
    handleObjCRuntimeName(S, D, AL);
    break;
  case ParsedAttr::AT_ObjCBoxable:
    handleObjCBoxable(S, D, AL);
    break;
  case ParsedAttr::AT_NSErrorDomain:
    handleNSErrorDomain(S, D, AL);
    break;
  case ParsedAttr::AT_CFConsumed:
  case ParsedAttr::AT_NSConsumed:
  case ParsedAttr::AT_OSConsumed:
    S.AddXConsumedAttr(D, AL, parsedAttrToRetainOwnershipKind(AL),
                       /*IsTemplateInstantiation=*/false);
    break;
  case ParsedAttr::AT_OSReturnsRetainedOnZero:
    handleSimpleAttributeOrDiagnose<OSReturnsRetainedOnZeroAttr>(
        S, D, AL, isValidOSObjectOutParameter(D),
        diag::warn_ns_attribute_wrong_parameter_type,
        /*Extra Args=*/AL, /*pointer-to-OSObject-pointer*/ 3, AL.getRange());
    break;
  case ParsedAttr::AT_OSReturnsRetainedOnNonZero:
    handleSimpleAttributeOrDiagnose<OSReturnsRetainedOnNonZeroAttr>(
        S, D, AL, isValidOSObjectOutParameter(D),
        diag::warn_ns_attribute_wrong_parameter_type,
        /*Extra Args=*/AL, /*pointer-to-OSObject-poointer*/ 3, AL.getRange());
    break;
  case ParsedAttr::AT_NSReturnsAutoreleased:
  case ParsedAttr::AT_NSReturnsNotRetained:
  case ParsedAttr::AT_NSReturnsRetained:
  case ParsedAttr::AT_CFReturnsNotRetained:
  case ParsedAttr::AT_CFReturnsRetained:
  case ParsedAttr::AT_OSReturnsNotRetained:
  case ParsedAttr::AT_OSReturnsRetained:
    handleXReturnsXRetainedAttr(S, D, AL);
    break;
  case ParsedAttr::AT_WorkGroupSizeHint:
    handleWorkGroupSizeHint(S, D, AL);
    break;
  case ParsedAttr::AT_ReqdWorkGroupSize:
    handleWorkGroupSize<ReqdWorkGroupSizeAttr>(S, D, AL);
    break;
  case ParsedAttr::AT_SYCLIntelMaxWorkGroupSize:
    handleWorkGroupSize<SYCLIntelMaxWorkGroupSizeAttr>(S, D, AL);
    break;
  case ParsedAttr::AT_IntelReqdSubGroupSize:
    handleIntelReqdSubGroupSize(S, D, AL);
    break;
  case ParsedAttr::AT_IntelNamedSubGroupSize:
    handleIntelNamedSubGroupSize(S, D, AL);
    break;
  case ParsedAttr::AT_SYCLIntelNumSimdWorkItems:
    handleSYCLIntelNumSimdWorkItemsAttr(S, D, AL);
    break;
  case ParsedAttr::AT_SYCLIntelSchedulerTargetFmaxMhz:
    handleSYCLIntelSchedulerTargetFmaxMhzAttr(S, D, AL);
    break;
  case ParsedAttr::AT_SYCLIntelMaxGlobalWorkDim:
    handleSYCLIntelMaxGlobalWorkDimAttr(S, D, AL);
    break;
  case ParsedAttr::AT_SYCLIntelNoGlobalWorkOffset:
    handleSYCLIntelNoGlobalWorkOffsetAttr(S, D, AL);
    break;
  case ParsedAttr::AT_SYCLIntelUseStallEnableClusters:
    handleUseStallEnableClustersAttr(S, D, AL);
    break;
  case ParsedAttr::AT_SYCLIntelLoopFuse:
    handleSYCLIntelLoopFuseAttr(S, D, AL);
    break;
  case ParsedAttr::AT_SYCLIntelFPGADisableLoopPipelining:
    handleSYCLIntelFPGADisableLoopPipeliningAttr(S, D, AL);
    break;
  case ParsedAttr::AT_SYCLIntelFPGAInitiationInterval:
    handleSYCLIntelFPGAInitiationIntervalAttr(S, D, AL);
    break;
  case ParsedAttr::AT_VecTypeHint:
    handleVecTypeHint(S, D, AL);
    break;
  case ParsedAttr::AT_InitPriority:
      handleInitPriorityAttr(S, D, AL);
    break;
  case ParsedAttr::AT_Packed:
    handlePackedAttr(S, D, AL);
    break;
  case ParsedAttr::AT_PreferredName:
    handlePreferredName(S, D, AL);
    break;
  case ParsedAttr::AT_Section:
    handleSectionAttr(S, D, AL);
    break;
  case ParsedAttr::AT_CodeSeg:
    handleCodeSegAttr(S, D, AL);
    break;
  case ParsedAttr::AT_Target:
    handleTargetAttr(S, D, AL);
    break;
  case ParsedAttr::AT_MinVectorWidth:
    handleMinVectorWidthAttr(S, D, AL);
    break;
  case ParsedAttr::AT_Unavailable:
    handleAttrWithMessage<UnavailableAttr>(S, D, AL);
    break;
  case ParsedAttr::AT_Assumption:
    handleAssumumptionAttr(S, D, AL);
    break;
  case ParsedAttr::AT_ObjCDirect:
    handleObjCDirectAttr(S, D, AL);
    break;
  case ParsedAttr::AT_ObjCDirectMembers:
    handleObjCDirectMembersAttr(S, D, AL);
    handleSimpleAttribute<ObjCDirectMembersAttr>(S, D, AL);
    break;
  case ParsedAttr::AT_ObjCExplicitProtocolImpl:
    handleObjCSuppresProtocolAttr(S, D, AL);
    break;
  case ParsedAttr::AT_Unused:
    handleUnusedAttr(S, D, AL);
    break;
  case ParsedAttr::AT_Visibility:
    handleVisibilityAttr(S, D, AL, false);
    break;
  case ParsedAttr::AT_TypeVisibility:
    handleVisibilityAttr(S, D, AL, true);
    break;
  case ParsedAttr::AT_WarnUnusedResult:
    handleWarnUnusedResult(S, D, AL);
    break;
  case ParsedAttr::AT_WeakRef:
    handleWeakRefAttr(S, D, AL);
    break;
  case ParsedAttr::AT_WeakImport:
    handleWeakImportAttr(S, D, AL);
    break;
  case ParsedAttr::AT_TransparentUnion:
    handleTransparentUnionAttr(S, D, AL);
    break;
  case ParsedAttr::AT_ObjCMethodFamily:
    handleObjCMethodFamilyAttr(S, D, AL);
    break;
  case ParsedAttr::AT_ObjCNSObject:
    handleObjCNSObject(S, D, AL);
    break;
  case ParsedAttr::AT_ObjCIndependentClass:
    handleObjCIndependentClass(S, D, AL);
    break;
  case ParsedAttr::AT_Blocks:
    handleBlocksAttr(S, D, AL);
    break;
  case ParsedAttr::AT_Sentinel:
    handleSentinelAttr(S, D, AL);
    break;
  case ParsedAttr::AT_Cleanup:
    handleCleanupAttr(S, D, AL);
    break;
  case ParsedAttr::AT_NoDebug:
    handleNoDebugAttr(S, D, AL);
    break;
  case ParsedAttr::AT_CmseNSEntry:
    handleCmseNSEntryAttr(S, D, AL);
    break;
  case ParsedAttr::AT_StdCall:
  case ParsedAttr::AT_CDecl:
  case ParsedAttr::AT_FastCall:
  case ParsedAttr::AT_ThisCall:
  case ParsedAttr::AT_Pascal:
  case ParsedAttr::AT_RegCall:
  case ParsedAttr::AT_SwiftCall:
  case ParsedAttr::AT_SwiftAsyncCall:
  case ParsedAttr::AT_VectorCall:
  case ParsedAttr::AT_MSABI:
  case ParsedAttr::AT_SysVABI:
  case ParsedAttr::AT_Pcs:
  case ParsedAttr::AT_IntelOclBicc:
  case ParsedAttr::AT_PreserveMost:
  case ParsedAttr::AT_PreserveAll:
  case ParsedAttr::AT_AArch64VectorPcs:
    handleCallConvAttr(S, D, AL);
    break;
  case ParsedAttr::AT_Suppress:
    handleSuppressAttr(S, D, AL);
    break;
  case ParsedAttr::AT_Owner:
  case ParsedAttr::AT_Pointer:
    handleLifetimeCategoryAttr(S, D, AL);
    break;
  case ParsedAttr::AT_OpenCLAccess:
    handleOpenCLAccessAttr(S, D, AL);
    break;
  case ParsedAttr::AT_OpenCLNoSVM:
    handleOpenCLNoSVMAttr(S, D, AL);
    break;
  case ParsedAttr::AT_SwiftContext:
    S.AddParameterABIAttr(D, AL, ParameterABI::SwiftContext);
    break;
  case ParsedAttr::AT_SwiftAsyncContext:
    S.AddParameterABIAttr(D, AL, ParameterABI::SwiftAsyncContext);
    break;
  case ParsedAttr::AT_SwiftErrorResult:
    S.AddParameterABIAttr(D, AL, ParameterABI::SwiftErrorResult);
    break;
  case ParsedAttr::AT_SwiftIndirectResult:
    S.AddParameterABIAttr(D, AL, ParameterABI::SwiftIndirectResult);
    break;
  case ParsedAttr::AT_InternalLinkage:
    handleInternalLinkageAttr(S, D, AL);
    break;

  // Microsoft attributes:
  case ParsedAttr::AT_LayoutVersion:
    handleLayoutVersion(S, D, AL);
    break;
  case ParsedAttr::AT_Uuid:
    handleUuidAttr(S, D, AL);
    break;
  case ParsedAttr::AT_MSInheritance:
    handleMSInheritanceAttr(S, D, AL);
    break;
  case ParsedAttr::AT_Thread:
    handleDeclspecThreadAttr(S, D, AL);
    break;

  case ParsedAttr::AT_AbiTag:
    handleAbiTagAttr(S, D, AL);
    break;
  case ParsedAttr::AT_CFGuard:
    handleCFGuardAttr(S, D, AL);
    break;

  // Thread safety attributes:
  case ParsedAttr::AT_AssertExclusiveLock:
    handleAssertExclusiveLockAttr(S, D, AL);
    break;
  case ParsedAttr::AT_AssertSharedLock:
    handleAssertSharedLockAttr(S, D, AL);
    break;
  case ParsedAttr::AT_PtGuardedVar:
    handlePtGuardedVarAttr(S, D, AL);
    break;
  case ParsedAttr::AT_NoSanitize:
    handleNoSanitizeAttr(S, D, AL);
    break;
  case ParsedAttr::AT_NoSanitizeSpecific:
    handleNoSanitizeSpecificAttr(S, D, AL);
    break;
  case ParsedAttr::AT_GuardedBy:
    handleGuardedByAttr(S, D, AL);
    break;
  case ParsedAttr::AT_PtGuardedBy:
    handlePtGuardedByAttr(S, D, AL);
    break;
  case ParsedAttr::AT_ExclusiveTrylockFunction:
    handleExclusiveTrylockFunctionAttr(S, D, AL);
    break;
  case ParsedAttr::AT_LockReturned:
    handleLockReturnedAttr(S, D, AL);
    break;
  case ParsedAttr::AT_LocksExcluded:
    handleLocksExcludedAttr(S, D, AL);
    break;
  case ParsedAttr::AT_SharedTrylockFunction:
    handleSharedTrylockFunctionAttr(S, D, AL);
    break;
  case ParsedAttr::AT_AcquiredBefore:
    handleAcquiredBeforeAttr(S, D, AL);
    break;
  case ParsedAttr::AT_AcquiredAfter:
    handleAcquiredAfterAttr(S, D, AL);
    break;

  // Capability analysis attributes.
  case ParsedAttr::AT_Capability:
  case ParsedAttr::AT_Lockable:
    handleCapabilityAttr(S, D, AL);
    break;
  case ParsedAttr::AT_RequiresCapability:
    handleRequiresCapabilityAttr(S, D, AL);
    break;

  case ParsedAttr::AT_AssertCapability:
    handleAssertCapabilityAttr(S, D, AL);
    break;
  case ParsedAttr::AT_AcquireCapability:
    handleAcquireCapabilityAttr(S, D, AL);
    break;
  case ParsedAttr::AT_ReleaseCapability:
    handleReleaseCapabilityAttr(S, D, AL);
    break;
  case ParsedAttr::AT_TryAcquireCapability:
    handleTryAcquireCapabilityAttr(S, D, AL);
    break;

  // Consumed analysis attributes.
  case ParsedAttr::AT_Consumable:
    handleConsumableAttr(S, D, AL);
    break;
  case ParsedAttr::AT_CallableWhen:
    handleCallableWhenAttr(S, D, AL);
    break;
  case ParsedAttr::AT_ParamTypestate:
    handleParamTypestateAttr(S, D, AL);
    break;
  case ParsedAttr::AT_ReturnTypestate:
    handleReturnTypestateAttr(S, D, AL);
    break;
  case ParsedAttr::AT_SetTypestate:
    handleSetTypestateAttr(S, D, AL);
    break;
  case ParsedAttr::AT_TestTypestate:
    handleTestTypestateAttr(S, D, AL);
    break;

  // Type safety attributes.
  case ParsedAttr::AT_ArgumentWithTypeTag:
    handleArgumentWithTypeTagAttr(S, D, AL);
    break;
  case ParsedAttr::AT_TypeTagForDatatype:
    handleTypeTagForDatatypeAttr(S, D, AL);
    break;

  // Intel FPGA specific attributes
  case ParsedAttr::AT_IntelFPGADoublePump:
    handleIntelFPGAPumpAttr<IntelFPGADoublePumpAttr>(S, D, AL);
    break;
  case ParsedAttr::AT_IntelFPGASinglePump:
    handleIntelFPGAPumpAttr<IntelFPGASinglePumpAttr>(S, D, AL);
    break;
  case ParsedAttr::AT_IntelFPGAMemory:
    handleIntelFPGAMemoryAttr(S, D, AL);
    break;
  case ParsedAttr::AT_IntelFPGARegister:
    handleIntelFPGARegisterAttr(S, D, AL);
    break;
  case ParsedAttr::AT_IntelFPGABankWidth:
    handleIntelFPGABankWidthAttr(S, D, AL);
    break;
  case ParsedAttr::AT_IntelFPGANumBanks:
    handleIntelFPGANumBanksAttr(S, D, AL);
    break;
  case ParsedAttr::AT_IntelFPGAPrivateCopies:
    handleIntelFPGAPrivateCopiesAttr(S, D, AL);
    break;
  case ParsedAttr::AT_IntelFPGAMaxReplicates:
    handleIntelFPGAMaxReplicatesAttr(S, D, AL);
    break;
  case ParsedAttr::AT_IntelFPGASimpleDualPort:
    handleIntelFPGASimpleDualPortAttr(S, D, AL);
    break;
  case ParsedAttr::AT_IntelFPGAMerge:
    handleIntelFPGAMergeAttr(S, D, AL);
    break;
  case ParsedAttr::AT_IntelFPGABankBits:
    handleIntelFPGABankBitsAttr(S, D, AL);
    break;
  case ParsedAttr::AT_IntelFPGAForcePow2Depth:
    handleIntelFPGAForcePow2DepthAttr(S, D, AL);
    break;
  case ParsedAttr::AT_SYCLIntelPipeIO:
    handleSYCLIntelPipeIOAttr(S, D, AL);
    break;
  case ParsedAttr::AT_SYCLIntelFPGAMaxConcurrency:
    handleSYCLIntelFPGAMaxConcurrencyAttr(S, D, AL);
    break;

  // Swift attributes.
  case ParsedAttr::AT_SwiftAsyncName:
    handleSwiftAsyncName(S, D, AL);
    break;
  case ParsedAttr::AT_SwiftAttr:
    handleSwiftAttrAttr(S, D, AL);
    break;
  case ParsedAttr::AT_SwiftBridge:
    handleSwiftBridge(S, D, AL);
    break;
  case ParsedAttr::AT_SwiftError:
    handleSwiftError(S, D, AL);
    break;
  case ParsedAttr::AT_SwiftName:
    handleSwiftName(S, D, AL);
    break;
  case ParsedAttr::AT_SwiftNewType:
    handleSwiftNewType(S, D, AL);
    break;
  case ParsedAttr::AT_SwiftAsync:
    handleSwiftAsyncAttr(S, D, AL);
    break;
  case ParsedAttr::AT_SwiftAsyncError:
    handleSwiftAsyncError(S, D, AL);
    break;

  // XRay attributes.
  case ParsedAttr::AT_XRayLogArgs:
    handleXRayLogArgsAttr(S, D, AL);
    break;

  case ParsedAttr::AT_PatchableFunctionEntry:
    handlePatchableFunctionEntryAttr(S, D, AL);
    break;

  case ParsedAttr::AT_AlwaysDestroy:
  case ParsedAttr::AT_NoDestroy:
    handleDestroyAttr(S, D, AL);
    break;

  case ParsedAttr::AT_Uninitialized:
    handleUninitializedAttr(S, D, AL);
    break;

  case ParsedAttr::AT_ObjCExternallyRetained:
    handleObjCExternallyRetainedAttr(S, D, AL);
    break;

  case ParsedAttr::AT_MIGServerRoutine:
    handleMIGServerRoutineAttr(S, D, AL);
    break;

  case ParsedAttr::AT_MSAllocator:
    handleMSAllocatorAttr(S, D, AL);
    break;

  case ParsedAttr::AT_ArmBuiltinAlias:
    handleArmBuiltinAliasAttr(S, D, AL);
    break;

  case ParsedAttr::AT_AcquireHandle:
    handleAcquireHandleAttr(S, D, AL);
    break;

  case ParsedAttr::AT_ReleaseHandle:
    handleHandleAttr<ReleaseHandleAttr>(S, D, AL);
    break;

  case ParsedAttr::AT_UseHandle:
    handleHandleAttr<UseHandleAttr>(S, D, AL);
    break;

  case ParsedAttr::AT_EnforceTCB:
    handleEnforceTCBAttr<EnforceTCBAttr, EnforceTCBLeafAttr>(S, D, AL);
    break;

  case ParsedAttr::AT_EnforceTCBLeaf:
    handleEnforceTCBAttr<EnforceTCBLeafAttr, EnforceTCBAttr>(S, D, AL);
    break;

  case ParsedAttr::AT_BuiltinAlias:
    handleBuiltinAliasAttr(S, D, AL);
    break;

  case ParsedAttr::AT_UsingIfExists:
    handleSimpleAttribute<UsingIfExistsAttr>(S, D, AL);
    break;
  }
}

/// ProcessDeclAttributeList - Apply all the decl attributes in the specified
/// attribute list to the specified decl, ignoring any type attributes.
void Sema::ProcessDeclAttributeList(Scope *S, Decl *D,
                                    const ParsedAttributesView &AttrList,
                                    bool IncludeCXX11Attributes) {
  if (AttrList.empty())
    return;

  for (const ParsedAttr &AL : AttrList)
    ProcessDeclAttribute(*this, S, D, AL, IncludeCXX11Attributes);

  // FIXME: We should be able to handle these cases in TableGen.
  // GCC accepts
  // static int a9 __attribute__((weakref));
  // but that looks really pointless. We reject it.
  if (D->hasAttr<WeakRefAttr>() && !D->hasAttr<AliasAttr>()) {
    Diag(AttrList.begin()->getLoc(), diag::err_attribute_weakref_without_alias)
        << cast<NamedDecl>(D);
    D->dropAttr<WeakRefAttr>();
    return;
  }

  // FIXME: We should be able to handle this in TableGen as well. It would be
  // good to have a way to specify "these attributes must appear as a group",
  // for these. Additionally, it would be good to have a way to specify "these
  // attribute must never appear as a group" for attributes like cold and hot.
  if (!(D->hasAttr<OpenCLKernelAttr>() ||
        LangOpts.SYCLIsDevice || LangOpts.SYCLIsHost)) {
    // These attributes cannot be applied to a non-kernel function.
    if (const auto *A = D->getAttr<ReqdWorkGroupSizeAttr>()) {
      // FIXME: This emits a different error message than
      // diag::err_attribute_wrong_decl_type + ExpectedKernelFunction.
      Diag(D->getLocation(), diag::err_opencl_kernel_attr) << A;
      D->setInvalidDecl();
    } else if (const auto *A = D->getAttr<WorkGroupSizeHintAttr>()) {
      Diag(D->getLocation(), diag::err_opencl_kernel_attr) << A;
      D->setInvalidDecl();
    } else if (const auto *A = D->getAttr<SYCLIntelMaxWorkGroupSizeAttr>()) {
      Diag(D->getLocation(), diag::err_opencl_kernel_attr) << A;
      D->setInvalidDecl();
    } else if (const auto *A = D->getAttr<SYCLIntelNoGlobalWorkOffsetAttr>()) {
      Diag(D->getLocation(), diag::err_opencl_kernel_attr) << A;
      D->setInvalidDecl();
    } else if (const auto *A = D->getAttr<VecTypeHintAttr>()) {
      Diag(D->getLocation(), diag::err_opencl_kernel_attr) << A;
      D->setInvalidDecl();
    } else if (const auto *A = D->getAttr<IntelReqdSubGroupSizeAttr>()) {
      Diag(D->getLocation(), diag::err_opencl_kernel_attr) << A;
      D->setInvalidDecl();
    } else if (!D->hasAttr<CUDAGlobalAttr>()) {
      if (const auto *A = D->getAttr<AMDGPUFlatWorkGroupSizeAttr>()) {
        Diag(D->getLocation(), diag::err_attribute_wrong_decl_type)
            << A << ExpectedKernelFunction;
        D->setInvalidDecl();
      } else if (const auto *A = D->getAttr<AMDGPUWavesPerEUAttr>()) {
        Diag(D->getLocation(), diag::err_attribute_wrong_decl_type)
            << A << ExpectedKernelFunction;
        D->setInvalidDecl();
      } else if (const auto *A = D->getAttr<AMDGPUNumSGPRAttr>()) {
        Diag(D->getLocation(), diag::err_attribute_wrong_decl_type)
            << A << ExpectedKernelFunction;
        D->setInvalidDecl();
      } else if (const auto *A = D->getAttr<AMDGPUNumVGPRAttr>()) {
        Diag(D->getLocation(), diag::err_attribute_wrong_decl_type)
            << A << ExpectedKernelFunction;
        D->setInvalidDecl();
      }
    }
  }

  // Do this check after processing D's attributes because the attribute
  // objc_method_family can change whether the given method is in the init
  // family, and it can be applied after objc_designated_initializer. This is a
  // bit of a hack, but we need it to be compatible with versions of clang that
  // processed the attribute list in the wrong order.
  if (D->hasAttr<ObjCDesignatedInitializerAttr>() &&
      cast<ObjCMethodDecl>(D)->getMethodFamily() != OMF_init) {
    Diag(D->getLocation(), diag::err_designated_init_attr_non_init);
    D->dropAttr<ObjCDesignatedInitializerAttr>();
  }
}

// Helper for delayed processing TransparentUnion or BPFPreserveAccessIndexAttr
// attribute.
void Sema::ProcessDeclAttributeDelayed(Decl *D,
                                       const ParsedAttributesView &AttrList) {
  for (const ParsedAttr &AL : AttrList)
    if (AL.getKind() == ParsedAttr::AT_TransparentUnion) {
      handleTransparentUnionAttr(*this, D, AL);
      break;
    }

  // For BPFPreserveAccessIndexAttr, we want to populate the attributes
  // to fields and inner records as well.
  if (D && D->hasAttr<BPFPreserveAccessIndexAttr>())
    handleBPFPreserveAIRecord(*this, cast<RecordDecl>(D));
}

// Annotation attributes are the only attributes allowed after an access
// specifier.
bool Sema::ProcessAccessDeclAttributeList(
    AccessSpecDecl *ASDecl, const ParsedAttributesView &AttrList) {
  for (const ParsedAttr &AL : AttrList) {
    if (AL.getKind() == ParsedAttr::AT_Annotate) {
      ProcessDeclAttribute(*this, nullptr, ASDecl, AL, AL.isCXX11Attribute());
    } else {
      Diag(AL.getLoc(), diag::err_only_annotate_after_access_spec);
      return true;
    }
  }
  return false;
}

/// checkUnusedDeclAttributes - Check a list of attributes to see if it
/// contains any decl attributes that we should warn about.
static void checkUnusedDeclAttributes(Sema &S, const ParsedAttributesView &A) {
  for (const ParsedAttr &AL : A) {
    // Only warn if the attribute is an unignored, non-type attribute.
    if (AL.isUsedAsTypeAttr() || AL.isInvalid())
      continue;
    if (AL.getKind() == ParsedAttr::IgnoredAttribute)
      continue;

    if (AL.getKind() == ParsedAttr::UnknownAttribute) {
      S.Diag(AL.getLoc(), diag::warn_unknown_attribute_ignored)
          << AL << AL.getRange();
    } else {
      S.Diag(AL.getLoc(), diag::warn_attribute_not_on_decl) << AL
                                                            << AL.getRange();
    }
  }
}

/// checkUnusedDeclAttributes - Given a declarator which is not being
/// used to build a declaration, complain about any decl attributes
/// which might be lying around on it.
void Sema::checkUnusedDeclAttributes(Declarator &D) {
  ::checkUnusedDeclAttributes(*this, D.getDeclSpec().getAttributes());
  ::checkUnusedDeclAttributes(*this, D.getAttributes());
  for (unsigned i = 0, e = D.getNumTypeObjects(); i != e; ++i)
    ::checkUnusedDeclAttributes(*this, D.getTypeObject(i).getAttrs());
}

/// DeclClonePragmaWeak - clone existing decl (maybe definition),
/// \#pragma weak needs a non-definition decl and source may not have one.
NamedDecl * Sema::DeclClonePragmaWeak(NamedDecl *ND, IdentifierInfo *II,
                                      SourceLocation Loc) {
  assert(isa<FunctionDecl>(ND) || isa<VarDecl>(ND));
  NamedDecl *NewD = nullptr;
  if (auto *FD = dyn_cast<FunctionDecl>(ND)) {
    FunctionDecl *NewFD;
    // FIXME: Missing call to CheckFunctionDeclaration().
    // FIXME: Mangling?
    // FIXME: Is the qualifier info correct?
    // FIXME: Is the DeclContext correct?
    NewFD = FunctionDecl::Create(
        FD->getASTContext(), FD->getDeclContext(), Loc, Loc,
        DeclarationName(II), FD->getType(), FD->getTypeSourceInfo(), SC_None,
        getCurFPFeatures().isFPConstrained(), false /*isInlineSpecified*/,
        FD->hasPrototype(), ConstexprSpecKind::Unspecified,
        FD->getTrailingRequiresClause());
    NewD = NewFD;

    if (FD->getQualifier())
      NewFD->setQualifierInfo(FD->getQualifierLoc());

    // Fake up parameter variables; they are declared as if this were
    // a typedef.
    QualType FDTy = FD->getType();
    if (const auto *FT = FDTy->getAs<FunctionProtoType>()) {
      SmallVector<ParmVarDecl*, 16> Params;
      for (const auto &AI : FT->param_types()) {
        ParmVarDecl *Param = BuildParmVarDeclForTypedef(NewFD, Loc, AI);
        Param->setScopeInfo(0, Params.size());
        Params.push_back(Param);
      }
      NewFD->setParams(Params);
    }
  } else if (auto *VD = dyn_cast<VarDecl>(ND)) {
    NewD = VarDecl::Create(VD->getASTContext(), VD->getDeclContext(),
                           VD->getInnerLocStart(), VD->getLocation(), II,
                           VD->getType(), VD->getTypeSourceInfo(),
                           VD->getStorageClass());
    if (VD->getQualifier())
      cast<VarDecl>(NewD)->setQualifierInfo(VD->getQualifierLoc());
  }
  return NewD;
}

/// DeclApplyPragmaWeak - A declaration (maybe definition) needs \#pragma weak
/// applied to it, possibly with an alias.
void Sema::DeclApplyPragmaWeak(Scope *S, NamedDecl *ND, WeakInfo &W) {
  if (W.getUsed()) return; // only do this once
  W.setUsed(true);
  if (W.getAlias()) { // clone decl, impersonate __attribute(weak,alias(...))
    IdentifierInfo *NDId = ND->getIdentifier();
    NamedDecl *NewD = DeclClonePragmaWeak(ND, W.getAlias(), W.getLocation());
    NewD->addAttr(
        AliasAttr::CreateImplicit(Context, NDId->getName(), W.getLocation()));
    NewD->addAttr(WeakAttr::CreateImplicit(Context, W.getLocation(),
                                           AttributeCommonInfo::AS_Pragma));
    WeakTopLevelDecl.push_back(NewD);
    // FIXME: "hideous" code from Sema::LazilyCreateBuiltin
    // to insert Decl at TU scope, sorry.
    DeclContext *SavedContext = CurContext;
    CurContext = Context.getTranslationUnitDecl();
    NewD->setDeclContext(CurContext);
    NewD->setLexicalDeclContext(CurContext);
    PushOnScopeChains(NewD, S);
    CurContext = SavedContext;
  } else { // just add weak to existing
    ND->addAttr(WeakAttr::CreateImplicit(Context, W.getLocation(),
                                         AttributeCommonInfo::AS_Pragma));
  }
}

void Sema::ProcessPragmaWeak(Scope *S, Decl *D) {
  // It's valid to "forward-declare" #pragma weak, in which case we
  // have to do this.
  LoadExternalWeakUndeclaredIdentifiers();
  if (!WeakUndeclaredIdentifiers.empty()) {
    NamedDecl *ND = nullptr;
    if (auto *VD = dyn_cast<VarDecl>(D))
      if (VD->isExternC())
        ND = VD;
    if (auto *FD = dyn_cast<FunctionDecl>(D))
      if (FD->isExternC())
        ND = FD;
    if (ND) {
      if (IdentifierInfo *Id = ND->getIdentifier()) {
        auto I = WeakUndeclaredIdentifiers.find(Id);
        if (I != WeakUndeclaredIdentifiers.end()) {
          WeakInfo W = I->second;
          DeclApplyPragmaWeak(S, ND, W);
          WeakUndeclaredIdentifiers[Id] = W;
        }
      }
    }
  }
}

/// ProcessDeclAttributes - Given a declarator (PD) with attributes indicated in
/// it, apply them to D.  This is a bit tricky because PD can have attributes
/// specified in many different places, and we need to find and apply them all.
void Sema::ProcessDeclAttributes(Scope *S, Decl *D, const Declarator &PD) {
  // Apply decl attributes from the DeclSpec if present.
  if (!PD.getDeclSpec().getAttributes().empty())
    ProcessDeclAttributeList(S, D, PD.getDeclSpec().getAttributes());

  // Walk the declarator structure, applying decl attributes that were in a type
  // position to the decl itself.  This handles cases like:
  //   int *__attr__(x)** D;
  // when X is a decl attribute.
  for (unsigned i = 0, e = PD.getNumTypeObjects(); i != e; ++i)
    ProcessDeclAttributeList(S, D, PD.getTypeObject(i).getAttrs(),
                             /*IncludeCXX11Attributes=*/false);

  // Finally, apply any attributes on the decl itself.
  ProcessDeclAttributeList(S, D, PD.getAttributes());

  // Apply additional attributes specified by '#pragma clang attribute'.
  AddPragmaAttributes(S, D);
}

/// Is the given declaration allowed to use a forbidden type?
/// If so, it'll still be annotated with an attribute that makes it
/// illegal to actually use.
static bool isForbiddenTypeAllowed(Sema &S, Decl *D,
                                   const DelayedDiagnostic &diag,
                                   UnavailableAttr::ImplicitReason &reason) {
  // Private ivars are always okay.  Unfortunately, people don't
  // always properly make their ivars private, even in system headers.
  // Plus we need to make fields okay, too.
  if (!isa<FieldDecl>(D) && !isa<ObjCPropertyDecl>(D) &&
      !isa<FunctionDecl>(D))
    return false;

  // Silently accept unsupported uses of __weak in both user and system
  // declarations when it's been disabled, for ease of integration with
  // -fno-objc-arc files.  We do have to take some care against attempts
  // to define such things;  for now, we've only done that for ivars
  // and properties.
  if ((isa<ObjCIvarDecl>(D) || isa<ObjCPropertyDecl>(D))) {
    if (diag.getForbiddenTypeDiagnostic() == diag::err_arc_weak_disabled ||
        diag.getForbiddenTypeDiagnostic() == diag::err_arc_weak_no_runtime) {
      reason = UnavailableAttr::IR_ForbiddenWeak;
      return true;
    }
  }

  // Allow all sorts of things in system headers.
  if (S.Context.getSourceManager().isInSystemHeader(D->getLocation())) {
    // Currently, all the failures dealt with this way are due to ARC
    // restrictions.
    reason = UnavailableAttr::IR_ARCForbiddenType;
    return true;
  }

  return false;
}

/// Handle a delayed forbidden-type diagnostic.
static void handleDelayedForbiddenType(Sema &S, DelayedDiagnostic &DD,
                                       Decl *D) {
  auto Reason = UnavailableAttr::IR_None;
  if (D && isForbiddenTypeAllowed(S, D, DD, Reason)) {
    assert(Reason && "didn't set reason?");
    D->addAttr(UnavailableAttr::CreateImplicit(S.Context, "", Reason, DD.Loc));
    return;
  }
  if (S.getLangOpts().ObjCAutoRefCount)
    if (const auto *FD = dyn_cast<FunctionDecl>(D)) {
      // FIXME: we may want to suppress diagnostics for all
      // kind of forbidden type messages on unavailable functions.
      if (FD->hasAttr<UnavailableAttr>() &&
          DD.getForbiddenTypeDiagnostic() ==
              diag::err_arc_array_param_no_ownership) {
        DD.Triggered = true;
        return;
      }
    }

  S.Diag(DD.Loc, DD.getForbiddenTypeDiagnostic())
      << DD.getForbiddenTypeOperand() << DD.getForbiddenTypeArgument();
  DD.Triggered = true;
}


void Sema::PopParsingDeclaration(ParsingDeclState state, Decl *decl) {
  assert(DelayedDiagnostics.getCurrentPool());
  DelayedDiagnosticPool &poppedPool = *DelayedDiagnostics.getCurrentPool();
  DelayedDiagnostics.popWithoutEmitting(state);

  // When delaying diagnostics to run in the context of a parsed
  // declaration, we only want to actually emit anything if parsing
  // succeeds.
  if (!decl) return;

  // We emit all the active diagnostics in this pool or any of its
  // parents.  In general, we'll get one pool for the decl spec
  // and a child pool for each declarator; in a decl group like:
  //   deprecated_typedef foo, *bar, baz();
  // only the declarator pops will be passed decls.  This is correct;
  // we really do need to consider delayed diagnostics from the decl spec
  // for each of the different declarations.
  const DelayedDiagnosticPool *pool = &poppedPool;
  do {
    bool AnyAccessFailures = false;
    for (DelayedDiagnosticPool::pool_iterator
           i = pool->pool_begin(), e = pool->pool_end(); i != e; ++i) {
      // This const_cast is a bit lame.  Really, Triggered should be mutable.
      DelayedDiagnostic &diag = const_cast<DelayedDiagnostic&>(*i);
      if (diag.Triggered)
        continue;

      switch (diag.Kind) {
      case DelayedDiagnostic::Availability:
        // Don't bother giving deprecation/unavailable diagnostics if
        // the decl is invalid.
        if (!decl->isInvalidDecl())
          handleDelayedAvailabilityCheck(diag, decl);
        break;

      case DelayedDiagnostic::Access:
        // Only produce one access control diagnostic for a structured binding
        // declaration: we don't need to tell the user that all the fields are
        // inaccessible one at a time.
        if (AnyAccessFailures && isa<DecompositionDecl>(decl))
          continue;
        HandleDelayedAccessCheck(diag, decl);
        if (diag.Triggered)
          AnyAccessFailures = true;
        break;

      case DelayedDiagnostic::ForbiddenType:
        handleDelayedForbiddenType(*this, diag, decl);
        break;
      }
    }
  } while ((pool = pool->getParent()));
}

/// Given a set of delayed diagnostics, re-emit them as if they had
/// been delayed in the current context instead of in the given pool.
/// Essentially, this just moves them to the current pool.
void Sema::redelayDiagnostics(DelayedDiagnosticPool &pool) {
  DelayedDiagnosticPool *curPool = DelayedDiagnostics.getCurrentPool();
  assert(curPool && "re-emitting in undelayed context not supported");
  curPool->steal(pool);
}<|MERGE_RESOLUTION|>--- conflicted
+++ resolved
@@ -3460,7 +3460,6 @@
   D->addAttr(IntelNamedSubGroupSizeAttr::Create(S.Context, SizeType, AL));
 }
 
-<<<<<<< HEAD
 void Sema::AddSYCLIntelNumSimdWorkItemsAttr(Decl *D,
                                             const AttributeCommonInfo &CI,
                                             Expr *E) {
@@ -3480,22 +3479,6 @@
           << CI << /*positive*/ 0;
       return;
     }
-=======
-// Check for things we'd like to warn about. Multiversioning issues are
-// handled later in the process, once we know how many exist.
-bool Sema::checkTargetAttr(SourceLocation LiteralLoc, StringRef AttrStr) {
-  enum FirstParam { Unsupported, Duplicate, Unknown };
-  enum SecondParam { None, Architecture, Tune };
-  if (AttrStr.contains("fpmath="))
-    return Diag(LiteralLoc, diag::warn_unsupported_target_attribute)
-           << Unsupported << None << "fpmath=";
-
-  // Diagnose use of tune if target doesn't support it.
-  if (!Context.getTargetInfo().supportsTargetAttributeTune() &&
-      AttrStr.contains("tune="))
-    return Diag(LiteralLoc, diag::warn_unsupported_target_attribute)
-           << Unsupported << None << "tune=";
->>>>>>> 0abb5d29
 
     // Check to see if there's a duplicate attribute with different values
     // already applied to the declaration.
@@ -4127,13 +4110,13 @@
 bool Sema::checkTargetAttr(SourceLocation LiteralLoc, StringRef AttrStr) {
   enum FirstParam { Unsupported, Duplicate, Unknown };
   enum SecondParam { None, Architecture, Tune };
-  if (AttrStr.find("fpmath=") != StringRef::npos)
+  if (AttrStr.contains("fpmath="))
     return Diag(LiteralLoc, diag::warn_unsupported_target_attribute)
            << Unsupported << None << "fpmath=";
 
   // Diagnose use of tune if target doesn't support it.
   if (!Context.getTargetInfo().supportsTargetAttributeTune() &&
-      AttrStr.find("tune=") != StringRef::npos)
+      AttrStr.contains("tune="))
     return Diag(LiteralLoc, diag::warn_unsupported_target_attribute)
            << Unsupported << None << "tune=";
 
