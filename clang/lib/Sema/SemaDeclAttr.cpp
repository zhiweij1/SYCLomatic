--- conflicted
+++ resolved
@@ -6896,6 +6896,9 @@
   case ParsedAttr::AT_PreserveNone:
     D->addAttr(::new (S.Context) PreserveNoneAttr(S.Context, AL));
     return;
+  case ParsedAttr::AT_RISCVVectorCC:
+    D->addAttr(::new (S.Context) RISCVVectorCCAttr(S.Context, AL));
+    return;
   default:
     llvm_unreachable("unexpected attribute kind");
   }
@@ -7100,6 +7103,9 @@
     break;
   case ParsedAttr::AT_PreserveNone:
     CC = CC_PreserveNone;
+    break;
+  case ParsedAttr::AT_RISCVVectorCC:
+    CC = CC_RISCVVectorCall;
     break;
   default: llvm_unreachable("unexpected attribute kind");
   }
@@ -7748,7 +7754,6 @@
       }
     }
   }
-<<<<<<< HEAD
 
   // If the declaration does not have an [[intel::fpga_memory]]
   // attribute, this creates one as an implicit attribute.
@@ -7772,37 +7777,6 @@
       Diag(A.getLoc(), diag::note_previous_attribute);
       return nullptr;
     }
-=======
-  case ParsedAttr::AT_AArch64VectorPcs:
-    D->addAttr(::new (S.Context) AArch64VectorPcsAttr(S.Context, AL));
-    return;
-  case ParsedAttr::AT_AArch64SVEPcs:
-    D->addAttr(::new (S.Context) AArch64SVEPcsAttr(S.Context, AL));
-    return;
-  case ParsedAttr::AT_AMDGPUKernelCall:
-    D->addAttr(::new (S.Context) AMDGPUKernelCallAttr(S.Context, AL));
-    return;
-  case ParsedAttr::AT_IntelOclBicc:
-    D->addAttr(::new (S.Context) IntelOclBiccAttr(S.Context, AL));
-    return;
-  case ParsedAttr::AT_PreserveMost:
-    D->addAttr(::new (S.Context) PreserveMostAttr(S.Context, AL));
-    return;
-  case ParsedAttr::AT_PreserveAll:
-    D->addAttr(::new (S.Context) PreserveAllAttr(S.Context, AL));
-    return;
-  case ParsedAttr::AT_M68kRTD:
-    D->addAttr(::new (S.Context) M68kRTDAttr(S.Context, AL));
-    return;
-  case ParsedAttr::AT_PreserveNone:
-    D->addAttr(::new (S.Context) PreserveNoneAttr(S.Context, AL));
-    return;
-  case ParsedAttr::AT_RISCVVectorCC:
-    D->addAttr(::new (S.Context) RISCVVectorCCAttr(S.Context, AL));
-    return;
-  default:
-    llvm_unreachable("unexpected attribute kind");
->>>>>>> abc270ae
   }
 
   return ::new (Context) SYCLIntelBankWidthAttr(Context, A, A.getValue());
@@ -8095,7 +8069,6 @@
   S.AddSYCLIntelBankBitsAttr(D, A, Args.data(), Args.size());
 }
 
-<<<<<<< HEAD
 void Sema::AddSYCLIntelBankBitsAttr(Decl *D, const AttributeCommonInfo &CI,
                                     Expr **Exprs, unsigned Size) {
   SYCLIntelBankBitsAttr TmpAttr(Context, CI, Exprs, Size);
@@ -8119,31 +8092,6 @@
     }
     Args.push_back(E);
     Values.push_back(Value.getExtValue());
-=======
-    Attrs.setInvalid();
-    Diag(Attrs.getLoc(), diag::err_invalid_pcs);
-    return true;
-  }
-  case ParsedAttr::AT_IntelOclBicc:
-    CC = CC_IntelOclBicc;
-    break;
-  case ParsedAttr::AT_PreserveMost:
-    CC = CC_PreserveMost;
-    break;
-  case ParsedAttr::AT_PreserveAll:
-    CC = CC_PreserveAll;
-    break;
-  case ParsedAttr::AT_M68kRTD:
-    CC = CC_M68kRTD;
-    break;
-  case ParsedAttr::AT_PreserveNone:
-    CC = CC_PreserveNone;
-    break;
-  case ParsedAttr::AT_RISCVVectorCC:
-    CC = CC_RISCVVectorCall;
-    break;
-  default: llvm_unreachable("unexpected attribute kind");
->>>>>>> abc270ae
   }
 
   // Check that the list is consecutive.
