--- conflicted
+++ resolved
@@ -1535,14 +1535,9 @@
   case DeclSpec::TST_double:
     if (S.getLangOpts().OpenCL) {
       if (!S.getOpenCLOptions().isSupported("cl_khr_fp64", S.getLangOpts()))
-<<<<<<< HEAD
-        S.Diag(DS.getTypeSpecTypeLoc(), diag::err_opencl_requires_extension)
-          << 0 << Context.DoubleTy << "cl_khr_fp64";
-=======
         S.Diag(DS.getTypeSpecTypeLoc(),
                diag::err_opencl_double_requires_extension)
             << (S.getLangOpts().OpenCLVersion >= 300);
->>>>>>> 21f3f750
       else if (!S.getOpenCLOptions().isAvailableOption("cl_khr_fp64", S.getLangOpts()))
         S.Diag(DS.getTypeSpecTypeLoc(), diag::ext_opencl_double_without_pragma);
     }
