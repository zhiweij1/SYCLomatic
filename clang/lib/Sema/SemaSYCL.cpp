//===- SemaSYCL.cpp - Semantic Analysis for SYCL constructs ---------------===//
//
// Part of the LLVM Project, under the Apache License v2.0 with LLVM Exceptions.
// See https://llvm.org/LICENSE.txt for license information.
// SPDX-License-Identifier: Apache-2.0 WITH LLVM-exception
//
//===----------------------------------------------------------------------===//
// This implements Semantic Analysis for SYCL constructs.
//===----------------------------------------------------------------------===//

#include "TreeTransform.h"
#include "clang/AST/AST.h"
#include "clang/AST/Mangle.h"
#include "clang/AST/QualTypeNames.h"
#include "clang/AST/RecordLayout.h"
#include "clang/AST/RecursiveASTVisitor.h"
#include "clang/AST/TemplateArgumentVisitor.h"
#include "clang/AST/TypeVisitor.h"
#include "clang/Analysis/CallGraph.h"
#include "clang/Basic/Attributes.h"
#include "clang/Basic/Builtins.h"
#include "clang/Basic/Diagnostic.h"
<<<<<<< HEAD
=======
#include "clang/Basic/Version.h"
>>>>>>> 30c834aa
#include "clang/Sema/Initialization.h"
#include "clang/Sema/Sema.h"
#include "llvm/ADT/APSInt.h"
#include "llvm/ADT/SmallPtrSet.h"
#include "llvm/ADT/SmallVector.h"
#include "llvm/Support/FileSystem.h"
#include "llvm/Support/Path.h"
#include "llvm/Support/raw_ostream.h"

#include <array>
#include <functional>
#include <initializer_list>

using namespace clang;
using namespace std::placeholders;

using KernelParamKind = SYCLIntegrationHeader::kernel_param_kind_t;

enum target {
  global_buffer = 2014,
  constant_buffer,
  local,
  image,
  host_buffer,
  host_image,
  image_array
};

using ParamDesc = std::tuple<QualType, IdentifierInfo *, TypeSourceInfo *>;

enum KernelInvocationKind {
  InvokeUnknown,
  InvokeSingleTask,
  InvokeParallelFor,
  InvokeParallelForWorkGroup
};

static constexpr llvm::StringLiteral InitMethodName = "__init";
static constexpr llvm::StringLiteral InitESIMDMethodName = "__init_esimd";
static constexpr llvm::StringLiteral InitSpecConstantsBuffer =
    "__init_specialization_constants_buffer";
static constexpr llvm::StringLiteral FinalizeMethodName = "__finalize";
static constexpr llvm::StringLiteral LibstdcxxFailedAssertion =
    "__failed_assertion";
constexpr unsigned MaxKernelArgsSize = 2048;

namespace {

/// Various utilities.
class Util {
public:
  using DeclContextDesc = std::pair<Decl::Kind, StringRef>;

  template <size_t N>
  static constexpr DeclContextDesc MakeDeclContextDesc(Decl::Kind K,
                                                       const char (&Str)[N]) {
    // FIXME: This SHOULD be able to use the StringLiteral constructor here
    // instead, however this seems to fail with an 'invalid string literal' note
    // on the correct constructor in some build configurations.  We need to
    // figure that out before reverting this to use the StringLiteral
    // constructor.
    return DeclContextDesc{K, StringRef{Str, N - 1}};
  }

  static constexpr DeclContextDesc MakeDeclContextDesc(Decl::Kind K,
                                                       StringRef SR) {
    return DeclContextDesc{K, SR};
  }

  static bool isSyclSpecialType(QualType Ty);

  /// Checks whether given clang type is a full specialization of the SYCL
  /// half class.
  static bool isSyclHalfType(QualType Ty);

  /// Checks whether given clang type is a full specialization of the SYCL
  /// accessor_property_list class.
  static bool isAccessorPropertyListType(QualType Ty);

  /// Checks whether given clang type is a full specialization of the SYCL
  /// no_alias class.
  static bool isSyclAccessorNoAliasPropertyType(QualType Ty);

  /// Checks whether given clang type is a full specialization of the SYCL
  /// buffer_location class.
  static bool isSyclBufferLocationType(QualType Ty);

  /// Checks whether given clang type is a standard SYCL API class with given
  /// name.
  /// \param Ty    the clang type being checked
  /// \param Name  the class name checked against
  /// \param Tmpl  whether the class is template instantiation or simple record
  static bool isSyclType(QualType Ty, StringRef Name, bool Tmpl = false);

  /// Checks whether given clang type is a full specialization of the SYCL
  /// specialization constant class.
  static bool isSyclSpecConstantType(QualType Ty);

  /// Checks whether given clang type is a full specialization of the SYCL
  /// specialization id class.
  static bool isSyclSpecIdType(QualType Ty);

  /// Checks whether given clang type is a full specialization of the SYCL
  /// kernel_handler class.
  static bool isSyclKernelHandlerType(QualType Ty);

  // Checks declaration context hierarchy.
  /// \param DC     the context of the item to be checked.
  /// \param Scopes the declaration scopes leading from the item context to the
  ///               translation unit (excluding the latter)
  static bool matchContext(const DeclContext *DC,
                           ArrayRef<Util::DeclContextDesc> Scopes);

  /// Checks whether given clang type is declared in the given hierarchy of
  /// declaration contexts.
  /// \param Ty         the clang type being checked
  /// \param Scopes     the declaration scopes leading from the type to the
  ///     translation unit (excluding the latter)
  static bool matchQualifiedTypeName(QualType Ty,
                                     ArrayRef<Util::DeclContextDesc> Scopes);
};

} // anonymous namespace

ExprResult Sema::ActOnSYCLBuiltinNumFieldsExpr(ParsedType PT) {
  TypeSourceInfo *TInfo = nullptr;
  QualType QT = GetTypeFromParser(PT, &TInfo);
  assert(TInfo && "couldn't get type info from a type from the parser?");
  SourceLocation TypeLoc = TInfo->getTypeLoc().getBeginLoc();

  return BuildSYCLBuiltinNumFieldsExpr(TypeLoc, QT);
}

ExprResult Sema::BuildSYCLBuiltinNumFieldsExpr(SourceLocation Loc,
                                               QualType SourceTy) {
  if (!SourceTy->isDependentType()) {
    if (RequireCompleteType(Loc, SourceTy,
                            diag::err_sycl_type_trait_requires_complete_type,
                            /*__builtin_num_fields*/ 0))
      return ExprError();

    if (!SourceTy->isRecordType()) {
      Diag(Loc, diag::err_sycl_type_trait_requires_record_type)
          << /*__builtin_num_fields*/ 0;
      return ExprError();
    }
  }
  return new (Context)
      SYCLBuiltinNumFieldsExpr(Loc, SourceTy, Context.getSizeType());
}

ExprResult Sema::ActOnSYCLBuiltinFieldTypeExpr(ParsedType PT, Expr *Idx) {
  TypeSourceInfo *TInfo = nullptr;
  QualType QT = GetTypeFromParser(PT, &TInfo);
  assert(TInfo && "couldn't get type info from a type from the parser?");
  SourceLocation TypeLoc = TInfo->getTypeLoc().getBeginLoc();

  return BuildSYCLBuiltinFieldTypeExpr(TypeLoc, QT, Idx);
}

ExprResult Sema::BuildSYCLBuiltinFieldTypeExpr(SourceLocation Loc,
                                               QualType SourceTy, Expr *Idx) {
  // If the expression appears in an evaluated context, we want to give an
  // error so that users don't attempt to use the value of this expression.
  if (!isUnevaluatedContext()) {
    Diag(Loc, diag::err_sycl_builtin_type_trait_evaluated)
        << /*__builtin_field_type*/ 0;
    return ExprError();
  }

  // We may not be able to calculate the field type (the source type may be a
  // dependent type), so use the source type as a basic fallback. This will
  // ensure that the AST node will have a dependent type that gets resolved
  // later to the real type.
  QualType FieldTy = SourceTy;
  ExprValueKind ValueKind = VK_PRValue;
  if (!SourceTy->isDependentType()) {
    if (RequireCompleteType(Loc, SourceTy,
                            diag::err_sycl_type_trait_requires_complete_type,
                            /*__builtin_field_type*/ 1))
      return ExprError();

    if (!SourceTy->isRecordType()) {
      Diag(Loc, diag::err_sycl_type_trait_requires_record_type)
          << /*__builtin_field_type*/ 1;
      return ExprError();
    }

    if (!Idx->isValueDependent()) {
      Optional<llvm::APSInt> IdxVal = Idx->getIntegerConstantExpr(Context);
      if (IdxVal) {
        RecordDecl *RD = SourceTy->getAsRecordDecl();
        assert(RD && "Record type but no record decl?");
        int64_t Index = IdxVal->getExtValue();

        if (Index < 0) {
          Diag(Idx->getExprLoc(),
               diag::err_sycl_type_trait_requires_nonnegative_index)
              << /*fields*/ 0;
          return ExprError();
        }

        // Ensure that the index is within range.
        int64_t NumFields = std::distance(RD->field_begin(), RD->field_end());
        if (Index >= NumFields) {
          Diag(Idx->getExprLoc(),
               diag::err_sycl_builtin_type_trait_index_out_of_range)
              << toString(*IdxVal, 10) << SourceTy << /*fields*/ 0;
          return ExprError();
        }
        const FieldDecl *FD = *std::next(RD->field_begin(), Index);
        FieldTy = FD->getType();

        // If the field type was a reference type, adjust it now.
        if (FieldTy->isLValueReferenceType()) {
          ValueKind = VK_LValue;
          FieldTy = FieldTy.getNonReferenceType();
        } else if (FieldTy->isRValueReferenceType()) {
          ValueKind = VK_XValue;
          FieldTy = FieldTy.getNonReferenceType();
        }
      }
    }
  }
  return new (Context)
      SYCLBuiltinFieldTypeExpr(Loc, SourceTy, Idx, FieldTy, ValueKind);
}

ExprResult Sema::ActOnSYCLBuiltinNumBasesExpr(ParsedType PT) {
  TypeSourceInfo *TInfo = nullptr;
  QualType QT = GetTypeFromParser(PT, &TInfo);
  assert(TInfo && "couldn't get type info from a type from the parser?");
  SourceLocation TypeLoc = TInfo->getTypeLoc().getBeginLoc();

  return BuildSYCLBuiltinNumBasesExpr(TypeLoc, QT);
}

ExprResult Sema::BuildSYCLBuiltinNumBasesExpr(SourceLocation Loc,
                                              QualType SourceTy) {
  if (!SourceTy->isDependentType()) {
    if (RequireCompleteType(Loc, SourceTy,
                            diag::err_sycl_type_trait_requires_complete_type,
                            /*__builtin_num_bases*/ 2))
      return ExprError();

    if (!SourceTy->isRecordType()) {
      Diag(Loc, diag::err_sycl_type_trait_requires_record_type)
          << /*__builtin_num_bases*/ 2;
      return ExprError();
    }
  }
  return new (Context)
      SYCLBuiltinNumBasesExpr(Loc, SourceTy, Context.getSizeType());
}

ExprResult Sema::ActOnSYCLBuiltinBaseTypeExpr(ParsedType PT, Expr *Idx) {
  TypeSourceInfo *TInfo = nullptr;
  QualType QT = GetTypeFromParser(PT, &TInfo);
  assert(TInfo && "couldn't get type info from a type from the parser?");
  SourceLocation TypeLoc = TInfo->getTypeLoc().getBeginLoc();

  return BuildSYCLBuiltinBaseTypeExpr(TypeLoc, QT, Idx);
}

ExprResult Sema::BuildSYCLBuiltinBaseTypeExpr(SourceLocation Loc,
                                              QualType SourceTy, Expr *Idx) {
  // If the expression appears in an evaluated context, we want to give an
  // error so that users don't attempt to use the value of this expression.
  if (!isUnevaluatedContext()) {
    Diag(Loc, diag::err_sycl_builtin_type_trait_evaluated)
        << /*__builtin_base_type*/ 1;
    return ExprError();
  }

  // We may not be able to calculate the base type (the source type may be a
  // dependent type), so use the source type as a basic fallback. This will
  // ensure that the AST node will have a dependent type that gets resolved
  // later to the real type.
  QualType BaseTy = SourceTy;
  if (!SourceTy->isDependentType()) {
    if (RequireCompleteType(Loc, SourceTy,
                            diag::err_sycl_type_trait_requires_complete_type,
                            /*__builtin_base_type*/ 3))
      return ExprError();

    if (!SourceTy->isRecordType()) {
      Diag(Loc, diag::err_sycl_type_trait_requires_record_type)
          << /*__builtin_base_type*/ 3;
      return ExprError();
    }

    if (!Idx->isValueDependent()) {
      Optional<llvm::APSInt> IdxVal = Idx->getIntegerConstantExpr(Context);
      if (IdxVal) {
        CXXRecordDecl *RD = SourceTy->getAsCXXRecordDecl();
        assert(RD && "Record type but no record decl?");
        int64_t Index = IdxVal->getExtValue();

        if (Index < 0) {
          Diag(Idx->getExprLoc(),
               diag::err_sycl_type_trait_requires_nonnegative_index)
              << /*bases*/ 1;
          return ExprError();
        }

        // Ensure that the index is within range.
        if (Index >= RD->getNumBases()) {
          Diag(Idx->getExprLoc(),
               diag::err_sycl_builtin_type_trait_index_out_of_range)
              << toString(*IdxVal, 10) << SourceTy << /*bases*/ 1;
          return ExprError();
        }

        const CXXBaseSpecifier &Spec = *std::next(RD->bases_begin(), Index);
        BaseTy = Spec.getType();
      }
    }
  }
  return new (Context) SYCLBuiltinBaseTypeExpr(Loc, SourceTy, Idx, BaseTy);
}

// This information is from Section 4.13 of the SYCL spec
// https://www.khronos.org/registry/SYCL/specs/sycl-1.2.1.pdf
// This function returns false if the math lib function
// corresponding to the input builtin is not supported
// for SYCL
static bool IsSyclMathFunc(unsigned BuiltinID) {
  switch (BuiltinID) {
  case Builtin::BIlround:
  case Builtin::BI__builtin_lround:
  case Builtin::BIceill:
  case Builtin::BI__builtin_ceill:
  case Builtin::BIcopysignl:
  case Builtin::BI__builtin_copysignl:
  case Builtin::BIcosl:
  case Builtin::BI__builtin_cosl:
  case Builtin::BIexpl:
  case Builtin::BI__builtin_expl:
  case Builtin::BIexp2l:
  case Builtin::BI__builtin_exp2l:
  case Builtin::BIfabsl:
  case Builtin::BI__builtin_fabsl:
  case Builtin::BIfloorl:
  case Builtin::BI__builtin_floorl:
  case Builtin::BIfmal:
  case Builtin::BI__builtin_fmal:
  case Builtin::BIfmaxl:
  case Builtin::BI__builtin_fmaxl:
  case Builtin::BIfminl:
  case Builtin::BI__builtin_fminl:
  case Builtin::BIfmodl:
  case Builtin::BI__builtin_fmodl:
  case Builtin::BIlogl:
  case Builtin::BI__builtin_logl:
  case Builtin::BIlog10l:
  case Builtin::BI__builtin_log10l:
  case Builtin::BIlog2l:
  case Builtin::BI__builtin_log2l:
  case Builtin::BIpowl:
  case Builtin::BI__builtin_powl:
  case Builtin::BIrintl:
  case Builtin::BI__builtin_rintl:
  case Builtin::BIroundl:
  case Builtin::BI__builtin_roundl:
  case Builtin::BIsinl:
  case Builtin::BI__builtin_sinl:
  case Builtin::BIsqrtl:
  case Builtin::BI__builtin_sqrtl:
  case Builtin::BItruncl:
  case Builtin::BI__builtin_truncl:
  case Builtin::BIlroundl:
  case Builtin::BI__builtin_lroundl:
  case Builtin::BIlroundf:
  case Builtin::BI__builtin_lroundf:
    return false;
  default:
    break;
  }
  return true;
}

bool Sema::isKnownGoodSYCLDecl(const Decl *D) {
  if (const FunctionDecl *FD = dyn_cast<FunctionDecl>(D)) {
    const IdentifierInfo *II = FD->getIdentifier();
    // Allow to use `::printf` only for CUDA.
    if (Context.getTargetInfo().getTriple().isNVPTX()) {
      if (FD->getBuiltinID() == Builtin::BIprintf)
        return true;
    }
    const DeclContext *DC = FD->getDeclContext();
    if (II && II->isStr("__spirv_ocl_printf") &&
        !FD->isDefined() &&
        FD->getLanguageLinkage() == CXXLanguageLinkage &&
        DC->getEnclosingNamespaceContext()->isTranslationUnit())
      return true;
  }
  return false;
}

<<<<<<< HEAD
static bool isZeroSizedArray(QualType Ty) {
  if (const auto *CATy = dyn_cast<ConstantArrayType>(Ty))
    return CATy->getSize() == 0;
=======
static bool isZeroSizedArray(Sema &SemaRef, QualType Ty) {
  if (const auto *CAT = SemaRef.getASTContext().getAsConstantArrayType(Ty))
    return CAT->getSize() == 0;
>>>>>>> 30c834aa
  return false;
}

static void checkSYCLType(Sema &S, QualType Ty, SourceRange Loc,
                          llvm::DenseSet<QualType> Visited,
                          SourceRange UsedAtLoc = SourceRange()) {
  // Not all variable types are supported inside SYCL kernels,
  // for example the quad type __float128 will cause errors in the
  // SPIR-V translation phase.
  // Here we check any potentially unsupported declaration and issue
  // a deferred diagnostic, which will be emitted iff the declaration
  // is discovered to reside in kernel code.
  // The optional UsedAtLoc param is used when the SYCL usage is at a
  // different location than the variable declaration and we need to
  // inform the user of both, e.g. struct member usage vs declaration.

  bool Emitting = false;

  //--- check types ---

  // zero length arrays
<<<<<<< HEAD
  if (isZeroSizedArray(Ty)) {
=======
  if (isZeroSizedArray(S, Ty)) {
>>>>>>> 30c834aa
    S.SYCLDiagIfDeviceCode(Loc.getBegin(), diag::err_typecheck_zero_array_size)
        << 1;
    Emitting = true;
  }

  // variable length arrays
  if (Ty->isVariableArrayType()) {
    S.SYCLDiagIfDeviceCode(Loc.getBegin(), diag::err_vla_unsupported);
    Emitting = true;
  }

  // Sub-reference array or pointer, then proceed with that type.
  while (Ty->isAnyPointerType() || Ty->isArrayType())
    Ty = QualType{Ty->getPointeeOrArrayElementType(), 0};

  // __int128, __int128_t, __uint128_t, long double, __float128
  if (Ty->isSpecificBuiltinType(BuiltinType::Int128) ||
      Ty->isSpecificBuiltinType(BuiltinType::UInt128) ||
      Ty->isSpecificBuiltinType(BuiltinType::LongDouble) ||
      (Ty->isSpecificBuiltinType(BuiltinType::Float128) &&
       !S.Context.getTargetInfo().hasFloat128Type())) {
    S.SYCLDiagIfDeviceCode(Loc.getBegin(), diag::err_type_unsupported)
        << Ty.getUnqualifiedType().getCanonicalType();
    Emitting = true;
  }

  if (Emitting && UsedAtLoc.isValid())
    S.SYCLDiagIfDeviceCode(UsedAtLoc.getBegin(), diag::note_used_here);

  //--- now recurse ---
  // Pointers complicate recursion. Add this type to Visited.
  // If already there, bail out.
  if (!Visited.insert(Ty).second)
    return;

  if (const auto *ATy = dyn_cast<AttributedType>(Ty))
    return checkSYCLType(S, ATy->getModifiedType(), Loc, Visited);

  if (const auto *RD = Ty->getAsRecordDecl()) {
    for (const auto &Field : RD->fields())
      checkSYCLType(S, Field->getType(), Field->getSourceRange(), Visited, Loc);
  } else if (const auto *FPTy = dyn_cast<FunctionProtoType>(Ty)) {
    for (const auto &ParamTy : FPTy->param_types())
      checkSYCLType(S, ParamTy, Loc, Visited);
    checkSYCLType(S, FPTy->getReturnType(), Loc, Visited);
  }
}

void Sema::checkSYCLDeviceVarDecl(VarDecl *Var) {
  assert(getLangOpts().SYCLIsDevice &&
         "Should only be called during SYCL compilation");
  QualType Ty = Var->getType();
  SourceRange Loc = Var->getLocation();
  llvm::DenseSet<QualType> Visited;

  checkSYCLType(*this, Ty, Loc, Visited);
}

// Tests whether given function is a lambda function or '()' operator used as
// SYCL kernel body function (e.g. in parallel_for).
// NOTE: This is incomplete implemenation. See TODO in the FE TODO list for the
// ESIMD extension.
static bool isSYCLKernelBodyFunction(FunctionDecl *FD) {
  return FD->getOverloadedOperator() == OO_Call;
}

static bool isSYCLUndefinedAllowed(const FunctionDecl *Callee,
                                   const SourceManager &SrcMgr) {
  if (!Callee)
    return false;

<<<<<<< HEAD
=======
  // The check below requires declaration name, make sure we have it.
  if (!Callee->getIdentifier())
    return false;

>>>>>>> 30c834aa
  // libstdc++-11 introduced an undefined function "void __failed_assertion()"
  // which may lead to SemaSYCL check failure. However, this undefined function
  // is used to trigger some compilation error when the check fails at compile
  // time and will be ignored when the check succeeds. We allow calls to this
  // function to support some important std functions in SYCL device.
  return (Callee->getName() == LibstdcxxFailedAssertion) &&
         Callee->getNumParams() == 0 && Callee->getReturnType()->isVoidType() &&
         SrcMgr.isInSystemHeader(Callee->getLocation());
}

// Helper function to report conflicting function attributes.
// F - the function, A1 - function attribute, A2 - the attribute it conflicts
// with.
static void reportConflictingAttrs(Sema &S, FunctionDecl *F, const Attr *A1,
                                   const Attr *A2) {
  S.Diag(F->getLocation(), diag::err_conflicting_sycl_kernel_attributes);
  S.Diag(A1->getLocation(), diag::note_conflicting_attribute);
  S.Diag(A2->getLocation(), diag::note_conflicting_attribute);
  F->setInvalidDecl();
}

/// Returns the signed constant integer value represented by given expression
static int64_t getIntExprValue(const Expr *E, ASTContext &Ctx) {
  return E->getIntegerConstantExpr(Ctx)->getSExtValue();
}

// Collect function attributes related to SYCL.
static void collectSYCLAttributes(Sema &S, FunctionDecl *FD,
                                  llvm::SmallVectorImpl<Attr *> &Attrs,
                                  bool DirectlyCalled) {
  if (!FD->hasAttrs())
    return;

  // In SYCL 1.2.1 mode, the attributes are propagated from the function they
  // are applied to onto the kernel which calls the function.
  // In SYCL 2020 mode, the attributes are not propagated to the kernel.
  if (DirectlyCalled || S.getASTContext().getLangOpts().getSYCLVersion() <
                            LangOptions::SYCL_2020) {
    llvm::copy_if(FD->getAttrs(), std::back_inserter(Attrs), [](Attr *A) {
      // FIXME: Make this list self-adapt as new SYCL attributes are added.
      return isa<IntelReqdSubGroupSizeAttr, IntelNamedSubGroupSizeAttr,
                 ReqdWorkGroupSizeAttr, SYCLIntelKernelArgsRestrictAttr,
                 SYCLIntelNumSimdWorkItemsAttr,
                 SYCLIntelSchedulerTargetFmaxMhzAttr,
                 SYCLIntelMaxWorkGroupSizeAttr, SYCLIntelMaxGlobalWorkDimAttr,
                 SYCLIntelNoGlobalWorkOffsetAttr, SYCLSimdAttr>(A);
    });
  }

  // Attributes that should not be propagated from device functions to a kernel.
  if (DirectlyCalled) {
    llvm::copy_if(FD->getAttrs(), std::back_inserter(Attrs), [](Attr *A) {
      return isa<SYCLIntelLoopFuseAttr, SYCLIntelFPGAMaxConcurrencyAttr,
                 SYCLIntelFPGADisableLoopPipeliningAttr,
                 SYCLIntelFPGAInitiationIntervalAttr,
                 SYCLIntelUseStallEnableClustersAttr>(A);
    });
  }
}

class DiagDeviceFunction : public RecursiveASTVisitor<DiagDeviceFunction> {
  Sema &SemaRef;
  const llvm::SmallPtrSetImpl<const FunctionDecl *> &RecursiveFuncs;

public:
  DiagDeviceFunction(
      Sema &S,
      const llvm::SmallPtrSetImpl<const FunctionDecl *> &RecursiveFuncs)
      : RecursiveASTVisitor(), SemaRef(S), RecursiveFuncs(RecursiveFuncs) {}

  void CheckBody(Stmt *ToBeDiagnosed) { TraverseStmt(ToBeDiagnosed); }

  bool VisitCallExpr(CallExpr *e) {
    if (FunctionDecl *Callee = e->getDirectCallee()) {
      Callee = Callee->getCanonicalDecl();
      assert(Callee && "Device function canonical decl must be available");

      // Remember that all SYCL kernel functions have deferred
      // instantiation as template functions. It means that
      // all functions used by kernel have already been parsed and have
      // definitions.
      if (RecursiveFuncs.count(Callee)) {
        SemaRef.Diag(e->getExprLoc(), diag::err_sycl_restrict)
            << Sema::KernelCallRecursiveFunction;
        SemaRef.Diag(Callee->getSourceRange().getBegin(),
                     diag::note_sycl_recursive_function_declared_here)
            << Sema::KernelCallRecursiveFunction;
      }

      if (const CXXMethodDecl *Method = dyn_cast<CXXMethodDecl>(Callee))
        if (Method->isVirtual())
          SemaRef.Diag(e->getExprLoc(), diag::err_sycl_restrict)
              << Sema::KernelCallVirtualFunction;

      if (auto const *FD = dyn_cast<FunctionDecl>(Callee)) {
        // FIXME: We need check all target specified attributes for error if
        // that function with attribute can not be called from sycl kernel.  The
        // info is in ParsedAttr. We don't have to map from Attr to ParsedAttr
        // currently. Erich is currently working on that in LLVM, once that is
        // committed we need to change this".
        if (FD->hasAttr<DLLImportAttr>()) {
          SemaRef.Diag(e->getExprLoc(), diag::err_sycl_restrict)
              << Sema::KernelCallDllimportFunction;
          SemaRef.Diag(FD->getLocation(), diag::note_callee_decl) << FD;
        }
      }
      // Specifically check if the math library function corresponding to this
      // builtin is supported for SYCL
      unsigned BuiltinID = Callee->getBuiltinID();
      if (BuiltinID && !IsSyclMathFunc(BuiltinID)) {
        StringRef Name = SemaRef.Context.BuiltinInfo.getName(BuiltinID);
        SemaRef.Diag(e->getExprLoc(), diag::err_builtin_target_unsupported)
            << Name << "SYCL device";
      }
    } else if (!SemaRef.getLangOpts().SYCLAllowFuncPtr &&
               !e->isTypeDependent() &&
               !isa<CXXPseudoDestructorExpr>(e->getCallee()))
      SemaRef.Diag(e->getExprLoc(), diag::err_sycl_restrict)
          << Sema::KernelCallFunctionPointer;
    return true;
  }

  bool VisitCXXTypeidExpr(CXXTypeidExpr *E) {
    SemaRef.Diag(E->getExprLoc(), diag::err_sycl_restrict) << Sema::KernelRTTI;
    return true;
  }

  bool VisitCXXDynamicCastExpr(const CXXDynamicCastExpr *E) {
    SemaRef.Diag(E->getExprLoc(), diag::err_sycl_restrict) << Sema::KernelRTTI;
    return true;
  }

  // Skip checking rules on variables initialized during constant evaluation.
  bool TraverseVarDecl(VarDecl *VD) {
    if (VD->isConstexpr())
      return true;
    return RecursiveASTVisitor::TraverseVarDecl(VD);
  }

  // Skip checking rules on template arguments, since these are constant
  // expressions.
  bool TraverseTemplateArgumentLoc(const TemplateArgumentLoc &ArgLoc) {
    return true;
  }

  // Skip checking the static assert, both components are required to be
  // constant expressions.
  bool TraverseStaticAssertDecl(StaticAssertDecl *D) { return true; }

  // Make sure we skip the condition of the case, since that is a constant
  // expression.
  bool TraverseCaseStmt(CaseStmt *S) {
    return TraverseStmt(S->getSubStmt());
  }

  // Skip checking the size expr, since a constant array type loc's size expr is
  // a constant expression.
  bool TraverseConstantArrayTypeLoc(const ConstantArrayTypeLoc &ArrLoc) {
    return true;
  }

  bool TraverseIfStmt(IfStmt *S) {
    if (llvm::Optional<Stmt *> ActiveStmt =
            S->getNondiscardedCase(SemaRef.Context)) {
      if (*ActiveStmt)
        return TraverseStmt(*ActiveStmt);
      return true;
    }
    return RecursiveASTVisitor::TraverseIfStmt(S);
  }
};

// This type manages the list of device functions and recursive functions, as
// well as an entry point for attribute collection, for the translation unit
// during MarkDevices. On construction, this type makes sure that all of the
// root-device functions, (that is, those marked with SYCL_EXTERNAL) are
// collected.  On destruction, it manages and runs the diagnostics required.
// When processing individual kernel/external functions, the
// SingleDeviceFunctionTracker type updates this type.
class DeviceFunctionTracker {
  friend class SingleDeviceFunctionTracker;
  CallGraph CG;
  Sema &SemaRef;
  // The list of functions used on the device, kept so we can diagnose on them
  // later.
  llvm::SmallPtrSet<FunctionDecl *, 16> DeviceFunctions;
  llvm::SmallPtrSet<const FunctionDecl *, 16> RecursiveFunctions;

  void CollectSyclExternalFuncs() {
    for (CallGraphNode::CallRecord Record : CG.getRoot()->callees())
      if (auto *FD = dyn_cast<FunctionDecl>(Record.Callee->getDecl()))
        if (FD->hasBody() && FD->hasAttr<SYCLDeviceAttr>())
          SemaRef.addSyclDeviceDecl(FD);
  }

  CallGraphNode *getNodeForKernel(FunctionDecl *Kernel) {
    assert(CG.getNode(Kernel) && "No call graph entry for a kernel?");
    return CG.getNode(Kernel);
  }

  void AddSingleFunction(
      const llvm::SmallPtrSetImpl<FunctionDecl *> &DevFuncs,
      const llvm::SmallPtrSetImpl<const FunctionDecl *> &Recursive) {
    DeviceFunctions.insert(DevFuncs.begin(), DevFuncs.end());
    RecursiveFunctions.insert(Recursive.begin(), Recursive.end());
  }

public:
  DeviceFunctionTracker(Sema &S) : SemaRef(S) {
    CG.setSkipConstantExpressions(S.Context);
    CG.addToCallGraph(S.getASTContext().getTranslationUnitDecl());
    CollectSyclExternalFuncs();
  }

  ~DeviceFunctionTracker() {
    DiagDeviceFunction Diagnoser{SemaRef, RecursiveFunctions};
    for (const FunctionDecl *FD : DeviceFunctions)
      if (const FunctionDecl *Def = FD->getDefinition())
        Diagnoser.CheckBody(Def->getBody());
  }
};

// This type does the heavy lifting for the management of device functions,
// recursive function detection, and attribute collection for a single
// kernel/external function. It walks the callgraph to find all functions that
// are called, marks the recursive-functions, and figures out the list of
// attributes that apply to this kernel.
//
// Upon destruction, this type updates the DeviceFunctionTracker.
class SingleDeviceFunctionTracker {
  DeviceFunctionTracker &Parent;
  FunctionDecl *SYCLKernel = nullptr;
  FunctionDecl *KernelBody = nullptr;
  llvm::SmallPtrSet<FunctionDecl *, 16> DeviceFunctions;
  llvm::SmallPtrSet<const FunctionDecl *, 16> RecursiveFunctions;
  llvm::SmallVector<Attr *> CollectedAttributes;

  FunctionDecl *GetFDFromNode(CallGraphNode *Node) {
    FunctionDecl *FD = Node->getDecl()->getAsFunction();
    if (!FD)
      return nullptr;

    return FD->getMostRecentDecl();
  }

  void VisitCallNode(CallGraphNode *Node, FunctionDecl *CurrentDecl,
                     llvm::SmallVectorImpl<FunctionDecl *> &CallStack) {
    // If this isn't a function, I don't think there is anything we can do here.
    if (!CurrentDecl)
      return;

    // Determine if this is a recursive function. If so, we're done.
    if (llvm::is_contained(CallStack, CurrentDecl)) {
      RecursiveFunctions.insert(CurrentDecl->getCanonicalDecl());
      return;
    }

    // If this is a routine that is not defined and it does not have either
    // a SYCLKernel or SYCLDevice attribute on it, add it to the set of
    // routines potentially reachable on device. This is to diagnose such
    // cases later in finalizeSYCLDeviceAnalysis().
    if (!CurrentDecl->isDefined() && !CurrentDecl->hasAttr<SYCLKernelAttr>() &&
        !CurrentDecl->hasAttr<SYCLDeviceAttr>())
      Parent.SemaRef.addFDToReachableFromSyclDevice(CurrentDecl,
                                                    CallStack.back());

    // We previously thought we could skip this function if we'd seen it before,
    // but if we haven't seen it before in this call graph, we can end up
    // missing a recursive call.  SO, we have to revisit call-graphs we've
    // already seen, just in case it ALSO has recursion.  For example:
    // void recurse1();
    // void recurse2() { recurse1(); }
    // void recurse1() { recurse2(); }
    // void CallerInKernel() { recurse1(); recurse2(); }
    // When checking 'recurse1', we'd have ended up 'visiting' recurse2 without
    // realizing it was recursive, since we never went into the
    // child-of-its-child, since THAT was recursive and exited early out of
    // necessity.
    // Then when we go to visit the kernel's call to recurse2, we would
    // immediately escape not noticing it was recursive. SO, we have to do a
    // little extra work in this case, and make sure we visit the entire call
    // graph.
    DeviceFunctions.insert(CurrentDecl);

    // Collect attributes for functions that aren't the root kernel.
    if (!CallStack.empty()) {
      bool DirectlyCalled = CallStack.size() == 1;
      collectSYCLAttributes(Parent.SemaRef, CurrentDecl, CollectedAttributes,
                            DirectlyCalled);
    }

    // Calculate the kernel body.  Note the 'isSYCLKernelBodyFunction' only
    // tests that it is operator(), so hopefully this doesn't get us too many
    // false-positives.
    if (isSYCLKernelBodyFunction(CurrentDecl)) {
      // This is a direct callee of the kernel.
      if (CallStack.size() == 1) {
        assert(!KernelBody && "inconsistent call graph - only one kernel body "
                              "function can be called");
        KernelBody = CurrentDecl;
      } else if (CallStack.size() == 2 && KernelBody == CallStack.back()) {
        // To implement rounding-up of a parallel-for range the
        // SYCL header implementation modifies the kernel call like this:
        // auto Wrapper = [=](TransformedArgType Arg) {
        //  if (Arg[0] >= NumWorkItems[0])
        //    return;
        //  Arg.set_allowed_range(NumWorkItems);
        //  KernelFunc(Arg);
        // };
        //
        // This transformation leads to a condition where a kernel body
        // function becomes callable from a new kernel body function.
        // Hence this test.
        // FIXME: We need to be more selective here, this can be hit by simply
        // having a kernel lambda with a lambda call inside of it.
        KernelBody = CurrentDecl;
      }
    }

    // Recurse.
    CallStack.push_back(CurrentDecl);
    llvm::SmallPtrSet<FunctionDecl *, 16> SeenCallees;
    for (CallGraphNode *CI : Node->callees()) {
      FunctionDecl *CurFD = GetFDFromNode(CI);

      // Make sure we only visit each callee 1x from this function to avoid very
      // time consuming template recursion cases.
      if (!llvm::is_contained(SeenCallees, CurFD)) {
        VisitCallNode(CI, CurFD, CallStack);
        SeenCallees.insert(CurFD);
      }
    }
    CallStack.pop_back();
  }

  // Function to walk the call graph and identify the important information.
  void Init() {
    CallGraphNode *KernelNode = Parent.getNodeForKernel(SYCLKernel);
    llvm::SmallVector<FunctionDecl *> CallStack;
    VisitCallNode(KernelNode, GetFDFromNode(KernelNode), CallStack);
  }

public:
  SingleDeviceFunctionTracker(DeviceFunctionTracker &P, Decl *Kernel)
      : Parent(P), SYCLKernel(Kernel->getAsFunction()) {
    Init();
  }

  FunctionDecl *GetSYCLKernel() { return SYCLKernel; }

  FunctionDecl *GetKernelBody() { return KernelBody; }

  llvm::SmallVectorImpl<Attr *> &GetCollectedAttributes() {
    return CollectedAttributes;
  }

  llvm::SmallPtrSetImpl<FunctionDecl *> &GetDeviceFunctions() {
    return DeviceFunctions;
  }

  ~SingleDeviceFunctionTracker() {
    Parent.AddSingleFunction(DeviceFunctions, RecursiveFunctions);
  }
};

class KernelBodyTransform : public TreeTransform<KernelBodyTransform> {
public:
  KernelBodyTransform(std::pair<DeclaratorDecl *, DeclaratorDecl *> &MPair,
                      Sema &S)
      : TreeTransform<KernelBodyTransform>(S), MappingPair(MPair), SemaRef(S) {}
  bool AlwaysRebuild() { return true; }

  ExprResult TransformDeclRefExpr(DeclRefExpr *DRE) {
    auto Ref = dyn_cast<DeclaratorDecl>(DRE->getDecl());
    if (Ref && Ref == MappingPair.first) {
      auto NewDecl = MappingPair.second;
      return DeclRefExpr::Create(
          SemaRef.getASTContext(), DRE->getQualifierLoc(),
          DRE->getTemplateKeywordLoc(), NewDecl, false, DRE->getNameInfo(),
          NewDecl->getType(), DRE->getValueKind());
    }
    return DRE;
  }

private:
  std::pair<DeclaratorDecl *, DeclaratorDecl *> MappingPair;
  Sema &SemaRef;
};

// Searches for a call to PFWG lambda function and captures it.
class FindPFWGLambdaFnVisitor
    : public RecursiveASTVisitor<FindPFWGLambdaFnVisitor> {
public:
  // LambdaObjTy - lambda type of the PFWG lambda object
  FindPFWGLambdaFnVisitor(const CXXRecordDecl *LambdaObjTy)
      : LambdaFn(nullptr), LambdaObjTy(LambdaObjTy) {}

  bool VisitCallExpr(CallExpr *Call) {
    auto *M = dyn_cast<CXXMethodDecl>(Call->getDirectCallee());
    if (!M || (M->getOverloadedOperator() != OO_Call))
      return true;

    unsigned int NumPFWGLambdaArgs =
        M->getNumParams() + 1; // group, optional kernel_handler and lambda obj
    if (Call->getNumArgs() != NumPFWGLambdaArgs)
      return true;
    if (!Util::isSyclType(Call->getArg(1)->getType(), "group", true /*Tmpl*/))
      return true;
    if ((Call->getNumArgs() > 2) &&
        !Util::isSyclKernelHandlerType(Call->getArg(2)->getType()))
      return true;
    if (Call->getArg(0)->getType()->getAsCXXRecordDecl() != LambdaObjTy)
      return true;
    LambdaFn = M; // call to PFWG lambda found - record the lambda
    return false; // ... and stop searching
  }

  // Returns the captured lambda function or nullptr;
  CXXMethodDecl *getLambdaFn() const { return LambdaFn; }

private:
  CXXMethodDecl *LambdaFn;
  const CXXRecordDecl *LambdaObjTy;
};

class MarkWIScopeFnVisitor : public RecursiveASTVisitor<MarkWIScopeFnVisitor> {
public:
  MarkWIScopeFnVisitor(ASTContext &Ctx) : Ctx(Ctx) {}

  bool VisitCXXMemberCallExpr(CXXMemberCallExpr *Call) {
    FunctionDecl *Callee = Call->getDirectCallee();
    if (!Callee)
      // not a direct call - continue search
      return true;
    QualType Ty = Ctx.getRecordType(Call->getRecordDecl());
    if (!Util::isSyclType(Ty, "group", true /*Tmpl*/))
      // not a member of cl::sycl::group - continue search
      return true;
    auto Name = Callee->getName();
    if (((Name != "parallel_for_work_item") && (Name != "wait_for")) ||
        Callee->hasAttr<SYCLScopeAttr>())
      return true;
    // it is a call to cl::sycl::group::parallel_for_work_item/wait_for -
    // mark the callee
    Callee->addAttr(
        SYCLScopeAttr::CreateImplicit(Ctx, SYCLScopeAttr::Level::WorkItem));
    // continue search as there can be other PFWI or wait_for calls
    return true;
  }

private:
  ASTContext &Ctx;
};

static bool isSYCLPrivateMemoryVar(VarDecl *VD) {
  return Util::isSyclType(VD->getType(), "private_memory", true /*Tmpl*/);
}

static void addScopeAttrToLocalVars(CXXMethodDecl &F) {
  for (Decl *D : F.decls()) {
    VarDecl *VD = dyn_cast<VarDecl>(D);

    if (!VD || isa<ParmVarDecl>(VD) ||
        VD->getStorageDuration() != StorageDuration::SD_Automatic)
      continue;
    // Local variables of private_memory type in the WG scope still have WI
    // scope, all the rest - WG scope. Simple logic
    // "if no scope than it is WG scope" won't work, because compiler may add
    // locals not declared in user code (lambda object parameter, byval
    // arguments) which will result in alloca w/o any attribute, so need WI
    // scope too.
    SYCLScopeAttr::Level L = isSYCLPrivateMemoryVar(VD)
                                 ? SYCLScopeAttr::Level::WorkItem
                                 : SYCLScopeAttr::Level::WorkGroup;
    VD->addAttr(SYCLScopeAttr::CreateImplicit(F.getASTContext(), L));
  }
}

/// Return method by name
static CXXMethodDecl *getMethodByName(const CXXRecordDecl *CRD,
                                      StringRef MethodName) {
  CXXMethodDecl *Method;
  auto It = std::find_if(CRD->methods().begin(), CRD->methods().end(),
                         [MethodName](const CXXMethodDecl *Method) {
                           return Method->getNameAsString() == MethodName;
                         });
  Method = (It != CRD->methods().end()) ? *It : nullptr;
  return Method;
}

static KernelInvocationKind
getKernelInvocationKind(FunctionDecl *KernelCallerFunc) {
  return llvm::StringSwitch<KernelInvocationKind>(KernelCallerFunc->getName())
      .Case("kernel_single_task", InvokeSingleTask)
      .Case("kernel_parallel_for", InvokeParallelFor)
      .Case("kernel_parallel_for_work_group", InvokeParallelForWorkGroup)
      .Default(InvokeUnknown);
}

// The SYCL kernel's 'object type' used for diagnostics and naming/mangling is
// the first parameter to a function template using the sycl_kernel
// attribute. In SYCL 1.2.1, this was passed by value,
// and in SYCL 2020, it is passed by reference.
static QualType GetSYCLKernelObjectType(const FunctionDecl *KernelCaller) {
  assert(KernelCaller->getNumParams() > 0 && "Insufficient kernel parameters");
  QualType KernelParamTy = KernelCaller->getParamDecl(0)->getType();

  // SYCL 2020 kernels are passed by reference.
  if (KernelParamTy->isReferenceType())
    KernelParamTy = KernelParamTy->getPointeeType();

  // SYCL 1.2.1
  return KernelParamTy.getUnqualifiedType();
}

/// Creates a kernel parameter descriptor
/// \param Src  field declaration to construct name from
/// \param Ty   the desired parameter type
/// \return     the constructed descriptor
static ParamDesc makeParamDesc(const FieldDecl *Src, QualType Ty) {
  ASTContext &Ctx = Src->getASTContext();
  std::string Name = (Twine("_arg_") + Src->getName()).str();
  return std::make_tuple(Ty, &Ctx.Idents.get(Name),
                         Ctx.getTrivialTypeSourceInfo(Ty));
}

static ParamDesc makeParamDesc(ASTContext &Ctx, StringRef Name, QualType Ty) {
  return std::make_tuple(Ty, &Ctx.Idents.get(Name),
                         Ctx.getTrivialTypeSourceInfo(Ty));
}

/// \return the target of given SYCL accessor type
static target getAccessTarget(const ClassTemplateSpecializationDecl *AccTy) {
  return static_cast<target>(
      AccTy->getTemplateArgs()[3].getAsIntegral().getExtValue());
}

// The first template argument to the kernel caller function is used to identify
// the kernel itself.
static QualType calculateKernelNameType(ASTContext &Ctx,
                                        const FunctionDecl *KernelCallerFunc) {
  const TemplateArgumentList *TAL =
      KernelCallerFunc->getTemplateSpecializationArgs();
  assert(TAL && "No template argument info");
  return TAL->get(0).getAsType().getCanonicalType();
}

// Gets a name for the OpenCL kernel function, calculated from the first
// template argument of the kernel caller function.
static std::pair<std::string, std::string>
constructKernelName(Sema &S, const FunctionDecl *KernelCallerFunc,
                    MangleContext &MC) {
  QualType KernelNameType =
      calculateKernelNameType(S.getASTContext(), KernelCallerFunc);

  SmallString<256> Result;
  llvm::raw_svector_ostream Out(Result);

  MC.mangleTypeName(KernelNameType, Out);

  return {std::string(Out.str()), SYCLUniqueStableNameExpr::ComputeName(
                                      S.getASTContext(), KernelNameType)};
}

static bool isDefaultSPIRArch(ASTContext &Context) {
  llvm::Triple T = Context.getTargetInfo().getTriple();
  if (T.isSPIR() && T.getSubArch() == llvm::Triple::NoSubArch)
    return true;
  return false;
}

static ParmVarDecl *getSyclKernelHandlerArg(FunctionDecl *KernelCallerFunc) {
  // Specialization constants in SYCL 2020 are not captured by lambda and
  // accessed through new optional lambda argument kernel_handler
  auto IsHandlerLambda = [](ParmVarDecl *PVD) {
    return Util::isSyclKernelHandlerType(PVD->getType());
  };

  assert(llvm::count_if(KernelCallerFunc->parameters(), IsHandlerLambda) <= 1 &&
         "Multiple kernel_handler parameters");

  auto KHArg = llvm::find_if(KernelCallerFunc->parameters(), IsHandlerLambda);

  return (KHArg != KernelCallerFunc->param_end()) ? *KHArg : nullptr;
}

static bool isReadOnlyAccessor(const TemplateArgument &AccessModeArg) {
  const auto *AccessModeArgEnumType =
      AccessModeArg.getIntegralType()->castAs<EnumType>();
  const EnumDecl *ED = AccessModeArgEnumType->getDecl();

  auto ReadOnly =
      llvm::find_if(ED->enumerators(), [&](const EnumConstantDecl *E) {
        return E->getName() == "read";
      });

  return ReadOnly != ED->enumerator_end() &&
         (*ReadOnly)->getInitVal() == AccessModeArg.getAsIntegral();
}

// anonymous namespace so these don't get linkage.
namespace {

template <typename T> struct bind_param { using type = T; };

template <> struct bind_param<CXXBaseSpecifier &> {
  using type = const CXXBaseSpecifier &;
};

template <> struct bind_param<FieldDecl *&> { using type = FieldDecl *; };

template <> struct bind_param<FieldDecl *const &> { using type = FieldDecl *; };

template <typename T> using bind_param_t = typename bind_param<T>::type;

class KernelObjVisitor {
  Sema &SemaRef;

  template <typename ParentTy, typename... HandlerTys>
  void VisitUnionImpl(const CXXRecordDecl *Owner, ParentTy &Parent,
                      const CXXRecordDecl *Wrapper, HandlerTys &... Handlers) {
    (void)std::initializer_list<int>{
        (Handlers.enterUnion(Owner, Parent), 0)...};
    VisitRecordHelper(Wrapper, Wrapper->fields(), Handlers...);
    (void)std::initializer_list<int>{
        (Handlers.leaveUnion(Owner, Parent), 0)...};
  }

  // These enable handler execution only when previous Handlers succeed.
  template <typename... Tn>
  bool handleField(FieldDecl *FD, QualType FDTy, Tn &&... tn) {
    bool result = true;
    (void)std::initializer_list<int>{(result = result && tn(FD, FDTy), 0)...};
    return result;
  }
  template <typename... Tn>
  bool handleField(const CXXBaseSpecifier &BD, QualType BDTy, Tn &&... tn) {
    bool result = true;
    std::initializer_list<int>{(result = result && tn(BD, BDTy), 0)...};
    return result;
  }

// This definition using std::bind is necessary because of a gcc 7.x bug.
#define KF_FOR_EACH(FUNC, Item, Qt)                                            \
  handleField(                                                                 \
      Item, Qt,                                                                \
      std::bind(static_cast<bool (std::decay_t<decltype(Handlers)>::*)(        \
                    bind_param_t<decltype(Item)>, QualType)>(                  \
                    &std::decay_t<decltype(Handlers)>::FUNC),                  \
                std::ref(Handlers), _1, _2)...)

  // The following simpler definition works with gcc 8.x and later.
  //#define KF_FOR_EACH(FUNC) \
//  handleField(Field, FieldTy, ([&](FieldDecl *FD, QualType FDTy) { \
//                return Handlers.f(FD, FDTy); \
//              })...)

  // Parent contains the FieldDecl or CXXBaseSpecifier that was used to enter
  // the Wrapper structure that we're currently visiting. Owner is the parent
  // type (which doesn't exist in cases where it is a FieldDecl in the
  // 'root'), and Wrapper is the current struct being unwrapped.
  template <typename ParentTy, typename... HandlerTys>
  void visitComplexRecord(const CXXRecordDecl *Owner, ParentTy &Parent,
                          const CXXRecordDecl *Wrapper, QualType RecordTy,
                          HandlerTys &... Handlers) {
    (void)std::initializer_list<int>{
        (Handlers.enterStruct(Owner, Parent, RecordTy), 0)...};
    VisitRecordHelper(Wrapper, Wrapper->bases(), Handlers...);
    VisitRecordHelper(Wrapper, Wrapper->fields(), Handlers...);
    (void)std::initializer_list<int>{
        (Handlers.leaveStruct(Owner, Parent, RecordTy), 0)...};
  }

  template <typename ParentTy, typename... HandlerTys>
  void visitSimpleRecord(const CXXRecordDecl *Owner, ParentTy &Parent,
                         const CXXRecordDecl *Wrapper, QualType RecordTy,
                         HandlerTys &... Handlers) {
    (void)std::initializer_list<int>{
        (Handlers.handleNonDecompStruct(Owner, Parent, RecordTy), 0)...};
  }

  template <typename ParentTy, typename... HandlerTys>
  void visitRecord(const CXXRecordDecl *Owner, ParentTy &Parent,
                   const CXXRecordDecl *Wrapper, QualType RecordTy,
                   HandlerTys &... Handlers);

  template <typename ParentTy, typename... HandlerTys>
  void VisitUnion(const CXXRecordDecl *Owner, ParentTy &Parent,
                  const CXXRecordDecl *Wrapper, HandlerTys &... Handlers);

  template <typename... HandlerTys>
  void VisitRecordHelper(const CXXRecordDecl *Owner,
                         clang::CXXRecordDecl::base_class_const_range Range,
                         HandlerTys &... Handlers) {
    for (const auto &Base : Range) {
      QualType BaseTy = Base.getType();
      // Handle accessor class as base
      if (Util::isSyclSpecialType(BaseTy)) {
        (void)std::initializer_list<int>{
            (Handlers.handleSyclSpecialType(Owner, Base, BaseTy), 0)...};
      } else
        // For all other bases, visit the record
        visitRecord(Owner, Base, BaseTy->getAsCXXRecordDecl(), BaseTy,
                    Handlers...);
    }
  }

  template <typename... HandlerTys>
  void VisitRecordHelper(const CXXRecordDecl *Owner,
                         RecordDecl::field_range Range,
                         HandlerTys &... Handlers) {
    VisitRecordFields(Owner, Handlers...);
  }

  template <typename... HandlerTys>
  void visitArrayElementImpl(const CXXRecordDecl *Owner, FieldDecl *ArrayField,
                             QualType ElementTy, uint64_t Index,
                             HandlerTys &... Handlers) {
    (void)std::initializer_list<int>{
        (Handlers.nextElement(ElementTy, Index), 0)...};
    visitField(Owner, ArrayField, ElementTy, Handlers...);
  }

  template <typename... HandlerTys>
  void visitFirstArrayElement(const CXXRecordDecl *Owner, FieldDecl *ArrayField,
                              QualType ElementTy, HandlerTys &... Handlers) {
    visitArrayElementImpl(Owner, ArrayField, ElementTy, 0, Handlers...);
  }
  template <typename... HandlerTys>
  void visitNthArrayElement(const CXXRecordDecl *Owner, FieldDecl *ArrayField,
                            QualType ElementTy, uint64_t Index,
                            HandlerTys &... Handlers);

  template <typename... HandlerTys>
  void visitSimpleArray(const CXXRecordDecl *Owner, FieldDecl *Field,
                        QualType ArrayTy, HandlerTys &... Handlers) {
    (void)std::initializer_list<int>{
        (Handlers.handleSimpleArrayType(Field, ArrayTy), 0)...};
  }

  template <typename... HandlerTys>
  void visitComplexArray(const CXXRecordDecl *Owner, FieldDecl *Field,
                         QualType ArrayTy, HandlerTys &... Handlers) {
    // Array workflow is:
    // handleArrayType
    // enterArray
    // nextElement
    // VisitField (same as before, note that The FieldDecl is the of array
    // itself, not the element)
    // ... repeat per element, opt-out for duplicates.
    // leaveArray

    if (!KF_FOR_EACH(handleArrayType, Field, ArrayTy))
      return;

    const ConstantArrayType *CAT =
        SemaRef.getASTContext().getAsConstantArrayType(ArrayTy);
    assert(CAT && "Should only be called on constant-size array.");
    QualType ET = CAT->getElementType();
    uint64_t ElemCount = CAT->getSize().getZExtValue();

    (void)std::initializer_list<int>{
        (Handlers.enterArray(Field, ArrayTy, ET), 0)...};

    visitFirstArrayElement(Owner, Field, ET, Handlers...);
    for (uint64_t Index = 1; Index < ElemCount; ++Index)
      visitNthArrayElement(Owner, Field, ET, Index, Handlers...);

    (void)std::initializer_list<int>{
        (Handlers.leaveArray(Field, ArrayTy, ET), 0)...};
  }

  template <typename... HandlerTys>
  void visitArray(const CXXRecordDecl *Owner, FieldDecl *Field,
                  QualType ArrayTy, HandlerTys &... Handlers);

  template <typename... HandlerTys>
  void visitField(const CXXRecordDecl *Owner, FieldDecl *Field,
                  QualType FieldTy, HandlerTys &... Handlers) {
    if (Util::isSyclSpecialType(FieldTy))
      KF_FOR_EACH(handleSyclSpecialType, Field, FieldTy);
    else if (Util::isSyclHalfType(FieldTy))
      KF_FOR_EACH(handleSyclHalfType, Field, FieldTy);
    else if (Util::isSyclSpecConstantType(FieldTy))
      KF_FOR_EACH(handleSyclSpecConstantType, Field, FieldTy);
    else if (FieldTy->isStructureOrClassType()) {
      if (KF_FOR_EACH(handleStructType, Field, FieldTy)) {
        CXXRecordDecl *RD = FieldTy->getAsCXXRecordDecl();
        visitRecord(Owner, Field, RD, FieldTy, Handlers...);
      }
    } else if (FieldTy->isUnionType()) {
      if (KF_FOR_EACH(handleUnionType, Field, FieldTy)) {
        CXXRecordDecl *RD = FieldTy->getAsCXXRecordDecl();
        VisitUnion(Owner, Field, RD, Handlers...);
      }
    } else if (FieldTy->isReferenceType())
      KF_FOR_EACH(handleReferenceType, Field, FieldTy);
    else if (FieldTy->isPointerType())
      KF_FOR_EACH(handlePointerType, Field, FieldTy);
    else if (FieldTy->isArrayType())
      visitArray(Owner, Field, FieldTy, Handlers...);
    else if (FieldTy->isScalarType() || FieldTy->isVectorType())
      KF_FOR_EACH(handleScalarType, Field, FieldTy);
    else
      KF_FOR_EACH(handleOtherType, Field, FieldTy);
  }

public:
  KernelObjVisitor(Sema &S) : SemaRef(S) {}

  template <typename... HandlerTys>
  void VisitRecordBases(const CXXRecordDecl *KernelFunctor,
                        HandlerTys &... Handlers) {
    VisitRecordHelper(KernelFunctor, KernelFunctor->bases(), Handlers...);
  }

  // A visitor function that dispatches to functions as defined in
  // SyclKernelFieldHandler for the purposes of kernel generation.
  template <typename... HandlerTys>
  void VisitRecordFields(const CXXRecordDecl *Owner, HandlerTys &... Handlers) {
    for (const auto Field : Owner->fields())
      visitField(Owner, Field, Field->getType(), Handlers...);
  }
#undef KF_FOR_EACH
};

// A base type that the SYCL OpenCL Kernel construction task uses to implement
// individual tasks.
class SyclKernelFieldHandlerBase {
public:
  static constexpr const bool VisitUnionBody = false;
  static constexpr const bool VisitNthArrayElement = true;
  // Opt-in based on whether we should visit inside simple containers (structs,
  // arrays). All of the 'check' types should likely be true, the int-header,
  // and kernel decl creation types should not.
  static constexpr const bool VisitInsideSimpleContainers = true;
  // Mark these virtual so that we can use override in the implementer classes,
  // despite virtual dispatch never being used.

  // SYCL special class can be a base class or a field decl, so both must be
  // handled.
  virtual bool handleSyclSpecialType(const CXXRecordDecl *,
                                     const CXXBaseSpecifier &, QualType) {
    return true;
  }
  virtual bool handleSyclSpecialType(FieldDecl *, QualType) { return true; }

  virtual bool handleSyclSpecConstantType(FieldDecl *, QualType) {
    return true;
  }

  virtual bool handleSyclHalfType(const CXXRecordDecl *,
                                  const CXXBaseSpecifier &, QualType) {
    return true;
  }
  virtual bool handleSyclHalfType(FieldDecl *, QualType) { return true; }
  virtual bool handleStructType(FieldDecl *, QualType) { return true; }
  virtual bool handleUnionType(FieldDecl *, QualType) { return true; }
  virtual bool handleReferenceType(FieldDecl *, QualType) { return true; }
  virtual bool handlePointerType(FieldDecl *, QualType) { return true; }
  virtual bool handleArrayType(FieldDecl *, QualType) { return true; }
  virtual bool handleScalarType(FieldDecl *, QualType) { return true; }
  // Most handlers shouldn't be handling this, just the field checker.
  virtual bool handleOtherType(FieldDecl *, QualType) { return true; }

  // Handle a simple struct that doesn't need to be decomposed, only called on
  // handlers with VisitInsideSimpleContainers as false.  Replaces
  // handleStructType, enterStruct, leaveStruct, and visiting of sub-elements.
  virtual bool handleNonDecompStruct(const CXXRecordDecl *, FieldDecl *,
                                     QualType) {
    return true;
  }
  virtual bool handleNonDecompStruct(const CXXRecordDecl *,
                                     const CXXBaseSpecifier &, QualType) {
    return true;
  }

  // Instead of handleArrayType, enterArray, leaveArray, and nextElement (plus
  // descending down the elements), this function gets called in the event of an
  // array containing simple elements (even in the case of an MD array).
  virtual bool handleSimpleArrayType(FieldDecl *, QualType) { return true; }

  // The following are only used for keeping track of where we are in the base
  // class/field graph. Int Headers use this to calculate offset, most others
  // don't have a need for these.

  virtual bool enterStruct(const CXXRecordDecl *, FieldDecl *, QualType) {
    return true;
  }
  virtual bool leaveStruct(const CXXRecordDecl *, FieldDecl *, QualType) {
    return true;
  }
  virtual bool enterStruct(const CXXRecordDecl *, const CXXBaseSpecifier &,
                           QualType) {
    return true;
  }
  virtual bool leaveStruct(const CXXRecordDecl *, const CXXBaseSpecifier &,
                           QualType) {
    return true;
  }
  virtual bool enterUnion(const CXXRecordDecl *, FieldDecl *) { return true; }
  virtual bool leaveUnion(const CXXRecordDecl *, FieldDecl *) { return true; }

  // The following are used for stepping through array elements.
  virtual bool enterArray(FieldDecl *, QualType ArrayTy, QualType ElementTy) {
    return true;
  }
  virtual bool leaveArray(FieldDecl *, QualType ArrayTy, QualType ElementTy) {
    return true;
  }

  virtual bool nextElement(QualType, uint64_t) { return true; }

  virtual ~SyclKernelFieldHandlerBase() = default;
};

// A class to act as the direct base for all the SYCL OpenCL Kernel construction
// tasks that contains a reference to Sema (and potentially any other
// universally required data).
class SyclKernelFieldHandler : public SyclKernelFieldHandlerBase {
protected:
  Sema &SemaRef;
  SyclKernelFieldHandler(Sema &S) : SemaRef(S) {}
};

// A class to represent the 'do nothing' case for filtering purposes.
class SyclEmptyHandler final : public SyclKernelFieldHandlerBase {};
SyclEmptyHandler GlobalEmptyHandler;

template <bool Keep, typename H> struct HandlerFilter;
template <typename H> struct HandlerFilter<true, H> {
  H &Handler;
  HandlerFilter(H &Handler) : Handler(Handler) {}
};
template <typename H> struct HandlerFilter<false, H> {
  SyclEmptyHandler &Handler = GlobalEmptyHandler;
  HandlerFilter(H &Handler) {}
};

template <bool B, bool... Rest> struct AnyTrue;

template <bool B> struct AnyTrue<B> { static constexpr bool Value = B; };

template <bool B, bool... Rest> struct AnyTrue {
  static constexpr bool Value = B || AnyTrue<Rest...>::Value;
};

template <bool B, bool... Rest> struct AllTrue;

template <bool B> struct AllTrue<B> { static constexpr bool Value = B; };

template <bool B, bool... Rest> struct AllTrue {
  static constexpr bool Value = B && AllTrue<Rest...>::Value;
};

template <typename ParentTy, typename... Handlers>
void KernelObjVisitor::VisitUnion(const CXXRecordDecl *Owner, ParentTy &Parent,
                                  const CXXRecordDecl *Wrapper,
                                  Handlers &... handlers) {
  // Don't continue descending if none of the handlers 'care'. This could be 'if
  // constexpr' starting in C++17.  Until then, we have to count on the
  // optimizer to realize "if (false)" is a dead branch.
  if (AnyTrue<Handlers::VisitUnionBody...>::Value)
    VisitUnionImpl(
        Owner, Parent, Wrapper,
        HandlerFilter<Handlers::VisitUnionBody, Handlers>(handlers).Handler...);
}

template <typename... Handlers>
void KernelObjVisitor::visitNthArrayElement(const CXXRecordDecl *Owner,
                                            FieldDecl *ArrayField,
                                            QualType ElementTy, uint64_t Index,
                                            Handlers &... handlers) {
  // Don't continue descending if none of the handlers 'care'. This could be 'if
  // constexpr' starting in C++17.  Until then, we have to count on the
  // optimizer to realize "if (false)" is a dead branch.
  if (AnyTrue<Handlers::VisitNthArrayElement...>::Value)
    visitArrayElementImpl(
        Owner, ArrayField, ElementTy, Index,
        HandlerFilter<Handlers::VisitNthArrayElement, Handlers>(handlers)
            .Handler...);
}

template <typename ParentTy, typename... HandlerTys>
void KernelObjVisitor::visitRecord(const CXXRecordDecl *Owner, ParentTy &Parent,
                                   const CXXRecordDecl *Wrapper,
                                   QualType RecordTy,
                                   HandlerTys &... Handlers) {
  RecordDecl *RD = RecordTy->getAsRecordDecl();
  assert(RD && "should not be null.");
  if (RD->hasAttr<SYCLRequiresDecompositionAttr>()) {
    // If this container requires decomposition, we have to visit it as
    // 'complex', so all handlers are called in this case with the 'complex'
    // case.
    visitComplexRecord(Owner, Parent, Wrapper, RecordTy, Handlers...);
  } else {
    // "Simple" Containers are those that do NOT need to be decomposed,
    // "Complex" containers are those that DO. In the case where the container
    // does NOT need to be decomposed, we can call VisitSimpleRecord on the
    // handlers that have opted-out of VisitInsideSimpleContainers. The 'if'
    // makes sure we only do that if at least 1 has opted out.
    if (!AllTrue<HandlerTys::VisitInsideSimpleContainers...>::Value)
      visitSimpleRecord(
          Owner, Parent, Wrapper, RecordTy,
          HandlerFilter<!HandlerTys::VisitInsideSimpleContainers, HandlerTys>(
              Handlers)
              .Handler...);

    // Even though this is a 'simple' container, some handlers (via
    // VisitInsideSimpleContainers = true) need to treat it as if it needs
    // decomposing, so we call VisitComplexRecord iif at least one has.
    if (AnyTrue<HandlerTys::VisitInsideSimpleContainers...>::Value)
      visitComplexRecord(
          Owner, Parent, Wrapper, RecordTy,
          HandlerFilter<HandlerTys::VisitInsideSimpleContainers, HandlerTys>(
              Handlers)
              .Handler...);
  }
}

template <typename... HandlerTys>
void KernelObjVisitor::visitArray(const CXXRecordDecl *Owner, FieldDecl *Field,
                                  QualType ArrayTy, HandlerTys &... Handlers) {

  if (Field->hasAttr<SYCLRequiresDecompositionAttr>()) {
    visitComplexArray(Owner, Field, ArrayTy, Handlers...);
  } else {
    if (!AllTrue<HandlerTys::VisitInsideSimpleContainers...>::Value)
      visitSimpleArray(
          Owner, Field, ArrayTy,
          HandlerFilter<!HandlerTys::VisitInsideSimpleContainers, HandlerTys>(
              Handlers)
              .Handler...);

    if (AnyTrue<HandlerTys::VisitInsideSimpleContainers...>::Value)
      visitComplexArray(
          Owner, Field, ArrayTy,
          HandlerFilter<HandlerTys::VisitInsideSimpleContainers, HandlerTys>(
              Handlers)
              .Handler...);
  }
}

// A type to check the validity of all of the argument types.
class SyclKernelFieldChecker : public SyclKernelFieldHandler {
  bool IsInvalid = false;
<<<<<<< HEAD
=======
  bool IsSIMD = false;
>>>>>>> 30c834aa
  DiagnosticsEngine &Diag;
  // Check whether the object should be disallowed from being copied to kernel.
  // Return true if not copyable, false if copyable.
  bool checkNotCopyableToKernel(const FieldDecl *FD, QualType FieldTy) {
    if (FieldTy->isArrayType()) {
      if (const auto *CAT =
              SemaRef.getASTContext().getAsConstantArrayType(FieldTy)) {
        QualType ET = CAT->getElementType();
        return checkNotCopyableToKernel(FD, ET);
      }
      return Diag.Report(FD->getLocation(),
                         diag::err_sycl_non_constant_array_type)
             << FieldTy;
    }

    return false;
  }

  bool checkPropertyListType(TemplateArgument PropList, SourceLocation Loc) {
    if (PropList.getKind() != TemplateArgument::ArgKind::Type)
      return SemaRef.Diag(
          Loc, diag::err_sycl_invalid_accessor_property_template_param);

    QualType PropListTy = PropList.getAsType();
    if (!Util::isAccessorPropertyListType(PropListTy))
      return SemaRef.Diag(
          Loc, diag::err_sycl_invalid_accessor_property_template_param);

    const auto *AccPropListDecl =
        cast<ClassTemplateSpecializationDecl>(PropListTy->getAsRecordDecl());
    if (AccPropListDecl->getTemplateArgs().size() != 1)
      return SemaRef.Diag(Loc,
                          diag::err_sycl_invalid_property_list_param_number)
             << "accessor_property_list";

    const auto TemplArg = AccPropListDecl->getTemplateArgs()[0];
    if (TemplArg.getKind() != TemplateArgument::ArgKind::Pack)
      return SemaRef.Diag(
                 Loc,
                 diag::err_sycl_invalid_accessor_property_list_template_param)
             << /*accessor_property_list*/ 0 << /*parameter pack*/ 0;

    for (TemplateArgument::pack_iterator Prop = TemplArg.pack_begin();
         Prop != TemplArg.pack_end(); ++Prop) {
      if (Prop->getKind() != TemplateArgument::ArgKind::Type)
        return SemaRef.Diag(
                   Loc,
                   diag::err_sycl_invalid_accessor_property_list_template_param)
               << /*accessor_property_list pack argument*/ 1 << /*type*/ 1;
      QualType PropTy = Prop->getAsType();
      if (Util::isSyclBufferLocationType(PropTy) &&
          checkBufferLocationType(PropTy, Loc))
        return true;
    }
    return false;
  }

  bool checkBufferLocationType(QualType PropTy, SourceLocation Loc) {
    const auto *PropDecl =
        cast<ClassTemplateSpecializationDecl>(PropTy->getAsRecordDecl());
    if (PropDecl->getTemplateArgs().size() != 1)
      return SemaRef.Diag(Loc,
                          diag::err_sycl_invalid_property_list_param_number)
             << "buffer_location";

    const auto BufferLoc = PropDecl->getTemplateArgs()[0];
    if (BufferLoc.getKind() != TemplateArgument::ArgKind::Integral)
      return SemaRef.Diag(
                 Loc,
                 diag::err_sycl_invalid_accessor_property_list_template_param)
             << /*buffer_location*/ 2 << /*non-negative integer*/ 2;

    int LocationID = static_cast<int>(BufferLoc.getAsIntegral().getExtValue());
    if (LocationID < 0)
      return SemaRef.Diag(
                 Loc,
                 diag::err_sycl_invalid_accessor_property_list_template_param)
             << /*buffer_location*/ 2 << /*non-negative integer*/ 2;

    return false;
  }

  bool checkSyclSpecialType(QualType Ty, SourceRange Loc) {
    assert(Util::isSyclSpecialType(Ty) &&
           "Should only be called on sycl special class types.");
    const RecordDecl *RecD = Ty->getAsRecordDecl();
<<<<<<< HEAD
=======
    if (IsSIMD && !Util::isSyclType(Ty, "accessor", true /*Tmp*/))
      return SemaRef.Diag(Loc.getBegin(),
                          diag::err_sycl_esimd_not_supported_for_type)
             << RecD;
>>>>>>> 30c834aa
    if (const ClassTemplateSpecializationDecl *CTSD =
            dyn_cast<ClassTemplateSpecializationDecl>(RecD)) {
      const TemplateArgumentList &TAL = CTSD->getTemplateArgs();
      TemplateArgument TA = TAL.get(0);
      llvm::DenseSet<QualType> Visited;
      checkSYCLType(SemaRef, TA.getAsType(), Loc, Visited);

      if (TAL.size() > 5)
        return checkPropertyListType(TAL.get(5), Loc.getBegin());
    }
    return false;
  }

public:
<<<<<<< HEAD
  SyclKernelFieldChecker(Sema &S)
      : SyclKernelFieldHandler(S), Diag(S.getASTContext().getDiagnostics()) {}
=======
  SyclKernelFieldChecker(Sema &S, bool isSIMD)
      : SyclKernelFieldHandler(S), Diag(S.getASTContext().getDiagnostics()),
        IsSIMD(isSIMD) {}
>>>>>>> 30c834aa
  static constexpr const bool VisitNthArrayElement = false;
  bool isValid() { return !IsInvalid; }

  bool handleReferenceType(FieldDecl *FD, QualType FieldTy) final {
    Diag.Report(FD->getLocation(), diag::err_bad_kernel_param_type) << FieldTy;
    IsInvalid = true;
    return isValid();
  }

  bool handleStructType(FieldDecl *FD, QualType FieldTy) final {
    IsInvalid |= checkNotCopyableToKernel(FD, FieldTy);
    CXXRecordDecl *RD = FieldTy->getAsCXXRecordDecl();
    assert(RD && "Not a RecordDecl inside the handler for struct type");
    if (RD->isLambda()) {
      for (const LambdaCapture &LC : RD->captures())
        if (LC.capturesThis() && LC.isImplicit()) {
          SemaRef.Diag(LC.getLocation(), diag::err_implicit_this_capture);
          IsInvalid = true;
        }
    }
    return isValid();
  }

  bool handleSyclSpecialType(const CXXRecordDecl *, const CXXBaseSpecifier &BS,
                             QualType FieldTy) final {
    IsInvalid |= checkSyclSpecialType(FieldTy, BS.getBeginLoc());
    return isValid();
  }

  bool handleSyclSpecialType(FieldDecl *FD, QualType FieldTy) final {
    IsInvalid |= checkSyclSpecialType(FieldTy, FD->getLocation());
    return isValid();
  }

  bool handleArrayType(FieldDecl *FD, QualType FieldTy) final {
    IsInvalid |= checkNotCopyableToKernel(FD, FieldTy);
    return isValid();
  }

  bool handlePointerType(FieldDecl *FD, QualType FieldTy) final {
    while (FieldTy->isAnyPointerType()) {
      FieldTy = QualType{FieldTy->getPointeeOrArrayElementType(), 0};
      if (FieldTy->isVariableArrayType()) {
        Diag.Report(FD->getLocation(), diag::err_vla_unsupported);
        IsInvalid = true;
        break;
      }
    }
    return isValid();
  }

  bool handleOtherType(FieldDecl *FD, QualType FieldTy) final {
    Diag.Report(FD->getLocation(), diag::err_bad_kernel_param_type) << FieldTy;
    IsInvalid = true;
    return isValid();
  }
};

// A type to check the validity of accessing accessor/sampler/stream
// types as kernel parameters inside union.
class SyclKernelUnionChecker : public SyclKernelFieldHandler {
  int UnionCount = 0;
  bool IsInvalid = false;
  DiagnosticsEngine &Diag;

public:
  SyclKernelUnionChecker(Sema &S)
      : SyclKernelFieldHandler(S), Diag(S.getASTContext().getDiagnostics()) {}
  bool isValid() { return !IsInvalid; }
  static constexpr const bool VisitUnionBody = true;
  static constexpr const bool VisitNthArrayElement = false;

  bool checkType(SourceLocation Loc, QualType Ty) {
    if (UnionCount) {
      IsInvalid = true;
      Diag.Report(Loc, diag::err_bad_union_kernel_param_members) << Ty;
    }
    return isValid();
  }

  bool enterUnion(const CXXRecordDecl *RD, FieldDecl *FD) override {
    ++UnionCount;
    return true;
  }

  bool leaveUnion(const CXXRecordDecl *RD, FieldDecl *FD) override {
    --UnionCount;
    return true;
  }

  bool handleSyclSpecialType(FieldDecl *FD, QualType FieldTy) final {
    return checkType(FD->getLocation(), FieldTy);
  }

  bool handleSyclSpecialType(const CXXRecordDecl *, const CXXBaseSpecifier &BS,
                             QualType FieldTy) final {
    return checkType(BS.getBeginLoc(), FieldTy);
  }
};

// A type to mark whether a collection requires decomposition.
class SyclKernelDecompMarker : public SyclKernelFieldHandler {
  llvm::SmallVector<bool, 16> CollectionStack;

public:
  static constexpr const bool VisitUnionBody = false;
  static constexpr const bool VisitNthArrayElement = false;

  SyclKernelDecompMarker(Sema &S) : SyclKernelFieldHandler(S) {
    // In order to prevent checking this over and over, just add a dummy-base
    // entry.
    CollectionStack.push_back(true);
  }

  bool handleSyclSpecialType(const CXXRecordDecl *, const CXXBaseSpecifier &,
                             QualType) final {
    CollectionStack.back() = true;
    return true;
  }
  bool handleSyclSpecialType(FieldDecl *, QualType) final {
    CollectionStack.back() = true;
    return true;
  }

  bool handleSyclSpecConstantType(FieldDecl *, QualType) final {
    CollectionStack.back() = true;
    return true;
  }

  bool handleSyclHalfType(const CXXRecordDecl *, const CXXBaseSpecifier &,
                          QualType) final {
    CollectionStack.back() = true;
    return true;
  }
  bool handleSyclHalfType(FieldDecl *, QualType) final {
    CollectionStack.back() = true;
    return true;
  }

  bool handlePointerType(FieldDecl *, QualType) final {
    CollectionStack.back() = true;
    return true;
  }

  bool enterStruct(const CXXRecordDecl *, FieldDecl *, QualType) final {
    CollectionStack.push_back(false);
    return true;
  }

  bool leaveStruct(const CXXRecordDecl *, FieldDecl *, QualType Ty) final {
    if (CollectionStack.pop_back_val()) {
      RecordDecl *RD = Ty->getAsRecordDecl();
      assert(RD && "should not be null.");
      if (!RD->hasAttr<SYCLRequiresDecompositionAttr>())
        RD->addAttr(SYCLRequiresDecompositionAttr::CreateImplicit(
            SemaRef.getASTContext()));
      CollectionStack.back() = true;
    }
    return true;
  }

  bool enterStruct(const CXXRecordDecl *, const CXXBaseSpecifier &,
                   QualType) final {
    CollectionStack.push_back(false);
    return true;
  }

  bool leaveStruct(const CXXRecordDecl *, const CXXBaseSpecifier &,
                   QualType Ty) final {
    if (CollectionStack.pop_back_val()) {
      RecordDecl *RD = Ty->getAsRecordDecl();
      assert(RD && "should not be null.");
      if (!RD->hasAttr<SYCLRequiresDecompositionAttr>())
        RD->addAttr(SYCLRequiresDecompositionAttr::CreateImplicit(
            SemaRef.getASTContext()));
      CollectionStack.back() = true;
    }

    return true;
  }

  bool enterArray(FieldDecl *, QualType ArrayTy, QualType ElementTy) final {
    CollectionStack.push_back(false);
    return true;
  }

  bool leaveArray(FieldDecl *FD, QualType ArrayTy, QualType ElementTy) final {
    if (CollectionStack.pop_back_val()) {
      // Cannot assert, since in MD arrays we'll end up marking them multiple
      // times.
      if (!FD->hasAttr<SYCLRequiresDecompositionAttr>())
        FD->addAttr(SYCLRequiresDecompositionAttr::CreateImplicit(
            SemaRef.getASTContext()));
      CollectionStack.back() = true;
    }
    return true;
  }
};

// A type to Create and own the FunctionDecl for the kernel.
class SyclKernelDeclCreator : public SyclKernelFieldHandler {
  FunctionDecl *KernelDecl;
  llvm::SmallVector<ParmVarDecl *, 8> Params;
  Sema::ContextRAII FuncContext;
  // Holds the last handled field's first parameter. This doesn't store an
  // iterator as push_back invalidates iterators.
  size_t LastParamIndex = 0;
  // Keeps track of whether we are currently handling fields inside a struct.
  int StructDepth = 0;

  void addParam(const FieldDecl *FD, QualType FieldTy) {
    ParamDesc newParamDesc = makeParamDesc(FD, FieldTy);
    addParam(newParamDesc, FieldTy);
  }

  void addParam(const CXXBaseSpecifier &BS, QualType FieldTy) {
    // TODO: There is no name for the base available, but duplicate names are
    // seemingly already possible, so we'll give them all the same name for now.
    // This only happens with the accessor types.
    StringRef Name = "_arg__base";
    ParamDesc newParamDesc =
        makeParamDesc(SemaRef.getASTContext(), Name, FieldTy);
    addParam(newParamDesc, FieldTy);
  }
  // Add a parameter with specified name and type
  void addParam(StringRef Name, QualType ParamTy) {
    ParamDesc newParamDesc =
        makeParamDesc(SemaRef.getASTContext(), Name, ParamTy);
    addParam(newParamDesc, ParamTy);
  }

  void addParam(ParamDesc newParamDesc, QualType FieldTy) {
    // Create a new ParmVarDecl based on the new info.
    ASTContext &Ctx = SemaRef.getASTContext();
    auto *NewParam = ParmVarDecl::Create(
        Ctx, KernelDecl, SourceLocation(), SourceLocation(),
        std::get<1>(newParamDesc), std::get<0>(newParamDesc),
        std::get<2>(newParamDesc), SC_None, /*DefArg*/ nullptr);
    NewParam->setScopeInfo(0, Params.size());
    NewParam->setIsUsed();

    LastParamIndex = Params.size();
    Params.push_back(NewParam);
  }

  // Handle accessor properties. If any properties were found in
  // the accessor_property_list - add the appropriate attributes to ParmVarDecl.
  void handleAccessorPropertyList(ParmVarDecl *Param,
                                  const CXXRecordDecl *RecordDecl,
                                  SourceLocation Loc) {
    const auto *AccTy = cast<ClassTemplateSpecializationDecl>(RecordDecl);
    if (AccTy->getTemplateArgs().size() < 6)
      return;
    const auto PropList = cast<TemplateArgument>(AccTy->getTemplateArgs()[5]);
    QualType PropListTy = PropList.getAsType();
    const auto *AccPropListDecl =
        cast<ClassTemplateSpecializationDecl>(PropListTy->getAsRecordDecl());
    const auto TemplArg = AccPropListDecl->getTemplateArgs()[0];
    // Move through TemplateArgs list of a property list and search for
    // properties. If found - apply the appropriate attribute to ParmVarDecl.
    for (TemplateArgument::pack_iterator Prop = TemplArg.pack_begin();
         Prop != TemplArg.pack_end(); ++Prop) {
      QualType PropTy = Prop->getAsType();
      if (Util::isSyclAccessorNoAliasPropertyType(PropTy))
        handleNoAliasProperty(Param, PropTy, Loc);
      if (Util::isSyclBufferLocationType(PropTy))
        handleBufferLocationProperty(Param, PropTy, Loc);
    }
  }

  void handleNoAliasProperty(ParmVarDecl *Param, QualType PropTy,
                             SourceLocation Loc) {
    ASTContext &Ctx = SemaRef.getASTContext();
    Param->addAttr(RestrictAttr::CreateImplicit(Ctx, Loc));
  }

  // Obtain an integer value stored in a template parameter of buffer_location
  // property to pass it to buffer_location kernel attribute
  void handleBufferLocationProperty(ParmVarDecl *Param, QualType PropTy,
                                    SourceLocation Loc) {
    // If we have more than 1 buffer_location properties on a single
    // accessor - emit an error
    if (Param->hasAttr<SYCLIntelBufferLocationAttr>()) {
      SemaRef.Diag(Loc, diag::err_sycl_compiletime_property_duplication)
          << "buffer_location";
      return;
    }
    ASTContext &Ctx = SemaRef.getASTContext();
    const auto *PropDecl =
        cast<ClassTemplateSpecializationDecl>(PropTy->getAsRecordDecl());
    const auto BufferLoc = PropDecl->getTemplateArgs()[0];
    int LocationID = static_cast<int>(BufferLoc.getAsIntegral().getExtValue());
    Param->addAttr(
        SYCLIntelBufferLocationAttr::CreateImplicit(Ctx, LocationID));
  }

  // Additional processing is required for accessor type.
  void handleAccessorType(const CXXRecordDecl *RecordDecl, SourceLocation Loc) {
    handleAccessorPropertyList(Params.back(), RecordDecl, Loc);
<<<<<<< HEAD
    if (KernelDecl->hasAttr<SYCLSimdAttr>())
      // In ESIMD, the kernels accessor's pointer argument needs to be marked.
      Params.back()->addAttr(
          SYCLSimdAccessorPtrAttr::CreateImplicit(SemaRef.getASTContext()));
=======
>>>>>>> 30c834aa
    // Get access mode of accessor.
    const auto *AccessorSpecializationDecl =
        cast<ClassTemplateSpecializationDecl>(RecordDecl);
    const TemplateArgument &AccessModeArg =
        AccessorSpecializationDecl->getTemplateArgs().get(2);

    // Add implicit attribute to parameter decl when it is a read only
    // SYCL accessor.
    if (isReadOnlyAccessor(AccessModeArg))
      Params.back()->addAttr(
          SYCLAccessorReadonlyAttr::CreateImplicit(SemaRef.getASTContext()));
<<<<<<< HEAD
=======
    Params.back()->addAttr(
        SYCLAccessorPtrAttr::CreateImplicit(SemaRef.getASTContext()));
>>>>>>> 30c834aa
  }

  // All special SYCL objects must have __init method. We extract types for
  // kernel parameters from __init method parameters. We will use __init method
  // and kernel parameters which we build here to initialize special objects in
  // the kernel body.
  bool handleSpecialType(FieldDecl *FD, QualType FieldTy) {
    const auto *RecordDecl = FieldTy->getAsCXXRecordDecl();
    assert(RecordDecl && "The type must be a RecordDecl");
    llvm::StringLiteral MethodName =
        KernelDecl->hasAttr<SYCLSimdAttr>() &&
                Util::isSyclType(FieldTy, "accessor", true /*Tmp*/)
            ? InitESIMDMethodName
            : InitMethodName;
    CXXMethodDecl *InitMethod = getMethodByName(RecordDecl, MethodName);
    assert(InitMethod && "The type must have the __init method");

    // Don't do -1 here because we count on this to be the first parameter added
    // (if any).
    size_t ParamIndex = Params.size();
    for (const ParmVarDecl *Param : InitMethod->parameters()) {
      QualType ParamTy = Param->getType();
      addParam(FD, ParamTy.getCanonicalType());
      // FIXME: This code is temporary, and will be removed once __init_esimd
      // is removed and property list refactored.
      // The function handleAccessorType includes a call to
      // handleAccessorPropertyList. If new classes with property list are
      // added, this code needs to be refactored to call
      // handleAccessorPropertyList for each class which requires it.
      if (ParamTy.getTypePtr()->isPointerType() &&
          Util::isSyclType(FieldTy, "accessor", true /*Tmp*/))
        handleAccessorType(RecordDecl, FD->getBeginLoc());
    }
    LastParamIndex = ParamIndex;
    return true;
  }

  static void setKernelImplicitAttrs(ASTContext &Context, FunctionDecl *FD,
                                     bool IsSIMDKernel) {
    // Set implicit attributes.
    FD->addAttr(OpenCLKernelAttr::CreateImplicit(Context));
    FD->addAttr(ArtificialAttr::CreateImplicit(Context));
    if (IsSIMDKernel)
      FD->addAttr(SYCLSimdAttr::CreateImplicit(Context));
  }

  static FunctionDecl *createKernelDecl(ASTContext &Ctx, SourceLocation Loc,
                                        bool IsInline, bool IsSIMDKernel) {
    // Create this with no prototype, and we can fix this up after we've seen
    // all the params.
    FunctionProtoType::ExtProtoInfo Info(CC_OpenCLKernel);
    QualType FuncType = Ctx.getFunctionType(Ctx.VoidTy, {}, Info);

    FunctionDecl *FD = FunctionDecl::Create(
        Ctx, Ctx.getTranslationUnitDecl(), Loc, Loc, DeclarationName(),
        FuncType, Ctx.getTrivialTypeSourceInfo(Ctx.VoidTy), SC_None);
    FD->setImplicitlyInline(IsInline);
    setKernelImplicitAttrs(Ctx, FD, IsSIMDKernel);

    // Add kernel to translation unit to see it in AST-dump.
    Ctx.getTranslationUnitDecl()->addDecl(FD);
    return FD;
  }

public:
  static constexpr const bool VisitInsideSimpleContainers = false;
  SyclKernelDeclCreator(Sema &S, SourceLocation Loc, bool IsInline,
                        bool IsSIMDKernel, FunctionDecl *SYCLKernel)
      : SyclKernelFieldHandler(S),
        KernelDecl(
            createKernelDecl(S.getASTContext(), Loc, IsInline, IsSIMDKernel)),
        FuncContext(SemaRef, KernelDecl) {
    S.addSyclOpenCLKernel(SYCLKernel, KernelDecl);
  }

  ~SyclKernelDeclCreator() {
    ASTContext &Ctx = SemaRef.getASTContext();
    FunctionProtoType::ExtProtoInfo Info(CC_OpenCLKernel);

    SmallVector<QualType, 8> ArgTys;
    std::transform(std::begin(Params), std::end(Params),
                   std::back_inserter(ArgTys),
                   [](const ParmVarDecl *PVD) { return PVD->getType(); });

    QualType FuncType = Ctx.getFunctionType(Ctx.VoidTy, ArgTys, Info);
    KernelDecl->setType(FuncType);
    KernelDecl->setParams(Params);

    // Make sure that this is marked as a kernel so that the code-gen can make
    // decisions based on that. We cannot add this earlier, otherwise the call
    // to TransformStmt in replaceWithLocalClone can diagnose something that got
    // diagnosed on the actual kernel.
    KernelDecl->addAttr(
        SYCLKernelAttr::CreateImplicit(SemaRef.getASTContext()));

    SemaRef.addSyclDeviceDecl(KernelDecl);
  }

  bool enterStruct(const CXXRecordDecl *, FieldDecl *, QualType) final {
    ++StructDepth;
    return true;
  }

  bool leaveStruct(const CXXRecordDecl *, FieldDecl *, QualType) final {
    --StructDepth;
    return true;
  }

  bool enterStruct(const CXXRecordDecl *, const CXXBaseSpecifier &BS,
                   QualType FieldTy) final {
    ++StructDepth;
    return true;
  }

  bool leaveStruct(const CXXRecordDecl *, const CXXBaseSpecifier &BS,
                   QualType FieldTy) final {
    --StructDepth;
    return true;
  }

  bool handleSyclSpecialType(const CXXRecordDecl *, const CXXBaseSpecifier &BS,
                             QualType FieldTy) final {
    const auto *RecordDecl = FieldTy->getAsCXXRecordDecl();
    assert(RecordDecl && "The type must be a RecordDecl");
    llvm::StringLiteral MethodName =
        KernelDecl->hasAttr<SYCLSimdAttr>() &&
                Util::isSyclType(FieldTy, "accessor", true /*Tmp*/)
            ? InitESIMDMethodName
            : InitMethodName;
    CXXMethodDecl *InitMethod = getMethodByName(RecordDecl, MethodName);
    assert(InitMethod && "The type must have the __init method");

    // Don't do -1 here because we count on this to be the first parameter added
    // (if any).
    size_t ParamIndex = Params.size();
    for (const ParmVarDecl *Param : InitMethod->parameters()) {
      QualType ParamTy = Param->getType();
      addParam(BS, ParamTy.getCanonicalType());
      // FIXME: This code is temporary, and will be removed once __init_esimd
      // is removed and property list refactored.
      // The function handleAccessorType includes a call to
      // handleAccessorPropertyList. If new classes with property list are
      // added, this code needs to be refactored to call
      // handleAccessorPropertyList for each class which requires it.
      if (ParamTy.getTypePtr()->isPointerType() &&
          Util::isSyclType(FieldTy, "accessor", true /*Tmp*/))
        handleAccessorType(RecordDecl, BS.getBeginLoc());
    }
    LastParamIndex = ParamIndex;
    return true;
  }

  bool handleSyclSpecialType(FieldDecl *FD, QualType FieldTy) final {
    return handleSpecialType(FD, FieldTy);
  }

  RecordDecl *wrapField(FieldDecl *Field, QualType FieldTy) {
    RecordDecl *WrapperClass =
        SemaRef.getASTContext().buildImplicitRecord("__wrapper_class");
    WrapperClass->startDefinition();
    Field = FieldDecl::Create(
        SemaRef.getASTContext(), WrapperClass, SourceLocation(),
        SourceLocation(), /*Id=*/nullptr, FieldTy,
        SemaRef.getASTContext().getTrivialTypeSourceInfo(FieldTy,
                                                         SourceLocation()),
        /*BW=*/nullptr, /*Mutable=*/false, /*InitStyle=*/ICIS_NoInit);
    Field->setAccess(AS_public);
    WrapperClass->addDecl(Field);
    WrapperClass->completeDefinition();
    return WrapperClass;
  };

  bool handlePointerType(FieldDecl *FD, QualType FieldTy) final {
    // USM allows to use raw pointers instead of buffers/accessors, but these
    // pointers point to the specially allocated memory. For pointer fields we
    // add a kernel argument with the same type as field but global address
    // space, because OpenCL requires it.
    QualType PointeeTy = FieldTy->getPointeeType();
    Qualifiers Quals = PointeeTy.getQualifiers();
    auto AS = Quals.getAddressSpace();
    // Leave global_device and global_host address spaces as is to help FPGA
    // device in memory allocations
    if (AS != LangAS::sycl_global_device && AS != LangAS::sycl_global_host)
      Quals.setAddressSpace(LangAS::sycl_global);
    PointeeTy = SemaRef.getASTContext().getQualifiedType(
        PointeeTy.getUnqualifiedType(), Quals);
    QualType ModTy = SemaRef.getASTContext().getPointerType(PointeeTy);
    // When the kernel is generated, struct type kernel arguments are
    // decomposed; i.e. the parameters of the kernel are the fields of the
    // struct, and not the struct itself. This causes an error in the backend
    // when the struct field is a pointer, since non-USM pointers cannot be
    // passed directly. To work around this issue, all pointers inside the
    // struct are wrapped in a generated '__wrapper_class'.
    if (StructDepth) {
      RecordDecl *WrappedPointer = wrapField(FD, ModTy);
      ModTy = SemaRef.getASTContext().getRecordType(WrappedPointer);
    }

    addParam(FD, ModTy);
    return true;
  }

  bool handleSimpleArrayType(FieldDecl *FD, QualType FieldTy) final {
    // Arrays are always wrapped in a struct since they cannot be passed
    // directly.
    RecordDecl *WrappedArray = wrapField(FD, FieldTy);
    QualType ModTy = SemaRef.getASTContext().getRecordType(WrappedArray);
    addParam(FD, ModTy);
    return true;
  }

  bool handleScalarType(FieldDecl *FD, QualType FieldTy) final {
    addParam(FD, FieldTy);
    return true;
  }

  bool handleNonDecompStruct(const CXXRecordDecl *, FieldDecl *FD,
                             QualType Ty) final {
    addParam(FD, Ty);
    return true;
  }

  bool handleNonDecompStruct(const CXXRecordDecl *Base,
                             const CXXBaseSpecifier &BS, QualType Ty) final {
    addParam(BS, Ty);
    return true;
  }

  bool handleUnionType(FieldDecl *FD, QualType FieldTy) final {
    return handleScalarType(FD, FieldTy);
  }

  bool handleSyclHalfType(FieldDecl *FD, QualType FieldTy) final {
    addParam(FD, FieldTy);
    return true;
  }

  // Generate kernel argument to initialize specialization constants.
  void handleSyclKernelHandlerType() {
    ASTContext &Context = SemaRef.getASTContext();
    StringRef Name = "_arg__specialization_constants_buffer";
    addParam(Name, Context.getPointerType(Context.getAddrSpaceQualType(
                       Context.CharTy, LangAS::sycl_global)));
  }

  void setBody(CompoundStmt *KB) { KernelDecl->setBody(KB); }

  FunctionDecl *getKernelDecl() { return KernelDecl; }

  llvm::ArrayRef<ParmVarDecl *> getParamVarDeclsForCurrentField() {
    return ArrayRef<ParmVarDecl *>(std::begin(Params) + LastParamIndex,
                                   std::end(Params));
  }
  using SyclKernelFieldHandler::handleSyclHalfType;
};

class SyclKernelArgsSizeChecker : public SyclKernelFieldHandler {
  SourceLocation KernelLoc;
  unsigned SizeOfParams = 0;
  bool IsSIMD = false;

  void addParam(QualType ArgTy) {
    SizeOfParams +=
        SemaRef.getASTContext().getTypeSizeInChars(ArgTy).getQuantity();
  }

  bool handleSpecialType(QualType FieldTy) {
    const CXXRecordDecl *RecordDecl = FieldTy->getAsCXXRecordDecl();
    assert(RecordDecl && "The type must be a RecordDecl");
    llvm::StringLiteral MethodName =
<<<<<<< HEAD
        IsSIMD ? InitESIMDMethodName : InitMethodName;
=======
        (IsSIMD && Util::isSyclType(FieldTy, "accessor", true /*Tmp*/))
            ? InitESIMDMethodName
            : InitMethodName;
>>>>>>> 30c834aa
    CXXMethodDecl *InitMethod = getMethodByName(RecordDecl, MethodName);
    assert(InitMethod && "The type must have the __init method");
    for (const ParmVarDecl *Param : InitMethod->parameters())
      addParam(Param->getType());
    return true;
  }

public:
  static constexpr const bool VisitInsideSimpleContainers = false;
  SyclKernelArgsSizeChecker(Sema &S, SourceLocation Loc, bool IsSIMD)
      : SyclKernelFieldHandler(S), KernelLoc(Loc), IsSIMD(IsSIMD) {}

  ~SyclKernelArgsSizeChecker() {
    if (SizeOfParams > MaxKernelArgsSize)
      SemaRef.Diag(KernelLoc, diag::warn_sycl_kernel_too_big_args)
          << SizeOfParams << MaxKernelArgsSize;
  }

  bool handleSyclSpecialType(FieldDecl *FD, QualType FieldTy) final {
    return handleSpecialType(FieldTy);
  }

  bool handleSyclSpecialType(const CXXRecordDecl *, const CXXBaseSpecifier &BS,
                             QualType FieldTy) final {
    return handleSpecialType(FieldTy);
  }

  bool handlePointerType(FieldDecl *FD, QualType FieldTy) final {
    addParam(FieldTy);
    return true;
  }

  bool handleScalarType(FieldDecl *FD, QualType FieldTy) final {
    addParam(FieldTy);
    return true;
  }

  bool handleSimpleArrayType(FieldDecl *FD, QualType FieldTy) final {
    addParam(FieldTy);
    return true;
  }

  bool handleNonDecompStruct(const CXXRecordDecl *, FieldDecl *FD,
                             QualType Ty) final {
    addParam(Ty);
    return true;
  }

  bool handleNonDecompStruct(const CXXRecordDecl *Base,
                             const CXXBaseSpecifier &BS, QualType Ty) final {
    addParam(Ty);
    return true;
  }

  bool handleUnionType(FieldDecl *FD, QualType FieldTy) final {
    return handleScalarType(FD, FieldTy);
  }

  bool handleSyclHalfType(FieldDecl *FD, QualType FieldTy) final {
    addParam(FieldTy);
    return true;
  }
  using SyclKernelFieldHandler::handleSyclHalfType;
};

std::string getKernelArgDesc(StringRef KernelArgDescription) {
  if (KernelArgDescription == ":" || KernelArgDescription == "")
    return "";
  return ("Compiler generated argument for " + KernelArgDescription + ",")
      .str();
}

class SyclOptReportCreator : public SyclKernelFieldHandler {
  SyclKernelDeclCreator &DC;
  SourceLocation KernelInvocationLoc;

  void addParam(const FieldDecl *KernelArg, QualType KernelArgType,
                StringRef KernelArgDescription) {
    StringRef NameToEmitInDescription = KernelArg->getName();
    const RecordDecl *KernelArgParent = KernelArg->getParent();
    if (KernelArgParent && KernelArgDescription == "decomposed struct/class")
      NameToEmitInDescription = KernelArgParent->getName();

    bool isWrappedField = KernelArgDescription == "WrappedPointer" ||
                          KernelArgDescription == "WrappedArray";

    KernelArgDescription =
        (KernelArgDescription == "WrappedPointer"
             ? "nested pointer"
             : (KernelArgDescription == "WrappedArray" ? "array"
                                                       : KernelArgDescription));

    unsigned KernelArgSize =
        SemaRef.getASTContext().getTypeSizeInChars(KernelArgType).getQuantity();

    SemaRef.getDiagnostics().getSYCLOptReport().AddKernelArgs(
        DC.getKernelDecl(), NameToEmitInDescription,
        isWrappedField ? "Compiler generated" : KernelArgType.getAsString(),
        KernelInvocationLoc, KernelArgSize,
        getKernelArgDesc(KernelArgDescription),
        (KernelArgDescription == "decomposed struct/class")
            ? ("Field:" + KernelArg->getName().str() + ", ")
            : "");
  }

  void addParam(const FieldDecl *FD, QualType FieldTy) {
    std::string KernelArgDescription = FieldTy.getAsString();
    const RecordDecl *RD = FD->getParent();
    if (FieldTy->isScalarType())
      KernelArgDescription = "";
    if (RD && RD->hasAttr<SYCLRequiresDecompositionAttr>())
      KernelArgDescription = "decomposed struct/class";

    addParam(FD, FieldTy, KernelArgDescription);
  }

  // Handles base classes.
  void addParam(const CXXBaseSpecifier &, QualType KernelArgType,
                StringRef KernelArgDescription) {
    unsigned KernelArgSize =
        SemaRef.getASTContext().getTypeSizeInChars(KernelArgType).getQuantity();
    SemaRef.getDiagnostics().getSYCLOptReport().AddKernelArgs(
        DC.getKernelDecl(), KernelArgType.getAsString(),
        KernelArgType.getAsString(), KernelInvocationLoc, KernelArgSize,
        getKernelArgDesc(KernelArgDescription), "");
  }

  // Handles specialization constants.
  void addParam(QualType KernelArgType, std::string KernelArgDescription) {
    unsigned KernelArgSize =
        SemaRef.getASTContext().getTypeSizeInChars(KernelArgType).getQuantity();
    SemaRef.getDiagnostics().getSYCLOptReport().AddKernelArgs(
        DC.getKernelDecl(), "", KernelArgType.getAsString(),
        KernelInvocationLoc, KernelArgSize,
        getKernelArgDesc(KernelArgDescription), "");
  }

public:
  static constexpr const bool VisitInsideSimpleContainers = false;
  SyclOptReportCreator(Sema &S, SyclKernelDeclCreator &DC, SourceLocation Loc)
      : SyclKernelFieldHandler(S), DC(DC), KernelInvocationLoc(Loc) {}

  bool handleSyclSpecialType(FieldDecl *FD, QualType FieldTy) final {
    for (const auto *Param : DC.getParamVarDeclsForCurrentField())
      addParam(FD, Param->getType(), FieldTy.getAsString());
    return true;
  }

  bool handleSyclSpecialType(const CXXRecordDecl *, const CXXBaseSpecifier &BS,
                             QualType FieldTy) final {
    std::string KernelArgDescription = "base class " + FieldTy.getAsString();
    for (const auto *Param : DC.getParamVarDeclsForCurrentField()) {
      QualType KernelArgType = Param->getType();
      unsigned KernelArgSize = SemaRef.getASTContext()
                                   .getTypeSizeInChars(KernelArgType)
                                   .getQuantity();
      SemaRef.getDiagnostics().getSYCLOptReport().AddKernelArgs(
          DC.getKernelDecl(), FieldTy.getAsString(),
          KernelArgType.getAsString(), KernelInvocationLoc, KernelArgSize,
          getKernelArgDesc(KernelArgDescription), "");
    }
    return true;
  }

  bool handlePointerType(FieldDecl *FD, QualType FieldTy) final {
    std::string KernelArgDescription = ":";
    ParmVarDecl *KernelParameter = DC.getParamVarDeclsForCurrentField()[0];
    // Compiler generated openCL kernel argument for current pointer field
    // is not a pointer. This means we are processing a nested pointer and
    // the openCL kernel argument is of type __wrapper_class.
    if (!KernelParameter->getType()->isPointerType())
      KernelArgDescription = "WrappedPointer";
    for (const auto *Param : DC.getParamVarDeclsForCurrentField())
      addParam(FD, Param->getType(), KernelArgDescription);
    return true;
  }

  bool handleScalarType(FieldDecl *FD, QualType FieldTy) final {
    addParam(FD, FieldTy);
    return true;
  }

  bool handleSimpleArrayType(FieldDecl *FD, QualType FieldTy) final {
    // Simple arrays are always wrapped.
    for (const auto *Param : DC.getParamVarDeclsForCurrentField())
      addParam(FD, Param->getType(), "WrappedArray");
    return true;
  }

  bool handleNonDecompStruct(const CXXRecordDecl *, FieldDecl *FD,
                             QualType Ty) final {
    addParam(FD, Ty);
    return true;
  }

  bool handleNonDecompStruct(const CXXRecordDecl *Base,
                             const CXXBaseSpecifier &BS, QualType Ty) final {
    addParam(BS, Ty, "base class");
    return true;
  }

  bool handleUnionType(FieldDecl *FD, QualType FieldTy) final {
    return handleScalarType(FD, FieldTy);
  }

  bool handleSyclHalfType(FieldDecl *FD, QualType FieldTy) final {
    addParam(FD, FieldTy);
    return true;
  }

  void handleSyclKernelHandlerType() {
    addParam(DC.getParamVarDeclsForCurrentField()[0]->getType(),
             "SYCL2020 specialization constant");
  }
  using SyclKernelFieldHandler::handleSyclHalfType;
};

static CXXMethodDecl *getOperatorParens(const CXXRecordDecl *Rec) {
  for (auto *MD : Rec->methods()) {
    if (MD->getOverloadedOperator() == OO_Call)
      return MD;
  }
  return nullptr;
}

static bool isESIMDKernelType(const CXXRecordDecl *KernelObjType) {
  const CXXMethodDecl *OpParens = getOperatorParens(KernelObjType);
  return (OpParens != nullptr) && OpParens->hasAttr<SYCLSimdAttr>();
}

class SyclKernelBodyCreator : public SyclKernelFieldHandler {
  SyclKernelDeclCreator &DeclCreator;
  llvm::SmallVector<Stmt *, 16> BodyStmts;
  llvm::SmallVector<InitListExpr *, 16> CollectionInitExprs;
  llvm::SmallVector<Stmt *, 16> FinalizeStmts;
  // This collection contains the information required to add/remove information
  // about arrays as we enter them.  The InitializedEntity component is
  // necessary for initializing child members.  uin64_t is the index of the
  // current element being worked on, which is updated every time we visit
  // nextElement.
  llvm::SmallVector<std::pair<InitializedEntity, uint64_t>, 8> ArrayInfos;
  VarDecl *KernelObjClone;
  InitializedEntity VarEntity;
  const CXXRecordDecl *KernelObj;
  llvm::SmallVector<Expr *, 16> MemberExprBases;
  FunctionDecl *KernelCallerFunc;
  SourceLocation KernelCallerSrcLoc; // KernelCallerFunc source location.
  // Contains a count of how many containers we're in.  This is used by the
  // pointer-struct-wrapping code to ensure that we don't try to wrap
  // non-top-level pointers.
  uint64_t StructDepth = 0;
  VarDecl *KernelHandlerClone = nullptr;

  Stmt *replaceWithLocalClone(ParmVarDecl *OriginalParam, VarDecl *LocalClone,
                              Stmt *FunctionBody) {
    // DeclRefExpr with valid source location but with decl which is not marked
    // as used is invalid.
    LocalClone->setIsUsed();
    std::pair<DeclaratorDecl *, DeclaratorDecl *> MappingPair =
        std::make_pair(OriginalParam, LocalClone);
    KernelBodyTransform KBT(MappingPair, SemaRef);
    return KBT.TransformStmt(FunctionBody).get();
  }

  // Using the statements/init expressions that we've created, this generates
  // the kernel body compound stmt. CompoundStmt needs to know its number of
  // statements in advance to allocate it, so we cannot do this as we go along.
  CompoundStmt *createKernelBody() {
    // Push the Kernel function scope to ensure the scope isn't empty
    SemaRef.PushFunctionScope();

    // Initialize kernel object local clone
    assert(CollectionInitExprs.size() == 1 &&
           "Should have been popped down to just the first one");
    KernelObjClone->setInit(CollectionInitExprs.back());

    // Replace references to the kernel object in kernel body, to use the
    // compiler generated local clone
    Stmt *NewBody =
        replaceWithLocalClone(KernelCallerFunc->getParamDecl(0), KernelObjClone,
                              KernelCallerFunc->getBody());

    // If kernel_handler argument is passed by SYCL kernel, replace references
    // to this argument in kernel body, to use the compiler generated local
    // clone
    if (ParmVarDecl *KernelHandlerParam =
            getSyclKernelHandlerArg(KernelCallerFunc))
      NewBody = replaceWithLocalClone(KernelHandlerParam, KernelHandlerClone,
                                      NewBody);

    // Use transformed body (with clones) as kernel body
    BodyStmts.push_back(NewBody);

    BodyStmts.insert(BodyStmts.end(), FinalizeStmts.begin(),
                     FinalizeStmts.end());

    return CompoundStmt::Create(SemaRef.getASTContext(), BodyStmts, {}, {});
  }

  void markParallelWorkItemCalls() {
    if (getKernelInvocationKind(KernelCallerFunc) ==
        InvokeParallelForWorkGroup) {
      FindPFWGLambdaFnVisitor V(KernelObj);
      V.TraverseStmt(KernelCallerFunc->getBody());
      CXXMethodDecl *WGLambdaFn = V.getLambdaFn();
      assert(WGLambdaFn && "PFWG lambda not found");
      // Mark the function that it "works" in a work group scope:
      // NOTE: In case of parallel_for_work_item the marker call itself is
      // marked with work item scope attribute, here  the '()' operator of the
      // object passed as parameter is marked. This is an optimization -
      // there are a lot of locals created at parallel_for_work_group
      // scope before calling the lambda - it is more efficient to have
      // all of them in the private address space rather then sharing via
      // the local AS. See parallel_for_work_group implementation in the
      // SYCL headers.
      if (!WGLambdaFn->hasAttr<SYCLScopeAttr>()) {
        WGLambdaFn->addAttr(SYCLScopeAttr::CreateImplicit(
            SemaRef.getASTContext(), SYCLScopeAttr::Level::WorkGroup));
        // Search and mark parallel_for_work_item calls:
        MarkWIScopeFnVisitor MarkWIScope(SemaRef.getASTContext());
        MarkWIScope.TraverseDecl(WGLambdaFn);
        // Now mark local variables declared in the PFWG lambda with work group
        // scope attribute
        addScopeAttrToLocalVars(*WGLambdaFn);
      }
    }
  }

  // Creates a DeclRefExpr to the ParmVar that represents the current field.
  Expr *createParamReferenceExpr() {
    ParmVarDecl *KernelParameter =
        DeclCreator.getParamVarDeclsForCurrentField()[0];

    QualType ParamType = KernelParameter->getOriginalType();
    Expr *DRE = SemaRef.BuildDeclRefExpr(KernelParameter, ParamType, VK_LValue,
                                         KernelCallerSrcLoc);
    return DRE;
  }

  // Creates a DeclRefExpr to the ParmVar that represents the current pointer
  // field.
  Expr *createPointerParamReferenceExpr(QualType PointerTy, bool Wrapped) {
    ParmVarDecl *KernelParameter =
        DeclCreator.getParamVarDeclsForCurrentField()[0];

    QualType ParamType = KernelParameter->getOriginalType();
    Expr *DRE = SemaRef.BuildDeclRefExpr(KernelParameter, ParamType, VK_LValue,
                                         KernelCallerSrcLoc);

    // Struct Type kernel arguments are decomposed. The pointer fields are
    // then wrapped inside a compiler generated struct. Therefore when
    // generating the initializers, we have to 'unwrap' the pointer.
    if (Wrapped) {
      CXXRecordDecl *WrapperStruct = ParamType->getAsCXXRecordDecl();
      // Pointer field wrapped inside __wrapper_class
      FieldDecl *Pointer = *(WrapperStruct->field_begin());
      DRE = buildMemberExpr(DRE, Pointer);
      ParamType = Pointer->getType();
    }

    DRE = ImplicitCastExpr::Create(SemaRef.Context, ParamType,
                                   CK_LValueToRValue, DRE, /*BasePath=*/nullptr,
                                   VK_PRValue, FPOptionsOverride());

    if (PointerTy->getPointeeType().getAddressSpace() !=
        ParamType->getPointeeType().getAddressSpace())
      DRE = ImplicitCastExpr::Create(SemaRef.Context, PointerTy,
                                     CK_AddressSpaceConversion, DRE, nullptr,
                                     VK_PRValue, FPOptionsOverride());

    return DRE;
  }

  Expr *createSimpleArrayParamReferenceExpr(QualType ArrayTy) {
    ParmVarDecl *KernelParameter =
        DeclCreator.getParamVarDeclsForCurrentField()[0];
    QualType ParamType = KernelParameter->getOriginalType();
    Expr *DRE = SemaRef.BuildDeclRefExpr(KernelParameter, ParamType, VK_LValue,
                                         KernelCallerSrcLoc);

    // Unwrap the array.
    CXXRecordDecl *WrapperStruct = ParamType->getAsCXXRecordDecl();
    FieldDecl *ArrayField = *(WrapperStruct->field_begin());
    return buildMemberExpr(DRE, ArrayField);
  }

  // Returns 'true' if the thing we're visiting (Based on the FD/QualType pair)
  // is an element of an array.  This will determine whether we do
  // MemberExprBases in some cases or not, AND determines how we initialize
  // values.
  bool isArrayElement(const FieldDecl *FD, QualType Ty) const {
    return !SemaRef.getASTContext().hasSameType(FD->getType(), Ty);
  }

  // Creates an initialized entity for a field/item. In the case where this is a
  // field, returns a normal member initializer, if we're in a sub-array of a MD
  // array, returns an element initializer.
  InitializedEntity getFieldEntity(FieldDecl *FD, QualType Ty) {
    if (isArrayElement(FD, Ty))
      return InitializedEntity::InitializeElement(SemaRef.getASTContext(),
                                                  ArrayInfos.back().second,
                                                  ArrayInfos.back().first);
    return InitializedEntity::InitializeMember(FD, &VarEntity);
  }

  void addFieldInit(FieldDecl *FD, QualType Ty, MultiExprArg ParamRef) {
    InitializationKind InitKind =
        InitializationKind::CreateCopy(KernelCallerSrcLoc, KernelCallerSrcLoc);
    addFieldInit(FD, Ty, ParamRef, InitKind);
  }

  void addFieldInit(FieldDecl *FD, QualType Ty, MultiExprArg ParamRef,
                    InitializationKind InitKind) {
    addFieldInit(FD, Ty, ParamRef, InitKind, getFieldEntity(FD, Ty));
  }

  void addFieldInit(FieldDecl *FD, QualType Ty, MultiExprArg ParamRef,
                    InitializationKind InitKind, InitializedEntity Entity) {
    InitializationSequence InitSeq(SemaRef, Entity, InitKind, ParamRef);
    ExprResult Init = InitSeq.Perform(SemaRef, Entity, InitKind, ParamRef);

    InitListExpr *ParentILE = CollectionInitExprs.back();
    ParentILE->updateInit(SemaRef.getASTContext(), ParentILE->getNumInits(),
                          Init.get());
  }

  void addBaseInit(const CXXBaseSpecifier &BS, QualType Ty,
                   InitializationKind InitKind) {
    InitializedEntity Entity = InitializedEntity::InitializeBase(
        SemaRef.Context, &BS, /*IsInheritedVirtualBase*/ false, &VarEntity);
    InitializationSequence InitSeq(SemaRef, Entity, InitKind, None);
    ExprResult Init = InitSeq.Perform(SemaRef, Entity, InitKind, None);

    InitListExpr *ParentILE = CollectionInitExprs.back();
    ParentILE->updateInit(SemaRef.getASTContext(), ParentILE->getNumInits(),
                          Init.get());
  }

  void addSimpleBaseInit(const CXXBaseSpecifier &BS, QualType Ty) {
    InitializationKind InitKind =
        InitializationKind::CreateCopy(KernelCallerSrcLoc, KernelCallerSrcLoc);

    InitializedEntity Entity = InitializedEntity::InitializeBase(
        SemaRef.Context, &BS, /*IsInheritedVirtualBase*/ false, &VarEntity);

    Expr *ParamRef = createParamReferenceExpr();
    InitializationSequence InitSeq(SemaRef, Entity, InitKind, ParamRef);
    ExprResult Init = InitSeq.Perform(SemaRef, Entity, InitKind, ParamRef);

    InitListExpr *ParentILE = CollectionInitExprs.back();
    ParentILE->updateInit(SemaRef.getASTContext(), ParentILE->getNumInits(),
                          Init.get());
  }

  // Adds an initializer that handles a simple initialization of a field.
  void addSimpleFieldInit(FieldDecl *FD, QualType Ty) {
    Expr *ParamRef = createParamReferenceExpr();
    addFieldInit(FD, Ty, ParamRef);
  }

  MemberExpr *buildMemberExpr(Expr *Base, ValueDecl *Member) {
    DeclAccessPair MemberDAP = DeclAccessPair::make(Member, AS_none);
    MemberExpr *Result = SemaRef.BuildMemberExpr(
        Base, /*IsArrow */ false, KernelCallerSrcLoc, NestedNameSpecifierLoc(),
        KernelCallerSrcLoc, Member, MemberDAP,
        /*HadMultipleCandidates*/ false,
        DeclarationNameInfo(Member->getDeclName(), KernelCallerSrcLoc),
        Member->getType(), VK_LValue, OK_Ordinary);
    return Result;
  }

  void addFieldMemberExpr(FieldDecl *FD, QualType Ty) {
    if (!isArrayElement(FD, Ty))
      MemberExprBases.push_back(buildMemberExpr(MemberExprBases.back(), FD));
  }

  void removeFieldMemberExpr(const FieldDecl *FD, QualType Ty) {
    if (!isArrayElement(FD, Ty))
      MemberExprBases.pop_back();
  }

  void createSpecialMethodCall(const CXXRecordDecl *RD, StringRef MethodName,
                               SmallVectorImpl<Stmt *> &AddTo) {
    CXXMethodDecl *Method = getMethodByName(RD, MethodName);
    if (!Method)
      return;

    unsigned NumParams = Method->getNumParams();
    llvm::SmallVector<Expr *, 4> ParamDREs(NumParams);
    llvm::ArrayRef<ParmVarDecl *> KernelParameters =
        DeclCreator.getParamVarDeclsForCurrentField();
    for (size_t I = 0; I < NumParams; ++I) {
      QualType ParamType = KernelParameters[I]->getOriginalType();
      ParamDREs[I] = SemaRef.BuildDeclRefExpr(KernelParameters[I], ParamType,
                                              VK_LValue, KernelCallerSrcLoc);
    }

    MemberExpr *MethodME = buildMemberExpr(MemberExprBases.back(), Method);

    QualType ResultTy = Method->getReturnType();
    ExprValueKind VK = Expr::getValueKindForType(ResultTy);
    ResultTy = ResultTy.getNonLValueExprType(SemaRef.Context);
    llvm::SmallVector<Expr *, 4> ParamStmts;
    const auto *Proto = cast<FunctionProtoType>(Method->getType());
    SemaRef.GatherArgumentsForCall(KernelCallerSrcLoc, Method, Proto, 0,
                                   ParamDREs, ParamStmts);
    // [kernel_obj or wrapper object].accessor.__init(_ValueType*,
    // range<int>, range<int>, id<int>)
    AddTo.push_back(CXXMemberCallExpr::Create(
        SemaRef.Context, MethodME, ParamStmts, ResultTy, VK, KernelCallerSrcLoc,
        FPOptionsOverride()));
  }

  // Creates an empty InitListExpr of the correct number of child-inits
  // of this to append into.
  void addCollectionInitListExpr(const CXXRecordDecl *RD) {
    const ASTRecordLayout &Info =
        SemaRef.getASTContext().getASTRecordLayout(RD);
    uint64_t NumInitExprs = Info.getFieldCount() + RD->getNumBases();
    addCollectionInitListExpr(QualType(RD->getTypeForDecl(), 0), NumInitExprs);
  }

  InitListExpr *createInitListExpr(const CXXRecordDecl *RD) {
    const ASTRecordLayout &Info =
        SemaRef.getASTContext().getASTRecordLayout(RD);
    uint64_t NumInitExprs = Info.getFieldCount() + RD->getNumBases();
    return createInitListExpr(QualType(RD->getTypeForDecl(), 0), NumInitExprs);
  }

  InitListExpr *createInitListExpr(QualType InitTy, uint64_t NumChildInits) {
    InitListExpr *ILE = new (SemaRef.getASTContext()) InitListExpr(
        SemaRef.getASTContext(), KernelCallerSrcLoc, {}, KernelCallerSrcLoc);
    ILE->reserveInits(SemaRef.getASTContext(), NumChildInits);
    ILE->setType(InitTy);

    return ILE;
  }

  // Create an empty InitListExpr of the type/size for the rest of the visitor
  // to append into.
  void addCollectionInitListExpr(QualType InitTy, uint64_t NumChildInits) {

    InitListExpr *ILE = createInitListExpr(InitTy, NumChildInits);
    InitListExpr *ParentILE = CollectionInitExprs.back();
    ParentILE->updateInit(SemaRef.getASTContext(), ParentILE->getNumInits(),
                          ILE);

    CollectionInitExprs.push_back(ILE);
  }

  static VarDecl *createKernelObjClone(ASTContext &Ctx, DeclContext *DC,
                                       const CXXRecordDecl *KernelObj) {
    TypeSourceInfo *TSInfo =
        KernelObj->isLambda() ? KernelObj->getLambdaTypeInfo() : nullptr;
    VarDecl *VD = VarDecl::Create(
        Ctx, DC, KernelObj->getLocation(), KernelObj->getLocation(),
        KernelObj->getIdentifier(), QualType(KernelObj->getTypeForDecl(), 0),
        TSInfo, SC_None);

    return VD;
  }

  const llvm::StringLiteral getInitMethodName() const {
    bool IsSIMDKernel = isESIMDKernelType(KernelObj);
    return IsSIMDKernel ? InitESIMDMethodName : InitMethodName;
  }

  // Default inits the type, then calls the init-method in the body.
  bool handleSpecialType(FieldDecl *FD, QualType Ty) {
    addFieldInit(FD, Ty, None,
                 InitializationKind::CreateDefault(KernelCallerSrcLoc));

    addFieldMemberExpr(FD, Ty);

    const auto *RecordDecl = Ty->getAsCXXRecordDecl();
    createSpecialMethodCall(RecordDecl, getInitMethodName(), BodyStmts);
    CXXMethodDecl *FinalizeMethod =
        getMethodByName(RecordDecl, FinalizeMethodName);
    // A finalize-method is expected for special type such as stream.
    if (FinalizeMethod)
      createSpecialMethodCall(RecordDecl, FinalizeMethodName, FinalizeStmts);

    removeFieldMemberExpr(FD, Ty);

    return true;
  }

  bool handleSpecialType(const CXXBaseSpecifier &BS, QualType Ty) {
    const auto *RecordDecl = Ty->getAsCXXRecordDecl();
    addBaseInit(BS, Ty, InitializationKind::CreateDefault(KernelCallerSrcLoc));
    createSpecialMethodCall(RecordDecl, getInitMethodName(), BodyStmts);
    return true;
  }

  // Generate __init call for kernel handler argument
  void handleSpecialType(QualType KernelHandlerTy) {
    DeclRefExpr *KernelHandlerCloneRef =
        DeclRefExpr::Create(SemaRef.Context, NestedNameSpecifierLoc(),
                            KernelCallerSrcLoc, KernelHandlerClone, false,
                            DeclarationNameInfo(), KernelHandlerTy, VK_LValue);
    const auto *RecordDecl =
        KernelHandlerClone->getType()->getAsCXXRecordDecl();
    MemberExprBases.push_back(KernelHandlerCloneRef);
    createSpecialMethodCall(RecordDecl, InitSpecConstantsBuffer, BodyStmts);
    MemberExprBases.pop_back();
  }

  void createKernelHandlerClone(ASTContext &Ctx, DeclContext *DC,
                                ParmVarDecl *KernelHandlerArg) {
    QualType Ty = KernelHandlerArg->getType();
    TypeSourceInfo *TSInfo = Ctx.getTrivialTypeSourceInfo(Ty);
    KernelHandlerClone =
        VarDecl::Create(Ctx, DC, KernelCallerSrcLoc, KernelCallerSrcLoc,
                        KernelHandlerArg->getIdentifier(), Ty, TSInfo, SC_None);

    // Default initialize clone
    InitializedEntity VarEntity =
        InitializedEntity::InitializeVariable(KernelHandlerClone);
    InitializationKind InitKind =
        InitializationKind::CreateDefault(KernelCallerSrcLoc);
    InitializationSequence InitSeq(SemaRef, VarEntity, InitKind, None);
    ExprResult Init = InitSeq.Perform(SemaRef, VarEntity, InitKind, None);
    KernelHandlerClone->setInit(
        SemaRef.MaybeCreateExprWithCleanups(Init.get()));
    KernelHandlerClone->setInitStyle(VarDecl::CallInit);
  }

public:
  static constexpr const bool VisitInsideSimpleContainers = false;
  SyclKernelBodyCreator(Sema &S, SyclKernelDeclCreator &DC,
                        const CXXRecordDecl *KernelObj,
                        FunctionDecl *KernelCallerFunc)
      : SyclKernelFieldHandler(S), DeclCreator(DC),
        KernelObjClone(createKernelObjClone(S.getASTContext(),
                                            DC.getKernelDecl(), KernelObj)),
        VarEntity(InitializedEntity::InitializeVariable(KernelObjClone)),
        KernelObj(KernelObj), KernelCallerFunc(KernelCallerFunc),
        KernelCallerSrcLoc(KernelCallerFunc->getLocation()) {
    CollectionInitExprs.push_back(createInitListExpr(KernelObj));
    markParallelWorkItemCalls();

    Stmt *DS = new (S.Context) DeclStmt(DeclGroupRef(KernelObjClone),
                                        KernelCallerSrcLoc, KernelCallerSrcLoc);
    BodyStmts.push_back(DS);
    DeclRefExpr *KernelObjCloneRef = DeclRefExpr::Create(
        S.Context, NestedNameSpecifierLoc(), KernelCallerSrcLoc, KernelObjClone,
        false, DeclarationNameInfo(), QualType(KernelObj->getTypeForDecl(), 0),
        VK_LValue);
    MemberExprBases.push_back(KernelObjCloneRef);
  }

  ~SyclKernelBodyCreator() {
    CompoundStmt *KernelBody = createKernelBody();
    DeclCreator.setBody(KernelBody);
  }

  bool handleSyclSpecialType(FieldDecl *FD, QualType Ty) final {
    return handleSpecialType(FD, Ty);
  }

  bool handleSyclSpecialType(const CXXRecordDecl *, const CXXBaseSpecifier &BS,
                             QualType Ty) final {
    return handleSpecialType(BS, Ty);
  }

  bool handleSyclSpecConstantType(FieldDecl *FD, QualType Ty) final {
    return handleSpecialType(FD, Ty);
  }

  bool handleSyclHalfType(FieldDecl *FD, QualType Ty) final {
    addSimpleFieldInit(FD, Ty);
    return true;
  }

  bool handlePointerType(FieldDecl *FD, QualType FieldTy) final {
    Expr *PointerRef =
        createPointerParamReferenceExpr(FieldTy, StructDepth != 0);
    addFieldInit(FD, FieldTy, PointerRef);
    return true;
  }

  bool handleSimpleArrayType(FieldDecl *FD, QualType FieldTy) final {
    Expr *ArrayRef = createSimpleArrayParamReferenceExpr(FieldTy);
    InitializationKind InitKind = InitializationKind::CreateDirect({}, {}, {});

    InitializedEntity Entity =
        InitializedEntity::InitializeMember(FD, &VarEntity, /*Implicit*/ true);

    addFieldInit(FD, FieldTy, ArrayRef, InitKind, Entity);
    return true;
  }

  bool handleNonDecompStruct(const CXXRecordDecl *, FieldDecl *FD,
                             QualType Ty) final {
    addSimpleFieldInit(FD, Ty);
    return true;
  }

  bool handleNonDecompStruct(const CXXRecordDecl *Base,
                             const CXXBaseSpecifier &BS, QualType Ty) final {
    addSimpleBaseInit(BS, Ty);
    return true;
  }

  bool handleScalarType(FieldDecl *FD, QualType FieldTy) final {
    addSimpleFieldInit(FD, FieldTy);
    return true;
  }

  bool handleUnionType(FieldDecl *FD, QualType FieldTy) final {
    addSimpleFieldInit(FD, FieldTy);
    return true;
  }

  // Default inits the type, then calls the init-method in the body
  void handleSyclKernelHandlerType(ParmVarDecl *KernelHandlerArg) {

    // Create and default initialize local clone of kernel handler
    createKernelHandlerClone(SemaRef.getASTContext(),
                             DeclCreator.getKernelDecl(), KernelHandlerArg);

    // Add declaration statement to openCL kernel body
    Stmt *DS =
        new (SemaRef.Context) DeclStmt(DeclGroupRef(KernelHandlerClone),
                                       KernelCallerSrcLoc, KernelCallerSrcLoc);
    BodyStmts.push_back(DS);

    // Generate
    // KernelHandlerClone.__init_specialization_constants_buffer(specialization_constants_buffer)
    // call if target does not have native support for specialization constants.
    // Here, specialization_constants_buffer is the compiler generated kernel
    // argument of type char*.
    if (!isDefaultSPIRArch(SemaRef.Context))
      handleSpecialType(KernelHandlerArg->getType());
  }

  bool enterStruct(const CXXRecordDecl *RD, FieldDecl *FD, QualType Ty) final {
    ++StructDepth;
    addCollectionInitListExpr(Ty->getAsCXXRecordDecl());

    addFieldMemberExpr(FD, Ty);
    return true;
  }

  bool leaveStruct(const CXXRecordDecl *, FieldDecl *FD, QualType Ty) final {
    --StructDepth;
    CollectionInitExprs.pop_back();

    removeFieldMemberExpr(FD, Ty);
    return true;
  }

  bool enterStruct(const CXXRecordDecl *RD, const CXXBaseSpecifier &BS,
                   QualType) final {
    ++StructDepth;

    CXXCastPath BasePath;
    QualType DerivedTy(RD->getTypeForDecl(), 0);
    QualType BaseTy = BS.getType();
    SemaRef.CheckDerivedToBaseConversion(DerivedTy, BaseTy, KernelCallerSrcLoc,
                                         SourceRange(), &BasePath,
                                         /*IgnoreBaseAccess*/ true);
    auto Cast = ImplicitCastExpr::Create(
        SemaRef.Context, BaseTy, CK_DerivedToBase, MemberExprBases.back(),
        /* CXXCastPath=*/&BasePath, VK_LValue, FPOptionsOverride());
    MemberExprBases.push_back(Cast);

    addCollectionInitListExpr(BaseTy->getAsCXXRecordDecl());
    return true;
  }

  bool leaveStruct(const CXXRecordDecl *RD, const CXXBaseSpecifier &BS,
                   QualType) final {
    --StructDepth;
    MemberExprBases.pop_back();
    CollectionInitExprs.pop_back();
    return true;
  }

  bool enterArray(FieldDecl *FD, QualType ArrayType,
                  QualType ElementType) final {
    uint64_t ArraySize = SemaRef.getASTContext()
                             .getAsConstantArrayType(ArrayType)
                             ->getSize()
                             .getZExtValue();
    addCollectionInitListExpr(ArrayType, ArraySize);
    ArrayInfos.emplace_back(getFieldEntity(FD, ArrayType), 0);

    // If this is the top-level array, we need to make a MemberExpr in addition
    // to an array subscript.
    addFieldMemberExpr(FD, ArrayType);
    return true;
  }

  bool nextElement(QualType, uint64_t Index) final {
    ArrayInfos.back().second = Index;

    // Pop off the last member expr base.
    if (Index != 0)
      MemberExprBases.pop_back();

    QualType SizeT = SemaRef.getASTContext().getSizeType();

    llvm::APInt IndexVal{
        static_cast<unsigned>(SemaRef.getASTContext().getTypeSize(SizeT)),
        Index, SizeT->isSignedIntegerType()};

    auto IndexLiteral = IntegerLiteral::Create(
        SemaRef.getASTContext(), IndexVal, SizeT, KernelCallerSrcLoc);

    ExprResult IndexExpr = SemaRef.CreateBuiltinArraySubscriptExpr(
        MemberExprBases.back(), KernelCallerSrcLoc, IndexLiteral,
        KernelCallerSrcLoc);

    assert(!IndexExpr.isInvalid());
    MemberExprBases.push_back(IndexExpr.get());
    return true;
  }

  bool leaveArray(FieldDecl *FD, QualType ArrayType,
                  QualType ElementType) final {
    CollectionInitExprs.pop_back();
    ArrayInfos.pop_back();

    // Remove the IndexExpr.
    MemberExprBases.pop_back();

    // Remove the field access expr as well.
    removeFieldMemberExpr(FD, ArrayType);
    return true;
  }

  using SyclKernelFieldHandler::handleSyclHalfType;
};

// Kernels are only the unnamed-lambda feature if the feature is enabled, AND
// the first template argument has been corrected by the library to match the
// functor type.
static bool IsSYCLUnnamedKernel(Sema &SemaRef, const FunctionDecl *FD) {
  if (!SemaRef.getLangOpts().SYCLUnnamedLambda)
    return false;
  QualType FunctorTy = GetSYCLKernelObjectType(FD);
  QualType TmplArgTy = calculateKernelNameType(SemaRef.Context, FD);
  return SemaRef.Context.hasSameType(FunctorTy, TmplArgTy);
}

class SyclKernelIntHeaderCreator : public SyclKernelFieldHandler {
  SYCLIntegrationHeader &Header;
  int64_t CurOffset = 0;
  llvm::SmallVector<size_t, 16> ArrayBaseOffsets;
  int StructDepth = 0;

  // A series of functions to calculate the change in offset based on the type.
  int64_t offsetOf(const FieldDecl *FD, QualType ArgTy) const {
    return isArrayElement(FD, ArgTy)
               ? 0
               : SemaRef.getASTContext().getFieldOffset(FD) / 8;
  }

  int64_t offsetOf(const CXXRecordDecl *RD, const CXXRecordDecl *Base) const {
    const ASTRecordLayout &Layout =
        SemaRef.getASTContext().getASTRecordLayout(RD);
    return Layout.getBaseClassOffset(Base).getQuantity();
  }

  void addParam(const FieldDecl *FD, QualType ArgTy,
                SYCLIntegrationHeader::kernel_param_kind_t Kind) {
    addParam(ArgTy, Kind, offsetOf(FD, ArgTy));
  }
  void addParam(QualType ArgTy, SYCLIntegrationHeader::kernel_param_kind_t Kind,
                uint64_t OffsetAdj) {
    uint64_t Size;
    Size = SemaRef.getASTContext().getTypeSizeInChars(ArgTy).getQuantity();
    Header.addParamDesc(Kind, static_cast<unsigned>(Size),
                        static_cast<unsigned>(CurOffset + OffsetAdj));
  }

  // Returns 'true' if the thing we're visiting (Based on the FD/QualType pair)
  // is an element of an array.  This will determine whether we do
  // MemberExprBases in some cases or not, AND determines how we initialize
  // values.
  bool isArrayElement(const FieldDecl *FD, QualType Ty) const {
    return !SemaRef.getASTContext().hasSameType(FD->getType(), Ty);
  }

public:
  static constexpr const bool VisitInsideSimpleContainers = false;
  SyclKernelIntHeaderCreator(Sema &S, SYCLIntegrationHeader &H,
                             const CXXRecordDecl *KernelObj, QualType NameType,
                             FunctionDecl *KernelFunc)
      : SyclKernelFieldHandler(S), Header(H) {
    bool IsSIMDKernel = isESIMDKernelType(KernelObj);
    Header.startKernel(KernelFunc, NameType, KernelObj->getLocation(),
                       IsSIMDKernel, IsSYCLUnnamedKernel(S, KernelFunc));
  }

  bool handleSyclSpecialType(const CXXRecordDecl *RD,
                             const CXXBaseSpecifier &BC,
                             QualType FieldTy) final {
    const auto *AccTy =
        cast<ClassTemplateSpecializationDecl>(FieldTy->getAsRecordDecl());
    assert(AccTy->getTemplateArgs().size() >= 2 &&
           "Incorrect template args for Accessor Type");
    int Dims = static_cast<int>(
        AccTy->getTemplateArgs()[1].getAsIntegral().getExtValue());
    int Info = getAccessTarget(AccTy) | (Dims << 11);
    Header.addParamDesc(SYCLIntegrationHeader::kind_accessor, Info,
                        CurOffset +
                            offsetOf(RD, BC.getType()->getAsCXXRecordDecl()));
    return true;
  }

  bool handleSyclSpecialType(FieldDecl *FD, QualType FieldTy) final {
    const auto *ClassTy = FieldTy->getAsCXXRecordDecl();
    assert(ClassTy && "Type must be a C++ record type");
    if (Util::isSyclType(FieldTy, "accessor", true /*Tmp*/)) {
      const auto *AccTy =
          cast<ClassTemplateSpecializationDecl>(FieldTy->getAsRecordDecl());
      assert(AccTy->getTemplateArgs().size() >= 2 &&
             "Incorrect template args for Accessor Type");
      int Dims = static_cast<int>(
          AccTy->getTemplateArgs()[1].getAsIntegral().getExtValue());
      int Info = getAccessTarget(AccTy) | (Dims << 11);

      Header.addParamDesc(SYCLIntegrationHeader::kind_accessor, Info,
                          CurOffset + offsetOf(FD, FieldTy));
    } else {
      if (getMethodByName(ClassTy, FinalizeMethodName))
        addParam(FD, FieldTy, SYCLIntegrationHeader::kind_stream);
      else {
        CXXMethodDecl *InitMethod = getMethodByName(ClassTy, InitMethodName);
        assert(InitMethod && "type must have __init method");
        const ParmVarDecl *SamplerArg = InitMethod->getParamDecl(0);
        assert(SamplerArg && "Init method must have arguments");
        addParam(SamplerArg->getType(), SYCLIntegrationHeader::kind_sampler,
                 offsetOf(FD, FieldTy));
      }
    }
    return true;
  }

  bool handleSyclSpecConstantType(FieldDecl *FD, QualType FieldTy) final {
    const TemplateArgumentList &TemplateArgs =
        cast<ClassTemplateSpecializationDecl>(FieldTy->getAsRecordDecl())
            ->getTemplateInstantiationArgs();
    assert(TemplateArgs.size() == 2 &&
           "Incorrect template args for spec constant type");
    // Get specialization constant ID type, which is the second template
    // argument.
    QualType SpecConstIDTy = TemplateArgs.get(1).getAsType().getCanonicalType();
    const std::string SpecConstName = SYCLUniqueStableNameExpr::ComputeName(
        SemaRef.getASTContext(), SpecConstIDTy);
    Header.addSpecConstant(SpecConstName, SpecConstIDTy);
    return true;
  }

  bool handlePointerType(FieldDecl *FD, QualType FieldTy) final {
    addParam(FD, FieldTy,
             ((StructDepth) ? SYCLIntegrationHeader::kind_std_layout
                            : SYCLIntegrationHeader::kind_pointer));
    return true;
  }

  bool handleScalarType(FieldDecl *FD, QualType FieldTy) final {
    addParam(FD, FieldTy, SYCLIntegrationHeader::kind_std_layout);
    return true;
  }

  bool handleSimpleArrayType(FieldDecl *FD, QualType FieldTy) final {
    // Arrays are always wrapped inside of structs, so just treat it as a simple
    // struct.
    addParam(FD, FieldTy, SYCLIntegrationHeader::kind_std_layout);
    return true;
  }

  bool handleNonDecompStruct(const CXXRecordDecl *, FieldDecl *FD,
                             QualType Ty) final {
    addParam(FD, Ty, SYCLIntegrationHeader::kind_std_layout);
    return true;
  }

  bool handleNonDecompStruct(const CXXRecordDecl *Base,
                             const CXXBaseSpecifier &, QualType Ty) final {
    addParam(Ty, SYCLIntegrationHeader::kind_std_layout,
             offsetOf(Base, Ty->getAsCXXRecordDecl()));
    return true;
  }

  bool handleUnionType(FieldDecl *FD, QualType FieldTy) final {
    return handleScalarType(FD, FieldTy);
  }

  bool handleSyclHalfType(FieldDecl *FD, QualType FieldTy) final {
    addParam(FD, FieldTy, SYCLIntegrationHeader::kind_std_layout);
    return true;
  }

  void handleSyclKernelHandlerType(QualType Ty) {
    // The compiler generated kernel argument used to initialize SYCL 2020
    // specialization constants, `specialization_constants_buffer`, should
    // have corresponding entry in integration header.
    ASTContext &Context = SemaRef.getASTContext();
    // Offset is zero since kernel_handler argument is not part of
    // kernel object (i.e. it is not captured)
    addParam(Context.getPointerType(Context.CharTy),
             SYCLIntegrationHeader::kind_specialization_constants_buffer, 0);
  }

  bool enterStruct(const CXXRecordDecl *, FieldDecl *FD, QualType Ty) final {
    ++StructDepth;
    CurOffset += offsetOf(FD, Ty);
    return true;
  }

  bool leaveStruct(const CXXRecordDecl *, FieldDecl *FD, QualType Ty) final {
    --StructDepth;
    CurOffset -= offsetOf(FD, Ty);
    return true;
  }

  bool enterStruct(const CXXRecordDecl *RD, const CXXBaseSpecifier &BS,
                   QualType) final {
    CurOffset += offsetOf(RD, BS.getType()->getAsCXXRecordDecl());
    return true;
  }

  bool leaveStruct(const CXXRecordDecl *RD, const CXXBaseSpecifier &BS,
                   QualType) final {
    CurOffset -= offsetOf(RD, BS.getType()->getAsCXXRecordDecl());
    return true;
  }

  bool enterArray(FieldDecl *FD, QualType ArrayTy, QualType) final {
    ArrayBaseOffsets.push_back(CurOffset + offsetOf(FD, ArrayTy));
    return true;
  }

  bool nextElement(QualType ET, uint64_t Index) final {
    int64_t Size = SemaRef.getASTContext().getTypeSizeInChars(ET).getQuantity();
    CurOffset = ArrayBaseOffsets.back() + Size * Index;
    return true;
  }

  bool leaveArray(FieldDecl *FD, QualType ArrayTy, QualType) final {
    CurOffset = ArrayBaseOffsets.pop_back_val();
    CurOffset -= offsetOf(FD, ArrayTy);
    return true;
  }

  using SyclKernelFieldHandler::enterStruct;
  using SyclKernelFieldHandler::handleSyclHalfType;
  using SyclKernelFieldHandler::leaveStruct;
};

class SyclKernelIntFooterCreator : public SyclKernelFieldHandler {
  SYCLIntegrationFooter &Footer;

public:
  SyclKernelIntFooterCreator(Sema &S, SYCLIntegrationFooter &F)
      : SyclKernelFieldHandler(S), Footer(F) {
    (void)Footer; // workaround for unused field warning
  }
};

} // namespace

class SYCLKernelNameTypeVisitor
    : public TypeVisitor<SYCLKernelNameTypeVisitor>,
      public ConstTemplateArgumentVisitor<SYCLKernelNameTypeVisitor> {
  Sema &S;
  SourceLocation KernelInvocationFuncLoc;
  QualType KernelNameType;
  using InnerTypeVisitor = TypeVisitor<SYCLKernelNameTypeVisitor>;
  using InnerTemplArgVisitor =
      ConstTemplateArgumentVisitor<SYCLKernelNameTypeVisitor>;
  bool IsInvalid = false;
  bool IsUnnamedKernel = false;

  void VisitTemplateArgs(ArrayRef<TemplateArgument> Args) {
    for (auto &A : Args)
      Visit(A);
  }

public:
  SYCLKernelNameTypeVisitor(Sema &S, SourceLocation KernelInvocationFuncLoc,
                            QualType KernelNameType, bool IsUnnamedKernel)
      : S(S), KernelInvocationFuncLoc(KernelInvocationFuncLoc),
        KernelNameType(KernelNameType), IsUnnamedKernel(IsUnnamedKernel) {}

  bool isValid() { return !IsInvalid; }

  void Visit(QualType T) {
    if (T.isNull())
      return;

    const CXXRecordDecl *RD = T->getAsCXXRecordDecl();
    // If KernelNameType has template args visit each template arg via
    // ConstTemplateArgumentVisitor
    if (const auto *TSD =
            dyn_cast_or_null<ClassTemplateSpecializationDecl>(RD)) {
      ArrayRef<TemplateArgument> Args = TSD->getTemplateArgs().asArray();

      VisitTemplateArgs(Args);
    } else {
      InnerTypeVisitor::Visit(T.getTypePtr());
    }
  }

  void Visit(const TemplateArgument &TA) {
    if (TA.isNull())
      return;
    InnerTemplArgVisitor::Visit(TA);
  }

  void VisitBuiltinType(const BuiltinType *TT) {
    if (TT->isNullPtrType()) {
      S.Diag(KernelInvocationFuncLoc, diag::err_nullptr_t_type_in_sycl_kernel)
          << KernelNameType;

      IsInvalid = true;
    }
    return;
  }

  void VisitTagType(const TagType *TT) {
    return DiagnoseKernelNameType(TT->getDecl());
  }

  void DiagnoseKernelNameType(const NamedDecl *DeclNamed) {
    /*
    This is a helper function which throws an error if the kernel name
    declaration is:
      * declared within namespace 'std' (at any level)
        e.g., namespace std { namespace literals { class Whatever; } }
        h.single_task<std::literals::Whatever>([]() {});
      * declared within a function
        e.g., void foo() { struct S { int i; };
        h.single_task<S>([]() {}); }
      * declared within another tag
        e.g., struct S { struct T { int i } t; };
        h.single_task<S::T>([]() {});
    */

    if (const auto *ED = dyn_cast<EnumDecl>(DeclNamed)) {
      if (!ED->isScoped() && !ED->isFixed()) {
        S.Diag(KernelInvocationFuncLoc, diag::err_sycl_kernel_incorrectly_named)
            << /* unscoped enum requires fixed underlying type */ 1
            << DeclNamed;
        IsInvalid = true;
      }
    }

    const DeclContext *DeclCtx = DeclNamed->getDeclContext();
    if (DeclCtx && !IsUnnamedKernel) {

      // Check if the kernel name declaration is declared within namespace
      // "std" (at any level).
      while (!DeclCtx->isTranslationUnit() && isa<NamespaceDecl>(DeclCtx)) {
        const auto *NSDecl = cast<NamespaceDecl>(DeclCtx);
        if (NSDecl->isStdNamespace()) {
          S.Diag(KernelInvocationFuncLoc,
                 diag::err_invalid_std_type_in_sycl_kernel)
              << KernelNameType << DeclNamed;
          IsInvalid = true;
          return;
        }
        DeclCtx = DeclCtx->getParent();
      }

      // Check if the kernel name is a Tag declaration
      // local to a non-namespace scope (i.e. Inside a function or within
      // another Tag etc).
      if (!DeclCtx->isTranslationUnit() && !isa<NamespaceDecl>(DeclCtx)) {
        if (const auto *Tag = dyn_cast<TagDecl>(DeclNamed)) {
          bool UnnamedLambdaUsed = Tag->getIdentifier() == nullptr;

          if (UnnamedLambdaUsed) {
            S.Diag(KernelInvocationFuncLoc,
                   diag::err_sycl_kernel_incorrectly_named)
                << /* unnamed type is invalid */ 2 << KernelNameType;
            IsInvalid = true;
            return;
          }

          // Diagnose used types without complete definition i.e.
          //   int main() {
          //     class KernelName1;
          //     parallel_for<class KernelName1>(..);
          //   }
          // This case can only be diagnosed during host compilation because the
          // integration header is required to distinguish between the invalid
          // code (above) and the following valid code:
          //   int main() {
          //     parallel_for<class KernelName2>(..);
          //   }
          // The device compiler forward declares both KernelName1 and
          // KernelName2 in the integration header as ::KernelName1 and
          // ::KernelName2. The problem with the former case is the additional
          // declaration 'class KernelName1' in non-global scope. Lookup in this
          // case will resolve to ::main::KernelName1 (instead of
          // ::KernelName1). Since this is not visible to runtime code that
          // submits kernels, this is invalid.
          if (Tag->isCompleteDefinition() ||
              S.getLangOpts().SYCLEnableIntHeaderDiags) {
            S.Diag(KernelInvocationFuncLoc,
                   diag::err_sycl_kernel_incorrectly_named)
                << /* kernel name should be forward declarable at namespace
                      scope */
                0 << KernelNameType;
            IsInvalid = true;
          } else {
            S.Diag(KernelInvocationFuncLoc, diag::warn_sycl_implicit_decl);
            S.Diag(DeclNamed->getLocation(), diag::note_previous_decl)
                << DeclNamed->getName();
          }
        }
      }
    }
  }

  void VisitTypeTemplateArgument(const TemplateArgument &TA) {
    QualType T = TA.getAsType();
    if (const auto *ET = T->getAs<EnumType>())
      VisitTagType(ET);
    else
      Visit(T);
  }

  void VisitIntegralTemplateArgument(const TemplateArgument &TA) {
    QualType T = TA.getIntegralType();
    if (const EnumType *ET = T->getAs<EnumType>())
      VisitTagType(ET);
  }

  void VisitTemplateTemplateArgument(const TemplateArgument &TA) {
    TemplateDecl *TD = TA.getAsTemplate().getAsTemplateDecl();
    assert(TD && "template declaration must be available");
    TemplateParameterList *TemplateParams = TD->getTemplateParameters();
    for (NamedDecl *P : *TemplateParams) {
      if (NonTypeTemplateParmDecl *TemplateParam =
              dyn_cast<NonTypeTemplateParmDecl>(P))
        if (const EnumType *ET = TemplateParam->getType()->getAs<EnumType>())
          VisitTagType(ET);
    }
  }

  void VisitPackTemplateArgument(const TemplateArgument &TA) {
    VisitTemplateArgs(TA.getPackAsArray());
  }
};

void Sema::CheckSYCLKernelCall(FunctionDecl *KernelFunc, SourceRange CallLoc,
                               ArrayRef<const Expr *> Args) {
  QualType KernelNameType =
      calculateKernelNameType(getASTContext(), KernelFunc);
  SYCLKernelNameTypeVisitor KernelNameTypeVisitor(
      *this, Args[0]->getExprLoc(), KernelNameType,
      IsSYCLUnnamedKernel(*this, KernelFunc));
  KernelNameTypeVisitor.Visit(KernelNameType.getCanonicalType());

  // FIXME: In place until the library works around its 'host' invocation
  // issues.
  if (!LangOpts.SYCLIsDevice)
    return;

  const CXXRecordDecl *KernelObj =
      GetSYCLKernelObjectType(KernelFunc)->getAsCXXRecordDecl();

  if (!KernelObj) {
    Diag(Args[0]->getExprLoc(), diag::err_sycl_kernel_not_function_object);
    KernelFunc->setInvalidDecl();
    return;
  }

  if (KernelObj->isLambda()) {
    for (const LambdaCapture &LC : KernelObj->captures())
      if (LC.capturesThis() && LC.isImplicit()) {
        Diag(LC.getLocation(), diag::err_implicit_this_capture);
        KernelFunc->setInvalidDecl();
      }
  }

  // check that calling kernel conforms to spec
  QualType KernelParamTy = KernelFunc->getParamDecl(0)->getType();
  if (KernelParamTy->isReferenceType()) {
    // passing by reference, so emit warning if not using SYCL 2020
    if (LangOpts.getSYCLVersion() < LangOptions::SYCL_2020)
      Diag(KernelFunc->getLocation(), diag::warn_sycl_pass_by_reference_future);
  } else {
    // passing by value.  emit warning if using SYCL 2020 or greater
    if (LangOpts.getSYCLVersion() > LangOptions::SYCL_2017)
      Diag(KernelFunc->getLocation(), diag::warn_sycl_pass_by_value_deprecated);
  }

  // Do not visit invalid kernel object.
  if (KernelObj->isInvalidDecl())
    return;

<<<<<<< HEAD
  SyclKernelDecompMarker DecompMarker(*this);
  SyclKernelFieldChecker FieldChecker(*this);
  SyclKernelUnionChecker UnionChecker(*this);

  bool IsSIMDKernel = isESIMDKernelType(KernelObj);
=======
  bool IsSIMDKernel = isESIMDKernelType(KernelObj);

  SyclKernelDecompMarker DecompMarker(*this);
  SyclKernelFieldChecker FieldChecker(*this, IsSIMDKernel);
  SyclKernelUnionChecker UnionChecker(*this);

>>>>>>> 30c834aa
  SyclKernelArgsSizeChecker ArgsSizeChecker(*this, Args[0]->getExprLoc(),
                                            IsSIMDKernel);

  KernelObjVisitor Visitor{*this};

  DiagnosingSYCLKernel = true;

  // Emit diagnostics for SYCL device kernels only
  Visitor.VisitRecordBases(KernelObj, FieldChecker, UnionChecker, DecompMarker);
  Visitor.VisitRecordFields(KernelObj, FieldChecker, UnionChecker,
                            DecompMarker);
  // ArgSizeChecker needs to happen after DecompMarker has completed, since it
  // cares about the decomp attributes. DecompMarker cannot run before the
  // others, since it counts on the FieldChecker to make sure it is visiting
  // valid arrays/etc. Thus, ArgSizeChecker has its own visitation.
  if (FieldChecker.isValid() && UnionChecker.isValid()) {
    Visitor.VisitRecordBases(KernelObj, ArgsSizeChecker);
    Visitor.VisitRecordFields(KernelObj, ArgsSizeChecker);
  }
  DiagnosingSYCLKernel = false;
  // Set the kernel function as invalid, if any of the checkers fail validation.
  if (!FieldChecker.isValid() || !UnionChecker.isValid() ||
      !KernelNameTypeVisitor.isValid())
    KernelFunc->setInvalidDecl();
}

// For a wrapped parallel_for, copy attributes from original
// kernel to wrapped kernel.
void Sema::copySYCLKernelAttrs(const CXXRecordDecl *KernelObj) {
  // Get the operator() function of the wrapper.
  CXXMethodDecl *OpParens = getOperatorParens(KernelObj);
  assert(OpParens && "invalid kernel object");

  typedef std::pair<FunctionDecl *, FunctionDecl *> ChildParentPair;
  llvm::SmallPtrSet<FunctionDecl *, 16> Visited;
  llvm::SmallVector<ChildParentPair, 16> WorkList;
  WorkList.push_back({OpParens, nullptr});
  FunctionDecl *KernelBody = nullptr;

  CallGraph SYCLCG;
  SYCLCG.addToCallGraph(getASTContext().getTranslationUnitDecl());
  while (!WorkList.empty()) {
    FunctionDecl *FD = WorkList.back().first;
    FunctionDecl *ParentFD = WorkList.back().second;

    if ((ParentFD == OpParens) && isSYCLKernelBodyFunction(FD)) {
      KernelBody = FD;
      break;
    }

    WorkList.pop_back();
    if (!Visited.insert(FD).second)
      continue; // We've already seen this Decl

    CallGraphNode *N = SYCLCG.getNode(FD);
    if (!N)
      continue;

    for (const CallGraphNode *CI : *N) {
      if (auto *Callee = dyn_cast<FunctionDecl>(CI->getDecl())) {
        Callee = Callee->getMostRecentDecl();
        if (!Visited.count(Callee))
          WorkList.push_back({Callee, FD});
      }
    }
  }

  assert(KernelBody && "improper parallel_for wrap");
  if (KernelBody) {
    llvm::SmallVector<Attr *, 4> Attrs;
    collectSYCLAttributes(*this, KernelBody, Attrs, /*DirectlyCalled*/ true);
    if (!Attrs.empty())
      llvm::for_each(Attrs, [OpParens](Attr *A) { OpParens->addAttr(A); });
  }
}

void Sema::SetSYCLKernelNames() {
  std::unique_ptr<MangleContext> MangleCtx(
      getASTContext().createMangleContext());
  // We assume the list of KernelDescs is the complete list of kernels needing
  // to be rewritten.
  for (const std::pair<const FunctionDecl *, FunctionDecl *> &Pair :
       SyclKernelsToOpenCLKernels) {
    std::string CalculatedName, StableName;
    std::tie(CalculatedName, StableName) =
        constructKernelName(*this, Pair.first, *MangleCtx);
    StringRef KernelName(
        IsSYCLUnnamedKernel(*this, Pair.first) ? StableName : CalculatedName);

    getSyclIntegrationHeader().updateKernelNames(Pair.first, KernelName,
                                                 StableName);

    // Set name of generated kernel.
    Pair.second->setDeclName(&Context.Idents.get(KernelName));
    // Update the AsmLabel for this generated kernel.
    Pair.second->addAttr(AsmLabelAttr::CreateImplicit(Context, KernelName));
  }
}

// Generates the OpenCL kernel using KernelCallerFunc (kernel caller
// function) defined is SYCL headers.
// Generated OpenCL kernel contains the body of the kernel caller function,
// receives OpenCL like parameters and additionally does some manipulation to
// initialize captured lambda/functor fields with these parameters.
// SYCL runtime marks kernel caller function with sycl_kernel attribute.
// To be able to generate OpenCL kernel from KernelCallerFunc we put
// the following requirements to the function which SYCL runtime can mark with
// sycl_kernel attribute:
//   - Must be template function with at least two template parameters.
//     First parameter must represent "unique kernel name"
//     Second parameter must be the function object type
//   - Must have only one function parameter - function object.
//
// Example of kernel caller function:
//   template <typename KernelName, typename KernelType/*, ...*/>
//   __attribute__((sycl_kernel)) void kernel_caller_function(KernelType
//                                                            KernelFuncObj) {
//     KernelFuncObj();
//   }
//
//
void Sema::ConstructOpenCLKernel(FunctionDecl *KernelCallerFunc,
                                 MangleContext &MC) {
  // The first argument to the KernelCallerFunc is the lambda object.
  const CXXRecordDecl *KernelObj =
      GetSYCLKernelObjectType(KernelCallerFunc)->getAsCXXRecordDecl();
  assert(KernelObj && "invalid kernel caller");

  // Do not visit invalid kernel object.
  if (KernelObj->isInvalidDecl())
    return;

  {
    // Do enough to calculate the StableName for the purposes of the hackery
    // below for __pf_kernel_wrapper. Placed in a scope so that we don't
    // accidentially use these values below, before the names are stabililzed.
    std::string CalculatedName, StableName;
    std::tie(CalculatedName, StableName) =
        constructKernelName(*this, KernelCallerFunc, MC);

    // Attributes of a user-written SYCL kernel must be copied to the internally
    // generated alternative kernel, identified by a known string in its name.
    if (StableName.find("__pf_kernel_wrapper") != std::string::npos)
      copySYCLKernelAttrs(KernelObj);
  }

  bool IsSIMDKernel = isESIMDKernelType(KernelObj);

  SyclKernelDeclCreator kernel_decl(*this, KernelObj->getLocation(),
                                    KernelCallerFunc->isInlined(), IsSIMDKernel,
                                    KernelCallerFunc);
  SyclKernelBodyCreator kernel_body(*this, kernel_decl, KernelObj,
                                    KernelCallerFunc);
  SyclKernelIntHeaderCreator int_header(
      *this, getSyclIntegrationHeader(), KernelObj,
      calculateKernelNameType(Context, KernelCallerFunc), KernelCallerFunc);

  SyclKernelIntFooterCreator int_footer(*this, getSyclIntegrationFooter());
  SyclOptReportCreator opt_report(*this, kernel_decl, KernelObj->getLocation());

  KernelObjVisitor Visitor{*this};
  Visitor.VisitRecordBases(KernelObj, kernel_decl, kernel_body, int_header,
                           int_footer, opt_report);
  Visitor.VisitRecordFields(KernelObj, kernel_decl, kernel_body, int_header,
                            int_footer, opt_report);

  if (ParmVarDecl *KernelHandlerArg =
          getSyclKernelHandlerArg(KernelCallerFunc)) {
    kernel_decl.handleSyclKernelHandlerType();
    kernel_body.handleSyclKernelHandlerType(KernelHandlerArg);
    int_header.handleSyclKernelHandlerType(KernelHandlerArg->getType());
    opt_report.handleSyclKernelHandlerType();
  }
}

// Figure out the sub-group for the this function.  First we check the
// attributes, then the global settings.
static std::pair<LangOptions::SubGroupSizeType, int64_t>
CalcEffectiveSubGroup(ASTContext &Ctx, const LangOptions &LO,
                      const FunctionDecl *FD) {
  if (const auto *A = FD->getAttr<IntelReqdSubGroupSizeAttr>()) {
    int64_t Val = getIntExprValue(A->getValue(), Ctx);
    return {LangOptions::SubGroupSizeType::Integer, Val};
  }

  if (const auto *A = FD->getAttr<IntelNamedSubGroupSizeAttr>()) {
    if (A->getType() == IntelNamedSubGroupSizeAttr::Primary)
      return {LangOptions::SubGroupSizeType::Primary, 0};
    return {LangOptions::SubGroupSizeType::Auto, 0};
  }

  // Return the global settings.
  return {LO.getDefaultSubGroupSizeType(),
          static_cast<uint64_t>(LO.DefaultSubGroupSize)};
}

static SourceLocation GetSubGroupLoc(const FunctionDecl *FD) {
  if (const auto *A = FD->getAttr<IntelReqdSubGroupSizeAttr>())
    return A->getLocation();
  if (const auto *A = FD->getAttr<IntelNamedSubGroupSizeAttr>())
    return A->getLocation();
  return SourceLocation{};
}

static void CheckSYCL2020SubGroupSizes(Sema &S, FunctionDecl *SYCLKernel,
                                       const FunctionDecl *FD) {
  // If they are the same, no error.
  if (CalcEffectiveSubGroup(S.Context, S.getLangOpts(), SYCLKernel) ==
      CalcEffectiveSubGroup(S.Context, S.getLangOpts(), FD))
    return;

  // Else we need to figure out why they don't match.
  SourceLocation FDAttrLoc = GetSubGroupLoc(FD);
  SourceLocation KernelAttrLoc = GetSubGroupLoc(SYCLKernel);

  if (FDAttrLoc.isValid()) {
    // This side was caused by an attribute.
    S.Diag(FDAttrLoc, diag::err_sycl_mismatch_group_size)
        << /*kernel called*/ 0;

    if (KernelAttrLoc.isValid()) {
      S.Diag(KernelAttrLoc, diag::note_conflicting_attribute);
    } else {
      // Kernel is 'default'.
      S.Diag(SYCLKernel->getLocation(), diag::note_sycl_kernel_declared_here);
    }
    return;
  }

  // Else this doesn't have an attribute, which can only be caused by this being
  // an undefined SYCL_EXTERNAL, and the kernel has an attribute that conflicts.
  if (const auto *A = SYCLKernel->getAttr<IntelReqdSubGroupSizeAttr>()) {
    // Don't diagnose this if the kernel got its size from the 'old' attribute
    // spelling.
    if (!A->isSYCL2020Spelling())
      return;
  }

  assert(KernelAttrLoc.isValid() && "Kernel doesn't have attribute either?");
  S.Diag(FD->getLocation(), diag::err_sycl_mismatch_group_size)
      << /*undefined SYCL_EXTERNAL*/ 1;
  S.Diag(KernelAttrLoc, diag::note_conflicting_attribute);
}

// Check SYCL2020 Attributes.  2020 attributes don't propogate, they are only
// valid if they match the attribute on the kernel. Note that this is a slight
// difference from what the spec says, which says these attributes are only
// valid on SYCL Kernels and SYCL_EXTERNAL, but we felt that for
// self-documentation purposes that it would be nice to be able to repeat these
// on subsequent functions.
static void CheckSYCL2020Attributes(
    Sema &S, FunctionDecl *SYCLKernel, FunctionDecl *KernelBody,
    const llvm::SmallPtrSetImpl<FunctionDecl *> &CalledFuncs) {

  if (KernelBody) {
    // Make sure the kernel itself has all the 2020 attributes, since we don't
    // do propagation of these.
    if (auto *A = KernelBody->getAttr<IntelReqdSubGroupSizeAttr>())
      if (A->isSYCL2020Spelling())
        SYCLKernel->addAttr(A);
    if (auto *A = KernelBody->getAttr<IntelNamedSubGroupSizeAttr>())
      SYCLKernel->addAttr(A);

    // If the kernel has a body, we should get the attributes for the kernel
    // from there instead, so that we get the functor object.
    SYCLKernel = KernelBody;
  }

  for (auto *FD : CalledFuncs) {
    if (FD == SYCLKernel || FD == KernelBody)
      continue;
    for (auto *Attr : FD->attrs()) {
      switch (Attr->getKind()) {
      case attr::Kind::IntelReqdSubGroupSize:
        // Pre SYCL2020 spellings handled during collection.
        if (!cast<IntelReqdSubGroupSizeAttr>(Attr)->isSYCL2020Spelling())
          break;
        LLVM_FALLTHROUGH;
      case attr::Kind::IntelNamedSubGroupSize:
        CheckSYCL2020SubGroupSizes(S, SYCLKernel, FD);
        break;
      case attr::Kind::SYCLDevice:
        // If a SYCL_EXTERNAL function is not defined in this TU, its necessary
        // that it has a compatible sub-group-size. Don't diagnose if it has a
        // sub-group attribute, we can count on the other checks to catch this.
        if (!FD->isDefined() && !FD->hasAttr<IntelReqdSubGroupSizeAttr>() &&
            !FD->hasAttr<IntelNamedSubGroupSizeAttr>())
          CheckSYCL2020SubGroupSizes(S, SYCLKernel, FD);
        break;
      default:
        break;
      }
    }
  }
}

static void PropagateAndDiagnoseDeviceAttr(
    Sema &S, const SingleDeviceFunctionTracker &Tracker, Attr *A,
    FunctionDecl *SYCLKernel, FunctionDecl *KernelBody) {
  switch (A->getKind()) {
  case attr::Kind::IntelReqdSubGroupSize: {
    auto *Attr = cast<IntelReqdSubGroupSizeAttr>(A);

    if (Attr->isSYCL2020Spelling())
      break;
    const auto *KBSimdAttr =
        KernelBody ? KernelBody->getAttr<SYCLSimdAttr>() : nullptr;
    if (auto *Existing = SYCLKernel->getAttr<IntelReqdSubGroupSizeAttr>()) {
      if (getIntExprValue(Existing->getValue(), S.getASTContext()) !=
          getIntExprValue(Attr->getValue(), S.getASTContext())) {
        S.Diag(SYCLKernel->getLocation(),
               diag::err_conflicting_sycl_kernel_attributes);
        S.Diag(Existing->getLocation(), diag::note_conflicting_attribute);
        S.Diag(Attr->getLocation(), diag::note_conflicting_attribute);
        SYCLKernel->setInvalidDecl();
      }
    } else if (KBSimdAttr &&
               (getIntExprValue(Attr->getValue(), S.getASTContext()) != 1)) {
      reportConflictingAttrs(S, KernelBody, KBSimdAttr, Attr);
    } else {
      SYCLKernel->addAttr(A);
    }
    break;
  }
  case attr::Kind::ReqdWorkGroupSize: {
    auto *RWGSA = cast<ReqdWorkGroupSizeAttr>(A);
    if (auto *Existing = SYCLKernel->getAttr<ReqdWorkGroupSizeAttr>()) {
      ASTContext &Ctx = S.getASTContext();
      if (Existing->getXDimVal(Ctx) != RWGSA->getXDimVal(Ctx) ||
          Existing->getYDimVal(Ctx) != RWGSA->getYDimVal(Ctx) ||
          Existing->getZDimVal(Ctx) != RWGSA->getZDimVal(Ctx)) {
        S.Diag(SYCLKernel->getLocation(),
               diag::err_conflicting_sycl_kernel_attributes);
        S.Diag(Existing->getLocation(), diag::note_conflicting_attribute);
        S.Diag(RWGSA->getLocation(), diag::note_conflicting_attribute);
        SYCLKernel->setInvalidDecl();
      }
    } else if (auto *Existing =
                   SYCLKernel->getAttr<SYCLIntelMaxWorkGroupSizeAttr>()) {
      ASTContext &Ctx = S.getASTContext();
      if (Existing->getXDimVal(Ctx) < RWGSA->getXDimVal(Ctx) ||
          Existing->getYDimVal(Ctx) < RWGSA->getYDimVal(Ctx) ||
          Existing->getZDimVal(Ctx) < RWGSA->getZDimVal(Ctx)) {
        S.Diag(SYCLKernel->getLocation(),
               diag::err_conflicting_sycl_kernel_attributes);
        S.Diag(Existing->getLocation(), diag::note_conflicting_attribute);
        S.Diag(RWGSA->getLocation(), diag::note_conflicting_attribute);
        SYCLKernel->setInvalidDecl();
      } else {
        SYCLKernel->addAttr(A);
      }
    } else {
      SYCLKernel->addAttr(A);
    }
    break;
  }
  case attr::Kind::SYCLIntelMaxWorkGroupSize: {
    auto *SIMWGSA = cast<SYCLIntelMaxWorkGroupSizeAttr>(A);
    if (auto *Existing = SYCLKernel->getAttr<ReqdWorkGroupSizeAttr>()) {
      ASTContext &Ctx = S.getASTContext();
      if (Existing->getXDimVal(Ctx) > SIMWGSA->getXDimVal(Ctx) ||
          Existing->getYDimVal(Ctx) > SIMWGSA->getYDimVal(Ctx) ||
          Existing->getZDimVal(Ctx) > SIMWGSA->getZDimVal(Ctx)) {
        S.Diag(SYCLKernel->getLocation(),
               diag::err_conflicting_sycl_kernel_attributes);
        S.Diag(Existing->getLocation(), diag::note_conflicting_attribute);
        S.Diag(SIMWGSA->getLocation(), diag::note_conflicting_attribute);
        SYCLKernel->setInvalidDecl();
      } else {
        SYCLKernel->addAttr(A);
      }
    } else {
      SYCLKernel->addAttr(A);
    }
    break;
  }
  case attr::Kind::SYCLSimd:
    if (KernelBody && !KernelBody->getAttr<SYCLSimdAttr>()) {
      // Usual kernel can't call ESIMD functions.
      S.Diag(KernelBody->getLocation(),
             diag::err_sycl_function_attribute_mismatch)
          << A;
      S.Diag(A->getLocation(), diag::note_attribute);
      KernelBody->setInvalidDecl();
      break;
    }
    LLVM_FALLTHROUGH;
  case attr::Kind::SYCLIntelKernelArgsRestrict:
  case attr::Kind::SYCLIntelNumSimdWorkItems:
  case attr::Kind::SYCLIntelSchedulerTargetFmaxMhz:
  case attr::Kind::SYCLIntelMaxGlobalWorkDim:
  case attr::Kind::SYCLIntelNoGlobalWorkOffset:
  case attr::Kind::SYCLIntelLoopFuse:
  case attr::Kind::SYCLIntelFPGAMaxConcurrency:
  case attr::Kind::SYCLIntelFPGADisableLoopPipelining:
  case attr::Kind::SYCLIntelFPGAInitiationInterval:
  case attr::Kind::SYCLIntelUseStallEnableClusters:
    SYCLKernel->addAttr(A);
    break;
  case attr::Kind::IntelNamedSubGroupSize:
    // Nothing to do here, handled in the SYCL2020 spelling.
    break;
  // TODO: vec_len_hint should be handled here
  default:
    // Seeing this means that CollectPossibleKernelAttributes was
    // updated while this switch wasn't...or something went wrong
    llvm_unreachable("Unexpected attribute was collected by "
                     "CollectPossibleKernelAttributes");
  }
}

void Sema::MarkDevices() {
  // This Tracker object ensures that the SyclDeviceDecls collection includes
  // the SYCL_EXTERNAL functions, and manages the diagnostics for all of the
  // functions in the kernel.
  DeviceFunctionTracker Tracker(*this);

  for (Decl *D : syclDeviceDecls()) {
    auto *SYCLKernel = cast<FunctionDecl>(D);

    // This type does the actual analysis on a per-kernel basis. It does this to
    // make sure that we're only ever dealing with the context of a single
    // kernel at a time.
    SingleDeviceFunctionTracker T{Tracker, SYCLKernel};

    CheckSYCL2020Attributes(*this, T.GetSYCLKernel(), T.GetKernelBody(),
                            T.GetDeviceFunctions());
    for (auto *A : T.GetCollectedAttributes())
      PropagateAndDiagnoseDeviceAttr(*this, T, A, T.GetSYCLKernel(),
                                     T.GetKernelBody());
  }
}

// -----------------------------------------------------------------------------
// SYCL device specific diagnostics implementation
// -----------------------------------------------------------------------------

Sema::SemaDiagnosticBuilder
Sema::SYCLDiagIfDeviceCode(SourceLocation Loc, unsigned DiagID,
                           DeviceDiagnosticReason Reason) {
  assert(getLangOpts().SYCLIsDevice &&
         "Should only be called during SYCL compilation");
  FunctionDecl *FD = dyn_cast<FunctionDecl>(getCurLexicalContext());
  SemaDiagnosticBuilder::Kind DiagKind = [this, FD, Reason] {
    if (DiagnosingSYCLKernel)
      return SemaDiagnosticBuilder::K_ImmediateWithCallStack;
    if (!FD)
      return SemaDiagnosticBuilder::K_Nop;
    if (getEmissionStatus(FD) == Sema::FunctionEmissionStatus::Emitted) {
      // Skip the diagnostic if we know it won't be emitted.
      if ((getEmissionReason(FD) & Reason) ==
          Sema::DeviceDiagnosticReason::None)
        return SemaDiagnosticBuilder::K_Nop;

      return SemaDiagnosticBuilder::K_ImmediateWithCallStack;
    }
    return SemaDiagnosticBuilder::K_Deferred;
  }();
  return SemaDiagnosticBuilder(DiagKind, Loc, DiagID, FD, *this, Reason);
}

bool Sema::checkSYCLDeviceFunction(SourceLocation Loc, FunctionDecl *Callee) {
  assert(getLangOpts().SYCLIsDevice &&
         "Should only be called during SYCL compilation");
  assert(Callee && "Callee may not be null.");

  // Errors in an unevaluated context don't need to be generated,
  // so we can safely skip them.
  if (isUnevaluatedContext() || isConstantEvaluated())
    return true;

  FunctionDecl *Caller = dyn_cast<FunctionDecl>(getCurLexicalContext());

  if (!Caller)
    return true;

  SemaDiagnosticBuilder::Kind DiagKind = SemaDiagnosticBuilder::K_Nop;

  // TODO Set DiagKind to K_Immediate/K_Deferred to emit diagnostics for Callee
  SemaDiagnosticBuilder(DiagKind, Loc, diag::err_sycl_restrict, Caller, *this,
                        DeviceDiagnosticReason::Sycl)
      << Sema::KernelCallUndefinedFunction;
  SemaDiagnosticBuilder(DiagKind, Callee->getLocation(),
                        diag::note_previous_decl, Caller, *this,
                        DeviceDiagnosticReason::Sycl)
      << Callee;

  return DiagKind != SemaDiagnosticBuilder::K_Immediate &&
         DiagKind != SemaDiagnosticBuilder::K_ImmediateWithCallStack;
}

void Sema::deepTypeCheckForSYCLDevice(SourceLocation UsedAt,
                                      llvm::DenseSet<QualType> Visited,
                                      ValueDecl *DeclToCheck) {
  assert(getLangOpts().SYCLIsDevice &&
         "Should only be called during SYCL compilation");
  // Emit notes only for the first discovered declaration of unsupported type
  // to avoid mess of notes. This flag is to track that error already happened.
  bool NeedToEmitNotes = true;

  auto Check = [&](QualType TypeToCheck, const ValueDecl *D) {
    bool ErrorFound = false;
    if (isZeroSizedArray(*this, TypeToCheck)) {
      SYCLDiagIfDeviceCode(UsedAt, diag::err_typecheck_zero_array_size) << 1;
      ErrorFound = true;
    }
    // Checks for other types can also be done here.
    if (ErrorFound) {
      if (NeedToEmitNotes) {
        if (auto *FD = dyn_cast<FieldDecl>(D))
          SYCLDiagIfDeviceCode(FD->getLocation(),
                               diag::note_illegal_field_declared_here)
              << FD->getType()->isPointerType() << FD->getType();
        else
          SYCLDiagIfDeviceCode(D->getLocation(), diag::note_declared_at);
      }
    }

    return ErrorFound;
  };

  // In case we have a Record used do the DFS for a bad field.
  SmallVector<const ValueDecl *, 4> StackForRecursion;
  StackForRecursion.push_back(DeclToCheck);

  // While doing DFS save how we get there to emit a nice set of notes.
  SmallVector<const FieldDecl *, 4> History;
  History.push_back(nullptr);

  do {
    const ValueDecl *Next = StackForRecursion.pop_back_val();
    if (!Next) {
      assert(!History.empty());
      // Found a marker, we have gone up a level.
      History.pop_back();
      continue;
    }
    QualType NextTy = Next->getType();

    if (!Visited.insert(NextTy).second)
      continue;

    auto EmitHistory = [&]() {
      // The first element is always nullptr.
      for (uint64_t Index = 1; Index < History.size(); ++Index) {
        SYCLDiagIfDeviceCode(History[Index]->getLocation(),
                             diag::note_within_field_of_type)
            << History[Index]->getType();
      }
    };

    if (Check(NextTy, Next)) {
      if (NeedToEmitNotes)
        EmitHistory();
      NeedToEmitNotes = false;
    }

    // In case pointer/array/reference type is met get pointee type, then
    // proceed with that type.
    while (NextTy->isAnyPointerType() || NextTy->isArrayType() ||
           NextTy->isReferenceType()) {
      if (NextTy->isArrayType())
        NextTy = QualType{NextTy->getArrayElementTypeNoTypeQual(), 0};
      else
        NextTy = NextTy->getPointeeType();
      if (Check(NextTy, Next)) {
        if (NeedToEmitNotes)
          EmitHistory();
        NeedToEmitNotes = false;
      }
    }

    if (const auto *RecDecl = NextTy->getAsRecordDecl()) {
      if (auto *NextFD = dyn_cast<FieldDecl>(Next))
        History.push_back(NextFD);
      // When nullptr is discovered, this means we've gone back up a level, so
      // the history should be cleaned.
      StackForRecursion.push_back(nullptr);
      llvm::copy(RecDecl->fields(), std::back_inserter(StackForRecursion));
    }
  } while (!StackForRecursion.empty());
}

void Sema::finalizeSYCLDelayedAnalysis(const FunctionDecl *Caller,
                                       const FunctionDecl *Callee,
                                       SourceLocation Loc,
                                       DeviceDiagnosticReason Reason) {
  Callee = Callee->getMostRecentDecl();

  // If the reason for the emission of this diagnostic is not SYCL-specific,
  // and it is not known to be reachable from a routine on device, do not
  // issue a diagnostic.
  if ((Reason & DeviceDiagnosticReason::Sycl) == DeviceDiagnosticReason::None &&
      !isFDReachableFromSyclDevice(Callee, Caller))
    return;

  // If Callee has a SYCL attribute, no diagnostic needed.
  if (Callee->hasAttr<SYCLDeviceAttr>() || Callee->hasAttr<SYCLKernelAttr>())
    return;

  // Diagnose if this is an undefined function and it is not a builtin.
  // Currently, there is an exception of "__failed_assertion" in libstdc++-11,
  // this undefined function is used to trigger a compiling error.
  if (!Callee->isDefined() && !Callee->getBuiltinID() &&
<<<<<<< HEAD
=======
      !Callee->isReplaceableGlobalAllocationFunction() &&
>>>>>>> 30c834aa
      !isSYCLUndefinedAllowed(Callee, getSourceManager())) {
    Diag(Loc, diag::err_sycl_restrict) << Sema::KernelCallUndefinedFunction;
    Diag(Callee->getLocation(), diag::note_previous_decl) << Callee;
    Diag(Caller->getLocation(), diag::note_called_by) << Caller;
  }
}

bool Sema::checkAllowedSYCLInitializer(VarDecl *VD) {
  assert(getLangOpts().SYCLIsDevice &&
         "Should only be called during SYCL compilation");

  if (VD->isInvalidDecl() || !VD->hasInit() || !VD->hasGlobalStorage())
    return true;

  const Expr *Init = VD->getInit();
  bool ValueDependent = Init && Init->isValueDependent();
  bool isConstantInit =
      Init && !ValueDependent && Init->isConstantInitializer(Context, false);
  if (!VD->isConstexpr() && Init && !ValueDependent && !isConstantInit)
    return false;

  return true;
}

// -----------------------------------------------------------------------------
// Integration header functionality implementation
// -----------------------------------------------------------------------------

/// Returns a string ID of given parameter kind - used in header
/// emission.
static const char *paramKind2Str(KernelParamKind K) {
#define CASE(x)                                                                \
  case SYCLIntegrationHeader::kind_##x:                                        \
    return "kind_" #x
  switch (K) {
    CASE(accessor);
    CASE(std_layout);
    CASE(sampler);
    CASE(stream);
    CASE(specialization_constants_buffer);
    CASE(pointer);
  }
  return "<ERROR>";

#undef CASE
}

// Emits forward declarations of classes and template classes on which
// declaration of given type depends.
// For example, consider SimpleVadd
// class specialization in parallel_for below:
//
//   template <typename T1, unsigned int N, typename ... T2>
//   class SimpleVadd;
//   ...
//   template <unsigned int N, typename T1, typename ... T2>
//   void simple_vadd(const std::array<T1, N>& VA, const std::array<T1, N>&
//   VB,
//     std::array<T1, N>& VC, int param, T2 ... varargs) {
//     ...
//     deviceQueue.submit([&](cl::sycl::handler& cgh) {
//       ...
//       cgh.parallel_for<class SimpleVadd<T1, N, T2...>>(...)
//       ...
//     }
//     ...
//   }
//   ...
//   class MyClass {...};
//   template <typename T> class MyInnerTmplClass { ... }
//   template <typename T> class MyTmplClass { ... }
//   ...
//   MyClass *c = new MyClass();
//   MyInnerTmplClass<MyClass**> c1(&c);
//   simple_vadd(A, B, C, 5, 'a', 1.f,
//     new MyTmplClass<MyInnerTmplClass<MyClass**>>(c1));
//
// it will generate the following forward declarations:
//   class MyClass;
//   template <typename T> class MyInnerTmplClass;
//   template <typename T> class MyTmplClass;
//   template <typename T1, unsigned int N, typename ...T2> class SimpleVadd;
//
class SYCLFwdDeclEmitter
    : public TypeVisitor<SYCLFwdDeclEmitter>,
      public ConstTemplateArgumentVisitor<SYCLFwdDeclEmitter> {
  using InnerTypeVisitor = TypeVisitor<SYCLFwdDeclEmitter>;
  using InnerTemplArgVisitor = ConstTemplateArgumentVisitor<SYCLFwdDeclEmitter>;
  raw_ostream &OS;
  llvm::SmallPtrSet<const NamedDecl *, 4> Printed;
  PrintingPolicy Policy;

  void printForwardDecl(NamedDecl *D) {
    // wrap the declaration into namespaces if needed
    unsigned NamespaceCnt = 0;
    std::string NSStr = "";
    const DeclContext *DC = D->getDeclContext();

    while (DC) {
      if (const auto *NS = dyn_cast<NamespaceDecl>(DC)) {
        ++NamespaceCnt;
        StringRef NSInlinePrefix = NS->isInline() ? "inline " : "";
        NSStr.insert(
            0,
            Twine(NSInlinePrefix + "namespace " + NS->getName() + " { ").str());
        DC = NS->getDeclContext();
      } else {
        // We should be able to handle a subset of the decl-context types to
        // make our namespaces for forward declarations as specific as possible,
        // so just skip them here.  We can't use their names, since they would
        // not be forward declarable, but we can try to make them as specific as
        // possible.
        // This permits things such as:
        // namespace N1 { void foo() { kernel<class K>(...); }}
        // and
        // namespace N2 { void foo() { kernel<class K>(...); }}
        // to co-exist, despite technically being against the SYCL rules.
        // See SYCLKernelNameTypePrinter for the corresponding part that prints
        // the kernel information for this type. These two must match.
        if (isa<FunctionDecl, RecordDecl, LinkageSpecDecl>(DC)) {
          DC = cast<Decl>(DC)->getDeclContext();
        } else {
          break;
        }
      }
    }
    OS << NSStr;
    if (NamespaceCnt > 0)
      OS << "\n";

    D->print(OS, Policy);

    if (const auto *ED = dyn_cast<EnumDecl>(D)) {
      QualType T = ED->getIntegerType();
      // Backup since getIntegerType() returns null for enum forward
      // declaration with no fixed underlying type
      if (T.isNull())
        T = ED->getPromotionType();
      OS << " : " << T.getAsString();
    }

    OS << ";\n";

    // print closing braces for namespaces if needed
    for (unsigned I = 0; I < NamespaceCnt; ++I)
      OS << "}";
    if (NamespaceCnt > 0)
      OS << "\n";
  }

  // Checks if we've already printed forward declaration and prints it if not.
  void checkAndEmitForwardDecl(NamedDecl *D) {
    if (Printed.insert(D).second)
      printForwardDecl(D);
  }

  void VisitTemplateArgs(ArrayRef<TemplateArgument> Args) {
    for (size_t I = 0, E = Args.size(); I < E; ++I)
      Visit(Args[I]);
  }

public:
  SYCLFwdDeclEmitter(raw_ostream &OS, LangOptions LO) : OS(OS), Policy(LO) {
    Policy.adjustForCPlusPlusFwdDecl();
    Policy.SuppressTypedefs = true;
    Policy.SuppressUnwrittenScope = true;
    Policy.PrintCanonicalTypes = true;
    Policy.SkipCanonicalizationOfTemplateTypeParms = true;
  }

  void Visit(QualType T) {
    if (T.isNull())
      return;
    InnerTypeVisitor::Visit(T.getTypePtr());
  }

  void VisitReferenceType(const ReferenceType *RT) {
    // Our forward declarations don't care about references, so we should just
    // ignore the reference and continue on.
    Visit(RT->getPointeeType());
  }

  void Visit(const TemplateArgument &TA) {
    if (TA.isNull())
      return;
    InnerTemplArgVisitor::Visit(TA);
  }

  void VisitPointerType(const PointerType *T) {
    // Peel off the pointer types.
    QualType PT = T->getPointeeType();
    while (PT->isPointerType())
      PT = PT->getPointeeType();
    Visit(PT);
  }

  void VisitTagType(const TagType *T) {
    TagDecl *TD = T->getDecl();
    if (const auto *TSD = dyn_cast<ClassTemplateSpecializationDecl>(TD)) {
      // - first, recurse into template parameters and emit needed forward
      //   declarations
      ArrayRef<TemplateArgument> Args = TSD->getTemplateArgs().asArray();
      VisitTemplateArgs(Args);
      // - second, emit forward declaration for the template class being
      //   specialized
      ClassTemplateDecl *CTD = TSD->getSpecializedTemplate();
      assert(CTD && "template declaration must be available");

      checkAndEmitForwardDecl(CTD);
      return;
    }
    checkAndEmitForwardDecl(TD);
  }

  void VisitTypeTemplateArgument(const TemplateArgument &TA) {
    QualType T = TA.getAsType();
    Visit(T);
  }

  void VisitIntegralTemplateArgument(const TemplateArgument &TA) {
    QualType T = TA.getIntegralType();
    if (const EnumType *ET = T->getAs<EnumType>())
      VisitTagType(ET);
  }

  void VisitTemplateTemplateArgument(const TemplateArgument &TA) {
    // recursion is not required, since the maximum possible nesting level
    // equals two for template argument
    //
    // for example:
    //   template <typename T> class Bar;
    //   template <template <typename> class> class Baz;
    //   template <template <template <typename> class> class T>
    //   class Foo;
    //
    // The Baz is a template class. The Baz<Bar> is a class. The class Foo
    // should be specialized with template class, not a class. The correct
    // specialization of template class Foo is Foo<Baz>. The incorrect
    // specialization of template class Foo is Foo<Baz<Bar>>. In this case
    // template class Foo specialized by class Baz<Bar>, not a template
    // class template <template <typename> class> class T as it should.
    TemplateDecl *TD = TA.getAsTemplate().getAsTemplateDecl();
    assert(TD && "template declaration must be available");
    TemplateParameterList *TemplateParams = TD->getTemplateParameters();
    for (NamedDecl *P : *TemplateParams) {
      // If template template parameter type has an enum value template
      // parameter, forward declaration of enum type is required. Only enum
      // values (not types) need to be handled. For example, consider the
      // following kernel name type:
      //
      // template <typename EnumTypeOut, template <EnumValueIn EnumValue,
      // typename TypeIn> class T> class Foo;
      //
      // The correct specialization for Foo (with enum type) is:
      // Foo<EnumTypeOut, Baz>, where Baz is a template class.
      //
      // Therefore the forward class declarations generated in the
      // integration header are:
      // template <EnumValueIn EnumValue, typename TypeIn> class Baz;
      // template <typename EnumTypeOut, template <EnumValueIn EnumValue,
      // typename EnumTypeIn> class T> class Foo;
      //
      // This requires the following enum forward declarations:
      // enum class EnumTypeOut : int; (Used to template Foo)
      // enum class EnumValueIn : int; (Used to template Baz)
      if (NonTypeTemplateParmDecl *TemplateParam =
              dyn_cast<NonTypeTemplateParmDecl>(P))
        if (const EnumType *ET = TemplateParam->getType()->getAs<EnumType>())
          VisitTagType(ET);
    }
    checkAndEmitForwardDecl(TD);
  }

  void VisitPackTemplateArgument(const TemplateArgument &TA) {
    VisitTemplateArgs(TA.getPackAsArray());
  }
};

class SYCLKernelNameTypePrinter
    : public TypeVisitor<SYCLKernelNameTypePrinter>,
      public ConstTemplateArgumentVisitor<SYCLKernelNameTypePrinter> {
  using InnerTypeVisitor = TypeVisitor<SYCLKernelNameTypePrinter>;
  using InnerTemplArgVisitor =
      ConstTemplateArgumentVisitor<SYCLKernelNameTypePrinter>;
  raw_ostream &OS;
  PrintingPolicy &Policy;

  void printTemplateArgs(ArrayRef<TemplateArgument> Args) {
    for (size_t I = 0, E = Args.size(); I < E; ++I) {
      const TemplateArgument &Arg = Args[I];
      // If argument is an empty pack argument, skip printing comma and
      // argument.
      if (Arg.getKind() == TemplateArgument::ArgKind::Pack && !Arg.pack_size())
        continue;

      if (I)
        OS << ", ";

      Visit(Arg);
    }
  }

  void VisitQualifiers(Qualifiers Quals) {
    Quals.print(OS, Policy, /*appendSpaceIfNotEmpty*/ true);
  }

  // Use recursion to print the namespace-qualified name for the purposes of the
  // canonical sycl example of a type being created in the kernel call.
  void PrintNamespaceScopes(const DeclContext *DC) {
    if (isa<NamespaceDecl, FunctionDecl, RecordDecl, LinkageSpecDecl>(DC)) {
      PrintNamespaceScopes(DC->getParent());

      const auto *NS = dyn_cast<NamespaceDecl>(DC);
      if (NS && !NS->isAnonymousNamespace())
        OS << NS->getName() << "::";
    }
  }

public:
  SYCLKernelNameTypePrinter(raw_ostream &OS, PrintingPolicy &Policy)
      : OS(OS), Policy(Policy) {}

  void Visit(QualType T) {
    if (T.isNull())
      return;

    QualType CT = T.getCanonicalType();
    VisitQualifiers(CT.getQualifiers());

    InnerTypeVisitor::Visit(CT.getTypePtr());
  }

  void VisitType(const Type *T) {
    OS << QualType::getAsString(T, Qualifiers(), Policy);
  }

  void Visit(const TemplateArgument &TA) {
    if (TA.isNull())
      return;
    InnerTemplArgVisitor::Visit(TA);
  }

  void VisitTagType(const TagType *T) {
    TagDecl *RD = T->getDecl();
    if (const auto *TSD = dyn_cast<ClassTemplateSpecializationDecl>(RD)) {

      // Print template class name
      TSD->printQualifiedName(OS, Policy, /*WithGlobalNsPrefix*/ true);

      ArrayRef<TemplateArgument> Args = TSD->getTemplateArgs().asArray();
      OS << "<";
      printTemplateArgs(Args);
      OS << ">";

      return;
    }

    // Handle the canonical sycl example where the type is created for the first
    // time in the kernel naming. We want to qualify this as fully as we can,
    // but not in a way that won't be forward declarable.  See
    // SYCLFwdDeclEmitter::printForwardDecl for the corresponding list for
    // printing the forward declaration, these two must match.
    DeclContext *DC = RD->getDeclContext();
    if (isa<FunctionDecl, RecordDecl, LinkageSpecDecl>(DC)) {
      PrintNamespaceScopes(DC);
      RD->printName(OS);
      return;
    }

    const NamespaceDecl *NS = dyn_cast<NamespaceDecl>(RD->getDeclContext());
    RD->printQualifiedName(OS, Policy, !(NS && NS->isAnonymousNamespace()));
  }

  void VisitTemplateArgument(const TemplateArgument &TA) {
    TA.print(Policy, OS, false /* IncludeType */);
  }

  void VisitTypeTemplateArgument(const TemplateArgument &TA) {
    Policy.SuppressTagKeyword = true;
    QualType T = TA.getAsType();
    Visit(T);
    Policy.SuppressTagKeyword = false;
  }

  void VisitIntegralTemplateArgument(const TemplateArgument &TA) {
    QualType T = TA.getIntegralType();
    if (const EnumType *ET = T->getAs<EnumType>()) {
      const llvm::APSInt &Val = TA.getAsIntegral();
      OS << "static_cast<";
      ET->getDecl()->printQualifiedName(OS, Policy,
                                        /*WithGlobalNsPrefix*/ true);
      OS << ">(" << Val << ")";
    } else {
      TA.print(Policy, OS, false /* IncludeType */);
    }
  }

  void VisitTemplateTemplateArgument(const TemplateArgument &TA) {
    TemplateDecl *TD = TA.getAsTemplate().getAsTemplateDecl();
    TD->printQualifiedName(OS, Policy);
  }

  void VisitPackTemplateArgument(const TemplateArgument &TA) {
    printTemplateArgs(TA.getPackAsArray());
  }
};

static void OutputStableNameChar(raw_ostream &O, char C) {
  // If it is reliably printable, print in the integration header as a
  // character. Else just print it as the integral representation.
  if (llvm::isPrint(C))
    O << '\'' << C << '\'';
  else
    O << static_cast<short>(C);
}

static void OutputStableNameInChars(raw_ostream &O, StringRef Name) {
  assert(!Name.empty() && "Expected a nonempty string!");
  OutputStableNameChar(O, Name[0]);

  for (char C : Name.substr(1)) {
    O << ", ";
    OutputStableNameChar(O, C);
  }
}

void SYCLIntegrationHeader::emit(raw_ostream &O) {
  O << "// This is auto-generated SYCL integration header.\n";
  O << "\n";

  O << "#include <CL/sycl/detail/defines_elementary.hpp>\n";
  O << "#include <CL/sycl/detail/kernel_desc.hpp>\n";

  O << "\n";

  LangOptions LO;
  PrintingPolicy Policy(LO);
  Policy.SuppressTypedefs = true;
  Policy.SuppressUnwrittenScope = true;
  SYCLFwdDeclEmitter FwdDeclEmitter(O, S.getLangOpts());

<<<<<<< HEAD
=======
  // Predefines which need to be set for custom host compilation
  // must be defined in integration header.
  for (const std::pair<StringRef, StringRef> &Macro :
       getSYCLVersionMacros(S.getLangOpts())) {
    O << "#ifndef " << Macro.first << '\n';
    O << "#define " << Macro.first << " " << Macro.second << '\n';
    O << "#endif //" << Macro.first << "\n\n";
  }

  if (S.getLangOpts().SYCLDisableRangeRounding) {
    O << "#ifndef __SYCL_DISABLE_PARALLEL_FOR_RANGE_ROUNDING__ \n";
    O << "#define __SYCL_DISABLE_PARALLEL_FOR_RANGE_ROUNDING__ 1\n";
    O << "#endif //__SYCL_DISABLE_PARALLEL_FOR_RANGE_ROUNDING__\n\n";
  }

>>>>>>> 30c834aa
  if (SpecConsts.size() > 0) {
    O << "// Forward declarations of templated spec constant types:\n";
    for (const auto &SC : SpecConsts)
      FwdDeclEmitter.Visit(SC.first);
    O << "\n";

    // Remove duplicates.
    std::sort(SpecConsts.begin(), SpecConsts.end(),
              [](const SpecConstID &SC1, const SpecConstID &SC2) {
                // Sort by string IDs for stable spec consts order in the
                // header.
                return SC1.second.compare(SC2.second) < 0;
              });
    SpecConstID *End =
        std::unique(SpecConsts.begin(), SpecConsts.end(),
                    [](const SpecConstID &SC1, const SpecConstID &SC2) {
                      // Here can do faster comparison of types.
                      return SC1.first == SC2.first;
                    });

    O << "// Specialization constants IDs:\n";
    for (const auto &P : llvm::make_range(SpecConsts.begin(), End)) {
      O << "template <> struct sycl::detail::SpecConstantInfo<";
      SYCLKernelNameTypePrinter Printer(O, Policy);
      Printer.Visit(P.first);
      O << "> {\n";
      O << "  static constexpr const char* getName() {\n";
      O << "    return \"" << P.second << "\";\n";
      O << "  }\n";
      O << "};\n";
    }
  }

  O << "// Forward declarations of templated kernel function types:\n";
  for (const KernelDesc &K : KernelDescs)
    if (!K.IsUnnamedKernel)
      FwdDeclEmitter.Visit(K.NameType);
  O << "\n";

  O << "__SYCL_INLINE_NAMESPACE(cl) {\n";
  O << "namespace sycl {\n";
  O << "namespace detail {\n";

  O << "\n";

  O << "// names of all kernels defined in the corresponding source\n";
  O << "static constexpr\n";
  O << "const char* const kernel_names[] = {\n";

  for (unsigned I = 0; I < KernelDescs.size(); I++) {
    O << "  \"" << KernelDescs[I].Name << "\"";

    if (I < KernelDescs.size() - 1)
      O << ",";
    O << "\n";
  }
  O << "};\n\n";

  O << "// array representing signatures of all kernels defined in the\n";
  O << "// corresponding source\n";
  O << "static constexpr\n";
  O << "const kernel_param_desc_t kernel_signatures[] = {\n";

  for (unsigned I = 0; I < KernelDescs.size(); I++) {
    auto &K = KernelDescs[I];
    O << "  //--- " << K.Name << "\n";

    for (const auto &P : K.Params) {
      std::string TyStr = paramKind2Str(P.Kind);
      O << "  { kernel_param_kind_t::" << TyStr << ", ";
      O << P.Info << ", " << P.Offset << " },\n";
    }
    O << "\n";
  }

  // Sentinel in place for 2 reasons:
  // 1- to make sure we don't get a warning because this collection is empty.
  // 2- to provide an obvious value that we can use when debugging to see that
  //    we have left valid kernel information.
  // integer-field values are negative, so they are obviously invalid, notable
  // enough to 'stick out' and 'negative enough' to not be easily reachable by a
  // mathematical error.
  O << "  { kernel_param_kind_t::kind_invalid, -987654321, -987654321 }, \n";
  O << "};\n\n";

  O << "// Specializations of KernelInfo for kernel function types:\n";
  unsigned CurStart = 0;

  for (const KernelDesc &K : KernelDescs) {
    const size_t N = K.Params.size();
    if (K.IsUnnamedKernel) {
      O << "template <> struct KernelInfoData<";
      OutputStableNameInChars(O, K.StableName);
      O << "> {\n";
    } else {
      O << "template <> struct KernelInfo<";
      SYCLKernelNameTypePrinter Printer(O, Policy);
      Printer.Visit(K.NameType);
      O << "> {\n";
    }
    O << "  __SYCL_DLL_LOCAL\n";
    O << "  static constexpr const char* getName() { return \"" << K.Name
      << "\"; }\n";
    O << "  __SYCL_DLL_LOCAL\n";
    O << "  static constexpr unsigned getNumParams() { return " << N << "; }\n";
    O << "  __SYCL_DLL_LOCAL\n";
    O << "  static constexpr const kernel_param_desc_t& ";
    O << "getParamDesc(unsigned i) {\n";
    O << "    return kernel_signatures[i+" << CurStart << "];\n";
    O << "  }\n";
    O << "  __SYCL_DLL_LOCAL\n";
    O << "  static constexpr bool isESIMD() { return " << K.IsESIMDKernel
      << "; }\n";
    O << "};\n";
    CurStart += N;
  }
  O << "\n";
  O << "} // namespace detail\n";
  O << "} // namespace sycl\n";
  O << "} // __SYCL_INLINE_NAMESPACE(cl)\n";
  O << "\n";
}

bool SYCLIntegrationHeader::emit(StringRef IntHeaderName) {
  if (IntHeaderName.empty())
    return false;
  int IntHeaderFD = 0;
  std::error_code EC =
      llvm::sys::fs::openFileForWrite(IntHeaderName, IntHeaderFD);
  if (EC) {
    llvm::errs() << "Error: " << EC.message() << "\n";
    // compilation will fail on absent include file - don't need to fail here
    return false;
  }
  llvm::raw_fd_ostream Out(IntHeaderFD, true /*close in destructor*/);
  emit(Out);
  return true;
}

void SYCLIntegrationHeader::startKernel(const FunctionDecl *SyclKernel,
                                        QualType KernelNameType,
                                        SourceLocation KernelLocation,
                                        bool IsESIMDKernel,
                                        bool IsUnnamedKernel) {
  KernelDescs.emplace_back(SyclKernel, KernelNameType, KernelLocation,
                           IsESIMDKernel, IsUnnamedKernel);
}

void SYCLIntegrationHeader::addParamDesc(kernel_param_kind_t Kind, int Info,
                                         unsigned Offset) {
  auto *K = getCurKernelDesc();
  assert(K && "no kernels");
  K->Params.push_back(KernelParamDesc());
  KernelParamDesc &PD = K->Params.back();
  PD.Kind = Kind;
  PD.Info = Info;
  PD.Offset = Offset;
}

void SYCLIntegrationHeader::endKernel() {
  // nop for now
}

void SYCLIntegrationHeader::addSpecConstant(StringRef IDName, QualType IDType) {
  SpecConsts.emplace_back(std::make_pair(IDType, IDName.str()));
}

SYCLIntegrationHeader::SYCLIntegrationHeader(Sema &S) : S(S) {}

void SYCLIntegrationFooter::addVarDecl(const VarDecl *VD) {
  // Variable template declaration can result in an error case of 'nullptr'
  // here.
  if (!VD)
    return;
  // Skip the dependent version of these variables, we only care about them
  // after instantiation.
  if (VD->getDeclContext()->isDependentContext())
    return;

  // Skip partial specializations of a variable template, treat other variable
  // template instantiations as a VarDecl.
  if (isa<VarTemplatePartialSpecializationDecl>(VD))
    return;
  // Step 1: ensure that this is of the correct type-spec-constant template
  // specialization).
  if (!Util::isSyclSpecIdType(VD->getType())) {
    // Handle the case where this could be a deduced type, such as a deduction
    // guide. We have to do this here since this function, unlike most of the
    // rest of this file, is called during Sema instead of after it. We will
    // also have to filter out after deduction later.
    QualType Ty = VD->getType().getCanonicalType();
    if (!Ty->isUndeducedType())
      return;
  }
  // Step 2: ensure that this is a static member, or a namespace-scope.
  // Note that isLocalVarDeclorParm excludes thread-local and static-local
  // intentionally, as there is no way to 'spell' one of those in the
  // specialization. We just don't generate the specialization for those, and
  // let an error happen during host compilation.
  if (!VD->hasGlobalStorage() || VD->isLocalVarDeclOrParm())
    return;
  // Step 3: Add to SpecConstants collection.
  SpecConstants.push_back(VD);
}

// Post-compile integration header support.
bool SYCLIntegrationFooter::emit(StringRef IntHeaderName) {
  if (IntHeaderName.empty())
    return false;
  int IntHeaderFD = 0;
  std::error_code EC =
      llvm::sys::fs::openFileForWrite(IntHeaderName, IntHeaderFD);
  if (EC) {
    llvm::errs() << "Error: " << EC.message() << "\n";
    // compilation will fail on absent include file - don't need to fail here
    return false;
  }
  llvm::raw_fd_ostream Out(IntHeaderFD, true /*close in destructor*/);
  return emit(Out);
}

template <typename BeforeFn, typename AfterFn>
static void PrintNSHelper(BeforeFn Before, AfterFn After, raw_ostream &OS,
                          const DeclContext *DC) {
  if (DC->isTranslationUnit())
    return;

  const auto *CurDecl = cast<Decl>(DC);
  // Ensure we are in the canonical version, so that we know we have the 'full'
  // name of the thing.
  CurDecl = CurDecl->getCanonicalDecl();

  // We are intentionally skipping linkage decls and record decls.  Namespaces
  // can appear in a linkage decl, but not a record decl, so we don't have to
  // worry about the names getting messed up from that.  We handle record decls
  // later when printing the name of the thing.
  const auto *NS = dyn_cast<NamespaceDecl>(CurDecl);
  if (NS)
    Before(OS, NS);

  if (const DeclContext *NewDC = CurDecl->getDeclContext())
    PrintNSHelper(Before, After, OS, NewDC);

  if (NS)
    After(OS, NS);
}

static void PrintNamespaces(raw_ostream &OS, const DeclContext *DC) {
  PrintNSHelper([](raw_ostream &OS, const NamespaceDecl *NS) {},
                [](raw_ostream &OS, const NamespaceDecl *NS) {
                  if (NS->isInline())
                    OS << "inline ";
                  OS << "namespace ";
                  if (!NS->isAnonymousNamespace())
                    OS << NS->getName() << " ";
                  OS << "{\n";
                },
                OS, DC);
}

static void PrintNSClosingBraces(raw_ostream &OS, const DeclContext *DC) {
  PrintNSHelper(
      [](raw_ostream &OS, const NamespaceDecl *NS) {
        OS << "} // ";
        if (NS->isInline())
          OS << "inline ";

        OS << "namespace ";
        if (!NS->isAnonymousNamespace())
          OS << NS->getName();

        OS << '\n';
      },
      [](raw_ostream &OS, const NamespaceDecl *NS) {}, OS, DC);
}

static std::string EmitSpecIdShim(raw_ostream &OS, unsigned &ShimCounter,
                                  const std::string &LastShim,
                                  const NamespaceDecl *AnonNS) {
  std::string NewShimName =
      "__sycl_detail::__spec_id_shim_" + std::to_string(ShimCounter) + "()";
  // Print opening-namespace
  PrintNamespaces(OS, Decl::castToDeclContext(AnonNS));
  OS << "namespace __sycl_detail {\n";
  OS << "static constexpr decltype(" << LastShim << ") &__spec_id_shim_"
     << ShimCounter << "() {\n";
  OS << "  return " << LastShim << ";\n";
  OS << "}\n";
  OS << "} // namespace __sycl_detail \n";
  PrintNSClosingBraces(OS, Decl::castToDeclContext(AnonNS));

  ++ShimCounter;
  return NewShimName;
}

// Emit the list of shims required for a DeclContext, calls itself recursively.
static void EmitSpecIdShims(raw_ostream &OS, unsigned &ShimCounter,
                            const DeclContext *DC,
                            std::string &NameForLastShim) {
  if (DC->isTranslationUnit()) {
    NameForLastShim = "::" + NameForLastShim;
    return;
  }

  const auto *CurDecl = cast<Decl>(DC)->getCanonicalDecl();

  // We skip linkage decls, since they don't modify the Qualified name.
  if (const auto *RD = dyn_cast<RecordDecl>(CurDecl)) {
    NameForLastShim = RD->getNameAsString() + "::" + NameForLastShim;
  } else if (const auto *ND = dyn_cast<NamespaceDecl>(CurDecl)) {
    if (ND->isAnonymousNamespace()) {
      // Print current shim, reset 'name for last shim'.
      NameForLastShim = EmitSpecIdShim(OS, ShimCounter, NameForLastShim, ND);
    } else {
      NameForLastShim = ND->getNameAsString() + "::" + NameForLastShim;
    }
  } else {
    // FIXME: I don't believe there are other declarations that these variables
    // could possibly find themselves in. LinkageDecls don't change the
    // qualified name, so there is nothing to do here. At one point we should
    // probably convince ourselves that this is entire list and remove this
    // comment.
    assert((isa<LinkageSpecDecl, ExternCContextDecl>(CurDecl)) &&
           "Unhandled decl type");
  }

  EmitSpecIdShims(OS, ShimCounter, CurDecl->getDeclContext(), NameForLastShim);
}

// Emit the list of shims required for a variable declaration.
// Returns a string containing the FQN of the 'top most' shim, including its
// function call parameters.
static std::string EmitSpecIdShims(raw_ostream &OS, unsigned &ShimCounter,
                                   PrintingPolicy &Policy, const VarDecl *VD) {
  if (!VD->isInAnonymousNamespace())
    return "";
  std::string RelativeName;
  llvm::raw_string_ostream stream(RelativeName);
  VD->getNameForDiagnostic(stream, Policy, false);
  stream.flush();

  EmitSpecIdShims(OS, ShimCounter, VD->getDeclContext(), RelativeName);
  return RelativeName;
}

bool SYCLIntegrationFooter::emit(raw_ostream &OS) {
  PrintingPolicy Policy{S.getLangOpts()};
  Policy.adjustForCPlusPlusFwdDecl();
  Policy.SuppressTypedefs = true;
  Policy.SuppressUnwrittenScope = true;

  llvm::SmallSet<const VarDecl *, 8> VisitedSpecConstants;
  bool EmittedFirstSpecConstant = false;

  // Used to uniquely name the 'shim's as we generate the names in each
  // anonymous namespace.
  unsigned ShimCounter = 0;
  for (const VarDecl *VD : SpecConstants) {
    VD = VD->getCanonicalDecl();

    // Skip if this isn't a SpecIdType.  This can happen if it was a deduced
    // type.
    if (!Util::isSyclSpecIdType(VD->getType()))
      continue;

    // Skip if we've already visited this.
    if (llvm::find(VisitedSpecConstants, VD) != VisitedSpecConstants.end())
      continue;

    // We only want to emit the #includes if we have a spec-constant that needs
    // them, so emit this one on the first time through the loop.
    if (!EmittedFirstSpecConstant)
      OS << "#include <CL/sycl/detail/defines_elementary.hpp>\n";
    EmittedFirstSpecConstant = true;

    VisitedSpecConstants.insert(VD);
    std::string TopShim = EmitSpecIdShims(OS, ShimCounter, Policy, VD);
    OS << "__SYCL_INLINE_NAMESPACE(cl) {\n";
    OS << "namespace sycl {\n";
    OS << "namespace detail {\n";
    OS << "template<>\n";
    OS << "inline const char *get_spec_constant_symbolic_ID_impl<";

    if (VD->isInAnonymousNamespace()) {
      OS << TopShim;
    } else {
      OS << "::";
      VD->getNameForDiagnostic(OS, Policy, true);
    }

    OS << ">() {\n";
    OS << "  return \"";
    OS << SYCLUniqueStableIdExpr::ComputeName(S.getASTContext(), VD);
    OS << "\";\n";
    OS << "}\n";
    OS << "} // namespace detail\n";
    OS << "} // namespace sycl\n";
    OS << "} // __SYCL_INLINE_NAMESPACE(cl)\n";
  }

  if (EmittedFirstSpecConstant)
    OS << "#include <CL/sycl/detail/spec_const_integration.hpp>\n";

  return true;
}

// -----------------------------------------------------------------------------
// Utility class methods
// -----------------------------------------------------------------------------
bool Util::isSyclSpecialType(const QualType Ty) {
  const CXXRecordDecl *RecTy = Ty->getAsCXXRecordDecl();
  if (!RecTy)
    return false;
  return RecTy->hasAttr<SYCLSpecialClassAttr>();
}

bool Util::isSyclHalfType(QualType Ty) {
  std::array<DeclContextDesc, 5> Scopes = {
      Util::MakeDeclContextDesc(Decl::Kind::Namespace, "cl"),
      Util::MakeDeclContextDesc(Decl::Kind::Namespace, "sycl"),
      Util::MakeDeclContextDesc(Decl::Kind::Namespace, "detail"),
      Util::MakeDeclContextDesc(Decl::Kind::Namespace, "half_impl"),
      Util::MakeDeclContextDesc(Decl::Kind::CXXRecord, "half")};
  return matchQualifiedTypeName(Ty, Scopes);
}

bool Util::isSyclSpecConstantType(QualType Ty) {
  std::array<DeclContextDesc, 6> Scopes = {
      Util::MakeDeclContextDesc(Decl::Kind::Namespace, "cl"),
      Util::MakeDeclContextDesc(Decl::Kind::Namespace, "sycl"),
      Util::MakeDeclContextDesc(Decl::Kind::Namespace, "ext"),
      Util::MakeDeclContextDesc(Decl::Kind::Namespace, "oneapi"),
      Util::MakeDeclContextDesc(Decl::Kind::Namespace, "experimental"),
      Util::MakeDeclContextDesc(Decl::Kind::ClassTemplateSpecialization,
                                "spec_constant")};
  return matchQualifiedTypeName(Ty, Scopes);
}

bool Util::isSyclSpecIdType(QualType Ty) {
  std::array<DeclContextDesc, 3> Scopes = {
      Util::MakeDeclContextDesc(clang::Decl::Kind::Namespace, "cl"),
      Util::MakeDeclContextDesc(clang::Decl::Kind::Namespace, "sycl"),
      Util::MakeDeclContextDesc(Decl::Kind::ClassTemplateSpecialization,
                                "specialization_id")};
  return matchQualifiedTypeName(Ty, Scopes);
}

bool Util::isSyclKernelHandlerType(QualType Ty) {
  std::array<DeclContextDesc, 3> Scopes = {
      Util::MakeDeclContextDesc(Decl::Kind::Namespace, "cl"),
      Util::MakeDeclContextDesc(Decl::Kind::Namespace, "sycl"),
      Util::MakeDeclContextDesc(Decl::Kind::CXXRecord, "kernel_handler")};
  return matchQualifiedTypeName(Ty, Scopes);
}

bool Util::isSyclAccessorNoAliasPropertyType(QualType Ty) {
  std::array<DeclContextDesc, 7> Scopes = {
      Util::DeclContextDesc{Decl::Kind::Namespace, "cl"},
      Util::DeclContextDesc{Decl::Kind::Namespace, "sycl"},
      Util::DeclContextDesc{Decl::Kind::Namespace, "ext"},
      Util::DeclContextDesc{Decl::Kind::Namespace, "oneapi"},
      Util::DeclContextDesc{Decl::Kind::Namespace, "property"},
      Util::DeclContextDesc{Decl::Kind::CXXRecord, "no_alias"},
      Util::DeclContextDesc{Decl::Kind::ClassTemplateSpecialization,
                            "instance"}};
  return matchQualifiedTypeName(Ty, Scopes);
}

bool Util::isSyclBufferLocationType(QualType Ty) {
  std::array<DeclContextDesc, 7> Scopes = {
      Util::MakeDeclContextDesc(Decl::Kind::Namespace, "cl"),
      Util::MakeDeclContextDesc(Decl::Kind::Namespace, "sycl"),
      Util::MakeDeclContextDesc(Decl::Kind::Namespace, "ext"),
      Util::MakeDeclContextDesc(Decl::Kind::Namespace, "intel"),
      Util::MakeDeclContextDesc(Decl::Kind::Namespace, "property"),
      Util::MakeDeclContextDesc(Decl::Kind::CXXRecord, "buffer_location"),
      Util::MakeDeclContextDesc(Decl::Kind::ClassTemplateSpecialization,
                                "instance")};
  return matchQualifiedTypeName(Ty, Scopes);
}

bool Util::isSyclType(QualType Ty, StringRef Name, bool Tmpl) {
  Decl::Kind ClassDeclKind =
      Tmpl ? Decl::Kind::ClassTemplateSpecialization : Decl::Kind::CXXRecord;
  std::array<DeclContextDesc, 3> Scopes = {
      Util::MakeDeclContextDesc(Decl::Kind::Namespace, "cl"),
      Util::MakeDeclContextDesc(Decl::Kind::Namespace, "sycl"),
      Util::MakeDeclContextDesc(ClassDeclKind, Name)};
  return matchQualifiedTypeName(Ty, Scopes);
}

bool Util::isAccessorPropertyListType(QualType Ty) {
  std::array<DeclContextDesc, 5> Scopes = {
      Util::MakeDeclContextDesc(Decl::Kind::Namespace, "cl"),
      Util::MakeDeclContextDesc(Decl::Kind::Namespace, "sycl"),
      Util::MakeDeclContextDesc(Decl::Kind::Namespace, "ext"),
      Util::MakeDeclContextDesc(Decl::Kind::Namespace, "oneapi"),
      Util::MakeDeclContextDesc(Decl::Kind::ClassTemplateSpecialization,
                                "accessor_property_list")};
  return matchQualifiedTypeName(Ty, Scopes);
}

bool Util::matchContext(const DeclContext *Ctx,
                        ArrayRef<Util::DeclContextDesc> Scopes) {
  // The idea: check the declaration context chain starting from the item
  // itself. At each step check the context is of expected kind
  // (namespace) and name.
  StringRef Name = "";

  for (const auto &Scope : llvm::reverse(Scopes)) {
    Decl::Kind DK = Ctx->getDeclKind();
    if (DK != Scope.first)
      return false;

    switch (DK) {
    case Decl::Kind::ClassTemplateSpecialization:
      // ClassTemplateSpecializationDecl inherits from CXXRecordDecl
    case Decl::Kind::CXXRecord:
      Name = cast<CXXRecordDecl>(Ctx)->getName();
      break;
    case Decl::Kind::Namespace:
      Name = cast<NamespaceDecl>(Ctx)->getName();
      break;
    default:
      llvm_unreachable("matchContext: decl kind not supported");
    }
    if (Name != Scope.second)
      return false;
    Ctx = Ctx->getParent();
  }
  return Ctx->isTranslationUnit() ||
         (Ctx->isExternCXXContext() &&
          Ctx->getEnclosingNamespaceContext()->isTranslationUnit());
}

bool Util::matchQualifiedTypeName(QualType Ty,
                                  ArrayRef<Util::DeclContextDesc> Scopes) {
  const CXXRecordDecl *RecTy = Ty->getAsCXXRecordDecl();

  if (!RecTy)
    return false; // only classes/structs supported
  const auto *Ctx = cast<DeclContext>(RecTy);
  return Util::matchContext(Ctx, Scopes);
}<|MERGE_RESOLUTION|>--- conflicted
+++ resolved
@@ -20,10 +20,7 @@
 #include "clang/Basic/Attributes.h"
 #include "clang/Basic/Builtins.h"
 #include "clang/Basic/Diagnostic.h"
-<<<<<<< HEAD
-=======
 #include "clang/Basic/Version.h"
->>>>>>> 30c834aa
 #include "clang/Sema/Initialization.h"
 #include "clang/Sema/Sema.h"
 #include "llvm/ADT/APSInt.h"
@@ -423,15 +420,9 @@
   return false;
 }
 
-<<<<<<< HEAD
-static bool isZeroSizedArray(QualType Ty) {
-  if (const auto *CATy = dyn_cast<ConstantArrayType>(Ty))
-    return CATy->getSize() == 0;
-=======
 static bool isZeroSizedArray(Sema &SemaRef, QualType Ty) {
   if (const auto *CAT = SemaRef.getASTContext().getAsConstantArrayType(Ty))
     return CAT->getSize() == 0;
->>>>>>> 30c834aa
   return false;
 }
 
@@ -453,11 +444,7 @@
   //--- check types ---
 
   // zero length arrays
-<<<<<<< HEAD
-  if (isZeroSizedArray(Ty)) {
-=======
   if (isZeroSizedArray(S, Ty)) {
->>>>>>> 30c834aa
     S.SYCLDiagIfDeviceCode(Loc.getBegin(), diag::err_typecheck_zero_array_size)
         << 1;
     Emitting = true;
@@ -529,13 +516,10 @@
   if (!Callee)
     return false;
 
-<<<<<<< HEAD
-=======
   // The check below requires declaration name, make sure we have it.
   if (!Callee->getIdentifier())
     return false;
 
->>>>>>> 30c834aa
   // libstdc++-11 introduced an undefined function "void __failed_assertion()"
   // which may lead to SemaSYCL check failure. However, this undefined function
   // is used to trigger some compilation error when the check fails at compile
@@ -1582,10 +1566,7 @@
 // A type to check the validity of all of the argument types.
 class SyclKernelFieldChecker : public SyclKernelFieldHandler {
   bool IsInvalid = false;
-<<<<<<< HEAD
-=======
   bool IsSIMD = false;
->>>>>>> 30c834aa
   DiagnosticsEngine &Diag;
   // Check whether the object should be disallowed from being copied to kernel.
   // Return true if not copyable, false if copyable.
@@ -1672,13 +1653,10 @@
     assert(Util::isSyclSpecialType(Ty) &&
            "Should only be called on sycl special class types.");
     const RecordDecl *RecD = Ty->getAsRecordDecl();
-<<<<<<< HEAD
-=======
     if (IsSIMD && !Util::isSyclType(Ty, "accessor", true /*Tmp*/))
       return SemaRef.Diag(Loc.getBegin(),
                           diag::err_sycl_esimd_not_supported_for_type)
              << RecD;
->>>>>>> 30c834aa
     if (const ClassTemplateSpecializationDecl *CTSD =
             dyn_cast<ClassTemplateSpecializationDecl>(RecD)) {
       const TemplateArgumentList &TAL = CTSD->getTemplateArgs();
@@ -1693,14 +1671,9 @@
   }
 
 public:
-<<<<<<< HEAD
-  SyclKernelFieldChecker(Sema &S)
-      : SyclKernelFieldHandler(S), Diag(S.getASTContext().getDiagnostics()) {}
-=======
   SyclKernelFieldChecker(Sema &S, bool isSIMD)
       : SyclKernelFieldHandler(S), Diag(S.getASTContext().getDiagnostics()),
         IsSIMD(isSIMD) {}
->>>>>>> 30c834aa
   static constexpr const bool VisitNthArrayElement = false;
   bool isValid() { return !IsInvalid; }
 
@@ -2000,13 +1973,6 @@
   // Additional processing is required for accessor type.
   void handleAccessorType(const CXXRecordDecl *RecordDecl, SourceLocation Loc) {
     handleAccessorPropertyList(Params.back(), RecordDecl, Loc);
-<<<<<<< HEAD
-    if (KernelDecl->hasAttr<SYCLSimdAttr>())
-      // In ESIMD, the kernels accessor's pointer argument needs to be marked.
-      Params.back()->addAttr(
-          SYCLSimdAccessorPtrAttr::CreateImplicit(SemaRef.getASTContext()));
-=======
->>>>>>> 30c834aa
     // Get access mode of accessor.
     const auto *AccessorSpecializationDecl =
         cast<ClassTemplateSpecializationDecl>(RecordDecl);
@@ -2018,11 +1984,8 @@
     if (isReadOnlyAccessor(AccessModeArg))
       Params.back()->addAttr(
           SYCLAccessorReadonlyAttr::CreateImplicit(SemaRef.getASTContext()));
-<<<<<<< HEAD
-=======
     Params.back()->addAttr(
         SYCLAccessorPtrAttr::CreateImplicit(SemaRef.getASTContext()));
->>>>>>> 30c834aa
   }
 
   // All special SYCL objects must have __init method. We extract types for
@@ -2293,13 +2256,9 @@
     const CXXRecordDecl *RecordDecl = FieldTy->getAsCXXRecordDecl();
     assert(RecordDecl && "The type must be a RecordDecl");
     llvm::StringLiteral MethodName =
-<<<<<<< HEAD
-        IsSIMD ? InitESIMDMethodName : InitMethodName;
-=======
         (IsSIMD && Util::isSyclType(FieldTy, "accessor", true /*Tmp*/))
             ? InitESIMDMethodName
             : InitMethodName;
->>>>>>> 30c834aa
     CXXMethodDecl *InitMethod = getMethodByName(RecordDecl, MethodName);
     assert(InitMethod && "The type must have the __init method");
     for (const ParmVarDecl *Param : InitMethod->parameters())
@@ -3598,20 +3557,12 @@
   if (KernelObj->isInvalidDecl())
     return;
 
-<<<<<<< HEAD
-  SyclKernelDecompMarker DecompMarker(*this);
-  SyclKernelFieldChecker FieldChecker(*this);
-  SyclKernelUnionChecker UnionChecker(*this);
-
-  bool IsSIMDKernel = isESIMDKernelType(KernelObj);
-=======
   bool IsSIMDKernel = isESIMDKernelType(KernelObj);
 
   SyclKernelDecompMarker DecompMarker(*this);
   SyclKernelFieldChecker FieldChecker(*this, IsSIMDKernel);
   SyclKernelUnionChecker UnionChecker(*this);
 
->>>>>>> 30c834aa
   SyclKernelArgsSizeChecker ArgsSizeChecker(*this, Args[0]->getExprLoc(),
                                             IsSIMDKernel);
 
@@ -4216,10 +4167,7 @@
   // Currently, there is an exception of "__failed_assertion" in libstdc++-11,
   // this undefined function is used to trigger a compiling error.
   if (!Callee->isDefined() && !Callee->getBuiltinID() &&
-<<<<<<< HEAD
-=======
       !Callee->isReplaceableGlobalAllocationFunction() &&
->>>>>>> 30c834aa
       !isSYCLUndefinedAllowed(Callee, getSourceManager())) {
     Diag(Loc, diag::err_sycl_restrict) << Sema::KernelCallUndefinedFunction;
     Diag(Callee->getLocation(), diag::note_previous_decl) << Callee;
@@ -4661,8 +4609,6 @@
   Policy.SuppressUnwrittenScope = true;
   SYCLFwdDeclEmitter FwdDeclEmitter(O, S.getLangOpts());
 
-<<<<<<< HEAD
-=======
   // Predefines which need to be set for custom host compilation
   // must be defined in integration header.
   for (const std::pair<StringRef, StringRef> &Macro :
@@ -4678,7 +4624,6 @@
     O << "#endif //__SYCL_DISABLE_PARALLEL_FOR_RANGE_ROUNDING__\n\n";
   }
 
->>>>>>> 30c834aa
   if (SpecConsts.size() > 0) {
     O << "// Forward declarations of templated spec constant types:\n";
     for (const auto &SC : SpecConsts)
