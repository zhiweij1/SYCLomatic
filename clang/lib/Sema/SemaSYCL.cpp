//===- SemaSYCL.cpp - Semantic Analysis for SYCL constructs ---------------===//
//
// Part of the LLVM Project, under the Apache License v2.0 with LLVM Exceptions.
// See https://llvm.org/LICENSE.txt for license information.
// SPDX-License-Identifier: Apache-2.0 WITH LLVM-exception
//
//===----------------------------------------------------------------------===//
// This implements Semantic Analysis for SYCL constructs.
//===----------------------------------------------------------------------===//

#include "TreeTransform.h"
#include "clang/AST/AST.h"
#include "clang/AST/Mangle.h"
#include "clang/AST/QualTypeNames.h"
#include "clang/AST/RecordLayout.h"
#include "clang/AST/RecursiveASTVisitor.h"
#include "clang/Analysis/CallGraph.h"
#include "clang/Basic/Attributes.h"
#include "clang/Basic/Builtins.h"
#include "clang/Basic/Diagnostic.h"
#include "clang/Sema/Initialization.h"
#include "clang/Sema/Sema.h"
#include "llvm/ADT/SmallPtrSet.h"
#include "llvm/ADT/SmallVector.h"
#include "llvm/Support/FileSystem.h"
#include "llvm/Support/Path.h"
#include "llvm/Support/raw_ostream.h"

#include <array>
#include <functional>
#include <initializer_list>

using namespace clang;
using namespace std::placeholders;

using KernelParamKind = SYCLIntegrationHeader::kernel_param_kind_t;

enum target {
  global_buffer = 2014,
  constant_buffer,
  local,
  image,
  host_buffer,
  host_image,
  image_array
};

using ParamDesc = std::tuple<QualType, IdentifierInfo *, TypeSourceInfo *>;

enum KernelInvocationKind {
  InvokeUnknown,
  InvokeSingleTask,
  InvokeParallelFor,
  InvokeParallelForWorkGroup
};

const static std::string InitMethodName = "__init";
const static std::string FinalizeMethodName = "__finalize";
constexpr unsigned GPUMaxKernelArgsSize = 2048;

namespace {

/// Various utilities.
class Util {
public:
  using DeclContextDesc = std::pair<clang::Decl::Kind, StringRef>;

  /// Checks whether given clang type is a full specialization of the SYCL
  /// accessor class.
  static bool isSyclAccessorType(const QualType &Ty);

  /// Checks whether given clang type is a full specialization of the SYCL
  /// sampler class.
  static bool isSyclSamplerType(const QualType &Ty);

  /// Checks whether given clang type is a full specialization of the SYCL
  /// stream class.
  static bool isSyclStreamType(const QualType &Ty);

  /// Checks whether given clang type is a full specialization of the SYCL
  /// half class.
  static bool isSyclHalfType(const QualType &Ty);

  /// Checks whether given clang type is a full specialization of the SYCL
  /// accessor_property_list class.
  static bool isAccessorPropertyListType(const QualType &Ty);

  /// Checks whether given clang type is a full specialization of the SYCL
  /// buffer_location class.
  static bool isSyclBufferLocationType(const QualType &Ty);

  /// Checks whether given clang type is a standard SYCL API class with given
  /// name.
  /// \param Ty    the clang type being checked
  /// \param Name  the class name checked against
  /// \param Tmpl  whether the class is template instantiation or simple record
  static bool isSyclType(const QualType &Ty, StringRef Name, bool Tmpl = false);

  /// Checks whether given clang type is a full specialization of the SYCL
  /// specialization constant class.
  static bool isSyclSpecConstantType(const QualType &Ty);

  /// Checks whether given clang type is declared in the given hierarchy of
  /// declaration contexts.
  /// \param Ty         the clang type being checked
  /// \param Scopes     the declaration scopes leading from the type to the
  ///     translation unit (excluding the latter)
  static bool matchQualifiedTypeName(const QualType &Ty,
                                     ArrayRef<Util::DeclContextDesc> Scopes);
};

} // anonymous namespace

// This information is from Section 4.13 of the SYCL spec
// https://www.khronos.org/registry/SYCL/specs/sycl-1.2.1.pdf
// This function returns false if the math lib function
// corresponding to the input builtin is not supported
// for SYCL
static bool IsSyclMathFunc(unsigned BuiltinID) {
  switch (BuiltinID) {
  case Builtin::BIlround:
  case Builtin::BI__builtin_lround:
  case Builtin::BIceill:
  case Builtin::BI__builtin_ceill:
  case Builtin::BIcopysignl:
  case Builtin::BI__builtin_copysignl:
  case Builtin::BIcosl:
  case Builtin::BI__builtin_cosl:
  case Builtin::BIexpl:
  case Builtin::BI__builtin_expl:
  case Builtin::BIexp2l:
  case Builtin::BI__builtin_exp2l:
  case Builtin::BIfabsl:
  case Builtin::BI__builtin_fabsl:
  case Builtin::BIfloorl:
  case Builtin::BI__builtin_floorl:
  case Builtin::BIfmal:
  case Builtin::BI__builtin_fmal:
  case Builtin::BIfmaxl:
  case Builtin::BI__builtin_fmaxl:
  case Builtin::BIfminl:
  case Builtin::BI__builtin_fminl:
  case Builtin::BIfmodl:
  case Builtin::BI__builtin_fmodl:
  case Builtin::BIlogl:
  case Builtin::BI__builtin_logl:
  case Builtin::BIlog10l:
  case Builtin::BI__builtin_log10l:
  case Builtin::BIlog2l:
  case Builtin::BI__builtin_log2l:
  case Builtin::BIpowl:
  case Builtin::BI__builtin_powl:
  case Builtin::BIrintl:
  case Builtin::BI__builtin_rintl:
  case Builtin::BIroundl:
  case Builtin::BI__builtin_roundl:
  case Builtin::BIsinl:
  case Builtin::BI__builtin_sinl:
  case Builtin::BIsqrtl:
  case Builtin::BI__builtin_sqrtl:
  case Builtin::BItruncl:
  case Builtin::BI__builtin_truncl:
  case Builtin::BIlroundl:
  case Builtin::BI__builtin_lroundl:
  case Builtin::BIcopysign:
  case Builtin::BI__builtin_copysign:
  case Builtin::BIfloor:
  case Builtin::BI__builtin_floor:
  case Builtin::BIfmax:
  case Builtin::BI__builtin_fmax:
  case Builtin::BIfmin:
  case Builtin::BI__builtin_fmin:
  case Builtin::BInearbyint:
  case Builtin::BI__builtin_nearbyint:
  case Builtin::BIrint:
  case Builtin::BI__builtin_rint:
  case Builtin::BIround:
  case Builtin::BI__builtin_round:
  case Builtin::BItrunc:
  case Builtin::BI__builtin_trunc:
  case Builtin::BIcopysignf:
  case Builtin::BI__builtin_copysignf:
  case Builtin::BIfloorf:
  case Builtin::BI__builtin_floorf:
  case Builtin::BIfmaxf:
  case Builtin::BI__builtin_fmaxf:
  case Builtin::BIfminf:
  case Builtin::BI__builtin_fminf:
  case Builtin::BInearbyintf:
  case Builtin::BI__builtin_nearbyintf:
  case Builtin::BIrintf:
  case Builtin::BI__builtin_rintf:
  case Builtin::BIroundf:
  case Builtin::BI__builtin_roundf:
  case Builtin::BItruncf:
  case Builtin::BI__builtin_truncf:
  case Builtin::BIlroundf:
  case Builtin::BI__builtin_lroundf:
  case Builtin::BI__builtin_fpclassify:
  case Builtin::BI__builtin_isfinite:
  case Builtin::BI__builtin_isinf:
  case Builtin::BI__builtin_isnormal:
    return false;
  default:
    break;
  }
  return true;
}

bool Sema::isKnownGoodSYCLDecl(const Decl *D) {
  if (const FunctionDecl *FD = dyn_cast<FunctionDecl>(D)) {
    const IdentifierInfo *II = FD->getIdentifier();
    const DeclContext *DC = FD->getDeclContext();
    if (II && II->isStr("__spirv_ocl_printf") &&
        !FD->isDefined() &&
        FD->getLanguageLinkage() == CXXLanguageLinkage &&
        DC->getEnclosingNamespaceContext()->isTranslationUnit())
      return true;
  }
  return false;
}

static bool isZeroSizedArray(QualType Ty) {
  if (const auto *CATy = dyn_cast<ConstantArrayType>(Ty))
    return CATy->getSize() == 0;
  return false;
}

static void checkSYCLType(Sema &S, QualType Ty, SourceRange Loc,
                          llvm::DenseSet<QualType> Visited,
                          SourceRange UsedAtLoc = SourceRange()) {
  // Not all variable types are supported inside SYCL kernels,
  // for example the quad type __float128 will cause errors in the
  // SPIR-V translation phase.
  // Here we check any potentially unsupported declaration and issue
  // a deferred diagnostic, which will be emitted iff the declaration
  // is discovered to reside in kernel code.
  // The optional UsedAtLoc param is used when the SYCL usage is at a
  // different location than the variable declaration and we need to
  // inform the user of both, e.g. struct member usage vs declaration.

  bool Emitting = false;

  //--- check types ---

  // zero length arrays
  if (isZeroSizedArray(Ty)) {
    S.SYCLDiagIfDeviceCode(Loc.getBegin(), diag::err_typecheck_zero_array_size);
    Emitting = true;
  }

  // variable length arrays
  if (Ty->isVariableArrayType()) {
    S.SYCLDiagIfDeviceCode(Loc.getBegin(), diag::err_vla_unsupported);
    Emitting = true;
  }

  // Sub-reference array or pointer, then proceed with that type.
  while (Ty->isAnyPointerType() || Ty->isArrayType())
    Ty = QualType{Ty->getPointeeOrArrayElementType(), 0};

  // __int128, __int128_t, __uint128_t, long double, __float128
  if (Ty->isSpecificBuiltinType(BuiltinType::Int128) ||
      Ty->isSpecificBuiltinType(BuiltinType::UInt128) ||
      Ty->isSpecificBuiltinType(BuiltinType::LongDouble) ||
      (Ty->isSpecificBuiltinType(BuiltinType::Float128) &&
       !S.Context.getTargetInfo().hasFloat128Type())) {
    S.SYCLDiagIfDeviceCode(Loc.getBegin(), diag::err_type_unsupported)
        << Ty.getUnqualifiedType().getCanonicalType();
    Emitting = true;
  }

  if (Emitting && UsedAtLoc.isValid())
    S.SYCLDiagIfDeviceCode(UsedAtLoc.getBegin(), diag::note_used_here);

  //--- now recurse ---
  // Pointers complicate recursion. Add this type to Visited.
  // If already there, bail out.
  if (!Visited.insert(Ty).second)
    return;

  if (const auto *ATy = dyn_cast<AttributedType>(Ty))
    return checkSYCLType(S, ATy->getModifiedType(), Loc, Visited);

  if (const auto *RD = Ty->getAsRecordDecl()) {
    for (const auto &Field : RD->fields())
      checkSYCLType(S, Field->getType(), Field->getSourceRange(), Visited, Loc);
  } else if (const auto *FPTy = dyn_cast<FunctionProtoType>(Ty)) {
    for (const auto &ParamTy : FPTy->param_types())
      checkSYCLType(S, ParamTy, Loc, Visited);
    checkSYCLType(S, FPTy->getReturnType(), Loc, Visited);
  }
}

void Sema::checkSYCLDeviceVarDecl(VarDecl *Var) {
  assert(getLangOpts().SYCLIsDevice &&
         "Should only be called during SYCL compilation");
  QualType Ty = Var->getType();
  SourceRange Loc = Var->getLocation();
  llvm::DenseSet<QualType> Visited;

  checkSYCLType(*this, Ty, Loc, Visited);
}

// Tests whether given function is a lambda function or '()' operator used as
// SYCL kernel body function (e.g. in parallel_for).
// NOTE: This is incomplete implemenation. See TODO in the FE TODO list for the
// ESIMD extension.
static bool isSYCLKernelBodyFunction(FunctionDecl *FD) {
  return FD->getOverloadedOperator() == OO_Call;
}

// Helper function to report conflicting function attributes.
// F - the function, A1 - function attribute, A2 - the attribute it conflicts
// with.
static void reportConflictingAttrs(Sema &S, FunctionDecl *F, const Attr *A1,
                                   const Attr *A2) {
  S.Diag(F->getLocation(), diag::err_conflicting_sycl_kernel_attributes);
  S.Diag(A1->getLocation(), diag::note_conflicting_attribute);
  S.Diag(A2->getLocation(), diag::note_conflicting_attribute);
  F->setInvalidDecl();
}

/// Returns the signed constant integer value represented by given expression
static int64_t getIntExprValue(const Expr *E, ASTContext &Ctx) {
  return E->getIntegerConstantExpr(Ctx)->getSExtValue();
}

class MarkDeviceFunction : public RecursiveASTVisitor<MarkDeviceFunction> {
  // Used to keep track of the constexpr depth, so we know whether to skip
  // diagnostics.
  unsigned ConstexprDepth = 0;
  struct ConstexprDepthRAII {
    MarkDeviceFunction &MDF;
    bool Increment;

    ConstexprDepthRAII(MarkDeviceFunction &MDF, bool Increment = true)
        : MDF(MDF), Increment(Increment) {
      if (Increment)
        ++MDF.ConstexprDepth;
    }
    ~ConstexprDepthRAII() {
      if (Increment)
        --MDF.ConstexprDepth;
    }
  };

public:
  MarkDeviceFunction(Sema &S)
      : RecursiveASTVisitor<MarkDeviceFunction>(), SemaRef(S) {}

  bool VisitCallExpr(CallExpr *e) {
    if (FunctionDecl *Callee = e->getDirectCallee()) {
      Callee = Callee->getCanonicalDecl();
      assert(Callee && "Device function canonical decl must be available");

      // Remember that all SYCL kernel functions have deferred
      // instantiation as template functions. It means that
      // all functions used by kernel have already been parsed and have
      // definitions.
      if (RecursiveSet.count(Callee) && !ConstexprDepth) {
        SemaRef.Diag(e->getExprLoc(), diag::warn_sycl_restrict_recursion);
        SemaRef.Diag(Callee->getSourceRange().getBegin(),
                     diag::note_sycl_recursive_function_declared_here)
            << Sema::KernelCallRecursiveFunction;
      }

      if (const CXXMethodDecl *Method = dyn_cast<CXXMethodDecl>(Callee))
        if (Method->isVirtual())
          SemaRef.Diag(e->getExprLoc(), diag::err_sycl_restrict)
              << Sema::KernelCallVirtualFunction;

      if (auto const *FD = dyn_cast<FunctionDecl>(Callee)) {
        // FIXME: We need check all target specified attributes for error if
        // that function with attribute can not be called from sycl kernel.  The
        // info is in ParsedAttr. We don't have to map from Attr to ParsedAttr
        // currently. Erich is currently working on that in LLVM, once that is
        // committed we need to change this".
        if (FD->hasAttr<DLLImportAttr>()) {
          SemaRef.Diag(e->getExprLoc(), diag::err_sycl_restrict)
              << Sema::KernelCallDllimportFunction;
          SemaRef.Diag(FD->getLocation(), diag::note_callee_decl) << FD;
        }
      }
      // Specifically check if the math library function corresponding to this
      // builtin is supported for SYCL
      unsigned BuiltinID = Callee->getBuiltinID();
      if (BuiltinID && !IsSyclMathFunc(BuiltinID)) {
        StringRef Name = SemaRef.Context.BuiltinInfo.getName(BuiltinID);
        SemaRef.Diag(e->getExprLoc(), diag::err_builtin_target_unsupported)
            << Name << "SYCL device";
      }
    } else if (!SemaRef.getLangOpts().SYCLAllowFuncPtr &&
               !e->isTypeDependent() &&
               !isa<CXXPseudoDestructorExpr>(e->getCallee()))
      SemaRef.Diag(e->getExprLoc(), diag::err_sycl_restrict)
          << Sema::KernelCallFunctionPointer;
    return true;
  }

  bool VisitCXXTypeidExpr(CXXTypeidExpr *E) {
    SemaRef.Diag(E->getExprLoc(), diag::err_sycl_restrict) << Sema::KernelRTTI;
    return true;
  }

  bool VisitCXXDynamicCastExpr(const CXXDynamicCastExpr *E) {
    SemaRef.Diag(E->getExprLoc(), diag::err_sycl_restrict) << Sema::KernelRTTI;
    return true;
  }

  // Skip checking rules on variables initialized during constant evaluation.
  bool TraverseVarDecl(VarDecl *VD) {
    ConstexprDepthRAII R(*this, VD->isConstexpr());
    return RecursiveASTVisitor::TraverseVarDecl(VD);
  }

  // Skip checking rules on template arguments, since these are constant
  // expressions.
  bool TraverseTemplateArgumentLoc(const TemplateArgumentLoc &ArgLoc) {
    ConstexprDepthRAII R(*this);
    return RecursiveASTVisitor::TraverseTemplateArgumentLoc(ArgLoc);
  }

  // Skip checking the static assert, both components are required to be
  // constant expressions.
  bool TraverseStaticAssertDecl(StaticAssertDecl *D) {
    ConstexprDepthRAII R(*this);
    return RecursiveASTVisitor::TraverseStaticAssertDecl(D);
  }

  // Make sure we skip the condition of the case, since that is a constant
  // expression.
  bool TraverseCaseStmt(CaseStmt *S) {
    {
      ConstexprDepthRAII R(*this);
      if (!TraverseStmt(S->getLHS()))
        return false;
      if (!TraverseStmt(S->getRHS()))
        return false;
    }
    return TraverseStmt(S->getSubStmt());
  }

  // Skip checking the size expr, since a constant array type loc's size expr is
  // a constant expression.
  bool TraverseConstantArrayTypeLoc(const ConstantArrayTypeLoc &ArrLoc) {
    if (!TraverseTypeLoc(ArrLoc.getElementLoc()))
      return false;

    ConstexprDepthRAII R(*this);
    return TraverseStmt(ArrLoc.getSizeExpr());
  }

  // The call graph for this translation unit.
  CallGraph SYCLCG;
  // The set of functions called by a kernel function.
  llvm::SmallPtrSet<FunctionDecl *, 10> KernelSet;
  // The set of recursive functions identified while building the
  // kernel set, this is used for error diagnostics.
  llvm::SmallPtrSet<FunctionDecl *, 10> RecursiveSet;
  // Determines whether the function FD is recursive.
  // CalleeNode is a function which is called either directly
  // or indirectly from FD.  If recursion is detected then create
  // diagnostic notes on each function as the callstack is unwound.
  void CollectKernelSet(FunctionDecl *CalleeNode, FunctionDecl *FD,
                        llvm::SmallPtrSet<FunctionDecl *, 10> VisitedSet) {
    // We're currently checking CalleeNode on a different
    // trace through the CallGraph, we avoid infinite recursion
    // by using KernelSet to keep track of this.
    if (!KernelSet.insert(CalleeNode).second)
      // Previously seen, stop recursion.
      return;
    if (CallGraphNode *N = SYCLCG.getNode(CalleeNode)) {
      for (const CallGraphNode *CI : *N) {
        if (FunctionDecl *Callee = dyn_cast<FunctionDecl>(CI->getDecl())) {
          Callee = Callee->getCanonicalDecl();
          if (VisitedSet.count(Callee)) {
            // There's a stack frame to visit this Callee above
            // this invocation. Do not recurse here.
            RecursiveSet.insert(Callee);
            RecursiveSet.insert(CalleeNode);
          } else {
            VisitedSet.insert(Callee);
            CollectKernelSet(Callee, FD, VisitedSet);
            VisitedSet.erase(Callee);
          }
        }
      }
    }
  }

  // Traverses over CallGraph to collect list of attributes applied to
  // functions called by SYCLKernel (either directly and indirectly) which needs
  // to be propagated down to callers and applied to SYCL kernels.
  // For example, reqd_work_group_size, vec_len_hint, reqd_sub_group_size
  // Attributes applied to SYCLKernel are also included
  // Returns the kernel body function found during traversal.
  FunctionDecl *
  CollectPossibleKernelAttributes(FunctionDecl *SYCLKernel,
                                  llvm::SmallPtrSet<Attr *, 4> &Attrs) {
    typedef std::pair<FunctionDecl *, FunctionDecl *> ChildParentPair;
    llvm::SmallPtrSet<FunctionDecl *, 16> Visited;
    llvm::SmallVector<ChildParentPair, 16> WorkList;
    WorkList.push_back({SYCLKernel, nullptr});
    FunctionDecl *KernelBody = nullptr;

    while (!WorkList.empty()) {
      FunctionDecl *FD = WorkList.back().first;
      FunctionDecl *ParentFD = WorkList.back().second;

      if ((ParentFD == SYCLKernel) && isSYCLKernelBodyFunction(FD)) {
        assert(!KernelBody && "inconsistent call graph - only one kernel body "
                              "function can be called");
        KernelBody = FD;
      }
      WorkList.pop_back();
      if (!Visited.insert(FD).second)
        continue; // We've already seen this Decl

      if (auto *A = FD->getAttr<IntelReqdSubGroupSizeAttr>())
        Attrs.insert(A);

      if (auto *A = FD->getAttr<ReqdWorkGroupSizeAttr>())
        Attrs.insert(A);

      if (auto *A = FD->getAttr<SYCLIntelKernelArgsRestrictAttr>())
        Attrs.insert(A);

      if (auto *A = FD->getAttr<SYCLIntelNumSimdWorkItemsAttr>())
        Attrs.insert(A);

      if (auto *A = FD->getAttr<SYCLIntelMaxWorkGroupSizeAttr>())
        Attrs.insert(A);

      if (auto *A = FD->getAttr<SYCLIntelMaxGlobalWorkDimAttr>())
        Attrs.insert(A);

      if (auto *A = FD->getAttr<SYCLIntelNoGlobalWorkOffsetAttr>())
        Attrs.insert(A);

      if (auto *A = FD->getAttr<SYCLSimdAttr>())
        Attrs.insert(A);
      // Propagate the explicit SIMD attribute through call graph - it is used
      // to distinguish ESIMD code in ESIMD LLVM passes.
      if (KernelBody && KernelBody->hasAttr<SYCLSimdAttr>() &&
          (KernelBody != FD) && !FD->hasAttr<SYCLSimdAttr>())
        FD->addAttr(SYCLSimdAttr::CreateImplicit(SemaRef.getASTContext()));

      // TODO: vec_len_hint should be handled here

      CallGraphNode *N = SYCLCG.getNode(FD);
      if (!N)
        continue;

      for (const CallGraphNode *CI : *N) {
        if (auto *Callee = dyn_cast<FunctionDecl>(CI->getDecl())) {
          Callee = Callee->getMostRecentDecl();
          if (!Visited.count(Callee))
            WorkList.push_back({Callee, FD});
        }
      }
    }
    return KernelBody;
  }

private:
  Sema &SemaRef;
};

class KernelBodyTransform : public TreeTransform<KernelBodyTransform> {
public:
  KernelBodyTransform(std::pair<DeclaratorDecl *, DeclaratorDecl *> &MPair,
                      Sema &S)
      : TreeTransform<KernelBodyTransform>(S), MappingPair(MPair), SemaRef(S) {}
  bool AlwaysRebuild() { return true; }

  ExprResult TransformDeclRefExpr(DeclRefExpr *DRE) {
    auto Ref = dyn_cast<DeclaratorDecl>(DRE->getDecl());
    if (Ref && Ref == MappingPair.first) {
      auto NewDecl = MappingPair.second;
      return DeclRefExpr::Create(
          SemaRef.getASTContext(), DRE->getQualifierLoc(),
          DRE->getTemplateKeywordLoc(), NewDecl, false,
          DeclarationNameInfo(DRE->getNameInfo().getName(), SourceLocation(),
                              DRE->getNameInfo().getInfo()),
          NewDecl->getType(), DRE->getValueKind());
    }
    return DRE;
  }

  StmtResult RebuildCompoundStmt(SourceLocation LBraceLoc,
                                 MultiStmtArg Statements,
                                 SourceLocation RBraceLoc, bool IsStmtExpr) {
    // Build a new compound statement but clear the source locations.
    return getSema().ActOnCompoundStmt(SourceLocation(), SourceLocation(),
                                       Statements, IsStmtExpr);
  }

private:
  std::pair<DeclaratorDecl *, DeclaratorDecl *> MappingPair;
  Sema &SemaRef;
};

// Searches for a call to PFWG lambda function and captures it.
class FindPFWGLambdaFnVisitor
    : public RecursiveASTVisitor<FindPFWGLambdaFnVisitor> {
public:
  // LambdaObjTy - lambda type of the PFWG lambda object
  FindPFWGLambdaFnVisitor(const CXXRecordDecl *LambdaObjTy)
      : LambdaFn(nullptr), LambdaObjTy(LambdaObjTy) {}

  bool VisitCallExpr(CallExpr *Call) {
    auto *M = dyn_cast<CXXMethodDecl>(Call->getDirectCallee());
    if (!M || (M->getOverloadedOperator() != OO_Call))
      return true;
    const int NumPFWGLambdaArgs = 2; // group and lambda obj
    if (Call->getNumArgs() != NumPFWGLambdaArgs)
      return true;
    if (!Util::isSyclType(Call->getArg(1)->getType(), "group", true /*Tmpl*/))
      return true;
    if (Call->getArg(0)->getType()->getAsCXXRecordDecl() != LambdaObjTy)
      return true;
    LambdaFn = M; // call to PFWG lambda found - record the lambda
    return false; // ... and stop searching
  }

  // Returns the captured lambda function or nullptr;
  CXXMethodDecl *getLambdaFn() const { return LambdaFn; }

private:
  CXXMethodDecl *LambdaFn;
  const CXXRecordDecl *LambdaObjTy;
};

class MarkWIScopeFnVisitor : public RecursiveASTVisitor<MarkWIScopeFnVisitor> {
public:
  MarkWIScopeFnVisitor(ASTContext &Ctx) : Ctx(Ctx) {}

  bool VisitCXXMemberCallExpr(CXXMemberCallExpr *Call) {
    FunctionDecl *Callee = Call->getDirectCallee();
    if (!Callee)
      // not a direct call - continue search
      return true;
    QualType Ty = Ctx.getRecordType(Call->getRecordDecl());
    if (!Util::isSyclType(Ty, "group", true /*Tmpl*/))
      // not a member of cl::sycl::group - continue search
      return true;
    auto Name = Callee->getName();
    if (((Name != "parallel_for_work_item") && (Name != "wait_for")) ||
        Callee->hasAttr<SYCLScopeAttr>())
      return true;
    // it is a call to cl::sycl::group::parallel_for_work_item/wait_for -
    // mark the callee
    Callee->addAttr(
        SYCLScopeAttr::CreateImplicit(Ctx, SYCLScopeAttr::Level::WorkItem));
    // continue search as there can be other PFWI or wait_for calls
    return true;
  }

private:
  ASTContext &Ctx;
};

static bool isSYCLPrivateMemoryVar(VarDecl *VD) {
  return Util::isSyclType(VD->getType(), "private_memory", true /*Tmpl*/);
}

static void addScopeAttrToLocalVars(CXXMethodDecl &F) {
  for (Decl *D : F.decls()) {
    VarDecl *VD = dyn_cast<VarDecl>(D);

    if (!VD || isa<ParmVarDecl>(VD) ||
        VD->getStorageDuration() != StorageDuration::SD_Automatic)
      continue;
    // Local variables of private_memory type in the WG scope still have WI
    // scope, all the rest - WG scope. Simple logic
    // "if no scope than it is WG scope" won't work, because compiler may add
    // locals not declared in user code (lambda object parameter, byval
    // arguments) which will result in alloca w/o any attribute, so need WI
    // scope too.
    SYCLScopeAttr::Level L = isSYCLPrivateMemoryVar(VD)
                                 ? SYCLScopeAttr::Level::WorkItem
                                 : SYCLScopeAttr::Level::WorkGroup;
    VD->addAttr(SYCLScopeAttr::CreateImplicit(F.getASTContext(), L));
  }
}

/// Return method by name
static CXXMethodDecl *getMethodByName(const CXXRecordDecl *CRD,
                                      StringRef MethodName) {
  CXXMethodDecl *Method;
  auto It = std::find_if(CRD->methods().begin(), CRD->methods().end(),
                         [MethodName](const CXXMethodDecl *Method) {
                           return Method->getNameAsString() == MethodName;
                         });
  Method = (It != CRD->methods().end()) ? *It : nullptr;
  return Method;
}

static KernelInvocationKind
getKernelInvocationKind(FunctionDecl *KernelCallerFunc) {
  return llvm::StringSwitch<KernelInvocationKind>(KernelCallerFunc->getName())
      .Case("kernel_single_task", InvokeSingleTask)
      .Case("kernel_parallel_for", InvokeParallelFor)
      .Case("kernel_parallel_for_work_group", InvokeParallelForWorkGroup)
      .Default(InvokeUnknown);
}

static const CXXRecordDecl *getKernelObjectType(FunctionDecl *Caller) {
  assert(Caller->getNumParams() > 0 && "Insufficient kernel parameters");

  QualType KernelParamTy = Caller->getParamDecl(0)->getType();
  // In SYCL 2020 kernels are now passed by reference.
  if (KernelParamTy->isReferenceType())
    return KernelParamTy->getPointeeCXXRecordDecl();

  // SYCL 1.2.1
  return KernelParamTy->getAsCXXRecordDecl();
}

/// Creates a kernel parameter descriptor
/// \param Src  field declaration to construct name from
/// \param Ty   the desired parameter type
/// \return     the constructed descriptor
static ParamDesc makeParamDesc(const FieldDecl *Src, QualType Ty) {
  ASTContext &Ctx = Src->getASTContext();
  std::string Name = (Twine("_arg_") + Src->getName()).str();
  return std::make_tuple(Ty, &Ctx.Idents.get(Name),
                         Ctx.getTrivialTypeSourceInfo(Ty));
}

static ParamDesc makeParamDesc(ASTContext &Ctx, const CXXBaseSpecifier &Src,
                               QualType Ty) {
  // TODO: There is no name for the base available, but duplicate names are
  // seemingly already possible, so we'll give them all the same name for now.
  // This only happens with the accessor types.
  std::string Name = "_arg__base";
  return std::make_tuple(Ty, &Ctx.Idents.get(Name),
                         Ctx.getTrivialTypeSourceInfo(Ty));
}

/// \return the target of given SYCL accessor type
static target getAccessTarget(const ClassTemplateSpecializationDecl *AccTy) {
  return static_cast<target>(
      AccTy->getTemplateArgs()[3].getAsIntegral().getExtValue());
}

// The first template argument to the kernel caller function is used to identify
// the kernel itself.
static QualType calculateKernelNameType(ASTContext &Ctx,
                                        FunctionDecl *KernelCallerFunc) {
  const TemplateArgumentList *TAL =
      KernelCallerFunc->getTemplateSpecializationArgs();
  assert(TAL && "No template argument info");
  return TAL->get(0).getAsType().getCanonicalType();
}

// Gets a name for the OpenCL kernel function, calculated from the first
// template argument of the kernel caller function.
static std::pair<std::string, std::string>
constructKernelName(Sema &S, FunctionDecl *KernelCallerFunc,
                    MangleContext &MC) {
  QualType KernelNameType =
      calculateKernelNameType(S.getASTContext(), KernelCallerFunc);

  SmallString<256> Result;
  llvm::raw_svector_ostream Out(Result);

  MC.mangleTypeName(KernelNameType, Out);

  return {std::string(Out.str()),
          PredefinedExpr::ComputeName(S.getASTContext(),
                                      PredefinedExpr::UniqueStableNameType,
                                      KernelNameType)};
}

// anonymous namespace so these don't get linkage.
namespace {

template <typename T> struct bind_param { using type = T; };

template <> struct bind_param<CXXBaseSpecifier &> {
  using type = const CXXBaseSpecifier &;
};

template <> struct bind_param<FieldDecl *&> { using type = FieldDecl *; };

template <> struct bind_param<FieldDecl *const &> { using type = FieldDecl *; };

template <typename T> using bind_param_t = typename bind_param<T>::type;

class KernelObjVisitor {
  Sema &SemaRef;

  template <typename ParentTy, typename... HandlerTys>
  void VisitUnionImpl(const CXXRecordDecl *Owner, ParentTy &Parent,
                      const CXXRecordDecl *Wrapper, HandlerTys &... Handlers) {
    (void)std::initializer_list<int>{
        (Handlers.enterUnion(Owner, Parent), 0)...};
    VisitRecordHelper(Wrapper, Wrapper->fields(), Handlers...);
    (void)std::initializer_list<int>{
        (Handlers.leaveUnion(Owner, Parent), 0)...};
  }

  // These enable handler execution only when previous Handlers succeed.
  template <typename... Tn>
  bool handleField(FieldDecl *FD, QualType FDTy, Tn &&... tn) {
    bool result = true;
    std::initializer_list<int>{(result = result && tn(FD, FDTy), 0)...};
    return result;
  }
  template <typename... Tn>
  bool handleField(const CXXBaseSpecifier &BD, QualType BDTy, Tn &&... tn) {
    bool result = true;
    std::initializer_list<int>{(result = result && tn(BD, BDTy), 0)...};
    return result;
  }

// This definition using std::bind is necessary because of a gcc 7.x bug.
#define KF_FOR_EACH(FUNC, Item, Qt)                                            \
  handleField(                                                                 \
      Item, Qt,                                                                \
      std::bind(static_cast<bool (std::decay_t<decltype(Handlers)>::*)(        \
                    bind_param_t<decltype(Item)>, QualType)>(                  \
                    &std::decay_t<decltype(Handlers)>::FUNC),                  \
                std::ref(Handlers), _1, _2)...)

  // The following simpler definition works with gcc 8.x and later.
  //#define KF_FOR_EACH(FUNC) \
//  handleField(Field, FieldTy, ([&](FieldDecl *FD, QualType FDTy) { \
//                return Handlers.f(FD, FDTy); \
//              })...)

  // Parent contains the FieldDecl or CXXBaseSpecifier that was used to enter
  // the Wrapper structure that we're currently visiting. Owner is the parent
  // type (which doesn't exist in cases where it is a FieldDecl in the
  // 'root'), and Wrapper is the current struct being unwrapped.
  template <typename ParentTy, typename... HandlerTys>
  void visitRecord(const CXXRecordDecl *Owner, ParentTy &Parent,
                   const CXXRecordDecl *Wrapper, QualType RecordTy,
                   HandlerTys &... Handlers) {
    (void)std::initializer_list<int>{
        (Handlers.enterStruct(Owner, Parent, RecordTy), 0)...};
    VisitRecordHelper(Wrapper, Wrapper->bases(), Handlers...);
    VisitRecordHelper(Wrapper, Wrapper->fields(), Handlers...);
    (void)std::initializer_list<int>{
        (Handlers.leaveStruct(Owner, Parent, RecordTy), 0)...};
  }

  template <typename ParentTy, typename... HandlerTys>
  void VisitUnion(const CXXRecordDecl *Owner, ParentTy &Parent,
                  const CXXRecordDecl *Wrapper, HandlerTys &... Handlers);

  template <typename... HandlerTys>
  void VisitRecordHelper(const CXXRecordDecl *Owner,
                         clang::CXXRecordDecl::base_class_const_range Range,
                         HandlerTys &... Handlers) {
    for (const auto &Base : Range) {
      QualType BaseTy = Base.getType();
      // Handle accessor class as base
      if (Util::isSyclAccessorType(BaseTy)) {
        (void)std::initializer_list<int>{
            (Handlers.handleSyclAccessorType(Owner, Base, BaseTy), 0)...};
      } else if (Util::isSyclStreamType(BaseTy)) {
        // Handle stream class as base
        (void)std::initializer_list<int>{
            (Handlers.handleSyclStreamType(Owner, Base, BaseTy), 0)...};
      } else
        // For all other bases, visit the record
        visitRecord(Owner, Base, BaseTy->getAsCXXRecordDecl(), BaseTy,
                    Handlers...);
    }
  }

  template <typename... HandlerTys>
  void VisitRecordHelper(const CXXRecordDecl *Owner,
                         RecordDecl::field_range Range,
                         HandlerTys &... Handlers) {
    VisitRecordFields(Owner, Handlers...);
  }

  // FIXME: Can this be refactored/handled some other way?
  template <typename ParentTy, typename... HandlerTys>
  void visitStreamRecord(const CXXRecordDecl *Owner, ParentTy &Parent,
                         CXXRecordDecl *Wrapper, QualType RecordTy,
                         HandlerTys &... Handlers) {
    (void)std::initializer_list<int>{
        (Handlers.enterStream(Owner, Parent, RecordTy), 0)...};
    for (const auto &Field : Wrapper->fields()) {
      QualType FieldTy = Field->getType();
      // Required to initialize accessors inside streams.
      if (Util::isSyclAccessorType(FieldTy))
        KF_FOR_EACH(handleSyclAccessorType, Field, FieldTy);
    }
    (void)std::initializer_list<int>{
        (Handlers.leaveStream(Owner, Parent, RecordTy), 0)...};
  }

  template <typename... HandlerTys>
  void visitArrayElementImpl(const CXXRecordDecl *Owner, FieldDecl *ArrayField,
                             QualType ElementTy, uint64_t Index,
                             HandlerTys &... Handlers) {
    (void)std::initializer_list<int>{
        (Handlers.nextElement(ElementTy, Index), 0)...};
    visitField(Owner, ArrayField, ElementTy, Handlers...);
  }

  template <typename... HandlerTys>
  void visitFirstArrayElement(const CXXRecordDecl *Owner, FieldDecl *ArrayField,
                              QualType ElementTy, HandlerTys &... Handlers) {
    visitArrayElementImpl(Owner, ArrayField, ElementTy, 0, Handlers...);
  }
  template <typename... HandlerTys>
  void visitNthArrayElement(const CXXRecordDecl *Owner, FieldDecl *ArrayField,
                            QualType ElementTy, uint64_t Index,
                            HandlerTys &... Handlers);

  template <typename... HandlerTys>
  void visitArray(const CXXRecordDecl *Owner, FieldDecl *Field,
                  QualType ArrayTy, HandlerTys &... Handlers) {
    // Array workflow is:
    // handleArrayType
    // enterArray
    // nextElement
    // VisitField (same as before, note that The FieldDecl is the of array
    // itself, not the element)
    // ... repeat per element, opt-out for duplicates.
    // leaveArray

    if (!KF_FOR_EACH(handleArrayType, Field, ArrayTy))
      return;

    const ConstantArrayType *CAT =
        SemaRef.getASTContext().getAsConstantArrayType(ArrayTy);
    assert(CAT && "Should only be called on constant-size array.");
    QualType ET = CAT->getElementType();
    uint64_t ElemCount = CAT->getSize().getZExtValue();
    assert(ElemCount > 0 && "SYCL prohibits 0 sized arrays");

    (void)std::initializer_list<int>{
        (Handlers.enterArray(Field, ArrayTy, ET), 0)...};

    visitFirstArrayElement(Owner, Field, ET, Handlers...);
    for (uint64_t Index = 1; Index < ElemCount; ++Index)
      visitNthArrayElement(Owner, Field, ET, Index, Handlers...);

    (void)std::initializer_list<int>{
        (Handlers.leaveArray(Field, ArrayTy, ET), 0)...};
  }

  template <typename... HandlerTys>
  void visitField(const CXXRecordDecl *Owner, FieldDecl *Field,
                  QualType FieldTy, HandlerTys &... Handlers) {
    if (Util::isSyclAccessorType(FieldTy))
      KF_FOR_EACH(handleSyclAccessorType, Field, FieldTy);
    else if (Util::isSyclSamplerType(FieldTy))
      KF_FOR_EACH(handleSyclSamplerType, Field, FieldTy);
    else if (Util::isSyclHalfType(FieldTy))
      KF_FOR_EACH(handleSyclHalfType, Field, FieldTy);
    else if (Util::isSyclSpecConstantType(FieldTy))
      KF_FOR_EACH(handleSyclSpecConstantType, Field, FieldTy);
    else if (Util::isSyclStreamType(FieldTy)) {
      CXXRecordDecl *RD = FieldTy->getAsCXXRecordDecl();
      // Handle accessors in stream class.
      KF_FOR_EACH(handleSyclStreamType, Field, FieldTy);
      visitStreamRecord(Owner, Field, RD, FieldTy, Handlers...);
    } else if (FieldTy->isStructureOrClassType()) {
      if (KF_FOR_EACH(handleStructType, Field, FieldTy)) {
        CXXRecordDecl *RD = FieldTy->getAsCXXRecordDecl();
        visitRecord(Owner, Field, RD, FieldTy, Handlers...);
      }
    } else if (FieldTy->isUnionType()) {
      if (KF_FOR_EACH(handleUnionType, Field, FieldTy)) {
        CXXRecordDecl *RD = FieldTy->getAsCXXRecordDecl();
        VisitUnion(Owner, Field, RD, Handlers...);
      }
    } else if (FieldTy->isReferenceType())
      KF_FOR_EACH(handleReferenceType, Field, FieldTy);
    else if (FieldTy->isPointerType())
      KF_FOR_EACH(handlePointerType, Field, FieldTy);
    else if (FieldTy->isArrayType())
      visitArray(Owner, Field, FieldTy, Handlers...);
    else if (FieldTy->isScalarType() || FieldTy->isVectorType())
      KF_FOR_EACH(handleScalarType, Field, FieldTy);
    else
      KF_FOR_EACH(handleOtherType, Field, FieldTy);
  }

public:
  KernelObjVisitor(Sema &S) : SemaRef(S) {}

  template <typename... HandlerTys>
  void VisitRecordBases(const CXXRecordDecl *KernelFunctor,
                        HandlerTys &... Handlers) {
    VisitRecordHelper(KernelFunctor, KernelFunctor->bases(), Handlers...);
  }

  // A visitor function that dispatches to functions as defined in
  // SyclKernelFieldHandler for the purposes of kernel generation.
  template <typename... HandlerTys>
  void VisitRecordFields(const CXXRecordDecl *Owner, HandlerTys &... Handlers) {
    for (const auto Field : Owner->fields())
      visitField(Owner, Field, Field->getType(), Handlers...);
  }
#undef KF_FOR_EACH
};

// A base type that the SYCL OpenCL Kernel construction task uses to implement
// individual tasks.
class SyclKernelFieldHandlerBase {
public:
  static constexpr const bool VisitUnionBody = false;
  static constexpr const bool VisitNthArrayElement = true;
  // Mark these virtual so that we can use override in the implementer classes,
  // despite virtual dispatch never being used.

  // Accessor can be a base class or a field decl, so both must be handled.
  virtual bool handleSyclAccessorType(const CXXRecordDecl *,
                                      const CXXBaseSpecifier &, QualType) {
    return true;
  }
  virtual bool handleSyclAccessorType(FieldDecl *, QualType) { return true; }
  virtual bool handleSyclSamplerType(const CXXRecordDecl *,
                                     const CXXBaseSpecifier &, QualType) {
    return true;
  }
  virtual bool handleSyclSamplerType(FieldDecl *, QualType) { return true; }
  virtual bool handleSyclSpecConstantType(FieldDecl *, QualType) {
    return true;
  }
  virtual bool handleSyclStreamType(const CXXRecordDecl *,
                                    const CXXBaseSpecifier &, QualType) {
    return true;
  }
  virtual bool handleSyclStreamType(FieldDecl *, QualType) { return true; }
  virtual bool handleSyclHalfType(const CXXRecordDecl *,
                                  const CXXBaseSpecifier &, QualType) {
    return true;
  }
  virtual bool handleSyclHalfType(FieldDecl *, QualType) { return true; }
  virtual bool handleStructType(FieldDecl *, QualType) { return true; }
  virtual bool handleUnionType(FieldDecl *, QualType) { return true; }
  virtual bool handleReferenceType(FieldDecl *, QualType) { return true; }
  virtual bool handlePointerType(FieldDecl *, QualType) { return true; }
  virtual bool handleArrayType(FieldDecl *, QualType) { return true; }
  virtual bool handleScalarType(FieldDecl *, QualType) { return true; }
  // Most handlers shouldn't be handling this, just the field checker.
  virtual bool handleOtherType(FieldDecl *, QualType) { return true; }

  // The following are only used for keeping track of where we are in the base
  // class/field graph. Int Headers use this to calculate offset, most others
  // don't have a need for these.

  virtual bool enterStruct(const CXXRecordDecl *, FieldDecl *, QualType) {
    return true;
  }
  virtual bool leaveStruct(const CXXRecordDecl *, FieldDecl *, QualType) {
    return true;
  }
  virtual bool enterStream(const CXXRecordDecl *, FieldDecl *, QualType) {
    return true;
  }
  virtual bool leaveStream(const CXXRecordDecl *, FieldDecl *, QualType) {
    return true;
  }
  virtual bool enterStruct(const CXXRecordDecl *, const CXXBaseSpecifier &,
                           QualType) {
    return true;
  }
  virtual bool leaveStruct(const CXXRecordDecl *, const CXXBaseSpecifier &,
                           QualType) {
    return true;
  }
  virtual bool enterUnion(const CXXRecordDecl *, FieldDecl *) { return true; }
  virtual bool leaveUnion(const CXXRecordDecl *, FieldDecl *) { return true; }

  // The following are used for stepping through array elements.
  virtual bool enterArray(FieldDecl *, QualType ArrayTy, QualType ElementTy) {
    return true;
  }
  virtual bool leaveArray(FieldDecl *, QualType ArrayTy, QualType ElementTy) {
    return true;
  }

  virtual bool nextElement(QualType, uint64_t) { return true; }

  virtual ~SyclKernelFieldHandlerBase() = default;
};

// A class to act as the direct base for all the SYCL OpenCL Kernel construction
// tasks that contains a reference to Sema (and potentially any other
// universally required data).
class SyclKernelFieldHandler : public SyclKernelFieldHandlerBase {
protected:
  Sema &SemaRef;
  SyclKernelFieldHandler(Sema &S) : SemaRef(S) {}
};

// A class to represent the 'do nothing' case for filtering purposes.
class SyclEmptyHandler final : public SyclKernelFieldHandlerBase {};
SyclEmptyHandler GlobalEmptyHandler;

template <bool Keep, typename H> struct HandlerFilter;
template <typename H> struct HandlerFilter<true, H> {
  H &Handler;
  HandlerFilter(H &Handler) : Handler(Handler) {}
};
template <typename H> struct HandlerFilter<false, H> {
  SyclEmptyHandler &Handler = GlobalEmptyHandler;
  HandlerFilter(H &Handler) {}
};

template <bool B, bool... Rest> struct AnyTrue;

template <bool B> struct AnyTrue<B> { static constexpr bool Value = B; };

template <bool B, bool... Rest> struct AnyTrue {
  static constexpr bool Value = B || AnyTrue<Rest...>::Value;
};

template <typename ParentTy, typename... Handlers>
void KernelObjVisitor::VisitUnion(const CXXRecordDecl *Owner, ParentTy &Parent,
                                  const CXXRecordDecl *Wrapper,
                                  Handlers &... handlers) {
  // Don't continue descending if none of the handlers 'care'. This could be 'if
  // constexpr' starting in C++17.  Until then, we have to count on the
  // optimizer to realize "if (false)" is a dead branch.
  if (AnyTrue<Handlers::VisitUnionBody...>::Value)
    VisitUnionImpl(
        Owner, Parent, Wrapper,
        HandlerFilter<Handlers::VisitUnionBody, Handlers>(handlers).Handler...);
}

template <typename... Handlers>
void KernelObjVisitor::visitNthArrayElement(const CXXRecordDecl *Owner,
                                            FieldDecl *ArrayField,
                                            QualType ElementTy, uint64_t Index,
                                            Handlers &... handlers) {
  // Don't continue descending if none of the handlers 'care'. This could be 'if
  // constexpr' starting in C++17.  Until then, we have to count on the
  // optimizer to realize "if (false)" is a dead branch.
  if (AnyTrue<Handlers::VisitNthArrayElement...>::Value)
    visitArrayElementImpl(
        Owner, ArrayField, ElementTy, Index,
        HandlerFilter<Handlers::VisitNthArrayElement, Handlers>(handlers)
            .Handler...);
}

// A type to check the validity of all of the argument types.
class SyclKernelFieldChecker : public SyclKernelFieldHandler {
  bool IsInvalid = false;
  DiagnosticsEngine &Diag;
  // Check whether the object should be disallowed from being copied to kernel.
  // Return true if not copyable, false if copyable.
  bool checkNotCopyableToKernel(const FieldDecl *FD, const QualType &FieldTy) {
    if (FieldTy->isArrayType()) {
      if (const auto *CAT =
              SemaRef.getASTContext().getAsConstantArrayType(FieldTy)) {
        QualType ET = CAT->getElementType();
        return checkNotCopyableToKernel(FD, ET);
      }
      return Diag.Report(FD->getLocation(),
                         diag::err_sycl_non_constant_array_type)
             << FieldTy;
    }

    if (SemaRef.getASTContext().getLangOpts().SYCLStdLayoutKernelParams)
      if (!FieldTy->isStandardLayoutType())
        return Diag.Report(FD->getLocation(),
                           diag::err_sycl_non_std_layout_type)
               << FieldTy;

    if (!FieldTy->isStructureOrClassType())
      return false;

    CXXRecordDecl *RD =
        cast<CXXRecordDecl>(FieldTy->getAs<RecordType>()->getDecl());
    if (!RD->hasTrivialCopyConstructor())
      return Diag.Report(FD->getLocation(),
                         diag::err_sycl_non_trivially_copy_ctor_dtor_type)
             << 0 << FieldTy;
    if (!RD->hasTrivialDestructor())
      return Diag.Report(FD->getLocation(),
                         diag::err_sycl_non_trivially_copy_ctor_dtor_type)
             << 1 << FieldTy;

    return false;
  }

  void checkPropertyListType(TemplateArgument PropList, SourceLocation Loc) {
    if (PropList.getKind() != TemplateArgument::ArgKind::Type) {
      SemaRef.Diag(Loc,
                   diag::err_sycl_invalid_accessor_property_template_param);
      return;
    }
    QualType PropListTy = PropList.getAsType();
    if (!Util::isAccessorPropertyListType(PropListTy)) {
      SemaRef.Diag(Loc,
                   diag::err_sycl_invalid_accessor_property_template_param);
      return;
    }
    const auto *AccPropListDecl =
        cast<ClassTemplateSpecializationDecl>(PropListTy->getAsRecordDecl());
    if (AccPropListDecl->getTemplateArgs().size() != 1) {
      SemaRef.Diag(Loc, diag::err_sycl_invalid_property_list_param_number)
          << "accessor_property_list";
      return;
    }
    const auto TemplArg = AccPropListDecl->getTemplateArgs()[0];
    if (TemplArg.getKind() != TemplateArgument::ArgKind::Pack) {
      SemaRef.Diag(Loc,
                   diag::err_sycl_invalid_accessor_property_list_template_param)
          << /*accessor_property_list*/ 0 << /*parameter pack*/ 0;
      return;
    }
    for (TemplateArgument::pack_iterator Prop = TemplArg.pack_begin();
         Prop != TemplArg.pack_end(); ++Prop) {
      if (Prop->getKind() != TemplateArgument::ArgKind::Type) {
        SemaRef.Diag(
            Loc, diag::err_sycl_invalid_accessor_property_list_template_param)
            << /*accessor_property_list pack argument*/ 1 << /*type*/ 1;
        return;
      }
      QualType PropTy = Prop->getAsType();
      if (Util::isSyclBufferLocationType(PropTy))
        checkBufferLocationType(PropTy, Loc);
    }
  }

  void checkBufferLocationType(QualType PropTy, SourceLocation Loc) {
    const auto *PropDecl =
        cast<ClassTemplateSpecializationDecl>(PropTy->getAsRecordDecl());
    if (PropDecl->getTemplateArgs().size() != 1) {
      SemaRef.Diag(Loc, diag::err_sycl_invalid_property_list_param_number)
          << "buffer_location";
      return;
    }
    const auto BufferLoc = PropDecl->getTemplateArgs()[0];
    if (BufferLoc.getKind() != TemplateArgument::ArgKind::Integral) {
      SemaRef.Diag(Loc,
                   diag::err_sycl_invalid_accessor_property_list_template_param)
          << /*buffer_location*/ 2 << /*non-negative integer*/ 2;
      return;
    }
    int LocationID = static_cast<int>(BufferLoc.getAsIntegral().getExtValue());
    if (LocationID < 0) {
      SemaRef.Diag(Loc,
                   diag::err_sycl_invalid_accessor_property_list_template_param)
          << /*buffer_location*/ 2 << /*non-negative integer*/ 2;
      return;
    }
  }

  void checkAccessorType(QualType Ty, SourceRange Loc) {
    assert(Util::isSyclAccessorType(Ty) &&
           "Should only be called on SYCL accessor types.");

    const RecordDecl *RecD = Ty->getAsRecordDecl();
    if (const ClassTemplateSpecializationDecl *CTSD =
            dyn_cast<ClassTemplateSpecializationDecl>(RecD)) {
      const TemplateArgumentList &TAL = CTSD->getTemplateArgs();
      TemplateArgument TA = TAL.get(0);
      const QualType TemplateArgTy = TA.getAsType();

      if (TAL.size() > 5)
        checkPropertyListType(TAL.get(5), Loc.getBegin());
      llvm::DenseSet<QualType> Visited;
      checkSYCLType(SemaRef, TemplateArgTy, Loc, Visited);
    }
  }

public:
  SyclKernelFieldChecker(Sema &S)
      : SyclKernelFieldHandler(S), Diag(S.getASTContext().getDiagnostics()) {}
  static constexpr const bool VisitNthArrayElement = false;
  bool isValid() { return !IsInvalid; }

  bool handleReferenceType(FieldDecl *FD, QualType FieldTy) final {
    Diag.Report(FD->getLocation(), diag::err_bad_kernel_param_type) << FieldTy;
    IsInvalid = true;
    return isValid();
  }

  bool handleStructType(FieldDecl *FD, QualType FieldTy) final {
    IsInvalid |= checkNotCopyableToKernel(FD, FieldTy);
    return isValid();
  }

  bool handleSyclAccessorType(const CXXRecordDecl *, const CXXBaseSpecifier &BS,
                              QualType FieldTy) final {
    checkAccessorType(FieldTy, BS.getBeginLoc());
    return isValid();
  }

  bool handleSyclAccessorType(FieldDecl *FD, QualType FieldTy) final {
    checkAccessorType(FieldTy, FD->getLocation());
    return isValid();
  }

  bool handleArrayType(FieldDecl *FD, QualType FieldTy) final {
    IsInvalid |= checkNotCopyableToKernel(FD, FieldTy);
    return isValid();
  }

  bool handlePointerType(FieldDecl *FD, QualType FieldTy) final {
    while (FieldTy->isAnyPointerType()) {
      FieldTy = QualType{FieldTy->getPointeeOrArrayElementType(), 0};
      if (FieldTy->isVariableArrayType()) {
        Diag.Report(FD->getLocation(), diag::err_vla_unsupported);
        IsInvalid = true;
        break;
      }
    }
    return isValid();
  }

  bool handleOtherType(FieldDecl *FD, QualType FieldTy) final {
    Diag.Report(FD->getLocation(), diag::err_bad_kernel_param_type) << FieldTy;
    IsInvalid = true;
    return isValid();
  }
};

// A type to check the validity of accessing accessor/sampler/stream
// types as kernel parameters inside union.
class SyclKernelUnionChecker : public SyclKernelFieldHandler {
  int UnionCount = 0;
  bool IsInvalid = false;
  DiagnosticsEngine &Diag;

public:
  SyclKernelUnionChecker(Sema &S)
      : SyclKernelFieldHandler(S), Diag(S.getASTContext().getDiagnostics()) {}
  bool isValid() { return !IsInvalid; }
  static constexpr const bool VisitUnionBody = true;
  static constexpr const bool VisitNthArrayElement = false;

  bool checkType(SourceLocation Loc, QualType Ty) {
    if (UnionCount) {
      IsInvalid = true;
      Diag.Report(Loc, diag::err_bad_union_kernel_param_members) << Ty;
    }
    return isValid();
  }

  bool enterUnion(const CXXRecordDecl *RD, FieldDecl *FD) {
    ++UnionCount;
    return true;
  }

  bool leaveUnion(const CXXRecordDecl *RD, FieldDecl *FD) {
    --UnionCount;
    return true;
  }

  bool handleSyclAccessorType(FieldDecl *FD, QualType FieldTy) final {
    return checkType(FD->getLocation(), FieldTy);
  }

  bool handleSyclAccessorType(const CXXRecordDecl *, const CXXBaseSpecifier &BS,
                              QualType FieldTy) final {
    return checkType(BS.getBeginLoc(), FieldTy);
  }

  bool handleSyclSamplerType(FieldDecl *FD, QualType FieldTy) final {
    return checkType(FD->getLocation(), FieldTy);
  }

  bool handleSyclSamplerType(const CXXRecordDecl *, const CXXBaseSpecifier &BS,
                             QualType FieldTy) final {
    return checkType(BS.getBeginLoc(), FieldTy);
  }

  bool handleSyclStreamType(FieldDecl *FD, QualType FieldTy) final {
    return checkType(FD->getLocation(), FieldTy);
  }

  bool handleSyclStreamType(const CXXRecordDecl *, const CXXBaseSpecifier &BS,
                            QualType FieldTy) final {
    return checkType(BS.getBeginLoc(), FieldTy);
  }
};

// A type to Create and own the FunctionDecl for the kernel.
class SyclKernelDeclCreator : public SyclKernelFieldHandler {
  FunctionDecl *KernelDecl;
  llvm::SmallVector<ParmVarDecl *, 8> Params;
  Sema::ContextRAII FuncContext;
  // Holds the last handled field's first parameter. This doesn't store an
  // iterator as push_back invalidates iterators.
  size_t LastParamIndex = 0;
  // Keeps track of whether we are currently handling fields inside a struct.
  int StructDepth = 0;

  void addParam(const FieldDecl *FD, QualType FieldTy) {
    ParamDesc newParamDesc = makeParamDesc(FD, FieldTy);
    addParam(newParamDesc, FieldTy);
  }

  void addParam(const CXXBaseSpecifier &BS, QualType FieldTy) {
    ParamDesc newParamDesc =
        makeParamDesc(SemaRef.getASTContext(), BS, FieldTy);
    addParam(newParamDesc, FieldTy);
  }

  void addParam(ParamDesc newParamDesc, QualType FieldTy) {
    // Create a new ParmVarDecl based on the new info.
    ASTContext &Ctx = SemaRef.getASTContext();
    auto *NewParam = ParmVarDecl::Create(
        Ctx, KernelDecl, SourceLocation(), SourceLocation(),
        std::get<1>(newParamDesc), std::get<0>(newParamDesc),
        std::get<2>(newParamDesc), SC_None, /*DefArg*/ nullptr);
    NewParam->setScopeInfo(0, Params.size());
    NewParam->setIsUsed();

    LastParamIndex = Params.size();
    Params.push_back(NewParam);
  }

  // Handle accessor properties. If any properties were found in
  // the accessor_property_list - add the appropriate attributes to ParmVarDecl.
  void handleAccessorPropertyList(ParmVarDecl *Param,
                                  const CXXRecordDecl *RecordDecl,
                                  SourceLocation Loc) {
    const auto *AccTy = cast<ClassTemplateSpecializationDecl>(RecordDecl);
    if (AccTy->getTemplateArgs().size() < 6)
      return;
    const auto PropList = cast<TemplateArgument>(AccTy->getTemplateArgs()[5]);
    QualType PropListTy = PropList.getAsType();
    const auto *AccPropListDecl =
        cast<ClassTemplateSpecializationDecl>(PropListTy->getAsRecordDecl());
    const auto TemplArg = AccPropListDecl->getTemplateArgs()[0];
    // Move through TemplateArgs list of a property list and search for
    // properties. If found - apply the appropriate attribute to ParmVarDecl.
    for (TemplateArgument::pack_iterator Prop = TemplArg.pack_begin();
         Prop != TemplArg.pack_end(); ++Prop) {
      QualType PropTy = Prop->getAsType();
      if (Util::isSyclBufferLocationType(PropTy))
        handleBufferLocationProperty(Param, PropTy, Loc);
    }
  }

  // Obtain an integer value stored in a template parameter of buffer_location
  // property to pass it to buffer_location kernel attribute
  void handleBufferLocationProperty(ParmVarDecl *Param, QualType PropTy,
                                    SourceLocation Loc) {
    // If we have more than 1 buffer_location properties on a single
    // accessor - emit an error
    if (Param->hasAttr<SYCLIntelBufferLocationAttr>()) {
      SemaRef.Diag(Loc, diag::err_sycl_compiletime_property_duplication)
          << "buffer_location";
      return;
    }
    ASTContext &Ctx = SemaRef.getASTContext();
    const auto *PropDecl =
        cast<ClassTemplateSpecializationDecl>(PropTy->getAsRecordDecl());
    const auto BufferLoc = PropDecl->getTemplateArgs()[0];
    int LocationID = static_cast<int>(BufferLoc.getAsIntegral().getExtValue());
    Param->addAttr(
        SYCLIntelBufferLocationAttr::CreateImplicit(Ctx, LocationID));
  }

  // All special SYCL objects must have __init method. We extract types for
  // kernel parameters from __init method parameters. We will use __init method
  // and kernel parameters which we build here to initialize special objects in
  // the kernel body.
  bool handleSpecialType(FieldDecl *FD, QualType FieldTy,
                         bool isAccessorType = false) {
    const auto *RecordDecl = FieldTy->getAsCXXRecordDecl();
    assert(RecordDecl && "The accessor/sampler must be a RecordDecl");
    CXXMethodDecl *InitMethod = getMethodByName(RecordDecl, InitMethodName);
    assert(InitMethod && "The accessor/sampler must have the __init method");

    // Don't do -1 here because we count on this to be the first parameter added
    // (if any).
    size_t ParamIndex = Params.size();
    for (const ParmVarDecl *Param : InitMethod->parameters()) {
      QualType ParamTy = Param->getType();
      addParam(FD, ParamTy.getCanonicalType());
      if (ParamTy.getTypePtr()->isPointerType() && isAccessorType)
        handleAccessorPropertyList(Params.back(), RecordDecl,
                                   FD->getLocation());
    }
    LastParamIndex = ParamIndex;
    return true;
  }

  static void setKernelImplicitAttrs(ASTContext &Context, FunctionDecl *FD,
                                     StringRef Name, bool IsSIMDKernel) {
    // Set implicit attributes.
    FD->addAttr(OpenCLKernelAttr::CreateImplicit(Context));
    FD->addAttr(AsmLabelAttr::CreateImplicit(Context, Name));
    FD->addAttr(ArtificialAttr::CreateImplicit(Context));
    if (IsSIMDKernel)
      FD->addAttr(SYCLSimdAttr::CreateImplicit(Context));
  }

  static FunctionDecl *createKernelDecl(ASTContext &Ctx, StringRef Name,
                                        SourceLocation Loc, bool IsInline,
                                        bool IsSIMDKernel) {
    // Create this with no prototype, and we can fix this up after we've seen
    // all the params.
    FunctionProtoType::ExtProtoInfo Info(CC_OpenCLKernel);
    QualType FuncType = Ctx.getFunctionType(Ctx.VoidTy, {}, Info);

    FunctionDecl *FD = FunctionDecl::Create(
        Ctx, Ctx.getTranslationUnitDecl(), Loc, Loc, &Ctx.Idents.get(Name),
        FuncType, Ctx.getTrivialTypeSourceInfo(Ctx.VoidTy), SC_None);
    FD->setImplicitlyInline(IsInline);
    setKernelImplicitAttrs(Ctx, FD, Name, IsSIMDKernel);

    // Add kernel to translation unit to see it in AST-dump.
    Ctx.getTranslationUnitDecl()->addDecl(FD);
    return FD;
  }

public:
  SyclKernelDeclCreator(Sema &S, StringRef Name, SourceLocation Loc,
                        bool IsInline, bool IsSIMDKernel)
      : SyclKernelFieldHandler(S),
        KernelDecl(createKernelDecl(S.getASTContext(), Name, Loc, IsInline,
                                    IsSIMDKernel)),
        FuncContext(SemaRef, KernelDecl) {}

  ~SyclKernelDeclCreator() {
    ASTContext &Ctx = SemaRef.getASTContext();
    FunctionProtoType::ExtProtoInfo Info(CC_OpenCLKernel);

    SmallVector<QualType, 8> ArgTys;
    std::transform(std::begin(Params), std::end(Params),
                   std::back_inserter(ArgTys),
                   [](const ParmVarDecl *PVD) { return PVD->getType(); });

    QualType FuncType = Ctx.getFunctionType(Ctx.VoidTy, ArgTys, Info);
    KernelDecl->setType(FuncType);
    KernelDecl->setParams(Params);

    SemaRef.addSyclDeviceDecl(KernelDecl);
  }

  bool enterStream(const CXXRecordDecl *RD, FieldDecl *FD, QualType Ty) final {
    return enterStruct(RD, FD, Ty);
  }

  bool leaveStream(const CXXRecordDecl *RD, FieldDecl *FD, QualType Ty) final {
    return leaveStruct(RD, FD, Ty);
  }

  bool enterStruct(const CXXRecordDecl *, FieldDecl *, QualType) final {
    ++StructDepth;
    return true;
  }

  bool leaveStruct(const CXXRecordDecl *, FieldDecl *, QualType) final {
    --StructDepth;
    return true;
  }

  bool handleSyclAccessorType(const CXXRecordDecl *, const CXXBaseSpecifier &BS,
                              QualType FieldTy) final {
    const auto *RecordDecl = FieldTy->getAsCXXRecordDecl();
    assert(RecordDecl && "The accessor/sampler must be a RecordDecl");
    CXXMethodDecl *InitMethod = getMethodByName(RecordDecl, InitMethodName);
    assert(InitMethod && "The accessor/sampler must have the __init method");

    // Don't do -1 here because we count on this to be the first parameter added
    // (if any).
    size_t ParamIndex = Params.size();
    for (const ParmVarDecl *Param : InitMethod->parameters()) {
      QualType ParamTy = Param->getType();
      addParam(BS, ParamTy.getCanonicalType());
      if (ParamTy.getTypePtr()->isPointerType())
        handleAccessorPropertyList(Params.back(), RecordDecl, BS.getBeginLoc());
    }
    LastParamIndex = ParamIndex;
    return true;
  }

  bool handleSyclAccessorType(FieldDecl *FD, QualType FieldTy) final {
    return handleSpecialType(FD, FieldTy, /*isAccessorType*/ true);
  }

  bool handleSyclSamplerType(FieldDecl *FD, QualType FieldTy) final {
    return handleSpecialType(FD, FieldTy);
  }

  RecordDecl *wrapField(FieldDecl *Field, QualType FieldTy) {
    RecordDecl *WrapperClass =
        SemaRef.getASTContext().buildImplicitRecord("__wrapper_class");
    WrapperClass->startDefinition();
    Field = FieldDecl::Create(
        SemaRef.getASTContext(), WrapperClass, SourceLocation(),
        SourceLocation(), /*Id=*/nullptr, FieldTy,
        SemaRef.getASTContext().getTrivialTypeSourceInfo(FieldTy,
                                                         SourceLocation()),
        /*BW=*/nullptr, /*Mutable=*/false, /*InitStyle=*/ICIS_NoInit);
    Field->setAccess(AS_public);
    WrapperClass->addDecl(Field);
    WrapperClass->completeDefinition();
    return WrapperClass;
  };

  bool handlePointerType(FieldDecl *FD, QualType FieldTy) final {
    // USM allows to use raw pointers instead of buffers/accessors, but these
    // pointers point to the specially allocated memory. For pointer fields we
    // add a kernel argument with the same type as field but global address
    // space, because OpenCL requires it.
    QualType PointeeTy = FieldTy->getPointeeType();
    Qualifiers Quals = PointeeTy.getQualifiers();
    auto AS = Quals.getAddressSpace();
    // Leave global_device and global_host address spaces as is to help FPGA
    // device in memory allocations
    if (AS != LangAS::opencl_global_device && AS != LangAS::opencl_global_host)
      Quals.setAddressSpace(LangAS::opencl_global);
    PointeeTy = SemaRef.getASTContext().getQualifiedType(
        PointeeTy.getUnqualifiedType(), Quals);
    QualType ModTy = SemaRef.getASTContext().getPointerType(PointeeTy);
    // When the kernel is generated, struct type kernel arguments are
    // decomposed; i.e. the parameters of the kernel are the fields of the
    // struct, and not the struct itself. This causes an error in the backend
    // when the struct field is a pointer, since non-USM pointers cannot be
    // passed directly. To work around this issue, all pointers inside the
    // struct are wrapped in a generated '__wrapper_class'.
    if (StructDepth) {
      RecordDecl *WrappedPointer = wrapField(FD, ModTy);
      ModTy = SemaRef.getASTContext().getRecordType(WrappedPointer);
    }

    addParam(FD, ModTy);
    return true;
  }

  bool handleScalarType(FieldDecl *FD, QualType FieldTy) final {
    addParam(FD, FieldTy);
    return true;
  }

  bool handleUnionType(FieldDecl *FD, QualType FieldTy) final {
    return handleScalarType(FD, FieldTy);
  }

  bool handleSyclHalfType(FieldDecl *FD, QualType FieldTy) final {
    addParam(FD, FieldTy);
    return true;
  }

  bool handleSyclStreamType(FieldDecl *FD, QualType FieldTy) final {
    addParam(FD, FieldTy);
    return true;
  }

  bool handleSyclStreamType(const CXXRecordDecl *, const CXXBaseSpecifier &,
                            QualType FieldTy) final {
    // FIXME SYCL stream should be usable as a base type
    // See https://github.com/intel/llvm/issues/1552
    return true;
  }

  void setBody(CompoundStmt *KB) { KernelDecl->setBody(KB); }

  FunctionDecl *getKernelDecl() { return KernelDecl; }

  llvm::ArrayRef<ParmVarDecl *> getParamVarDeclsForCurrentField() {
    return ArrayRef<ParmVarDecl *>(std::begin(Params) + LastParamIndex,
                                   std::end(Params));
  }
  using SyclKernelFieldHandler::handleSyclHalfType;
  using SyclKernelFieldHandler::handleSyclSamplerType;
  // Required to handle pointers inside structs
  using SyclKernelFieldHandler::enterStruct;
  using SyclKernelFieldHandler::leaveStruct;
};

class SyclKernelArgsSizeChecker : public SyclKernelFieldHandler {
  SourceLocation KernelLoc;
  unsigned SizeOfParams = 0;

  void addParam(QualType ArgTy) {
    SizeOfParams +=
        SemaRef.getASTContext().getTypeSizeInChars(ArgTy).getQuantity();
  }

  bool handleSpecialType(QualType FieldTy) {
    const CXXRecordDecl *RecordDecl = FieldTy->getAsCXXRecordDecl();
    assert(RecordDecl && "The accessor/sampler must be a RecordDecl");
    CXXMethodDecl *InitMethod = getMethodByName(RecordDecl, InitMethodName);
    assert(InitMethod && "The accessor/sampler must have the __init method");
    for (const ParmVarDecl *Param : InitMethod->parameters())
      addParam(Param->getType());
    return true;
  }

public:
  SyclKernelArgsSizeChecker(Sema &S, SourceLocation Loc)
      : SyclKernelFieldHandler(S), KernelLoc(Loc) {}

  ~SyclKernelArgsSizeChecker() {
    if (SemaRef.Context.getTargetInfo().getTriple().getSubArch() ==
        llvm::Triple::SPIRSubArch_gen)
      if (SizeOfParams > GPUMaxKernelArgsSize)
        SemaRef.Diag(KernelLoc, diag::warn_sycl_kernel_too_big_args)
            << SizeOfParams << GPUMaxKernelArgsSize;
  }

  bool handleSyclAccessorType(FieldDecl *FD, QualType FieldTy) final {
    return handleSpecialType(FieldTy);
  }

  bool handleSyclAccessorType(const CXXRecordDecl *, const CXXBaseSpecifier &,
                              QualType FieldTy) final {
    return handleSpecialType(FieldTy);
  }

  bool handleSyclSamplerType(FieldDecl *FD, QualType FieldTy) final {
    return handleSpecialType(FieldTy);
  }

  bool handleSyclSamplerType(const CXXRecordDecl *, const CXXBaseSpecifier &BS,
                             QualType FieldTy) final {
    return handleSpecialType(FieldTy);
  }

  bool handlePointerType(FieldDecl *FD, QualType FieldTy) final {
    addParam(FieldTy);
    return true;
  }

  bool handleScalarType(FieldDecl *FD, QualType FieldTy) final {
    addParam(FieldTy);
    return true;
  }

  bool handleUnionType(FieldDecl *FD, QualType FieldTy) final {
    return handleScalarType(FD, FieldTy);
  }

  bool handleSyclHalfType(FieldDecl *FD, QualType FieldTy) final {
    addParam(FieldTy);
    return true;
  }

  bool handleSyclStreamType(FieldDecl *FD, QualType FieldTy) final {
    addParam(FieldTy);
    return true;
  }
  bool handleSyclStreamType(const CXXRecordDecl *, const CXXBaseSpecifier &,
                            QualType FieldTy) final {
    addParam(FieldTy);
    return true;
  }
  using SyclKernelFieldHandler::handleSyclHalfType;
};

class SyclKernelBodyCreator : public SyclKernelFieldHandler {
  SyclKernelDeclCreator &DeclCreator;
  llvm::SmallVector<Stmt *, 16> BodyStmts;
  llvm::SmallVector<InitListExpr *, 16> CollectionInitExprs;
  llvm::SmallVector<Stmt *, 16> FinalizeStmts;
  // This collection contains the information required to add/remove information
  // about arrays as we enter them.  The InitializedEntity component is
  // necessary for initializing child members.  uin64_t is the index of the
  // current element being worked on, which is updated every time we visit
  // nextElement.
  llvm::SmallVector<std::pair<InitializedEntity, uint64_t>, 8> ArrayInfos;
  VarDecl *KernelObjClone;
  InitializedEntity VarEntity;
  const CXXRecordDecl *KernelObj;
  llvm::SmallVector<Expr *, 16> MemberExprBases;
  FunctionDecl *KernelCallerFunc;
  SourceLocation KernelCallerSrcLoc; // KernelCallerFunc source location.
  // Contains a count of how many containers we're in.  This is used by the
  // pointer-struct-wrapping code to ensure that we don't try to wrap
  // non-top-level pointers.
  uint64_t StructDepth = 0;

  // Using the statements/init expressions that we've created, this generates
  // the kernel body compound stmt. CompoundStmt needs to know its number of
  // statements in advance to allocate it, so we cannot do this as we go along.
  CompoundStmt *createKernelBody() {
    assert(CollectionInitExprs.size() == 1 &&
           "Should have been popped down to just the first one");
    KernelObjClone->setInit(CollectionInitExprs.back());
    Stmt *FunctionBody = KernelCallerFunc->getBody();

    ParmVarDecl *KernelObjParam = *(KernelCallerFunc->param_begin());

    // DeclRefExpr with valid source location but with decl which is not marked
    // as used is invalid.
    KernelObjClone->setIsUsed();
    std::pair<DeclaratorDecl *, DeclaratorDecl *> MappingPair =
        std::make_pair(KernelObjParam, KernelObjClone);

    // Push the Kernel function scope to ensure the scope isn't empty
    SemaRef.PushFunctionScope();
    KernelBodyTransform KBT(MappingPair, SemaRef);
    Stmt *NewBody = KBT.TransformStmt(FunctionBody).get();
    BodyStmts.push_back(NewBody);

    BodyStmts.insert(BodyStmts.end(), FinalizeStmts.begin(),
                     FinalizeStmts.end());
    return CompoundStmt::Create(SemaRef.getASTContext(), BodyStmts, {}, {});
  }

  void markParallelWorkItemCalls() {
    if (getKernelInvocationKind(KernelCallerFunc) ==
        InvokeParallelForWorkGroup) {
      FindPFWGLambdaFnVisitor V(KernelObj);
      V.TraverseStmt(KernelCallerFunc->getBody());
      CXXMethodDecl *WGLambdaFn = V.getLambdaFn();
      assert(WGLambdaFn && "PFWG lambda not found");
      // Mark the function that it "works" in a work group scope:
      // NOTE: In case of parallel_for_work_item the marker call itself is
      // marked with work item scope attribute, here  the '()' operator of the
      // object passed as parameter is marked. This is an optimization -
      // there are a lot of locals created at parallel_for_work_group
      // scope before calling the lambda - it is more efficient to have
      // all of them in the private address space rather then sharing via
      // the local AS. See parallel_for_work_group implementation in the
      // SYCL headers.
      if (!WGLambdaFn->hasAttr<SYCLScopeAttr>()) {
        WGLambdaFn->addAttr(SYCLScopeAttr::CreateImplicit(
            SemaRef.getASTContext(), SYCLScopeAttr::Level::WorkGroup));
        // Search and mark parallel_for_work_item calls:
        MarkWIScopeFnVisitor MarkWIScope(SemaRef.getASTContext());
        MarkWIScope.TraverseDecl(WGLambdaFn);
        // Now mark local variables declared in the PFWG lambda with work group
        // scope attribute
        addScopeAttrToLocalVars(*WGLambdaFn);
      }
    }
  }

  // Creates a DeclRefExpr to the ParmVar that represents the current field.
  Expr *createParamReferenceExpr() {
    ParmVarDecl *KernelParameter =
        DeclCreator.getParamVarDeclsForCurrentField()[0];

    QualType ParamType = KernelParameter->getOriginalType();
    Expr *DRE = SemaRef.BuildDeclRefExpr(KernelParameter, ParamType, VK_LValue,
                                         KernelCallerSrcLoc);
    return DRE;
  }

  // Creates a DeclRefExpr to the ParmVar that represents the current pointer
  // field.
  Expr *createPointerParamReferenceExpr(QualType PointerTy, bool Wrapped) {
    ParmVarDecl *KernelParameter =
        DeclCreator.getParamVarDeclsForCurrentField()[0];

    QualType ParamType = KernelParameter->getOriginalType();
    Expr *DRE = SemaRef.BuildDeclRefExpr(KernelParameter, ParamType, VK_LValue,
                                         KernelCallerSrcLoc);

    // Struct Type kernel arguments are decomposed. The pointer fields are
    // then wrapped inside a compiler generated struct. Therefore when
    // generating the initializers, we have to 'unwrap' the pointer.
    if (Wrapped) {
      CXXRecordDecl *WrapperStruct = ParamType->getAsCXXRecordDecl();
      // Pointer field wrapped inside __wrapper_class
      FieldDecl *Pointer = *(WrapperStruct->field_begin());
      DRE = buildMemberExpr(DRE, Pointer);
      ParamType = Pointer->getType();
    }

    DRE = ImplicitCastExpr::Create(SemaRef.Context, ParamType,
                                   CK_LValueToRValue, DRE, /*BasePath=*/nullptr,
                                   VK_RValue, FPOptionsOverride());

    if (PointerTy->getPointeeType().getAddressSpace() !=
        ParamType->getPointeeType().getAddressSpace())
      DRE = ImplicitCastExpr::Create(SemaRef.Context, PointerTy,
                                     CK_AddressSpaceConversion, DRE, nullptr,
                                     VK_RValue, FPOptionsOverride());

    return DRE;
  }

  // Returns 'true' if the thing we're visiting (Based on the FD/QualType pair)
  // is an element of an array.  This will determine whether we do
  // MemberExprBases in some cases or not, AND determines how we initialize
  // values.
  bool isArrayElement(const FieldDecl *FD, QualType Ty) const {
    return !SemaRef.getASTContext().hasSameType(FD->getType(), Ty);
  }

  // Creates an initialized entity for a field/item. In the case where this is a
  // field, returns a normal member initializer, if we're in a sub-array of a MD
  // array, returns an element initializer.
  InitializedEntity getFieldEntity(FieldDecl *FD, QualType Ty) {
    if (isArrayElement(FD, Ty))
      return InitializedEntity::InitializeElement(SemaRef.getASTContext(),
                                                  ArrayInfos.back().second,
                                                  ArrayInfos.back().first);
    return InitializedEntity::InitializeMember(FD, &VarEntity);
  }

  void addFieldInit(FieldDecl *FD, QualType Ty, MultiExprArg ParamRef) {
    InitializationKind InitKind =
        InitializationKind::CreateCopy(KernelCallerSrcLoc, KernelCallerSrcLoc);
    addFieldInit(FD, Ty, ParamRef, InitKind);
  }

  void addFieldInit(FieldDecl *FD, QualType Ty, MultiExprArg ParamRef,
                    InitializationKind InitKind) {
    InitializedEntity Entity = getFieldEntity(FD, Ty);

    InitializationSequence InitSeq(SemaRef, Entity, InitKind, ParamRef);
    ExprResult Init = InitSeq.Perform(SemaRef, Entity, InitKind, ParamRef);

    InitListExpr *ParentILE = CollectionInitExprs.back();
    ParentILE->updateInit(SemaRef.getASTContext(), ParentILE->getNumInits(),
                          Init.get());
  }

  void addBaseInit(const CXXBaseSpecifier &BS, QualType Ty,
                   InitializationKind InitKind) {
    InitializedEntity Entity = InitializedEntity::InitializeBase(
        SemaRef.Context, &BS, /*IsInheritedVirtualBase*/ false, &VarEntity);
    InitializationSequence InitSeq(SemaRef, Entity, InitKind, None);
    ExprResult Init = InitSeq.Perform(SemaRef, Entity, InitKind, None);

    InitListExpr *ParentILE = CollectionInitExprs.back();
    ParentILE->updateInit(SemaRef.getASTContext(), ParentILE->getNumInits(),
                          Init.get());
  }

  // Adds an initializer that handles a simple initialization of a field.
  void addSimpleFieldInit(FieldDecl *FD, QualType Ty) {
    Expr *ParamRef = createParamReferenceExpr();
    addFieldInit(FD, Ty, ParamRef);
  }

  MemberExpr *buildMemberExpr(Expr *Base, ValueDecl *Member) {
    DeclAccessPair MemberDAP = DeclAccessPair::make(Member, AS_none);
    MemberExpr *Result = SemaRef.BuildMemberExpr(
        Base, /*IsArrow */ false, KernelCallerSrcLoc, NestedNameSpecifierLoc(),
        KernelCallerSrcLoc, Member, MemberDAP,
        /*HadMultipleCandidates*/ false,
        DeclarationNameInfo(Member->getDeclName(), KernelCallerSrcLoc),
        Member->getType(), VK_LValue, OK_Ordinary);
    return Result;
  }

  void addFieldMemberExpr(FieldDecl *FD, QualType Ty) {
    if (!isArrayElement(FD, Ty))
      MemberExprBases.push_back(buildMemberExpr(MemberExprBases.back(), FD));
  }

  void removeFieldMemberExpr(const FieldDecl *FD, QualType Ty) {
    if (!isArrayElement(FD, Ty))
      MemberExprBases.pop_back();
  }

  void createSpecialMethodCall(const CXXRecordDecl *RD, StringRef MethodName,
                               SmallVectorImpl<Stmt *> &AddTo) {
    CXXMethodDecl *Method = getMethodByName(RD, MethodName);
    if (!Method)
      return;

    unsigned NumParams = Method->getNumParams();
    llvm::SmallVector<Expr *, 4> ParamDREs(NumParams);
    llvm::ArrayRef<ParmVarDecl *> KernelParameters =
        DeclCreator.getParamVarDeclsForCurrentField();
    for (size_t I = 0; I < NumParams; ++I) {
      QualType ParamType = KernelParameters[I]->getOriginalType();
      ParamDREs[I] = SemaRef.BuildDeclRefExpr(KernelParameters[I], ParamType,
                                              VK_LValue, KernelCallerSrcLoc);
    }

    MemberExpr *MethodME = buildMemberExpr(MemberExprBases.back(), Method);

    QualType ResultTy = Method->getReturnType();
    ExprValueKind VK = Expr::getValueKindForType(ResultTy);
    ResultTy = ResultTy.getNonLValueExprType(SemaRef.Context);
    llvm::SmallVector<Expr *, 4> ParamStmts;
    const auto *Proto = cast<FunctionProtoType>(Method->getType());
    SemaRef.GatherArgumentsForCall(KernelCallerSrcLoc, Method, Proto, 0,
                                   ParamDREs, ParamStmts);
    // [kernel_obj or wrapper object].accessor.__init(_ValueType*,
    // range<int>, range<int>, id<int>)
    AddTo.push_back(CXXMemberCallExpr::Create(
        SemaRef.Context, MethodME, ParamStmts, ResultTy, VK, KernelCallerSrcLoc,
        FPOptionsOverride()));
  }

  // Creates an empty InitListExpr of the correct number of child-inits
  // of this to append into.
  void addCollectionInitListExpr(const CXXRecordDecl *RD) {
    const ASTRecordLayout &Info =
        SemaRef.getASTContext().getASTRecordLayout(RD);
    uint64_t NumInitExprs = Info.getFieldCount() + RD->getNumBases();
    addCollectionInitListExpr(QualType(RD->getTypeForDecl(), 0), NumInitExprs);
  }

  InitListExpr *createInitListExpr(const CXXRecordDecl *RD) {
    const ASTRecordLayout &Info =
        SemaRef.getASTContext().getASTRecordLayout(RD);
    uint64_t NumInitExprs = Info.getFieldCount() + RD->getNumBases();
    return createInitListExpr(QualType(RD->getTypeForDecl(), 0), NumInitExprs);
  }

  InitListExpr *createInitListExpr(QualType InitTy, uint64_t NumChildInits) {
    InitListExpr *ILE = new (SemaRef.getASTContext()) InitListExpr(
        SemaRef.getASTContext(), KernelCallerSrcLoc, {}, KernelCallerSrcLoc);
    ILE->reserveInits(SemaRef.getASTContext(), NumChildInits);
    ILE->setType(InitTy);

    return ILE;
  }

  // Create an empty InitListExpr of the type/size for the rest of the visitor
  // to append into.
  void addCollectionInitListExpr(QualType InitTy, uint64_t NumChildInits) {

    InitListExpr *ILE = createInitListExpr(InitTy, NumChildInits);
    InitListExpr *ParentILE = CollectionInitExprs.back();
    ParentILE->updateInit(SemaRef.getASTContext(), ParentILE->getNumInits(),
                          ILE);

    CollectionInitExprs.push_back(ILE);
  }

  // FIXME Avoid creation of kernel obj clone.
  // See https://github.com/intel/llvm/issues/1544 for details.
  static VarDecl *createKernelObjClone(ASTContext &Ctx, DeclContext *DC,
                                       const CXXRecordDecl *KernelObj) {
    TypeSourceInfo *TSInfo =
        KernelObj->isLambda() ? KernelObj->getLambdaTypeInfo() : nullptr;
    VarDecl *VD = VarDecl::Create(
        Ctx, DC, KernelObj->getLocation(), KernelObj->getLocation(),
        KernelObj->getIdentifier(), QualType(KernelObj->getTypeForDecl(), 0),
        TSInfo, SC_None);

    return VD;
  }

  // Default inits the type, then calls the init-method in the body.
  bool handleSpecialType(FieldDecl *FD, QualType Ty) {
    addFieldInit(FD, Ty, None,
                 InitializationKind::CreateDefault(KernelCallerSrcLoc));

    addFieldMemberExpr(FD, Ty);

    const auto *RecordDecl = Ty->getAsCXXRecordDecl();
    createSpecialMethodCall(RecordDecl, InitMethodName, BodyStmts);

    removeFieldMemberExpr(FD, Ty);

    return true;
  }

  bool handleSpecialType(const CXXBaseSpecifier &BS, QualType Ty) {
    const auto *RecordDecl = Ty->getAsCXXRecordDecl();
    addBaseInit(BS, Ty, InitializationKind::CreateDefault(KernelCallerSrcLoc));
    createSpecialMethodCall(RecordDecl, InitMethodName, BodyStmts);
    return true;
  }

public:
  SyclKernelBodyCreator(Sema &S, SyclKernelDeclCreator &DC,
                        const CXXRecordDecl *KernelObj,
                        FunctionDecl *KernelCallerFunc)
      : SyclKernelFieldHandler(S), DeclCreator(DC),
        KernelObjClone(createKernelObjClone(S.getASTContext(),
                                            DC.getKernelDecl(), KernelObj)),
        VarEntity(InitializedEntity::InitializeVariable(KernelObjClone)),
        KernelObj(KernelObj), KernelCallerFunc(KernelCallerFunc),
        KernelCallerSrcLoc(KernelCallerFunc->getLocation()) {
    CollectionInitExprs.push_back(createInitListExpr(KernelObj));
    markParallelWorkItemCalls();

    Stmt *DS = new (S.Context) DeclStmt(DeclGroupRef(KernelObjClone),
                                        KernelCallerSrcLoc, KernelCallerSrcLoc);
    BodyStmts.push_back(DS);
    DeclRefExpr *KernelObjCloneRef = DeclRefExpr::Create(
        S.Context, NestedNameSpecifierLoc(), KernelCallerSrcLoc, KernelObjClone,
        false, DeclarationNameInfo(), QualType(KernelObj->getTypeForDecl(), 0),
        VK_LValue);
    MemberExprBases.push_back(KernelObjCloneRef);
  }

  ~SyclKernelBodyCreator() {
    CompoundStmt *KernelBody = createKernelBody();
    DeclCreator.setBody(KernelBody);
  }

  bool handleSyclAccessorType(FieldDecl *FD, QualType Ty) final {
    return handleSpecialType(FD, Ty);
  }

  bool handleSyclAccessorType(const CXXRecordDecl *, const CXXBaseSpecifier &BS,
                              QualType Ty) final {
    return handleSpecialType(BS, Ty);
  }

  bool handleSyclSamplerType(FieldDecl *FD, QualType Ty) final {
    return handleSpecialType(FD, Ty);
  }

  bool handleSyclSpecConstantType(FieldDecl *FD, QualType Ty) final {
    return handleSpecialType(FD, Ty);
  }

  bool handleSyclStreamType(FieldDecl *FD, QualType Ty) final {
    // Streams just get copied as a new init.
    addSimpleFieldInit(FD, Ty);
    return true;
  }

  bool handleSyclStreamType(const CXXRecordDecl *, const CXXBaseSpecifier &BS,
                            QualType Ty) final {
    // FIXME SYCL stream should be usable as a base type
    // See https://github.com/intel/llvm/issues/1552
    return true;
  }

  bool handleSyclHalfType(FieldDecl *FD, QualType Ty) final {
    addSimpleFieldInit(FD, Ty);
    return true;
  }

  bool handlePointerType(FieldDecl *FD, QualType FieldTy) final {
    Expr *PointerRef =
        createPointerParamReferenceExpr(FieldTy, StructDepth != 0);
    addFieldInit(FD, FieldTy, PointerRef);
    return true;
  }

  bool handleScalarType(FieldDecl *FD, QualType FieldTy) final {
    addSimpleFieldInit(FD, FieldTy);
    return true;
  }

  bool handleUnionType(FieldDecl *FD, QualType FieldTy) final {
    addSimpleFieldInit(FD, FieldTy);
    return true;
  }

  bool enterStream(const CXXRecordDecl *RD, FieldDecl *FD, QualType Ty) final {
    ++StructDepth;
    // Add a dummy init expression to catch the accessor initializers.
    const auto *StreamDecl = Ty->getAsCXXRecordDecl();
    CollectionInitExprs.push_back(createInitListExpr(StreamDecl));

    addFieldMemberExpr(FD, Ty);
    return true;
  }

  bool leaveStream(const CXXRecordDecl *RD, FieldDecl *FD, QualType Ty) final {
    --StructDepth;
    // Stream requires that its 'init' calls happen after its accessors init
    // calls, so add them here instead.
    const auto *StreamDecl = Ty->getAsCXXRecordDecl();

    createSpecialMethodCall(StreamDecl, InitMethodName, BodyStmts);
    createSpecialMethodCall(StreamDecl, FinalizeMethodName, FinalizeStmts);

    removeFieldMemberExpr(FD, Ty);

    CollectionInitExprs.pop_back();
    return true;
  }

  bool enterStruct(const CXXRecordDecl *RD, FieldDecl *FD, QualType Ty) final {
    ++StructDepth;
    addCollectionInitListExpr(Ty->getAsCXXRecordDecl());

    addFieldMemberExpr(FD, Ty);
    return true;
  }

  bool leaveStruct(const CXXRecordDecl *, FieldDecl *FD, QualType Ty) final {
    --StructDepth;
    CollectionInitExprs.pop_back();

    removeFieldMemberExpr(FD, Ty);
    return true;
  }

  bool enterStruct(const CXXRecordDecl *RD, const CXXBaseSpecifier &BS,
                   QualType) final {
    ++StructDepth;

    CXXCastPath BasePath;
    QualType DerivedTy(RD->getTypeForDecl(), 0);
    QualType BaseTy = BS.getType();
    SemaRef.CheckDerivedToBaseConversion(DerivedTy, BaseTy, KernelCallerSrcLoc,
                                         SourceRange(), &BasePath,
                                         /*IgnoreBaseAccess*/ true);
    auto Cast = ImplicitCastExpr::Create(
        SemaRef.Context, BaseTy, CK_DerivedToBase, MemberExprBases.back(),
        /* CXXCastPath=*/&BasePath, VK_LValue, FPOptionsOverride());
    MemberExprBases.push_back(Cast);

    addCollectionInitListExpr(BaseTy->getAsCXXRecordDecl());
    return true;
  }

  bool leaveStruct(const CXXRecordDecl *RD, const CXXBaseSpecifier &BS,
                   QualType) final {
    --StructDepth;
    MemberExprBases.pop_back();
    CollectionInitExprs.pop_back();
    return true;
  }

  bool enterArray(FieldDecl *FD, QualType ArrayType,
                  QualType ElementType) final {
    uint64_t ArraySize = SemaRef.getASTContext()
                             .getAsConstantArrayType(ArrayType)
                             ->getSize()
                             .getZExtValue();
    addCollectionInitListExpr(ArrayType, ArraySize);
    ArrayInfos.emplace_back(getFieldEntity(FD, ArrayType), 0);

    // If this is the top-level array, we need to make a MemberExpr in addition
    // to an array subscript.
    addFieldMemberExpr(FD, ArrayType);
    return true;
  }

  bool nextElement(QualType, uint64_t Index) final {
    ArrayInfos.back().second = Index;

    // Pop off the last member expr base.
    if (Index != 0)
      MemberExprBases.pop_back();

    QualType SizeT = SemaRef.getASTContext().getSizeType();

    llvm::APInt IndexVal{
        static_cast<unsigned>(SemaRef.getASTContext().getTypeSize(SizeT)),
        Index, SizeT->isSignedIntegerType()};

    auto IndexLiteral = IntegerLiteral::Create(
        SemaRef.getASTContext(), IndexVal, SizeT, KernelCallerSrcLoc);

    ExprResult IndexExpr = SemaRef.CreateBuiltinArraySubscriptExpr(
        MemberExprBases.back(), KernelCallerSrcLoc, IndexLiteral,
        KernelCallerSrcLoc);

    assert(!IndexExpr.isInvalid());
    MemberExprBases.push_back(IndexExpr.get());
    return true;
  }

  bool leaveArray(FieldDecl *FD, QualType ArrayType,
                  QualType ElementType) final {
    CollectionInitExprs.pop_back();
    ArrayInfos.pop_back();

    assert(
        !SemaRef.getASTContext().getAsConstantArrayType(ArrayType)->getSize() ==
            0 &&
        "Constant arrays must have at least 1 element");
    // Remove the IndexExpr.
    MemberExprBases.pop_back();

    // Remove the field access expr as well.
    removeFieldMemberExpr(FD, ArrayType);
    return true;
  }

  using SyclKernelFieldHandler::handleSyclHalfType;
  using SyclKernelFieldHandler::handleSyclSamplerType;
};

class SyclKernelIntHeaderCreator : public SyclKernelFieldHandler {
  SYCLIntegrationHeader &Header;
  int64_t CurOffset = 0;
  llvm::SmallVector<size_t, 16> ArrayBaseOffsets;
  int StructDepth = 0;

  // A series of functions to calculate the change in offset based on the type.
  int64_t offsetOf(const FieldDecl *FD, QualType ArgTy) const {
    return isArrayElement(FD, ArgTy)
               ? 0
               : SemaRef.getASTContext().getFieldOffset(FD) / 8;
  }

  int64_t offsetOf(const CXXRecordDecl *RD, const CXXRecordDecl *Base) const {
    const ASTRecordLayout &Layout =
        SemaRef.getASTContext().getASTRecordLayout(RD);
    return Layout.getBaseClassOffset(Base).getQuantity();
  }

  void addParam(const FieldDecl *FD, QualType ArgTy,
                SYCLIntegrationHeader::kernel_param_kind_t Kind) {
    addParam(FD, ArgTy, Kind, offsetOf(FD, ArgTy));
  }
  void addParam(const FieldDecl *FD, QualType ArgTy,
                SYCLIntegrationHeader::kernel_param_kind_t Kind,
                uint64_t OffsetAdj) {
    uint64_t Size;
    Size = SemaRef.getASTContext().getTypeSizeInChars(ArgTy).getQuantity();
    Header.addParamDesc(Kind, static_cast<unsigned>(Size),
                        static_cast<unsigned>(CurOffset + OffsetAdj));
  }

  // Returns 'true' if the thing we're visiting (Based on the FD/QualType pair)
  // is an element of an array.  This will determine whether we do
  // MemberExprBases in some cases or not, AND determines how we initialize
  // values.
  bool isArrayElement(const FieldDecl *FD, QualType Ty) const {
    return !SemaRef.getASTContext().hasSameType(FD->getType(), Ty);
  }

public:
  SyclKernelIntHeaderCreator(Sema &S, SYCLIntegrationHeader &H,
                             const CXXRecordDecl *KernelObj, QualType NameType,
                             StringRef Name, StringRef StableName)
      : SyclKernelFieldHandler(S), Header(H) {
    Header.startKernel(Name, NameType, StableName, KernelObj->getLocation());
  }

  bool handleSyclAccessorType(const CXXRecordDecl *RD,
                              const CXXBaseSpecifier &BC,
                              QualType FieldTy) final {
    const auto *AccTy =
        cast<ClassTemplateSpecializationDecl>(FieldTy->getAsRecordDecl());
    assert(AccTy->getTemplateArgs().size() >= 2 &&
           "Incorrect template args for Accessor Type");
    int Dims = static_cast<int>(
        AccTy->getTemplateArgs()[1].getAsIntegral().getExtValue());
    int Info = getAccessTarget(AccTy) | (Dims << 11);
    Header.addParamDesc(SYCLIntegrationHeader::kind_accessor, Info,
                        CurOffset +
                            offsetOf(RD, BC.getType()->getAsCXXRecordDecl()));
    return true;
  }

  bool handleSyclAccessorType(FieldDecl *FD, QualType FieldTy) final {
    const auto *AccTy =
        cast<ClassTemplateSpecializationDecl>(FieldTy->getAsRecordDecl());
    assert(AccTy->getTemplateArgs().size() >= 2 &&
           "Incorrect template args for Accessor Type");
    int Dims = static_cast<int>(
        AccTy->getTemplateArgs()[1].getAsIntegral().getExtValue());
    int Info = getAccessTarget(AccTy) | (Dims << 11);

    Header.addParamDesc(SYCLIntegrationHeader::kind_accessor, Info,
                        CurOffset + offsetOf(FD, FieldTy));
    return true;
  }

  bool handleSyclSamplerType(FieldDecl *FD, QualType FieldTy) final {
    const auto *SamplerTy = FieldTy->getAsCXXRecordDecl();
    assert(SamplerTy && "Sampler type must be a C++ record type");
    CXXMethodDecl *InitMethod = getMethodByName(SamplerTy, InitMethodName);
    assert(InitMethod && "sampler must have __init method");

    // sampler __init method has only one argument
    const ParmVarDecl *SamplerArg = InitMethod->getParamDecl(0);
    assert(SamplerArg && "sampler __init method must have sampler parameter");

    // For samplers, we do some special work to ONLY initialize the first item
    // to the InitMethod as a performance improvement presumably, so the normal
    // offsetOf calculation wouldn't work correctly. Therefore, we need to call
    // a version of addParam where we calculate the offset based on the true
    // FieldDecl/FieldType pair, rather than the SampleArg type.
    addParam(FD, SamplerArg->getType(), SYCLIntegrationHeader::kind_sampler,
             offsetOf(FD, FieldTy));
    return true;
  }

  bool handleSyclSpecConstantType(FieldDecl *FD, QualType FieldTy) final {
    const TemplateArgumentList &TemplateArgs =
        cast<ClassTemplateSpecializationDecl>(FieldTy->getAsRecordDecl())
            ->getTemplateInstantiationArgs();
    assert(TemplateArgs.size() == 2 &&
           "Incorrect template args for spec constant type");
    // Get specialization constant ID type, which is the second template
    // argument.
    QualType SpecConstIDTy = TemplateArgs.get(1).getAsType().getCanonicalType();
    const std::string SpecConstName = PredefinedExpr::ComputeName(
        SemaRef.getASTContext(), PredefinedExpr::UniqueStableNameType,
        SpecConstIDTy);
    Header.addSpecConstant(SpecConstName, SpecConstIDTy);
    return true;
  }

  bool handlePointerType(FieldDecl *FD, QualType FieldTy) final {
    addParam(FD, FieldTy,
             ((StructDepth) ? SYCLIntegrationHeader::kind_std_layout
                            : SYCLIntegrationHeader::kind_pointer));
    return true;
  }

  bool handleScalarType(FieldDecl *FD, QualType FieldTy) final {
    addParam(FD, FieldTy, SYCLIntegrationHeader::kind_std_layout);
    return true;
  }

  bool handleUnionType(FieldDecl *FD, QualType FieldTy) final {
    return handleScalarType(FD, FieldTy);
  }

  bool handleSyclStreamType(FieldDecl *FD, QualType FieldTy) final {
    addParam(FD, FieldTy, SYCLIntegrationHeader::kind_std_layout);
    return true;
  }

  bool handleSyclStreamType(const CXXRecordDecl *, const CXXBaseSpecifier &BC,
                            QualType FieldTy) final {
    // FIXME SYCL stream should be usable as a base type
    // See https://github.com/intel/llvm/issues/1552
    return true;
  }

  bool handleSyclHalfType(FieldDecl *FD, QualType FieldTy) final {
    addParam(FD, FieldTy, SYCLIntegrationHeader::kind_std_layout);
    return true;
  }

  bool enterStream(const CXXRecordDecl *, FieldDecl *FD, QualType Ty) final {
    ++StructDepth;
    CurOffset += offsetOf(FD, Ty);
    return true;
  }

  bool leaveStream(const CXXRecordDecl *, FieldDecl *FD, QualType Ty) final {
    --StructDepth;
    CurOffset -= offsetOf(FD, Ty);
    return true;
  }

  bool enterStruct(const CXXRecordDecl *, FieldDecl *FD, QualType Ty) final {
    ++StructDepth;
    CurOffset += offsetOf(FD, Ty);
    return true;
  }

  bool leaveStruct(const CXXRecordDecl *, FieldDecl *FD, QualType Ty) final {
    --StructDepth;
    CurOffset -= offsetOf(FD, Ty);
    return true;
  }

  bool enterStruct(const CXXRecordDecl *RD, const CXXBaseSpecifier &BS,
                   QualType) final {
    CurOffset += offsetOf(RD, BS.getType()->getAsCXXRecordDecl());
    return true;
  }

  bool leaveStruct(const CXXRecordDecl *RD, const CXXBaseSpecifier &BS,
                   QualType) final {
    CurOffset -= offsetOf(RD, BS.getType()->getAsCXXRecordDecl());
    return true;
  }

  bool enterArray(FieldDecl *FD, QualType ArrayTy, QualType) final {
    ArrayBaseOffsets.push_back(CurOffset + offsetOf(FD, ArrayTy));
    return true;
  }

  bool nextElement(QualType ET, uint64_t Index) final {
    int64_t Size = SemaRef.getASTContext().getTypeSizeInChars(ET).getQuantity();
    CurOffset = ArrayBaseOffsets.back() + Size * Index;
    return true;
  }

  bool leaveArray(FieldDecl *FD, QualType ArrayTy, QualType) final {
    CurOffset = ArrayBaseOffsets.pop_back_val();
    CurOffset -= offsetOf(FD, ArrayTy);
    return true;
  }

  using SyclKernelFieldHandler::enterStruct;
  using SyclKernelFieldHandler::handleSyclHalfType;
  using SyclKernelFieldHandler::handleSyclSamplerType;
  using SyclKernelFieldHandler::leaveStruct;
};

} // namespace

void Sema::CheckSYCLKernelCall(FunctionDecl *KernelFunc, SourceRange CallLoc,
                               ArrayRef<const Expr *> Args) {
  const CXXRecordDecl *KernelObj = getKernelObjectType(KernelFunc);
  if (!KernelObj) {
    Diag(Args[0]->getExprLoc(), diag::err_sycl_kernel_not_function_object);
    KernelFunc->setInvalidDecl();
    return;
  }

  if (KernelObj->isLambda()) {
    for (const LambdaCapture &LC : KernelObj->captures())
      if (LC.capturesThis() && LC.isImplicit()) {
        Diag(LC.getLocation(), diag::err_implicit_this_capture);
        Diag(CallLoc.getBegin(), diag::note_used_here);
        KernelFunc->setInvalidDecl();
      }
  }

  SyclKernelFieldChecker FieldChecker(*this);
  SyclKernelUnionChecker UnionChecker(*this);
  SyclKernelArgsSizeChecker ArgsSizeChecker(*this, Args[0]->getExprLoc());
  // check that calling kernel conforms to spec
  QualType KernelParamTy = KernelFunc->getParamDecl(0)->getType();
  if (KernelParamTy->isReferenceType()) {
    // passing by reference, so emit warning if not using SYCL 2020
    if (LangOpts.SYCLVersion < 2020)
      Diag(KernelFunc->getLocation(), diag::warn_sycl_pass_by_reference_future);
  } else {
    // passing by value.  emit warning if using SYCL 2020 or greater
    if (LangOpts.SYCLVersion > 2017)
      Diag(KernelFunc->getLocation(), diag::warn_sycl_pass_by_value_deprecated);
  }

  // Do not visit invalid kernel object.
  if (KernelObj->isInvalidDecl())
    return;

  KernelObjVisitor Visitor{*this};
  DiagnosingSYCLKernel = true;
  Visitor.VisitRecordBases(KernelObj, FieldChecker, UnionChecker,
                           ArgsSizeChecker);
  Visitor.VisitRecordFields(KernelObj, FieldChecker, UnionChecker,
                            ArgsSizeChecker);
  DiagnosingSYCLKernel = false;
  if (!FieldChecker.isValid() || !UnionChecker.isValid())
    KernelFunc->setInvalidDecl();
}

// Generates the OpenCL kernel using KernelCallerFunc (kernel caller
// function) defined is SYCL headers.
// Generated OpenCL kernel contains the body of the kernel caller function,
// receives OpenCL like parameters and additionally does some manipulation to
// initialize captured lambda/functor fields with these parameters.
// SYCL runtime marks kernel caller function with sycl_kernel attribute.
// To be able to generate OpenCL kernel from KernelCallerFunc we put
// the following requirements to the function which SYCL runtime can mark with
// sycl_kernel attribute:
//   - Must be template function with at least two template parameters.
//     First parameter must represent "unique kernel name"
//     Second parameter must be the function object type
//   - Must have only one function parameter - function object.
//
// Example of kernel caller function:
//   template <typename KernelName, typename KernelType/*, ...*/>
//   __attribute__((sycl_kernel)) void kernel_caller_function(KernelType
//                                                            KernelFuncObj) {
//     KernelFuncObj();
//   }
//
//
void Sema::ConstructOpenCLKernel(FunctionDecl *KernelCallerFunc,
                                 MangleContext &MC) {
  // The first argument to the KernelCallerFunc is the lambda object.
  const CXXRecordDecl *KernelObj = getKernelObjectType(KernelCallerFunc);
  assert(KernelObj && "invalid kernel caller");

  // Do not visit invalid kernel object.
  if (KernelObj->isInvalidDecl())
    return;

  // Calculate both names, since Integration headers need both.
  std::string CalculatedName, StableName;
  std::tie(CalculatedName, StableName) =
      constructKernelName(*this, KernelCallerFunc, MC);
  StringRef KernelName(getLangOpts().SYCLUnnamedLambda ? StableName
                                                       : CalculatedName);
  SyclKernelDeclCreator kernel_decl(*this, KernelName, KernelObj->getLocation(),
                                    KernelCallerFunc->isInlined(),
                                    KernelCallerFunc->hasAttr<SYCLSimdAttr>());
  SyclKernelBodyCreator kernel_body(*this, kernel_decl, KernelObj,
                                    KernelCallerFunc);
  SyclKernelIntHeaderCreator int_header(
      *this, getSyclIntegrationHeader(), KernelObj,
      calculateKernelNameType(Context, KernelCallerFunc), KernelName,
      StableName);

  KernelObjVisitor Visitor{*this};
  Visitor.VisitRecordBases(KernelObj, kernel_decl, kernel_body, int_header);
  Visitor.VisitRecordFields(KernelObj, kernel_decl, kernel_body, int_header);
}

// This function marks all the callees of explicit SIMD kernel
// with !sycl_explicit_simd. We want to have different semantics
// for functions that are called from SYCL and E-SIMD contexts.
// Later, functions marked with !sycl_explicit_simd will be cloned
// to maintain two different semantics.
void Sema::MarkSyclSimd() {
  for (Decl *D : syclDeviceDecls())
    if (auto SYCLKernel = dyn_cast<FunctionDecl>(D))
      if (SYCLKernel->hasAttr<SYCLSimdAttr>()) {
        MarkDeviceFunction Marker(*this);
        Marker.SYCLCG.addToCallGraph(getASTContext().getTranslationUnitDecl());
        llvm::SmallPtrSet<FunctionDecl *, 10> VisitedSet;
        Marker.CollectKernelSet(SYCLKernel, SYCLKernel, VisitedSet);
        for (const auto &elt : Marker.KernelSet) {
          if (FunctionDecl *Def = elt->getDefinition())
            if (!Def->hasAttr<SYCLSimdAttr>())
              Def->addAttr(SYCLSimdAttr::CreateImplicit(getASTContext()));
        }
      }
}

void Sema::MarkDevice(void) {
  // Create the call graph so we can detect recursion and check the validity
  // of new operator overrides. Add the kernel function itself in case
  // it is recursive.
  MarkDeviceFunction Marker(*this);
  Marker.SYCLCG.addToCallGraph(getASTContext().getTranslationUnitDecl());

  // Iterate through SYCL_EXTERNAL functions and add them to the device decls.
  for (const auto &entry : *Marker.SYCLCG.getRoot()) {
    if (auto *FD = dyn_cast<FunctionDecl>(entry.Callee->getDecl())) {
      if (FD->hasAttr<SYCLDeviceAttr>() && !FD->hasAttr<SYCLKernelAttr>() &&
          FD->hasBody())
        addSyclDeviceDecl(FD);
    }
  }

  for (Decl *D : syclDeviceDecls()) {
    if (auto SYCLKernel = dyn_cast<FunctionDecl>(D)) {
      llvm::SmallPtrSet<FunctionDecl *, 10> VisitedSet;
      Marker.CollectKernelSet(SYCLKernel, SYCLKernel, VisitedSet);

      // Let's propagate attributes from device functions to a SYCL kernels
      llvm::SmallPtrSet<Attr *, 4> Attrs;
      // This function collects all kernel attributes which might be applied to
      // a device functions, but need to be propagated down to callers, i.e.
      // SYCL kernels
      FunctionDecl *KernelBody =
          Marker.CollectPossibleKernelAttributes(SYCLKernel, Attrs);

      for (auto *A : Attrs) {
        switch (A->getKind()) {
        case attr::Kind::IntelReqdSubGroupSize: {
          auto *Attr = cast<IntelReqdSubGroupSizeAttr>(A);
          const auto *KBSimdAttr =
              KernelBody ? KernelBody->getAttr<SYCLSimdAttr>() : nullptr;
          if (auto *Existing =
                  SYCLKernel->getAttr<IntelReqdSubGroupSizeAttr>()) {
            if (getIntExprValue(Existing->getSubGroupSize(), getASTContext()) !=
                getIntExprValue(Attr->getSubGroupSize(), getASTContext())) {
              Diag(SYCLKernel->getLocation(),
                   diag::err_conflicting_sycl_kernel_attributes);
              Diag(Existing->getLocation(), diag::note_conflicting_attribute);
              Diag(Attr->getLocation(), diag::note_conflicting_attribute);
              SYCLKernel->setInvalidDecl();
            }
          } else if (KBSimdAttr && (getIntExprValue(Attr->getSubGroupSize(),
                                                    getASTContext()) != 1)) {
            reportConflictingAttrs(*this, KernelBody, KBSimdAttr, Attr);
          } else {
            SYCLKernel->addAttr(A);
          }
          break;
        }
        case attr::Kind::ReqdWorkGroupSize: {
          auto *Attr = cast<ReqdWorkGroupSizeAttr>(A);
          if (auto *Existing = SYCLKernel->getAttr<ReqdWorkGroupSizeAttr>()) {
            if (Existing->getXDim() != Attr->getXDim() ||
                Existing->getYDim() != Attr->getYDim() ||
                Existing->getZDim() != Attr->getZDim()) {
              Diag(SYCLKernel->getLocation(),
                   diag::err_conflicting_sycl_kernel_attributes);
              Diag(Existing->getLocation(), diag::note_conflicting_attribute);
              Diag(Attr->getLocation(), diag::note_conflicting_attribute);
              SYCLKernel->setInvalidDecl();
            }
          } else if (auto *Existing =
                         SYCLKernel->getAttr<SYCLIntelMaxWorkGroupSizeAttr>()) {
            if (Existing->getXDim() < Attr->getXDim() ||
                Existing->getYDim() < Attr->getYDim() ||
                Existing->getZDim() < Attr->getZDim()) {
              Diag(SYCLKernel->getLocation(),
                   diag::err_conflicting_sycl_kernel_attributes);
              Diag(Existing->getLocation(), diag::note_conflicting_attribute);
              Diag(Attr->getLocation(), diag::note_conflicting_attribute);
              SYCLKernel->setInvalidDecl();
            } else {
              SYCLKernel->addAttr(A);
            }
          } else {
            SYCLKernel->addAttr(A);
          }
          break;
        }
        case attr::Kind::SYCLIntelMaxWorkGroupSize: {
          auto *Attr = cast<SYCLIntelMaxWorkGroupSizeAttr>(A);
          if (auto *Existing = SYCLKernel->getAttr<ReqdWorkGroupSizeAttr>()) {
            if (Existing->getXDim() > Attr->getXDim() ||
                Existing->getYDim() > Attr->getYDim() ||
                Existing->getZDim() > Attr->getZDim()) {
              Diag(SYCLKernel->getLocation(),
                   diag::err_conflicting_sycl_kernel_attributes);
              Diag(Existing->getLocation(), diag::note_conflicting_attribute);
              Diag(Attr->getLocation(), diag::note_conflicting_attribute);
              SYCLKernel->setInvalidDecl();
            } else {
              SYCLKernel->addAttr(A);
            }
          } else {
            SYCLKernel->addAttr(A);
          }
          break;
        }
        case attr::Kind::SYCLIntelKernelArgsRestrict:
        case attr::Kind::SYCLIntelNumSimdWorkItems:
        case attr::Kind::SYCLIntelMaxGlobalWorkDim:
        case attr::Kind::SYCLIntelNoGlobalWorkOffset:
        case attr::Kind::SYCLSimd: {
          if ((A->getKind() == attr::Kind::SYCLSimd) && KernelBody &&
              !KernelBody->getAttr<SYCLSimdAttr>()) {
            // Usual kernel can't call ESIMD functions.
            Diag(KernelBody->getLocation(),
                 diag::err_sycl_function_attribute_mismatch)
                << A;
            Diag(A->getLocation(), diag::note_attribute);
            KernelBody->setInvalidDecl();
          } else
            SYCLKernel->addAttr(A);
          break;
        }
        // TODO: vec_len_hint should be handled here
        default:
          // Seeing this means that CollectPossibleKernelAttributes was
          // updated while this switch wasn't...or something went wrong
          llvm_unreachable("Unexpected attribute was collected by "
                           "CollectPossibleKernelAttributes");
        }
      }
    }
  }
  for (const auto &elt : Marker.KernelSet) {
    if (FunctionDecl *Def = elt->getDefinition())
      Marker.TraverseStmt(Def->getBody());
  }
}

// -----------------------------------------------------------------------------
// SYCL device specific diagnostics implementation
// -----------------------------------------------------------------------------

Sema::DeviceDiagBuilder Sema::SYCLDiagIfDeviceCode(SourceLocation Loc,
                                                   unsigned DiagID) {
  assert(getLangOpts().SYCLIsDevice &&
         "Should only be called during SYCL compilation");
  FunctionDecl *FD = dyn_cast<FunctionDecl>(getCurLexicalContext());
<<<<<<< HEAD
  SemaDiagnosticBuilder::Kind DiagKind = [this, FD] {
    if (DiagnosingSYCLKernel)
      return SemaDiagnosticBuilder::K_ImmediateWithCallStack;
=======
  DeviceDiagBuilder::Kind DiagKind = [this, FD] {
>>>>>>> 772bd8a7
    if (!FD)
      return DeviceDiagBuilder::K_Nop;
    if (getEmissionStatus(FD) == Sema::FunctionEmissionStatus::Emitted)
      return DeviceDiagBuilder::K_ImmediateWithCallStack;
    return DeviceDiagBuilder::K_Deferred;
  }();
  return DeviceDiagBuilder(DiagKind, Loc, DiagID, FD, *this);
}

bool Sema::checkSYCLDeviceFunction(SourceLocation Loc, FunctionDecl *Callee) {
  assert(getLangOpts().SYCLIsDevice &&
         "Should only be called during SYCL compilation");
  assert(Callee && "Callee may not be null.");

  // Errors in unevaluated context don't need to be generated,
  // so we can safely skip them.
  if (isUnevaluatedContext() || isConstantEvaluated())
    return true;

<<<<<<< HEAD
  FunctionDecl *Caller = dyn_cast<FunctionDecl>(getCurLexicalContext());

  if (!Caller)
    return true;

  SemaDiagnosticBuilder::Kind DiagKind = SemaDiagnosticBuilder::K_Nop;

  // TODO Set DiagKind to K_Immediate/K_Deferred to emit diagnostics for Callee

  SemaDiagnosticBuilder(DiagKind, Loc, diag::err_sycl_restrict, Caller, *this)
      << Sema::KernelCallUndefinedFunction;
  SemaDiagnosticBuilder(DiagKind, Callee->getLocation(),
                        diag::note_previous_decl, Caller, *this)
      << Callee;

  return DiagKind != SemaDiagnosticBuilder::K_Immediate &&
         DiagKind != SemaDiagnosticBuilder::K_ImmediateWithCallStack;
}

void Sema::finalizeSYCLDelayedAnalysis(const FunctionDecl *Caller,
                                       const FunctionDecl *Callee,
                                       SourceLocation Loc) {
  // Somehow an unspecialized template appears to be in callgraph or list of
  // device functions. We don't want to emit diagnostic here.
  if (Callee->getTemplatedKind() == FunctionDecl::TK_FunctionTemplate)
    return;

  Callee = Callee->getMostRecentDecl();
  bool HasAttr =
      Callee->hasAttr<SYCLDeviceAttr>() || Callee->hasAttr<SYCLKernelAttr>();

  // Disallow functions with neither definition nor SYCL_EXTERNAL mark
  bool NotDefinedNoAttr = !Callee->isDefined() && !HasAttr;

  if (NotDefinedNoAttr && !Callee->getBuiltinID()) {
    Diag(Loc, diag::err_sycl_restrict)
        << Sema::KernelCallUndefinedFunction;
    Diag(Callee->getLocation(), diag::note_previous_decl) << Callee;
    Diag(Caller->getLocation(), diag::note_called_by) << Caller;
  }
}

bool Sema::checkAllowedSYCLInitializer(VarDecl *VD, bool CheckValueDependent) {
  assert(getLangOpts().SYCLIsDevice &&
         "Should only be called during SYCL compilation");

  if (VD->isInvalidDecl() || !VD->hasInit() || !VD->hasGlobalStorage())
    return true;

  const Expr *Init = VD->getInit();
  bool ValueDependent = CheckValueDependent && Init->isValueDependent();
  bool isConstantInit =
      Init && !ValueDependent && Init->isConstantInitializer(Context, false);
  if (!VD->isConstexpr() && Init && !ValueDependent && !isConstantInit)
    return false;

  return true;
}

// -----------------------------------------------------------------------------
// Integration header functionality implementation
// -----------------------------------------------------------------------------

/// Returns a string ID of given parameter kind - used in header
/// emission.
static const char *paramKind2Str(KernelParamKind K) {
#define CASE(x)                                                                \
  case SYCLIntegrationHeader::kind_##x:                                        \
    return "kind_" #x
  switch (K) {
    CASE(accessor);
    CASE(std_layout);
    CASE(sampler);
    CASE(pointer);
  default:
    return "<ERROR>";
  }
#undef CASE
}

// Removes all "(anonymous namespace)::" substrings from given string, and emits
// it.
static void emitWithoutAnonNamespaces(llvm::raw_ostream &OS, StringRef Source) {
  const char S1[] = "(anonymous namespace)::";

  size_t Pos;

  while ((Pos = Source.find(S1)) != StringRef::npos) {
    OS << Source.take_front(Pos);
    Source = Source.drop_front(Pos + sizeof(S1) - 1);
  }

  OS << Source;
}

static bool checkEnumTemplateParameter(const EnumDecl *ED,
                                       DiagnosticsEngine &Diag,
                                       SourceLocation KernelLocation) {
  if (!ED->isScoped() && !ED->isFixed()) {
    Diag.Report(KernelLocation, diag::err_sycl_kernel_incorrectly_named) << 2;
    Diag.Report(ED->getSourceRange().getBegin(), diag::note_entity_declared_at)
        << ED;
    return true;
  }
  return false;
}

// Emits a forward declaration
void SYCLIntegrationHeader::emitFwdDecl(raw_ostream &O, const Decl *D,
                                        SourceLocation KernelLocation) {
  // wrap the declaration into namespaces if needed
  unsigned NamespaceCnt = 0;
  std::string NSStr = "";
  const DeclContext *DC = D->getDeclContext();

  while (DC) {
    auto *NS = dyn_cast_or_null<NamespaceDecl>(DC);

    if (!NS) {
      if (!DC->isTranslationUnit()) {
        const TagDecl *TD = isa<ClassTemplateDecl>(D)
                                ? cast<ClassTemplateDecl>(D)->getTemplatedDecl()
                                : dyn_cast<TagDecl>(D);

        if (TD && !UnnamedLambdaSupport) {
          // defined class constituting the kernel name is not globally
          // accessible - contradicts the spec
          const bool KernelNameIsMissing = TD->getName().empty();
          if (KernelNameIsMissing) {
            Diag.Report(KernelLocation, diag::err_sycl_kernel_incorrectly_named)
                << /* kernel name is missing */ 0;
            // Don't emit note if kernel name was completely omitted
          } else {
            if (TD->isCompleteDefinition())
              Diag.Report(KernelLocation,
                          diag::err_sycl_kernel_incorrectly_named)
                  << /* kernel name is not globally-visible */ 1;
            else
              Diag.Report(KernelLocation, diag::warn_sycl_implicit_decl);
            Diag.Report(D->getSourceRange().getBegin(),
                        diag::note_previous_decl)
                << TD->getName();
          }
        }
      }
      break;
    }

    if (NS->isStdNamespace()) {
      Diag.Report(KernelLocation, diag::err_sycl_kernel_incorrectly_named)
          << /* name cannot be a type in the std namespace */ 3;
      return;
    }

    ++NamespaceCnt;
    const StringRef NSInlinePrefix = NS->isInline() ? "inline " : "";
    NSStr.insert(
        0, Twine(NSInlinePrefix + "namespace " + NS->getName() + " { ").str());
    DC = NS->getDeclContext();
  }
  O << NSStr;
  if (NamespaceCnt > 0)
    O << "\n";
  // print declaration into a string:
  PrintingPolicy P(D->getASTContext().getLangOpts());
  P.adjustForCPlusPlusFwdDecl();
  P.SuppressTypedefs = true;
  P.SuppressUnwrittenScope = true;
  std::string S;
  llvm::raw_string_ostream SO(S);
  D->print(SO, P);
  O << SO.str();

  if (const auto *ED = dyn_cast<EnumDecl>(D)) {
    QualType T = ED->getIntegerType();
    // Backup since getIntegerType() returns null for enum forward
    // declaration with no fixed underlying type
    if (T.isNull())
      T = ED->getPromotionType();
    O << " : " << T.getAsString();
  }

  O << ";\n";

  // print closing braces for namespaces if needed
  for (unsigned I = 0; I < NamespaceCnt; ++I)
    O << "}";
  if (NamespaceCnt > 0)
    O << "\n";
}

// Emits forward declarations of classes and template classes on which
// declaration of given type depends.
// For example, consider SimpleVadd
// class specialization in parallel_for below:
//
//   template <typename T1, unsigned int N, typename ... T2>
//   class SimpleVadd;
//   ...
//   template <unsigned int N, typename T1, typename ... T2>
//   void simple_vadd(const std::array<T1, N>& VA, const std::array<T1, N>&
//   VB,
//     std::array<T1, N>& VC, int param, T2 ... varargs) {
//     ...
//     deviceQueue.submit([&](cl::sycl::handler& cgh) {
//       ...
//       cgh.parallel_for<class SimpleVadd<T1, N, T2...>>(...)
//       ...
//     }
//     ...
//   }
//   ...
//   class MyClass {...};
//   template <typename T> class MyInnerTmplClass { ... }
//   template <typename T> class MyTmplClass { ... }
//   ...
//   MyClass *c = new MyClass();
//   MyInnerTmplClass<MyClass**> c1(&c);
//   simple_vadd(A, B, C, 5, 'a', 1.f,
//     new MyTmplClass<MyInnerTmplClass<MyClass**>>(c1));
//
// it will generate the following forward declarations:
//   class MyClass;
//   template <typename T> class MyInnerTmplClass;
//   template <typename T> class MyTmplClass;
//   template <typename T1, unsigned int N, typename ...T2> class SimpleVadd;
//
void SYCLIntegrationHeader::emitForwardClassDecls(
    raw_ostream &O, QualType T, SourceLocation KernelLocation,
    llvm::SmallPtrSetImpl<const void *> &Printed) {

  // peel off the pointer types and get the class/struct type:
  for (; T->isPointerType(); T = T->getPointeeType())
    ;
  const CXXRecordDecl *RD = T->getAsCXXRecordDecl();

  if (!RD) {
    if (T->isNullPtrType())
      Diag.Report(KernelLocation, diag::err_sycl_kernel_incorrectly_named)
          << /* name cannot be a type in the std namespace */ 3;

    return;
  }

  // see if this is a template specialization ...
  if (const auto *TSD = dyn_cast<ClassTemplateSpecializationDecl>(RD)) {
    // ... yes, it is template specialization:
    // - first, recurse into template parameters and emit needed forward
    //   declarations
    const TemplateArgumentList &Args = TSD->getTemplateArgs();

    for (unsigned I = 0; I < Args.size(); I++) {
      const TemplateArgument &Arg = Args[I];

      switch (Arg.getKind()) {
      case TemplateArgument::ArgKind::Type:
      case TemplateArgument::ArgKind::Integral: {
        QualType T = (Arg.getKind() == TemplateArgument::ArgKind::Type)
                         ? Arg.getAsType()
                         : Arg.getIntegralType();

        // Handle Kernel Name Type templated using enum type and value.
        if (const auto *ET = T->getAs<EnumType>()) {
          const EnumDecl *ED = ET->getDecl();
          if (!checkEnumTemplateParameter(ED, Diag, KernelLocation))
            emitFwdDecl(O, ED, KernelLocation);
        } else if (Arg.getKind() == TemplateArgument::ArgKind::Type)
          emitForwardClassDecls(O, T, KernelLocation, Printed);
        break;
      }
      case TemplateArgument::ArgKind::Pack: {
        ArrayRef<TemplateArgument> Pack = Arg.getPackAsArray();

        for (const auto &T : Pack) {
          if (T.getKind() == TemplateArgument::ArgKind::Type) {
            emitForwardClassDecls(O, T.getAsType(), KernelLocation, Printed);
          }
        }
        break;
      }
      case TemplateArgument::ArgKind::Template: {
        // recursion is not required, since the maximum possible nesting level
        // equals two for template argument
        //
        // for example:
        //   template <typename T> class Bar;
        //   template <template <typename> class> class Baz;
        //   template <template <template <typename> class> class T>
        //   class Foo;
        //
        // The Baz is a template class. The Baz<Bar> is a class. The class Foo
        // should be specialized with template class, not a class. The correct
        // specialization of template class Foo is Foo<Baz>. The incorrect
        // specialization of template class Foo is Foo<Baz<Bar>>. In this case
        // template class Foo specialized by class Baz<Bar>, not a template
        // class template <template <typename> class> class T as it should.
        TemplateDecl *TD = Arg.getAsTemplate().getAsTemplateDecl();
        TemplateParameterList *TemplateParams = TD->getTemplateParameters();
        for (NamedDecl *P : *TemplateParams) {
          // If template template paramter type has an enum value template
          // parameter, forward declaration of enum type is required. Only enum
          // values (not types) need to be handled. For example, consider the
          // following kernel name type:
          //
          // template <typename EnumTypeOut, template <EnumValueIn EnumValue,
          // typename TypeIn> class T> class Foo;
          //
          // The correct specialization for Foo (with enum type) is:
          // Foo<EnumTypeOut, Baz>, where Baz is a template class.
          //
          // Therefore the forward class declarations generated in the
          // integration header are:
          // template <EnumValueIn EnumValue, typename TypeIn> class Baz;
          // template <typename EnumTypeOut, template <EnumValueIn EnumValue,
          // typename EnumTypeIn> class T> class Foo;
          //
          // This requires the following enum forward declarations:
          // enum class EnumTypeOut : int; (Used to template Foo)
          // enum class EnumValueIn : int; (Used to template Baz)
          if (NonTypeTemplateParmDecl *TemplateParam =
                  dyn_cast<NonTypeTemplateParmDecl>(P)) {
            QualType T = TemplateParam->getType();
            if (const auto *ET = T->getAs<EnumType>()) {
              const EnumDecl *ED = ET->getDecl();
              if (!checkEnumTemplateParameter(ED, Diag, KernelLocation))
                emitFwdDecl(O, ED, KernelLocation);
            }
          }
        }
        if (Printed.insert(TD).second) {
          emitFwdDecl(O, TD, KernelLocation);
        }
        break;
      }
      default:
        break; // nop
      }
    }
    // - second, emit forward declaration for the template class being
    //   specialized
    ClassTemplateDecl *CTD = TSD->getSpecializedTemplate();
    assert(CTD && "template declaration must be available");

    if (Printed.insert(CTD).second) {
      emitFwdDecl(O, CTD, KernelLocation);
    }
  } else if (Printed.insert(RD).second) {
    // emit forward declarations for "leaf" classes in the template parameter
    // tree;
    emitFwdDecl(O, RD, KernelLocation);
  }
}

static void emitCPPTypeString(raw_ostream &OS, QualType Ty) {
  LangOptions LO;
  PrintingPolicy P(LO);
  P.SuppressTypedefs = true;
  emitWithoutAnonNamespaces(OS, Ty.getAsString(P));
}

static void printArguments(ASTContext &Ctx, raw_ostream &ArgOS,
                           ArrayRef<TemplateArgument> Args,
                           const PrintingPolicy &P);

static void emitKernelNameType(QualType T, ASTContext &Ctx, raw_ostream &OS,
                               const PrintingPolicy &TypePolicy);

static void printArgument(ASTContext &Ctx, raw_ostream &ArgOS,
                          TemplateArgument Arg, const PrintingPolicy &P) {
  switch (Arg.getKind()) {
  case TemplateArgument::ArgKind::Pack: {
    printArguments(Ctx, ArgOS, Arg.getPackAsArray(), P);
    break;
  }
  case TemplateArgument::ArgKind::Integral: {
    QualType T = Arg.getIntegralType();
    const EnumType *ET = T->getAs<EnumType>();

    if (ET) {
      const llvm::APSInt &Val = Arg.getAsIntegral();
      ArgOS << "static_cast<"
            << ET->getDecl()->getQualifiedNameAsString(
                   /*WithGlobalNsPrefix*/ true)
            << ">"
            << "(" << Val << ")";
    } else {
      Arg.print(P, ArgOS);
    }
    break;
  }
  case TemplateArgument::ArgKind::Type: {
    LangOptions LO;
    PrintingPolicy TypePolicy(LO);
    TypePolicy.SuppressTypedefs = true;
    TypePolicy.SuppressTagKeyword = true;
    QualType T = Arg.getAsType();

    emitKernelNameType(T, Ctx, ArgOS, TypePolicy);
    break;
  }
  case TemplateArgument::ArgKind::Template: {
    TemplateDecl *TD = Arg.getAsTemplate().getAsTemplateDecl();
    ArgOS << TD->getQualifiedNameAsString();
    break;
  }
  default:
    Arg.print(P, ArgOS);
  }
}

static void printArguments(ASTContext &Ctx, raw_ostream &ArgOS,
                           ArrayRef<TemplateArgument> Args,
                           const PrintingPolicy &P) {
  for (unsigned I = 0; I < Args.size(); I++) {
    const TemplateArgument &Arg = Args[I];

    // If argument is an empty pack argument, skip printing comma and argument.
    if (Arg.getKind() == TemplateArgument::ArgKind::Pack && !Arg.pack_size())
      continue;

    if (I != 0)
      ArgOS << ", ";

    printArgument(Ctx, ArgOS, Arg, P);
  }
}

static void printTemplateArguments(ASTContext &Ctx, raw_ostream &ArgOS,
                                   ArrayRef<TemplateArgument> Args,
                                   const PrintingPolicy &P) {
  ArgOS << "<";
  printArguments(Ctx, ArgOS, Args, P);
  ArgOS << ">";
}

static void emitRecordType(raw_ostream &OS, QualType T, const CXXRecordDecl *RD,
                           const PrintingPolicy &TypePolicy) {
  SmallString<64> Buf;
  llvm::raw_svector_ostream RecOS(Buf);
  T.getCanonicalType().getQualifiers().print(RecOS, TypePolicy,
                                             /*appendSpaceIfNotEmpty*/ true);
  if (const auto *TSD = dyn_cast<ClassTemplateSpecializationDecl>(RD)) {

    // Print template class name
    TSD->printQualifiedName(RecOS, TypePolicy, /*WithGlobalNsPrefix*/ true);

    // Print template arguments substituting enumerators
    ASTContext &Ctx = RD->getASTContext();
    const TemplateArgumentList &Args = TSD->getTemplateArgs();
    printTemplateArguments(Ctx, RecOS, Args.asArray(), TypePolicy);

    emitWithoutAnonNamespaces(OS, RecOS.str());
    return;
  }
  if (RD->getDeclContext()->isFunctionOrMethod()) {
    emitWithoutAnonNamespaces(OS, T.getCanonicalType().getAsString(TypePolicy));
    return;
  }

  const NamespaceDecl *NS = dyn_cast<NamespaceDecl>(RD->getDeclContext());
  RD->printQualifiedName(RecOS, TypePolicy,
                         !(NS && NS->isAnonymousNamespace()));
  emitWithoutAnonNamespaces(OS, RecOS.str());
}

static void emitKernelNameType(QualType T, ASTContext &Ctx, raw_ostream &OS,
                               const PrintingPolicy &TypePolicy) {
  if (T->isRecordType()) {
    emitRecordType(OS, T, T->getAsCXXRecordDecl(), TypePolicy);
    return;
  }

  if (T->isEnumeralType())
    OS << "::";
  emitWithoutAnonNamespaces(OS, T.getCanonicalType().getAsString(TypePolicy));
}

void SYCLIntegrationHeader::emit(raw_ostream &O) {
  O << "// This is auto-generated SYCL integration header.\n";
  O << "\n";

  O << "#include <CL/sycl/detail/defines.hpp>\n";
  O << "#include <CL/sycl/detail/kernel_desc.hpp>\n";

  O << "\n";

  if (SpecConsts.size() > 0) {
    // Remove duplicates.
    std::sort(SpecConsts.begin(), SpecConsts.end(),
              [](const SpecConstID &SC1, const SpecConstID &SC2) {
                // Sort by string IDs for stable spec consts order in the
                // header.
                return SC1.second.compare(SC2.second) < 0;
              });
    SpecConstID *End =
        std::unique(SpecConsts.begin(), SpecConsts.end(),
                    [](const SpecConstID &SC1, const SpecConstID &SC2) {
                      // Here can do faster comparison of types.
                      return SC1.first == SC2.first;
                    });
    O << "// Specialization constants IDs:\n";
    for (const auto &P : llvm::make_range(SpecConsts.begin(), End)) {
      O << "template <> struct sycl::detail::SpecConstantInfo<";
      emitCPPTypeString(O, P.first);
      O << "> {\n";
      O << "  static constexpr const char* getName() {\n";
      O << "    return \"" << P.second << "\";\n";
      O << "  }\n";
      O << "};\n";
    }
  }

  if (!UnnamedLambdaSupport) {
    O << "// Forward declarations of templated kernel function types:\n";

    llvm::SmallPtrSet<const void *, 4> Printed;
    for (const KernelDesc &K : KernelDescs) {
      emitForwardClassDecls(O, K.NameType, K.KernelLocation, Printed);
    }
  }
  O << "\n";

  O << "__SYCL_INLINE_NAMESPACE(cl) {\n";
  O << "namespace sycl {\n";
  O << "namespace detail {\n";

  O << "\n";

  O << "// names of all kernels defined in the corresponding source\n";
  O << "static constexpr\n";
  O << "const char* const kernel_names[] = {\n";

  for (unsigned I = 0; I < KernelDescs.size(); I++) {
    O << "  \"" << KernelDescs[I].Name << "\"";

    if (I < KernelDescs.size() - 1)
      O << ",";
    O << "\n";
  }
  O << "};\n\n";

  O << "// array representing signatures of all kernels defined in the\n";
  O << "// corresponding source\n";
  O << "static constexpr\n";
  O << "const kernel_param_desc_t kernel_signatures[] = {\n";

  for (unsigned I = 0; I < KernelDescs.size(); I++) {
    auto &K = KernelDescs[I];
    O << "  //--- " << K.Name << "\n";

    for (const auto &P : K.Params) {
      std::string TyStr = paramKind2Str(P.Kind);
      O << "  { kernel_param_kind_t::" << TyStr << ", ";
      O << P.Info << ", " << P.Offset << " },\n";
    }
    O << "\n";
  }
  O << "};\n\n";

  O << "// indices into the kernel_signatures array, each representing a "
       "start"
       " of\n";
  O << "// kernel signature descriptor subarray of the kernel_signatures"
       " array;\n";
  O << "// the index order in this array corresponds to the kernel name order"
       " in the\n";
  O << "// kernel_names array\n";
  O << "static constexpr\n";
  O << "const unsigned kernel_signature_start[] = {\n";
  unsigned CurStart = 0;

  for (unsigned I = 0; I < KernelDescs.size(); I++) {
    auto &K = KernelDescs[I];
    O << "  " << CurStart;
    if (I < KernelDescs.size() - 1)
      O << ",";
    O << " // " << K.Name << "\n";
    CurStart += K.Params.size() + 1;
  }
  O << "};\n\n";

  O << "// Specializations of KernelInfo for kernel function types:\n";
  CurStart = 0;

  for (const KernelDesc &K : KernelDescs) {
    const size_t N = K.Params.size();
    if (UnnamedLambdaSupport) {
      O << "template <> struct KernelInfoData<";
      O << "'" << K.StableName.front();
      for (char c : StringRef(K.StableName).substr(1))
        O << "', '" << c;
      O << "'> {\n";
    } else {
      LangOptions LO;
      PrintingPolicy P(LO);
      P.SuppressTypedefs = true;
      O << "template <> struct KernelInfo<";
      emitKernelNameType(K.NameType, S.getASTContext(), O, P);
      O << "> {\n";
    }
    O << "  DLL_LOCAL\n";
    O << "  static constexpr const char* getName() { return \"" << K.Name
      << "\"; }\n";
    O << "  DLL_LOCAL\n";
    O << "  static constexpr unsigned getNumParams() { return " << N << "; }\n";
    O << "  DLL_LOCAL\n";
    O << "  static constexpr const kernel_param_desc_t& ";
    O << "getParamDesc(unsigned i) {\n";
    O << "    return kernel_signatures[i+" << CurStart << "];\n";
    O << "  }\n";
    O << "};\n";
    CurStart += N;
  }
  O << "\n";
  O << "} // namespace detail\n";
  O << "} // namespace sycl\n";
  O << "} // __SYCL_INLINE_NAMESPACE(cl)\n";
  O << "\n";
}

bool SYCLIntegrationHeader::emit(const StringRef &IntHeaderName) {
  if (IntHeaderName.empty())
    return false;
  int IntHeaderFD = 0;
  std::error_code EC =
      llvm::sys::fs::openFileForWrite(IntHeaderName, IntHeaderFD);
  if (EC) {
    llvm::errs() << "Error: " << EC.message() << "\n";
    // compilation will fail on absent include file - don't need to fail here
    return false;
  }
  llvm::raw_fd_ostream Out(IntHeaderFD, true /*close in destructor*/);
  emit(Out);
  return true;
}

void SYCLIntegrationHeader::startKernel(StringRef KernelName,
                                        QualType KernelNameType,
                                        StringRef KernelStableName,
                                        SourceLocation KernelLocation) {
  KernelDescs.resize(KernelDescs.size() + 1);
  KernelDescs.back().Name = std::string(KernelName);
  KernelDescs.back().NameType = KernelNameType;
  KernelDescs.back().StableName = std::string(KernelStableName);
  KernelDescs.back().KernelLocation = KernelLocation;
}

void SYCLIntegrationHeader::addParamDesc(kernel_param_kind_t Kind, int Info,
                                         unsigned Offset) {
  auto *K = getCurKernelDesc();
  assert(K && "no kernels");
  K->Params.push_back(KernelParamDesc());
  KernelParamDesc &PD = K->Params.back();
  PD.Kind = Kind;
  PD.Info = Info;
  PD.Offset = Offset;
}

void SYCLIntegrationHeader::endKernel() {
  // nop for now
}

void SYCLIntegrationHeader::addSpecConstant(StringRef IDName, QualType IDType) {
  SpecConsts.emplace_back(std::make_pair(IDType, IDName.str()));
}

SYCLIntegrationHeader::SYCLIntegrationHeader(DiagnosticsEngine &_Diag,
                                             bool _UnnamedLambdaSupport,
                                             Sema &_S)
    : Diag(_Diag), UnnamedLambdaSupport(_UnnamedLambdaSupport), S(_S) {}

// -----------------------------------------------------------------------------
// Utility class methods
// -----------------------------------------------------------------------------

bool Util::isSyclAccessorType(const QualType &Ty) {
  return isSyclType(Ty, "accessor", true /*Tmpl*/);
}

bool Util::isSyclSamplerType(const QualType &Ty) {
  return isSyclType(Ty, "sampler");
}

bool Util::isSyclStreamType(const QualType &Ty) {
  return isSyclType(Ty, "stream");
}

bool Util::isSyclHalfType(const QualType &Ty) {
  const StringRef &Name = "half";
  std::array<DeclContextDesc, 5> Scopes = {
      Util::DeclContextDesc{clang::Decl::Kind::Namespace, "cl"},
      Util::DeclContextDesc{clang::Decl::Kind::Namespace, "sycl"},
      Util::DeclContextDesc{clang::Decl::Kind::Namespace, "detail"},
      Util::DeclContextDesc{clang::Decl::Kind::Namespace, "half_impl"},
      Util::DeclContextDesc{Decl::Kind::CXXRecord, Name}};
  return matchQualifiedTypeName(Ty, Scopes);
}

bool Util::isSyclSpecConstantType(const QualType &Ty) {
  const StringRef &Name = "spec_constant";
  std::array<DeclContextDesc, 5> Scopes = {
      Util::DeclContextDesc{clang::Decl::Kind::Namespace, "cl"},
      Util::DeclContextDesc{clang::Decl::Kind::Namespace, "sycl"},
      Util::DeclContextDesc{clang::Decl::Kind::Namespace, "ONEAPI"},
      Util::DeclContextDesc{clang::Decl::Kind::Namespace, "experimental"},
      Util::DeclContextDesc{Decl::Kind::ClassTemplateSpecialization, Name}};
  return matchQualifiedTypeName(Ty, Scopes);
}

bool Util::isSyclBufferLocationType(const QualType &Ty) {
  const StringRef &PropertyName = "buffer_location";
  const StringRef &InstanceName = "instance";
  std::array<DeclContextDesc, 6> Scopes = {
      Util::DeclContextDesc{Decl::Kind::Namespace, "cl"},
      Util::DeclContextDesc{Decl::Kind::Namespace, "sycl"},
      Util::DeclContextDesc{Decl::Kind::Namespace, "INTEL"},
      Util::DeclContextDesc{Decl::Kind::Namespace, "property"},
      Util::DeclContextDesc{Decl::Kind::CXXRecord, PropertyName},
      Util::DeclContextDesc{Decl::Kind::ClassTemplateSpecialization,
                            InstanceName}};
  return matchQualifiedTypeName(Ty, Scopes);
}

bool Util::isSyclType(const QualType &Ty, StringRef Name, bool Tmpl) {
  Decl::Kind ClassDeclKind =
      Tmpl ? Decl::Kind::ClassTemplateSpecialization : Decl::Kind::CXXRecord;
  std::array<DeclContextDesc, 3> Scopes = {
      Util::DeclContextDesc{clang::Decl::Kind::Namespace, "cl"},
      Util::DeclContextDesc{clang::Decl::Kind::Namespace, "sycl"},
      Util::DeclContextDesc{ClassDeclKind, Name}};
  return matchQualifiedTypeName(Ty, Scopes);
}

bool Util::isAccessorPropertyListType(const QualType &Ty) {
  const StringRef &Name = "accessor_property_list";
  std::array<DeclContextDesc, 4> Scopes = {
      Util::DeclContextDesc{clang::Decl::Kind::Namespace, "cl"},
      Util::DeclContextDesc{clang::Decl::Kind::Namespace, "sycl"},
      Util::DeclContextDesc{clang::Decl::Kind::Namespace, "ONEAPI"},
      Util::DeclContextDesc{Decl::Kind::ClassTemplateSpecialization, Name}};
  return matchQualifiedTypeName(Ty, Scopes);
}

bool Util::matchQualifiedTypeName(const QualType &Ty,
                                  ArrayRef<Util::DeclContextDesc> Scopes) {
  // The idea: check the declaration context chain starting from the type
  // itself. At each step check the context is of expected kind
  // (namespace) and name.
  const CXXRecordDecl *RecTy = Ty->getAsCXXRecordDecl();

  if (!RecTy)
    return false; // only classes/structs supported
  const auto *Ctx = cast<DeclContext>(RecTy);
  StringRef Name = "";

  for (const auto &Scope : llvm::reverse(Scopes)) {
    clang::Decl::Kind DK = Ctx->getDeclKind();

    if (DK != Scope.first)
      return false;

    switch (DK) {
    case clang::Decl::Kind::ClassTemplateSpecialization:
      // ClassTemplateSpecializationDecl inherits from CXXRecordDecl
    case clang::Decl::Kind::CXXRecord:
      Name = cast<CXXRecordDecl>(Ctx)->getName();
      break;
    case clang::Decl::Kind::Namespace:
      Name = cast<NamespaceDecl>(Ctx)->getName();
      break;
    default:
      llvm_unreachable("matchQualifiedTypeName: decl kind not supported");
    }
    if (Name != Scope.second)
      return false;
    Ctx = Ctx->getParent();
  }
  return Ctx->isTranslationUnit();
=======
  DeviceDiagBuilder::Kind DiagKind = DeviceDiagBuilder::K_Nop;

  return DiagKind != DeviceDiagBuilder::K_Immediate &&
         DiagKind != DeviceDiagBuilder::K_ImmediateWithCallStack;
>>>>>>> 772bd8a7
}<|MERGE_RESOLUTION|>--- conflicted
+++ resolved
@@ -2739,13 +2739,9 @@
   assert(getLangOpts().SYCLIsDevice &&
          "Should only be called during SYCL compilation");
   FunctionDecl *FD = dyn_cast<FunctionDecl>(getCurLexicalContext());
-<<<<<<< HEAD
-  SemaDiagnosticBuilder::Kind DiagKind = [this, FD] {
+  DeviceDiagBuilder::Kind DiagKind = [this, FD] {
     if (DiagnosingSYCLKernel)
-      return SemaDiagnosticBuilder::K_ImmediateWithCallStack;
-=======
-  DeviceDiagBuilder::Kind DiagKind = [this, FD] {
->>>>>>> 772bd8a7
+      return DeviceDiagBuilder::K_ImmediateWithCallStack;
     if (!FD)
       return DeviceDiagBuilder::K_Nop;
     if (getEmissionStatus(FD) == Sema::FunctionEmissionStatus::Emitted)
@@ -2765,24 +2761,23 @@
   if (isUnevaluatedContext() || isConstantEvaluated())
     return true;
 
-<<<<<<< HEAD
   FunctionDecl *Caller = dyn_cast<FunctionDecl>(getCurLexicalContext());
 
   if (!Caller)
     return true;
 
-  SemaDiagnosticBuilder::Kind DiagKind = SemaDiagnosticBuilder::K_Nop;
+  DeviceDiagBuilder::Kind DiagKind = DeviceDiagBuilder::K_Nop;
 
   // TODO Set DiagKind to K_Immediate/K_Deferred to emit diagnostics for Callee
 
-  SemaDiagnosticBuilder(DiagKind, Loc, diag::err_sycl_restrict, Caller, *this)
+  DeviceDiagBuilder(DiagKind, Loc, diag::err_sycl_restrict, Caller, *this)
       << Sema::KernelCallUndefinedFunction;
-  SemaDiagnosticBuilder(DiagKind, Callee->getLocation(),
-                        diag::note_previous_decl, Caller, *this)
+  DeviceDiagBuilder(DiagKind, Callee->getLocation(), diag::note_previous_decl,
+                    Caller, *this)
       << Callee;
 
-  return DiagKind != SemaDiagnosticBuilder::K_Immediate &&
-         DiagKind != SemaDiagnosticBuilder::K_ImmediateWithCallStack;
+  return DiagKind != DeviceDiagBuilder::K_Immediate &&
+         DiagKind != DeviceDiagBuilder::K_ImmediateWithCallStack;
 }
 
 void Sema::finalizeSYCLDelayedAnalysis(const FunctionDecl *Caller,
@@ -3544,10 +3539,4 @@
     Ctx = Ctx->getParent();
   }
   return Ctx->isTranslationUnit();
-=======
-  DeviceDiagBuilder::Kind DiagKind = DeviceDiagBuilder::K_Nop;
-
-  return DiagKind != DeviceDiagBuilder::K_Immediate &&
-         DiagKind != DeviceDiagBuilder::K_ImmediateWithCallStack;
->>>>>>> 772bd8a7
 }