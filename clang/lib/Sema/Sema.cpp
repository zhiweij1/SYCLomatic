//===--- Sema.cpp - AST Builder and Semantic Analysis Implementation ------===//
//
// Part of the LLVM Project, under the Apache License v2.0 with LLVM Exceptions.
// See https://llvm.org/LICENSE.txt for license information.
// SPDX-License-Identifier: Apache-2.0 WITH LLVM-exception
//
//===----------------------------------------------------------------------===//
//
// This file implements the actions class which performs semantic analysis and
// builds an AST out of a parse stream.
//
//===----------------------------------------------------------------------===//

#include "UsedDeclVisitor.h"
#include "clang/AST/ASTContext.h"
#include "clang/AST/ASTDiagnostic.h"
#include "clang/AST/Decl.h"
#include "clang/AST/DeclCXX.h"
#include "clang/AST/DeclFriend.h"
#include "clang/AST/DeclObjC.h"
#include "clang/AST/Expr.h"
#include "clang/AST/ExprCXX.h"
#include "clang/AST/PrettyDeclStackTrace.h"
#include "clang/AST/StmtCXX.h"
#include "clang/Basic/DarwinSDKInfo.h"
#include "clang/Basic/DiagnosticOptions.h"
#include "clang/Basic/PartialDiagnostic.h"
#include "clang/Basic/SourceManager.h"
#include "clang/Basic/Stack.h"
#include "clang/Basic/TargetInfo.h"
#include "clang/Lex/HeaderSearch.h"
#include "clang/Lex/HeaderSearchOptions.h"
#include "clang/Lex/Preprocessor.h"
#include "clang/Sema/CXXFieldCollector.h"
#include "clang/Sema/DelayedDiagnostic.h"
#include "clang/Sema/EnterExpressionEvaluationContext.h"
#include "clang/Sema/ExternalSemaSource.h"
#include "clang/Sema/Initialization.h"
#include "clang/Sema/MultiplexExternalSemaSource.h"
#include "clang/Sema/ObjCMethodList.h"
#include "clang/Sema/RISCVIntrinsicManager.h"
#include "clang/Sema/Scope.h"
#include "clang/Sema/ScopeInfo.h"
#include "clang/Sema/SemaCUDA.h"
#include "clang/Sema/SemaConsumer.h"
#include "clang/Sema/SemaHLSL.h"
#include "clang/Sema/SemaInternal.h"
#include "clang/Sema/SemaOpenACC.h"
#include "clang/Sema/SemaSYCL.h"
#include "clang/Sema/TemplateDeduction.h"
#include "clang/Sema/TemplateInstCallback.h"
#include "clang/Sema/TypoCorrection.h"
#include "llvm/ADT/DenseMap.h"
#include "llvm/ADT/STLExtras.h"
#include "llvm/ADT/SmallPtrSet.h"
#include "llvm/Support/TimeProfiler.h"
#include <optional>

using namespace clang;
using namespace sema;

SourceLocation Sema::getLocForEndOfToken(SourceLocation Loc, unsigned Offset) {
  return Lexer::getLocForEndOfToken(Loc, Offset, SourceMgr, LangOpts);
}

ModuleLoader &Sema::getModuleLoader() const { return PP.getModuleLoader(); }

DarwinSDKInfo *
Sema::getDarwinSDKInfoForAvailabilityChecking(SourceLocation Loc,
                                              StringRef Platform) {
  auto *SDKInfo = getDarwinSDKInfoForAvailabilityChecking();
  if (!SDKInfo && !WarnedDarwinSDKInfoMissing) {
    Diag(Loc, diag::warn_missing_sdksettings_for_availability_checking)
        << Platform;
    WarnedDarwinSDKInfoMissing = true;
  }
  return SDKInfo;
}

DarwinSDKInfo *Sema::getDarwinSDKInfoForAvailabilityChecking() {
  if (CachedDarwinSDKInfo)
    return CachedDarwinSDKInfo->get();
  auto SDKInfo = parseDarwinSDKInfo(
      PP.getFileManager().getVirtualFileSystem(),
      PP.getHeaderSearchInfo().getHeaderSearchOpts().Sysroot);
  if (SDKInfo && *SDKInfo) {
    CachedDarwinSDKInfo = std::make_unique<DarwinSDKInfo>(std::move(**SDKInfo));
    return CachedDarwinSDKInfo->get();
  }
  if (!SDKInfo)
    llvm::consumeError(SDKInfo.takeError());
  CachedDarwinSDKInfo = std::unique_ptr<DarwinSDKInfo>();
  return nullptr;
}

IdentifierInfo *Sema::InventAbbreviatedTemplateParameterTypeName(
    const IdentifierInfo *ParamName, unsigned int Index) {
  std::string InventedName;
  llvm::raw_string_ostream OS(InventedName);

  if (!ParamName)
    OS << "auto:" << Index + 1;
  else
    OS << ParamName->getName() << ":auto";

  OS.flush();
  return &Context.Idents.get(OS.str());
}

PrintingPolicy Sema::getPrintingPolicy(const ASTContext &Context,
                                       const Preprocessor &PP) {
  PrintingPolicy Policy = Context.getPrintingPolicy();
  // In diagnostics, we print _Bool as bool if the latter is defined as the
  // former.
  Policy.Bool = Context.getLangOpts().Bool;
  if (!Policy.Bool) {
    if (const MacroInfo *BoolMacro = PP.getMacroInfo(Context.getBoolName())) {
      Policy.Bool = BoolMacro->isObjectLike() &&
                    BoolMacro->getNumTokens() == 1 &&
                    BoolMacro->getReplacementToken(0).is(tok::kw__Bool);
    }
  }

  // Shorten the data output if needed
  Policy.EntireContentsOfLargeArray = false;

  return Policy;
}

void Sema::ActOnTranslationUnitScope(Scope *S) {
  TUScope = S;
  PushDeclContext(S, Context.getTranslationUnitDecl());
}

namespace clang {
namespace sema {

class SemaPPCallbacks : public PPCallbacks {
  Sema *S = nullptr;
  llvm::SmallVector<SourceLocation, 8> IncludeStack;
  llvm::SmallVector<llvm::TimeTraceProfilerEntry *, 8> ProfilerStack;

public:
  void set(Sema &S) { this->S = &S; }

  void reset() { S = nullptr; }

  void FileChanged(SourceLocation Loc, FileChangeReason Reason,
                   SrcMgr::CharacteristicKind FileType,
                   FileID PrevFID) override {
    if (!S)
      return;
    switch (Reason) {
    case EnterFile: {
      SourceManager &SM = S->getSourceManager();
      SourceLocation IncludeLoc = SM.getIncludeLoc(SM.getFileID(Loc));
      if (IncludeLoc.isValid()) {
        if (llvm::timeTraceProfilerEnabled()) {
          OptionalFileEntryRef FE = SM.getFileEntryRefForID(SM.getFileID(Loc));
          ProfilerStack.push_back(llvm::timeTraceAsyncProfilerBegin(
              "Source", FE ? FE->getName() : StringRef("<unknown>")));
        }

        IncludeStack.push_back(IncludeLoc);
        S->DiagnoseNonDefaultPragmaAlignPack(
            Sema::PragmaAlignPackDiagnoseKind::NonDefaultStateAtInclude,
            IncludeLoc);
      }
      break;
    }
    case ExitFile:
      if (!IncludeStack.empty()) {
        if (llvm::timeTraceProfilerEnabled())
          llvm::timeTraceProfilerEnd(ProfilerStack.pop_back_val());

        S->DiagnoseNonDefaultPragmaAlignPack(
            Sema::PragmaAlignPackDiagnoseKind::ChangedStateAtExit,
            IncludeStack.pop_back_val());
      }
      break;
    default:
      break;
    }
  }
};

} // end namespace sema
} // end namespace clang

const unsigned Sema::MaxAlignmentExponent;
const uint64_t Sema::MaximumAlignment;

Sema::Sema(Preprocessor &pp, ASTContext &ctxt, ASTConsumer &consumer,
           TranslationUnitKind TUKind, CodeCompleteConsumer *CodeCompleter)
    : SemaBase(*this), CollectStats(false), TUKind(TUKind),
      CurFPFeatures(pp.getLangOpts()), LangOpts(pp.getLangOpts()), PP(pp),
      Context(ctxt), Consumer(consumer), Diags(PP.getDiagnostics()),
      SourceMgr(PP.getSourceManager()), APINotes(SourceMgr, LangOpts),
      AnalysisWarnings(*this), ThreadSafetyDeclCache(nullptr),
      LateTemplateParser(nullptr), LateTemplateParserCleanup(nullptr),
      OpaqueParser(nullptr), CurContext(nullptr), ExternalSource(nullptr),
      CurScope(nullptr), Ident_super(nullptr),
      CUDAPtr(std::make_unique<SemaCUDA>(*this)),
      HLSLPtr(std::make_unique<SemaHLSL>(*this)),
      OpenACCPtr(std::make_unique<SemaOpenACC>(*this)),
      SYCLPtr(std::make_unique<SemaSYCL>(*this)),
      MSPointerToMemberRepresentationMethod(
          LangOpts.getMSPointerToMemberRepresentationMethod()),
      MSStructPragmaOn(false), VtorDispStack(LangOpts.getVtorDispMode()),
      AlignPackStack(AlignPackInfo(getLangOpts().XLPragmaPack)),
      DataSegStack(nullptr), BSSSegStack(nullptr), ConstSegStack(nullptr),
      CodeSegStack(nullptr), StrictGuardStackCheckStack(false),
      FpPragmaStack(FPOptionsOverride()), CurInitSeg(nullptr),
      VisContext(nullptr), PragmaAttributeCurrentTargetDecl(nullptr),
      StdCoroutineTraitsCache(nullptr), IdResolver(pp),
      OriginalLexicalContext(nullptr), StdInitializerList(nullptr),
      FullyCheckedComparisonCategories(
          static_cast<unsigned>(ComparisonCategoryType::Last) + 1),
      StdSourceLocationImplDecl(nullptr), CXXTypeInfoDecl(nullptr),
      GlobalNewDeleteDeclared(false), DisableTypoCorrection(false),
      TyposCorrected(0), IsBuildingRecoveryCallExpr(false), NumSFINAEErrors(0),
      AccessCheckingSFINAE(false), CurrentInstantiationScope(nullptr),
      InNonInstantiationSFINAEContext(false), NonInstantiationEntries(0),
      ArgumentPackSubstitutionIndex(-1), SatisfactionCache(Context),
      NSNumberDecl(nullptr), NSValueDecl(nullptr), NSStringDecl(nullptr),
      StringWithUTF8StringMethod(nullptr),
      ValueWithBytesObjCTypeMethod(nullptr), NSArrayDecl(nullptr),
      ArrayWithObjectsMethod(nullptr), NSDictionaryDecl(nullptr),
      DictionaryWithObjectsMethod(nullptr), CodeCompleter(CodeCompleter),
      VarDataSharingAttributesStack(nullptr) {
  assert(pp.TUKind == TUKind);
  TUScope = nullptr;

  LoadedExternalKnownNamespaces = false;
  for (unsigned I = 0; I != NSAPI::NumNSNumberLiteralMethods; ++I)
    NSNumberLiteralMethods[I] = nullptr;

  if (getLangOpts().ObjC)
    NSAPIObj.reset(new NSAPI(Context));

  if (getLangOpts().CPlusPlus)
    FieldCollector.reset(new CXXFieldCollector());

  // Tell diagnostics how to render things from the AST library.
  Diags.SetArgToStringFn(&FormatASTNodeDiagnosticArgument, &Context);

  // This evaluation context exists to ensure that there's always at least one
  // valid evaluation context available. It is never removed from the
  // evaluation stack.
  ExprEvalContexts.emplace_back(
      ExpressionEvaluationContext::PotentiallyEvaluated, 0, CleanupInfo{},
      nullptr, ExpressionEvaluationContextRecord::EK_Other);

  // Initialization of data sharing attributes stack for OpenMP
  InitDataSharingAttributesStack();

  std::unique_ptr<sema::SemaPPCallbacks> Callbacks =
      std::make_unique<sema::SemaPPCallbacks>();
  SemaPPCallbackHandler = Callbacks.get();
  PP.addPPCallbacks(std::move(Callbacks));
  SemaPPCallbackHandler->set(*this);

  CurFPFeatures.setFPEvalMethod(PP.getCurrentFPEvalMethod());
}

// Anchor Sema's type info to this TU.
void Sema::anchor() {}

void Sema::addImplicitTypedef(StringRef Name, QualType T) {
  DeclarationName DN = &Context.Idents.get(Name);
  if (IdResolver.begin(DN) == IdResolver.end())
    PushOnScopeChains(Context.buildImplicitTypedef(T, Name), TUScope);
}

void Sema::Initialize() {
  if (SemaConsumer *SC = dyn_cast<SemaConsumer>(&Consumer))
    SC->InitializeSema(*this);

  // Tell the external Sema source about this Sema object.
  if (ExternalSemaSource *ExternalSema
      = dyn_cast_or_null<ExternalSemaSource>(Context.getExternalSource()))
    ExternalSema->InitializeSema(*this);

  // This needs to happen after ExternalSemaSource::InitializeSema(this) or we
  // will not be able to merge any duplicate __va_list_tag decls correctly.
  VAListTagName = PP.getIdentifierInfo("__va_list_tag");

  if (!TUScope)
    return;

  // Initialize predefined 128-bit integer types, if needed.
  if (Context.getTargetInfo().hasInt128Type() ||
      (Context.getAuxTargetInfo() &&
       Context.getAuxTargetInfo()->hasInt128Type())) {
    // If either of the 128-bit integer types are unavailable to name lookup,
    // define them now.
    DeclarationName Int128 = &Context.Idents.get("__int128_t");
    if (IdResolver.begin(Int128) == IdResolver.end())
      PushOnScopeChains(Context.getInt128Decl(), TUScope);

    DeclarationName UInt128 = &Context.Idents.get("__uint128_t");
    if (IdResolver.begin(UInt128) == IdResolver.end())
      PushOnScopeChains(Context.getUInt128Decl(), TUScope);
  }


  // Initialize predefined Objective-C types:
  if (getLangOpts().ObjC) {
    // If 'SEL' does not yet refer to any declarations, make it refer to the
    // predefined 'SEL'.
    DeclarationName SEL = &Context.Idents.get("SEL");
    if (IdResolver.begin(SEL) == IdResolver.end())
      PushOnScopeChains(Context.getObjCSelDecl(), TUScope);

    // If 'id' does not yet refer to any declarations, make it refer to the
    // predefined 'id'.
    DeclarationName Id = &Context.Idents.get("id");
    if (IdResolver.begin(Id) == IdResolver.end())
      PushOnScopeChains(Context.getObjCIdDecl(), TUScope);

    // Create the built-in typedef for 'Class'.
    DeclarationName Class = &Context.Idents.get("Class");
    if (IdResolver.begin(Class) == IdResolver.end())
      PushOnScopeChains(Context.getObjCClassDecl(), TUScope);

    // Create the built-in forward declaratino for 'Protocol'.
    DeclarationName Protocol = &Context.Idents.get("Protocol");
    if (IdResolver.begin(Protocol) == IdResolver.end())
      PushOnScopeChains(Context.getObjCProtocolDecl(), TUScope);
  }

  // Create the internal type for the *StringMakeConstantString builtins.
  DeclarationName ConstantString = &Context.Idents.get("__NSConstantString");
  if (IdResolver.begin(ConstantString) == IdResolver.end())
    PushOnScopeChains(Context.getCFConstantStringDecl(), TUScope);

  // Initialize Microsoft "predefined C++ types".
  if (getLangOpts().MSVCCompat) {
    if (getLangOpts().CPlusPlus &&
        IdResolver.begin(&Context.Idents.get("type_info")) == IdResolver.end())
      PushOnScopeChains(
          Context.buildImplicitRecord("type_info", TagTypeKind::Class),
          TUScope);

    addImplicitTypedef("size_t", Context.getSizeType());
  }
  if (getLangOpts().SYCLIsDevice) {
    addImplicitTypedef("__ocl_event_t", Context.OCLEventTy);
    addImplicitTypedef("__ocl_sampler_t", Context.OCLSamplerTy);
#ifdef SEMA_STRINGIZE
#error "Undefine SEMA_STRINGIZE macro."
#endif
#define SEMA_STRINGIZE(s) #s
#define IMAGE_TYPE(ImgType, Id, SingletonId, Access, Suffix)                   \
  addImplicitTypedef(SEMA_STRINGIZE(__ocl_##ImgType##_##Suffix##_t),           \
                     Context.SingletonId);
#include "clang/Basic/OpenCLImageTypes.def"
#undef SEMA_STRINGIZE
  }

  if (getLangOpts().SYCLIsDevice || getLangOpts().OpenCL) {
#ifdef SEMA_STRINGIZE
#error "Undefine SEMA_STRINGIZE macro."
#endif
#define SEMA_STRINGIZE(s) #s
#define IMAGE_TYPE(ImgType, Id, SingletonId, Access, Suffix)                   \
  addImplicitTypedef(SEMA_STRINGIZE(__ocl_sampled_##ImgType##_##Suffix##_t),   \
                     Context.Sampled##SingletonId);
#define IMAGE_WRITE_TYPE(Type, Id, Ext)
#define IMAGE_READ_WRITE_TYPE(Type, Id, Ext)
#include "clang/Basic/OpenCLImageTypes.def"
#undef SEMA_STRINGIZE
  }

  // Initialize predefined OpenCL types and supported extensions and (optional)
  // core features.
  if (getLangOpts().OpenCL) {
    getOpenCLOptions().addSupport(
        Context.getTargetInfo().getSupportedOpenCLOpts(), getLangOpts());
    addImplicitTypedef("sampler_t", Context.OCLSamplerTy);
    addImplicitTypedef("event_t", Context.OCLEventTy);
    auto OCLCompatibleVersion = getLangOpts().getOpenCLCompatibleVersion();
    if (OCLCompatibleVersion >= 200) {
      if (getLangOpts().OpenCLCPlusPlus || getLangOpts().Blocks) {
        addImplicitTypedef("clk_event_t", Context.OCLClkEventTy);
        addImplicitTypedef("queue_t", Context.OCLQueueTy);
      }
      if (getLangOpts().OpenCLPipes)
        addImplicitTypedef("reserve_id_t", Context.OCLReserveIDTy);
      addImplicitTypedef("atomic_int", Context.getAtomicType(Context.IntTy));
      addImplicitTypedef("atomic_uint",
                         Context.getAtomicType(Context.UnsignedIntTy));
      addImplicitTypedef("atomic_float",
                         Context.getAtomicType(Context.FloatTy));
      // OpenCLC v2.0, s6.13.11.6 requires that atomic_flag is implemented as
      // 32-bit integer and OpenCLC v2.0, s6.1.1 int is always 32-bit wide.
      addImplicitTypedef("atomic_flag", Context.getAtomicType(Context.IntTy));


      // OpenCL v2.0 s6.13.11.6:
      // - The atomic_long and atomic_ulong types are supported if the
      //   cl_khr_int64_base_atomics and cl_khr_int64_extended_atomics
      //   extensions are supported.
      // - The atomic_double type is only supported if double precision
      //   is supported and the cl_khr_int64_base_atomics and
      //   cl_khr_int64_extended_atomics extensions are supported.
      // - If the device address space is 64-bits, the data types
      //   atomic_intptr_t, atomic_uintptr_t, atomic_size_t and
      //   atomic_ptrdiff_t are supported if the cl_khr_int64_base_atomics and
      //   cl_khr_int64_extended_atomics extensions are supported.

      auto AddPointerSizeDependentTypes = [&]() {
        auto AtomicSizeT = Context.getAtomicType(Context.getSizeType());
        auto AtomicIntPtrT = Context.getAtomicType(Context.getIntPtrType());
        auto AtomicUIntPtrT = Context.getAtomicType(Context.getUIntPtrType());
        auto AtomicPtrDiffT =
            Context.getAtomicType(Context.getPointerDiffType());
        addImplicitTypedef("atomic_size_t", AtomicSizeT);
        addImplicitTypedef("atomic_intptr_t", AtomicIntPtrT);
        addImplicitTypedef("atomic_uintptr_t", AtomicUIntPtrT);
        addImplicitTypedef("atomic_ptrdiff_t", AtomicPtrDiffT);
      };

      if (Context.getTypeSize(Context.getSizeType()) == 32) {
        AddPointerSizeDependentTypes();
      }

      if (getOpenCLOptions().isSupported("cl_khr_fp16", getLangOpts())) {
        auto AtomicHalfT = Context.getAtomicType(Context.HalfTy);
        addImplicitTypedef("atomic_half", AtomicHalfT);
      }

      std::vector<QualType> Atomic64BitTypes;
      if (getOpenCLOptions().isSupported("cl_khr_int64_base_atomics",
                                         getLangOpts()) &&
          getOpenCLOptions().isSupported("cl_khr_int64_extended_atomics",
                                         getLangOpts())) {
        if (getOpenCLOptions().isSupported("cl_khr_fp64", getLangOpts())) {
          auto AtomicDoubleT = Context.getAtomicType(Context.DoubleTy);
          addImplicitTypedef("atomic_double", AtomicDoubleT);
          Atomic64BitTypes.push_back(AtomicDoubleT);
        }
        auto AtomicLongT = Context.getAtomicType(Context.LongTy);
        auto AtomicULongT = Context.getAtomicType(Context.UnsignedLongTy);
        addImplicitTypedef("atomic_long", AtomicLongT);
        addImplicitTypedef("atomic_ulong", AtomicULongT);


        if (Context.getTypeSize(Context.getSizeType()) == 64) {
          AddPointerSizeDependentTypes();
        }
      }
    }

#define EXT_OPAQUE_TYPE(ExtType, Id, Ext)                                      \
  if (getOpenCLOptions().isSupported(#Ext, getLangOpts())) {                   \
    addImplicitTypedef(#ExtType, Context.Id##Ty);                              \
  }
#include "clang/Basic/OpenCLExtensionTypes.def"
  }

  if (Context.getTargetInfo().hasAArch64SVETypes()) {
#define SVE_TYPE(Name, Id, SingletonId) \
    addImplicitTypedef(Name, Context.SingletonId);
#include "clang/Basic/AArch64SVEACLETypes.def"
  }

  if (Context.getTargetInfo().getTriple().isPPC64()) {
#define PPC_VECTOR_MMA_TYPE(Name, Id, Size) \
      addImplicitTypedef(#Name, Context.Id##Ty);
#include "clang/Basic/PPCTypes.def"
#define PPC_VECTOR_VSX_TYPE(Name, Id, Size) \
    addImplicitTypedef(#Name, Context.Id##Ty);
#include "clang/Basic/PPCTypes.def"
  }

  if (Context.getTargetInfo().hasRISCVVTypes()) {
#define RVV_TYPE(Name, Id, SingletonId)                                        \
  addImplicitTypedef(Name, Context.SingletonId);
#include "clang/Basic/RISCVVTypes.def"
  }

  if (Context.getTargetInfo().getTriple().isWasm() &&
      Context.getTargetInfo().hasFeature("reference-types")) {
#define WASM_TYPE(Name, Id, SingletonId)                                       \
  addImplicitTypedef(Name, Context.SingletonId);
#include "clang/Basic/WebAssemblyReferenceTypes.def"
  }

  if (Context.getTargetInfo().hasBuiltinMSVaList()) {
    DeclarationName MSVaList = &Context.Idents.get("__builtin_ms_va_list");
    if (IdResolver.begin(MSVaList) == IdResolver.end())
      PushOnScopeChains(Context.getBuiltinMSVaListDecl(), TUScope);
  }

  DeclarationName BuiltinVaList = &Context.Idents.get("__builtin_va_list");
  if (IdResolver.begin(BuiltinVaList) == IdResolver.end())
    PushOnScopeChains(Context.getBuiltinVaListDecl(), TUScope);
}

Sema::~Sema() {
  assert(InstantiatingSpecializations.empty() &&
         "failed to clean up an InstantiatingTemplate?");

  if (VisContext) FreeVisContext();

  // Kill all the active scopes.
  for (sema::FunctionScopeInfo *FSI : FunctionScopes)
    delete FSI;

  // Tell the SemaConsumer to forget about us; we're going out of scope.
  if (SemaConsumer *SC = dyn_cast<SemaConsumer>(&Consumer))
    SC->ForgetSema();

  // Detach from the external Sema source.
  if (ExternalSemaSource *ExternalSema
        = dyn_cast_or_null<ExternalSemaSource>(Context.getExternalSource()))
    ExternalSema->ForgetSema();

  // Delete cached satisfactions.
  std::vector<ConstraintSatisfaction *> Satisfactions;
  Satisfactions.reserve(SatisfactionCache.size());
  for (auto &Node : SatisfactionCache)
    Satisfactions.push_back(&Node);
  for (auto *Node : Satisfactions)
    delete Node;

  threadSafety::threadSafetyCleanup(ThreadSafetyDeclCache);

  // Destroys data sharing attributes stack for OpenMP
  DestroyDataSharingAttributesStack();

  // Detach from the PP callback handler which outlives Sema since it's owned
  // by the preprocessor.
  SemaPPCallbackHandler->reset();
}

void Sema::warnStackExhausted(SourceLocation Loc) {
  // Only warn about this once.
  if (!WarnedStackExhausted) {
    Diag(Loc, diag::warn_stack_exhausted);
    WarnedStackExhausted = true;
  }
}

void Sema::runWithSufficientStackSpace(SourceLocation Loc,
                                       llvm::function_ref<void()> Fn) {
  clang::runWithSufficientStackSpace([&] { warnStackExhausted(Loc); }, Fn);
}

/// makeUnavailableInSystemHeader - There is an error in the current
/// context.  If we're still in a system header, and we can plausibly
/// make the relevant declaration unavailable instead of erroring, do
/// so and return true.
bool Sema::makeUnavailableInSystemHeader(SourceLocation loc,
                                      UnavailableAttr::ImplicitReason reason) {
  // If we're not in a function, it's an error.
  FunctionDecl *fn = dyn_cast<FunctionDecl>(CurContext);
  if (!fn) return false;

  // If we're in template instantiation, it's an error.
  if (inTemplateInstantiation())
    return false;

  // If that function's not in a system header, it's an error.
  if (!Context.getSourceManager().isInSystemHeader(loc))
    return false;

  // If the function is already unavailable, it's not an error.
  if (fn->hasAttr<UnavailableAttr>()) return true;

  fn->addAttr(UnavailableAttr::CreateImplicit(Context, "", reason, loc));
  return true;
}

ASTMutationListener *Sema::getASTMutationListener() const {
  return getASTConsumer().GetASTMutationListener();
}

///Registers an external source. If an external source already exists,
/// creates a multiplex external source and appends to it.
///
///\param[in] E - A non-null external sema source.
///
void Sema::addExternalSource(ExternalSemaSource *E) {
  assert(E && "Cannot use with NULL ptr");

  if (!ExternalSource) {
    ExternalSource = E;
    return;
  }

  if (auto *Ex = dyn_cast<MultiplexExternalSemaSource>(ExternalSource))
    Ex->AddSource(E);
  else
    ExternalSource = new MultiplexExternalSemaSource(ExternalSource.get(), E);
}

/// Print out statistics about the semantic analysis.
void Sema::PrintStats() const {
  llvm::errs() << "\n*** Semantic Analysis Stats:\n";
  llvm::errs() << NumSFINAEErrors << " SFINAE diagnostics trapped.\n";

  BumpAlloc.PrintStats();
  AnalysisWarnings.PrintStats();
}

void Sema::diagnoseNullableToNonnullConversion(QualType DstType,
                                               QualType SrcType,
                                               SourceLocation Loc) {
  std::optional<NullabilityKind> ExprNullability = SrcType->getNullability();
  if (!ExprNullability || (*ExprNullability != NullabilityKind::Nullable &&
                           *ExprNullability != NullabilityKind::NullableResult))
    return;

  std::optional<NullabilityKind> TypeNullability = DstType->getNullability();
  if (!TypeNullability || *TypeNullability != NullabilityKind::NonNull)
    return;

  Diag(Loc, diag::warn_nullability_lost) << SrcType << DstType;
}

void Sema::diagnoseZeroToNullptrConversion(CastKind Kind, const Expr *E) {
  // nullptr only exists from C++11 on, so don't warn on its absence earlier.
  if (!getLangOpts().CPlusPlus11)
    return;

  if (Kind != CK_NullToPointer && Kind != CK_NullToMemberPointer)
    return;

  const Expr *EStripped = E->IgnoreParenImpCasts();
  if (EStripped->getType()->isNullPtrType())
    return;
  if (isa<GNUNullExpr>(EStripped))
    return;

  if (Diags.isIgnored(diag::warn_zero_as_null_pointer_constant,
                      E->getBeginLoc()))
    return;

  // Don't diagnose the conversion from a 0 literal to a null pointer argument
  // in a synthesized call to operator<=>.
  if (!CodeSynthesisContexts.empty() &&
      CodeSynthesisContexts.back().Kind ==
          CodeSynthesisContext::RewritingOperatorAsSpaceship)
    return;

  // Ignore null pointers in defaulted comparison operators.
  FunctionDecl *FD = getCurFunctionDecl();
  if (FD && FD->isDefaulted()) {
    return;
  }

  // If it is a macro from system header, and if the macro name is not "NULL",
  // do not warn.
  // Note that uses of "NULL" will be ignored above on systems that define it
  // as __null.
  SourceLocation MaybeMacroLoc = E->getBeginLoc();
  if (Diags.getSuppressSystemWarnings() &&
      SourceMgr.isInSystemMacro(MaybeMacroLoc) &&
      !findMacroSpelling(MaybeMacroLoc, "NULL"))
    return;

  Diag(E->getBeginLoc(), diag::warn_zero_as_null_pointer_constant)
      << FixItHint::CreateReplacement(E->getSourceRange(), "nullptr");
}

/// ImpCastExprToType - If Expr is not of type 'Type', insert an implicit cast.
/// If there is already an implicit cast, merge into the existing one.
/// The result is of the given category.
ExprResult Sema::ImpCastExprToType(Expr *E, QualType Ty,
                                   CastKind Kind, ExprValueKind VK,
                                   const CXXCastPath *BasePath,
                                   CheckedConversionKind CCK) {
#ifndef NDEBUG
  if (VK == VK_PRValue && !E->isPRValue()) {
    switch (Kind) {
    default:
      llvm_unreachable(
          ("can't implicitly cast glvalue to prvalue with this cast "
           "kind: " +
           std::string(CastExpr::getCastKindName(Kind)))
              .c_str());
    case CK_Dependent:
    case CK_LValueToRValue:
    case CK_ArrayToPointerDecay:
    case CK_FunctionToPointerDecay:
    case CK_ToVoid:
    case CK_NonAtomicToAtomic:
    case CK_HLSLArrayRValue:
      break;
    }
  }
  assert((VK == VK_PRValue || Kind == CK_Dependent || !E->isPRValue()) &&
         "can't cast prvalue to glvalue");
#endif

  diagnoseNullableToNonnullConversion(Ty, E->getType(), E->getBeginLoc());
  diagnoseZeroToNullptrConversion(Kind, E);

  QualType ExprTy = Context.getCanonicalType(E->getType());
  QualType TypeTy = Context.getCanonicalType(Ty);

  if (ExprTy == TypeTy)
    return E;

  if (Kind == CK_ArrayToPointerDecay) {
    // C++1z [conv.array]: The temporary materialization conversion is applied.
    // We also use this to fuel C++ DR1213, which applies to C++11 onwards.
    if (getLangOpts().CPlusPlus && E->isPRValue()) {
      // The temporary is an lvalue in C++98 and an xvalue otherwise.
      ExprResult Materialized = CreateMaterializeTemporaryExpr(
          E->getType(), E, !getLangOpts().CPlusPlus11);
      if (Materialized.isInvalid())
        return ExprError();
      E = Materialized.get();
    }
    // C17 6.7.1p6 footnote 124: The implementation can treat any register
    // declaration simply as an auto declaration. However, whether or not
    // addressable storage is actually used, the address of any part of an
    // object declared with storage-class specifier register cannot be
    // computed, either explicitly(by use of the unary & operator as discussed
    // in 6.5.3.2) or implicitly(by converting an array name to a pointer as
    // discussed in 6.3.2.1).Thus, the only operator that can be applied to an
    // array declared with storage-class specifier register is sizeof.
    if (VK == VK_PRValue && !getLangOpts().CPlusPlus && !E->isPRValue()) {
      if (const auto *DRE = dyn_cast<DeclRefExpr>(E)) {
        if (const auto *VD = dyn_cast<VarDecl>(DRE->getDecl())) {
          if (VD->getStorageClass() == SC_Register) {
            Diag(E->getExprLoc(), diag::err_typecheck_address_of)
                << /*register variable*/ 3 << E->getSourceRange();
            return ExprError();
          }
        }
      }
    }
  }

  if (ImplicitCastExpr *ImpCast = dyn_cast<ImplicitCastExpr>(E)) {
    if (ImpCast->getCastKind() == Kind && (!BasePath || BasePath->empty())) {
      ImpCast->setType(Ty);
      ImpCast->setValueKind(VK);
      return E;
    }
  }

  return ImplicitCastExpr::Create(Context, Ty, Kind, E, BasePath, VK,
                                  CurFPFeatureOverrides());
}

/// ScalarTypeToBooleanCastKind - Returns the cast kind corresponding
/// to the conversion from scalar type ScalarTy to the Boolean type.
CastKind Sema::ScalarTypeToBooleanCastKind(QualType ScalarTy) {
  switch (ScalarTy->getScalarTypeKind()) {
  case Type::STK_Bool: return CK_NoOp;
  case Type::STK_CPointer: return CK_PointerToBoolean;
  case Type::STK_BlockPointer: return CK_PointerToBoolean;
  case Type::STK_ObjCObjectPointer: return CK_PointerToBoolean;
  case Type::STK_MemberPointer: return CK_MemberPointerToBoolean;
  case Type::STK_Integral: return CK_IntegralToBoolean;
  case Type::STK_Floating: return CK_FloatingToBoolean;
  case Type::STK_IntegralComplex: return CK_IntegralComplexToBoolean;
  case Type::STK_FloatingComplex: return CK_FloatingComplexToBoolean;
  case Type::STK_FixedPoint: return CK_FixedPointToBoolean;
  }
  llvm_unreachable("unknown scalar type kind");
}

/// Used to prune the decls of Sema's UnusedFileScopedDecls vector.
static bool ShouldRemoveFromUnused(Sema *SemaRef, const DeclaratorDecl *D) {
  if (D->getMostRecentDecl()->isUsed())
    return true;

  if (D->isExternallyVisible())
    return true;

  if (const FunctionDecl *FD = dyn_cast<FunctionDecl>(D)) {
    // If this is a function template and none of its specializations is used,
    // we should warn.
    if (FunctionTemplateDecl *Template = FD->getDescribedFunctionTemplate())
      for (const auto *Spec : Template->specializations())
        if (ShouldRemoveFromUnused(SemaRef, Spec))
          return true;

    // UnusedFileScopedDecls stores the first declaration.
    // The declaration may have become definition so check again.
    const FunctionDecl *DeclToCheck;
    if (FD->hasBody(DeclToCheck))
      return !SemaRef->ShouldWarnIfUnusedFileScopedDecl(DeclToCheck);

    // Later redecls may add new information resulting in not having to warn,
    // so check again.
    DeclToCheck = FD->getMostRecentDecl();
    if (DeclToCheck != FD)
      return !SemaRef->ShouldWarnIfUnusedFileScopedDecl(DeclToCheck);
  }

  if (const VarDecl *VD = dyn_cast<VarDecl>(D)) {
    // If a variable usable in constant expressions is referenced,
    // don't warn if it isn't used: if the value of a variable is required
    // for the computation of a constant expression, it doesn't make sense to
    // warn even if the variable isn't odr-used.  (isReferenced doesn't
    // precisely reflect that, but it's a decent approximation.)
    if (VD->isReferenced() &&
        VD->mightBeUsableInConstantExpressions(SemaRef->Context))
      return true;

    if (VarTemplateDecl *Template = VD->getDescribedVarTemplate())
      // If this is a variable template and none of its specializations is used,
      // we should warn.
      for (const auto *Spec : Template->specializations())
        if (ShouldRemoveFromUnused(SemaRef, Spec))
          return true;

    // UnusedFileScopedDecls stores the first declaration.
    // The declaration may have become definition so check again.
    const VarDecl *DeclToCheck = VD->getDefinition();
    if (DeclToCheck)
      return !SemaRef->ShouldWarnIfUnusedFileScopedDecl(DeclToCheck);

    // Later redecls may add new information resulting in not having to warn,
    // so check again.
    DeclToCheck = VD->getMostRecentDecl();
    if (DeclToCheck != VD)
      return !SemaRef->ShouldWarnIfUnusedFileScopedDecl(DeclToCheck);
  }

  return false;
}

static bool isFunctionOrVarDeclExternC(const NamedDecl *ND) {
  if (const auto *FD = dyn_cast<FunctionDecl>(ND))
    return FD->isExternC();
  return cast<VarDecl>(ND)->isExternC();
}

/// Determine whether ND is an external-linkage function or variable whose
/// type has no linkage.
bool Sema::isExternalWithNoLinkageType(const ValueDecl *VD) const {
  // Note: it's not quite enough to check whether VD has UniqueExternalLinkage,
  // because we also want to catch the case where its type has VisibleNoLinkage,
  // which does not affect the linkage of VD.
  return getLangOpts().CPlusPlus && VD->hasExternalFormalLinkage() &&
         !isExternalFormalLinkage(VD->getType()->getLinkage()) &&
         !isFunctionOrVarDeclExternC(VD);
}

/// Obtains a sorted list of functions and variables that are undefined but
/// ODR-used.
void Sema::getUndefinedButUsed(
    SmallVectorImpl<std::pair<NamedDecl *, SourceLocation> > &Undefined) {
  for (const auto &UndefinedUse : UndefinedButUsed) {
    NamedDecl *ND = UndefinedUse.first;

    // Ignore attributes that have become invalid.
    if (ND->isInvalidDecl()) continue;

    // __attribute__((weakref)) is basically a definition.
    if (ND->hasAttr<WeakRefAttr>()) continue;

    if (isa<CXXDeductionGuideDecl>(ND))
      continue;

    if (ND->hasAttr<DLLImportAttr>() || ND->hasAttr<DLLExportAttr>()) {
      // An exported function will always be emitted when defined, so even if
      // the function is inline, it doesn't have to be emitted in this TU. An
      // imported function implies that it has been exported somewhere else.
      continue;
    }

    if (const auto *FD = dyn_cast<FunctionDecl>(ND)) {
      if (FD->isDefined())
        continue;
      if (FD->isExternallyVisible() &&
          !isExternalWithNoLinkageType(FD) &&
          !FD->getMostRecentDecl()->isInlined() &&
          !FD->hasAttr<ExcludeFromExplicitInstantiationAttr>())
        continue;
      if (FD->getBuiltinID())
        continue;
    } else {
      const auto *VD = cast<VarDecl>(ND);
      if (VD->hasDefinition() != VarDecl::DeclarationOnly)
        continue;
      if (VD->isExternallyVisible() &&
          !isExternalWithNoLinkageType(VD) &&
          !VD->getMostRecentDecl()->isInline() &&
          !VD->hasAttr<ExcludeFromExplicitInstantiationAttr>())
        continue;

      // Skip VarDecls that lack formal definitions but which we know are in
      // fact defined somewhere.
      if (VD->isKnownToBeDefined())
        continue;
    }

    Undefined.push_back(std::make_pair(ND, UndefinedUse.second));
  }
}

/// checkUndefinedButUsed - Check for undefined objects with internal linkage
/// or that are inline.
static void checkUndefinedButUsed(Sema &S) {
  if (S.UndefinedButUsed.empty()) return;

  // Collect all the still-undefined entities with internal linkage.
  SmallVector<std::pair<NamedDecl *, SourceLocation>, 16> Undefined;
  S.getUndefinedButUsed(Undefined);
  S.UndefinedButUsed.clear();
  if (Undefined.empty()) return;

  for (const auto &Undef : Undefined) {
    ValueDecl *VD = cast<ValueDecl>(Undef.first);
    SourceLocation UseLoc = Undef.second;

    if (S.isExternalWithNoLinkageType(VD)) {
      // C++ [basic.link]p8:
      //   A type without linkage shall not be used as the type of a variable
      //   or function with external linkage unless
      //    -- the entity has C language linkage
      //    -- the entity is not odr-used or is defined in the same TU
      //
      // As an extension, accept this in cases where the type is externally
      // visible, since the function or variable actually can be defined in
      // another translation unit in that case.
      S.Diag(VD->getLocation(), isExternallyVisible(VD->getType()->getLinkage())
                                    ? diag::ext_undefined_internal_type
                                    : diag::err_undefined_internal_type)
        << isa<VarDecl>(VD) << VD;
    } else if (!VD->isExternallyVisible()) {
      // FIXME: We can promote this to an error. The function or variable can't
      // be defined anywhere else, so the program must necessarily violate the
      // one definition rule.
      bool IsImplicitBase = false;
      if (const auto *BaseD = dyn_cast<FunctionDecl>(VD)) {
        auto *DVAttr = BaseD->getAttr<OMPDeclareVariantAttr>();
        if (DVAttr && !DVAttr->getTraitInfo().isExtensionActive(
                          llvm::omp::TraitProperty::
                              implementation_extension_disable_implicit_base)) {
          const auto *Func = cast<FunctionDecl>(
              cast<DeclRefExpr>(DVAttr->getVariantFuncRef())->getDecl());
          IsImplicitBase = BaseD->isImplicit() &&
                           Func->getIdentifier()->isMangledOpenMPVariantName();
        }
      }
      if (!S.getLangOpts().OpenMP || !IsImplicitBase)
        S.Diag(VD->getLocation(), diag::warn_undefined_internal)
            << isa<VarDecl>(VD) << VD;
    } else if (auto *FD = dyn_cast<FunctionDecl>(VD)) {
      (void)FD;
      assert(FD->getMostRecentDecl()->isInlined() &&
             "used object requires definition but isn't inline or internal?");
      // FIXME: This is ill-formed; we should reject.
      S.Diag(VD->getLocation(), diag::warn_undefined_inline) << VD;
    } else {
      assert(cast<VarDecl>(VD)->getMostRecentDecl()->isInline() &&
             "used var requires definition but isn't inline or internal?");
      S.Diag(VD->getLocation(), diag::err_undefined_inline_var) << VD;
    }
    if (UseLoc.isValid())
      S.Diag(UseLoc, diag::note_used_here);
  }
}

void Sema::LoadExternalWeakUndeclaredIdentifiers() {
  if (!ExternalSource)
    return;

  SmallVector<std::pair<IdentifierInfo *, WeakInfo>, 4> WeakIDs;
  ExternalSource->ReadWeakUndeclaredIdentifiers(WeakIDs);
  for (auto &WeakID : WeakIDs)
    (void)WeakUndeclaredIdentifiers[WeakID.first].insert(WeakID.second);
}


typedef llvm::DenseMap<const CXXRecordDecl*, bool> RecordCompleteMap;

/// Returns true, if all methods and nested classes of the given
/// CXXRecordDecl are defined in this translation unit.
///
/// Should only be called from ActOnEndOfTranslationUnit so that all
/// definitions are actually read.
static bool MethodsAndNestedClassesComplete(const CXXRecordDecl *RD,
                                            RecordCompleteMap &MNCComplete) {
  RecordCompleteMap::iterator Cache = MNCComplete.find(RD);
  if (Cache != MNCComplete.end())
    return Cache->second;
  if (!RD->isCompleteDefinition())
    return false;
  bool Complete = true;
  for (DeclContext::decl_iterator I = RD->decls_begin(),
                                  E = RD->decls_end();
       I != E && Complete; ++I) {
    if (const CXXMethodDecl *M = dyn_cast<CXXMethodDecl>(*I))
      Complete = M->isDefined() || M->isDefaulted() ||
                 (M->isPureVirtual() && !isa<CXXDestructorDecl>(M));
    else if (const FunctionTemplateDecl *F = dyn_cast<FunctionTemplateDecl>(*I))
      // If the template function is marked as late template parsed at this
      // point, it has not been instantiated and therefore we have not
      // performed semantic analysis on it yet, so we cannot know if the type
      // can be considered complete.
      Complete = !F->getTemplatedDecl()->isLateTemplateParsed() &&
                  F->getTemplatedDecl()->isDefined();
    else if (const CXXRecordDecl *R = dyn_cast<CXXRecordDecl>(*I)) {
      if (R->isInjectedClassName())
        continue;
      if (R->hasDefinition())
        Complete = MethodsAndNestedClassesComplete(R->getDefinition(),
                                                   MNCComplete);
      else
        Complete = false;
    }
  }
  MNCComplete[RD] = Complete;
  return Complete;
}

/// Returns true, if the given CXXRecordDecl is fully defined in this
/// translation unit, i.e. all methods are defined or pure virtual and all
/// friends, friend functions and nested classes are fully defined in this
/// translation unit.
///
/// Should only be called from ActOnEndOfTranslationUnit so that all
/// definitions are actually read.
static bool IsRecordFullyDefined(const CXXRecordDecl *RD,
                                 RecordCompleteMap &RecordsComplete,
                                 RecordCompleteMap &MNCComplete) {
  RecordCompleteMap::iterator Cache = RecordsComplete.find(RD);
  if (Cache != RecordsComplete.end())
    return Cache->second;
  bool Complete = MethodsAndNestedClassesComplete(RD, MNCComplete);
  for (CXXRecordDecl::friend_iterator I = RD->friend_begin(),
                                      E = RD->friend_end();
       I != E && Complete; ++I) {
    // Check if friend classes and methods are complete.
    if (TypeSourceInfo *TSI = (*I)->getFriendType()) {
      // Friend classes are available as the TypeSourceInfo of the FriendDecl.
      if (CXXRecordDecl *FriendD = TSI->getType()->getAsCXXRecordDecl())
        Complete = MethodsAndNestedClassesComplete(FriendD, MNCComplete);
      else
        Complete = false;
    } else {
      // Friend functions are available through the NamedDecl of FriendDecl.
      if (const FunctionDecl *FD =
          dyn_cast<FunctionDecl>((*I)->getFriendDecl()))
        Complete = FD->isDefined();
      else
        // This is a template friend, give up.
        Complete = false;
    }
  }
  RecordsComplete[RD] = Complete;
  return Complete;
}

void Sema::emitAndClearUnusedLocalTypedefWarnings() {
  if (ExternalSource)
    ExternalSource->ReadUnusedLocalTypedefNameCandidates(
        UnusedLocalTypedefNameCandidates);
  for (const TypedefNameDecl *TD : UnusedLocalTypedefNameCandidates) {
    if (TD->isReferenced())
      continue;
    Diag(TD->getLocation(), diag::warn_unused_local_typedef)
        << isa<TypeAliasDecl>(TD) << TD->getDeclName();
  }
  UnusedLocalTypedefNameCandidates.clear();
}

/// This is called before the very first declaration in the translation unit
/// is parsed. Note that the ASTContext may have already injected some
/// declarations.
void Sema::ActOnStartOfTranslationUnit() {
  if (getLangOpts().CPlusPlusModules &&
      getLangOpts().getCompilingModule() == LangOptions::CMK_HeaderUnit)
    HandleStartOfHeaderUnit();
}

void Sema::ActOnEndOfTranslationUnitFragment(TUFragmentKind Kind) {
  // No explicit actions are required at the end of the global module fragment.
  if (Kind == TUFragmentKind::Global)
    return;

  // Transfer late parsed template instantiations over to the pending template
  // instantiation list. During normal compilation, the late template parser
  // will be installed and instantiating these templates will succeed.
  //
  // If we are building a TU prefix for serialization, it is also safe to
  // transfer these over, even though they are not parsed. The end of the TU
  // should be outside of any eager template instantiation scope, so when this
  // AST is deserialized, these templates will not be parsed until the end of
  // the combined TU.
  PendingInstantiations.insert(PendingInstantiations.end(),
                               LateParsedInstantiations.begin(),
                               LateParsedInstantiations.end());
  LateParsedInstantiations.clear();

  // If DefinedUsedVTables ends up marking any virtual member functions it
  // might lead to more pending template instantiations, which we then need
  // to instantiate.
  DefineUsedVTables();

  // C++: Perform implicit template instantiations.
  //
  // FIXME: When we perform these implicit instantiations, we do not
  // carefully keep track of the point of instantiation (C++ [temp.point]).
  // This means that name lookup that occurs within the template
  // instantiation will always happen at the end of the translation unit,
  // so it will find some names that are not required to be found. This is
  // valid, but we could do better by diagnosing if an instantiation uses a
  // name that was not visible at its first point of instantiation.
  if (ExternalSource) {
    // Load pending instantiations from the external source.
    SmallVector<PendingImplicitInstantiation, 4> Pending;
    ExternalSource->ReadPendingInstantiations(Pending);
    for (auto PII : Pending)
      if (auto Func = dyn_cast<FunctionDecl>(PII.first))
        Func->setInstantiationIsPending(true);
    PendingInstantiations.insert(PendingInstantiations.begin(),
                                 Pending.begin(), Pending.end());
  }

  {
    llvm::TimeTraceScope TimeScope("PerformPendingInstantiations");
    PerformPendingInstantiations();
  }

  if (getLangOpts().SYCLIsDevice) {
    // Set the names of the kernels, now that the names have settled down. This
    // needs to happen before we generate the integration headers.
    SYCL().SetSYCLKernelNames();
    // Make sure that the footer is emitted before header, since only after the
    // footer is emitted is it known that translation unit contains device
    // global variables.
    if (SYCL().hasSyclIntegrationFooter())
      SYCL().getSyclIntegrationFooter().emit(getLangOpts().SYCLIntFooter);
    // Emit SYCL integration header for current translation unit if needed
    if (SYCL().hasSyclIntegrationHeader())
      SYCL().getSyclIntegrationHeader().emit(getLangOpts().SYCLIntHeader);
    SYCL().MarkDevices();
  }

  emitDeferredDiags();

  assert(LateParsedInstantiations.empty() &&
         "end of TU template instantiation should not create more "
         "late-parsed templates");

  // Report diagnostics for uncorrected delayed typos. Ideally all of them
  // should have been corrected by that time, but it is very hard to cover all
  // cases in practice.
  for (const auto &Typo : DelayedTypos) {
    // We pass an empty TypoCorrection to indicate no correction was performed.
    Typo.second.DiagHandler(TypoCorrection());
  }
  DelayedTypos.clear();
}

/// ActOnEndOfTranslationUnit - This is called at the very end of the
/// translation unit when EOF is reached and all but the top-level scope is
/// popped.
void Sema::ActOnEndOfTranslationUnit() {
  assert(DelayedDiagnostics.getCurrentPool() == nullptr
         && "reached end of translation unit with a pool attached?");

  // If code completion is enabled, don't perform any end-of-translation-unit
  // work.
  if (PP.isCodeCompletionEnabled())
    return;

  // Complete translation units and modules define vtables and perform implicit
  // instantiations. PCH files do not.
  if (TUKind != TU_Prefix) {
    DiagnoseUseOfUnimplementedSelectors();

    ActOnEndOfTranslationUnitFragment(
        !ModuleScopes.empty() && ModuleScopes.back().Module->Kind ==
                                     Module::PrivateModuleFragment
            ? TUFragmentKind::Private
            : TUFragmentKind::Normal);

    if (LateTemplateParserCleanup)
      LateTemplateParserCleanup(OpaqueParser);

    CheckDelayedMemberExceptionSpecs();
  } else {
    // If we are building a TU prefix for serialization, it is safe to transfer
    // these over, even though they are not parsed. The end of the TU should be
    // outside of any eager template instantiation scope, so when this AST is
    // deserialized, these templates will not be parsed until the end of the
    // combined TU.
    PendingInstantiations.insert(PendingInstantiations.end(),
                                 LateParsedInstantiations.begin(),
                                 LateParsedInstantiations.end());
    LateParsedInstantiations.clear();

    if (LangOpts.PCHInstantiateTemplates) {
      llvm::TimeTraceScope TimeScope("PerformPendingInstantiations");
      PerformPendingInstantiations();
    }
  }

  DiagnoseUnterminatedPragmaAlignPack();
  DiagnoseUnterminatedPragmaAttribute();
  DiagnoseUnterminatedOpenMPDeclareTarget();

  // All delayed member exception specs should be checked or we end up accepting
  // incompatible declarations.
  assert(DelayedOverridingExceptionSpecChecks.empty());
  assert(DelayedEquivalentExceptionSpecChecks.empty());

  // All dllexport classes should have been processed already.
  assert(DelayedDllExportClasses.empty());
  assert(DelayedDllExportMemberFunctions.empty());

  // Remove file scoped decls that turned out to be used.
  UnusedFileScopedDecls.erase(
      std::remove_if(UnusedFileScopedDecls.begin(nullptr, true),
                     UnusedFileScopedDecls.end(),
                     [this](const DeclaratorDecl *DD) {
                       return ShouldRemoveFromUnused(this, DD);
                     }),
      UnusedFileScopedDecls.end());

  if (TUKind == TU_Prefix) {
    // Translation unit prefixes don't need any of the checking below.
    if (!PP.isIncrementalProcessingEnabled())
      TUScope = nullptr;
    return;
  }

  // Check for #pragma weak identifiers that were never declared
  LoadExternalWeakUndeclaredIdentifiers();
  for (const auto &WeakIDs : WeakUndeclaredIdentifiers) {
    if (WeakIDs.second.empty())
      continue;

    Decl *PrevDecl = LookupSingleName(TUScope, WeakIDs.first, SourceLocation(),
                                      LookupOrdinaryName);
    if (PrevDecl != nullptr &&
        !(isa<FunctionDecl>(PrevDecl) || isa<VarDecl>(PrevDecl)))
      for (const auto &WI : WeakIDs.second)
        Diag(WI.getLocation(), diag::warn_attribute_wrong_decl_type)
            << "'weak'" << /*isRegularKeyword=*/0 << ExpectedVariableOrFunction;
    else
      for (const auto &WI : WeakIDs.second)
        Diag(WI.getLocation(), diag::warn_weak_identifier_undeclared)
            << WeakIDs.first;
  }

  if (LangOpts.CPlusPlus11 &&
      !Diags.isIgnored(diag::warn_delegating_ctor_cycle, SourceLocation()))
    CheckDelegatingCtorCycles();

  if (!Diags.hasErrorOccurred()) {
    if (ExternalSource)
      ExternalSource->ReadUndefinedButUsed(UndefinedButUsed);
    checkUndefinedButUsed(*this);
  }

  // A global-module-fragment is only permitted within a module unit.
  if (!ModuleScopes.empty() && ModuleScopes.back().Module->Kind ==
                                   Module::ExplicitGlobalModuleFragment) {
    Diag(ModuleScopes.back().BeginLoc,
         diag::err_module_declaration_missing_after_global_module_introducer);
  }

  // Now we can decide whether the modules we're building need an initializer.
  if (Module *CurrentModule = getCurrentModule();
      CurrentModule && CurrentModule->isInterfaceOrPartition()) {
    auto DoesModNeedInit = [this](Module *M) {
      if (!getASTContext().getModuleInitializers(M).empty())
        return true;
      for (auto [Exported, _] : M->Exports)
        if (Exported->isNamedModuleInterfaceHasInit())
          return true;
      for (Module *I : M->Imports)
        if (I->isNamedModuleInterfaceHasInit())
          return true;

      return false;
    };

    CurrentModule->NamedModuleHasInit =
        DoesModNeedInit(CurrentModule) ||
        llvm::any_of(CurrentModule->submodules(),
                     [&](auto *SubM) { return DoesModNeedInit(SubM); });
  }

  if (TUKind == TU_ClangModule) {
    // If we are building a module, resolve all of the exported declarations
    // now.
    if (Module *CurrentModule = PP.getCurrentModule()) {
      ModuleMap &ModMap = PP.getHeaderSearchInfo().getModuleMap();

      SmallVector<Module *, 2> Stack;
      Stack.push_back(CurrentModule);
      while (!Stack.empty()) {
        Module *Mod = Stack.pop_back_val();

        // Resolve the exported declarations and conflicts.
        // FIXME: Actually complain, once we figure out how to teach the
        // diagnostic client to deal with complaints in the module map at this
        // point.
        ModMap.resolveExports(Mod, /*Complain=*/false);
        ModMap.resolveUses(Mod, /*Complain=*/false);
        ModMap.resolveConflicts(Mod, /*Complain=*/false);

        // Queue the submodules, so their exports will also be resolved.
        auto SubmodulesRange = Mod->submodules();
        Stack.append(SubmodulesRange.begin(), SubmodulesRange.end());
      }
    }

    // Warnings emitted in ActOnEndOfTranslationUnit() should be emitted for
    // modules when they are built, not every time they are used.
    emitAndClearUnusedLocalTypedefWarnings();
  }

  // C++ standard modules. Diagnose cases where a function is declared inline
  // in the module purview but has no definition before the end of the TU or
  // the start of a Private Module Fragment (if one is present).
  if (!PendingInlineFuncDecls.empty()) {
    for (auto *D : PendingInlineFuncDecls) {
      if (auto *FD = dyn_cast<FunctionDecl>(D)) {
        bool DefInPMF = false;
        if (auto *FDD = FD->getDefinition()) {
          DefInPMF = FDD->getOwningModule()->isPrivateModule();
          if (!DefInPMF)
            continue;
        }
        Diag(FD->getLocation(), diag::err_export_inline_not_defined)
            << DefInPMF;
        // If we have a PMF it should be at the end of the ModuleScopes.
        if (DefInPMF &&
            ModuleScopes.back().Module->Kind == Module::PrivateModuleFragment) {
          Diag(ModuleScopes.back().BeginLoc,
               diag::note_private_module_fragment);
        }
      }
    }
    PendingInlineFuncDecls.clear();
  }

  // C99 6.9.2p2:
  //   A declaration of an identifier for an object that has file
  //   scope without an initializer, and without a storage-class
  //   specifier or with the storage-class specifier static,
  //   constitutes a tentative definition. If a translation unit
  //   contains one or more tentative definitions for an identifier,
  //   and the translation unit contains no external definition for
  //   that identifier, then the behavior is exactly as if the
  //   translation unit contains a file scope declaration of that
  //   identifier, with the composite type as of the end of the
  //   translation unit, with an initializer equal to 0.
  llvm::SmallSet<VarDecl *, 32> Seen;
  for (TentativeDefinitionsType::iterator
           T = TentativeDefinitions.begin(ExternalSource.get()),
           TEnd = TentativeDefinitions.end();
       T != TEnd; ++T) {
    VarDecl *VD = (*T)->getActingDefinition();

    // If the tentative definition was completed, getActingDefinition() returns
    // null. If we've already seen this variable before, insert()'s second
    // return value is false.
    if (!VD || VD->isInvalidDecl() || !Seen.insert(VD).second)
      continue;

    if (const IncompleteArrayType *ArrayT
        = Context.getAsIncompleteArrayType(VD->getType())) {
      // Set the length of the array to 1 (C99 6.9.2p5).
      Diag(VD->getLocation(), diag::warn_tentative_incomplete_array);
      llvm::APInt One(Context.getTypeSize(Context.getSizeType()), true);
      QualType T = Context.getConstantArrayType(
          ArrayT->getElementType(), One, nullptr, ArraySizeModifier::Normal, 0);
      VD->setType(T);
    } else if (RequireCompleteType(VD->getLocation(), VD->getType(),
                                   diag::err_tentative_def_incomplete_type))
      VD->setInvalidDecl();

    // No initialization is performed for a tentative definition.
    CheckCompleteVariableDeclaration(VD);

    // Notify the consumer that we've completed a tentative definition.
    if (!VD->isInvalidDecl())
      Consumer.CompleteTentativeDefinition(VD);
  }

  for (auto *D : ExternalDeclarations) {
    if (!D || D->isInvalidDecl() || D->getPreviousDecl() || !D->isUsed())
      continue;

    Consumer.CompleteExternalDeclaration(D);
  }

  // If there were errors, disable 'unused' warnings since they will mostly be
  // noise. Don't warn for a use from a module: either we should warn on all
  // file-scope declarations in modules or not at all, but whether the
  // declaration is used is immaterial.
  if (!Diags.hasErrorOccurred() && TUKind != TU_ClangModule) {
    // Output warning for unused file scoped decls.
    for (UnusedFileScopedDeclsType::iterator
             I = UnusedFileScopedDecls.begin(ExternalSource.get()),
             E = UnusedFileScopedDecls.end();
         I != E; ++I) {
      if (ShouldRemoveFromUnused(this, *I))
        continue;

      if (const FunctionDecl *FD = dyn_cast<FunctionDecl>(*I)) {
        const FunctionDecl *DiagD;
        if (!FD->hasBody(DiagD))
          DiagD = FD;
        if (DiagD->isDeleted())
          continue; // Deleted functions are supposed to be unused.
        SourceRange DiagRange = DiagD->getLocation();
        if (const ASTTemplateArgumentListInfo *ASTTAL =
                DiagD->getTemplateSpecializationArgsAsWritten())
          DiagRange.setEnd(ASTTAL->RAngleLoc);
        if (DiagD->isReferenced()) {
          if (isa<CXXMethodDecl>(DiagD))
            Diag(DiagD->getLocation(), diag::warn_unneeded_member_function)
                << DiagD << DiagRange;
          else {
            if (FD->getStorageClass() == SC_Static &&
                !FD->isInlineSpecified() &&
                !SourceMgr.isInMainFile(
                   SourceMgr.getExpansionLoc(FD->getLocation())))
              Diag(DiagD->getLocation(),
                   diag::warn_unneeded_static_internal_decl)
                  << DiagD << DiagRange;
            else
              Diag(DiagD->getLocation(), diag::warn_unneeded_internal_decl)
                  << /*function=*/0 << DiagD << DiagRange;
          }
        } else if (!FD->isTargetMultiVersion() ||
                   FD->isTargetMultiVersionDefault()) {
          if (FD->getDescribedFunctionTemplate())
            Diag(DiagD->getLocation(), diag::warn_unused_template)
                << /*function=*/0 << DiagD << DiagRange;
          else
            Diag(DiagD->getLocation(), isa<CXXMethodDecl>(DiagD)
                                           ? diag::warn_unused_member_function
                                           : diag::warn_unused_function)
                << DiagD << DiagRange;
        }
      } else {
        const VarDecl *DiagD = cast<VarDecl>(*I)->getDefinition();
        if (!DiagD)
          DiagD = cast<VarDecl>(*I);
        SourceRange DiagRange = DiagD->getLocation();
        if (const auto *VTSD = dyn_cast<VarTemplateSpecializationDecl>(DiagD)) {
          if (const ASTTemplateArgumentListInfo *ASTTAL =
                  VTSD->getTemplateArgsInfo())
            DiagRange.setEnd(ASTTAL->RAngleLoc);
        }
        if (DiagD->isReferenced()) {
          Diag(DiagD->getLocation(), diag::warn_unneeded_internal_decl)
              << /*variable=*/1 << DiagD << DiagRange;
        } else if (DiagD->getDescribedVarTemplate()) {
          Diag(DiagD->getLocation(), diag::warn_unused_template)
              << /*variable=*/1 << DiagD << DiagRange;
        } else if (DiagD->getType().isConstQualified()) {
          const SourceManager &SM = SourceMgr;
          if (SM.getMainFileID() != SM.getFileID(DiagD->getLocation()) ||
              !PP.getLangOpts().IsHeaderFile)
            Diag(DiagD->getLocation(), diag::warn_unused_const_variable)
                << DiagD << DiagRange;
        } else {
          Diag(DiagD->getLocation(), diag::warn_unused_variable)
              << DiagD << DiagRange;
        }
      }
    }

    emitAndClearUnusedLocalTypedefWarnings();
  }

  if (!Diags.isIgnored(diag::warn_unused_private_field, SourceLocation())) {
    // FIXME: Load additional unused private field candidates from the external
    // source.
    RecordCompleteMap RecordsComplete;
    RecordCompleteMap MNCComplete;
    for (const NamedDecl *D : UnusedPrivateFields) {
      const CXXRecordDecl *RD = dyn_cast<CXXRecordDecl>(D->getDeclContext());
      if (RD && !RD->isUnion() &&
          IsRecordFullyDefined(RD, RecordsComplete, MNCComplete)) {
        Diag(D->getLocation(), diag::warn_unused_private_field)
              << D->getDeclName();
      }
    }
  }

  if (!Diags.isIgnored(diag::warn_mismatched_delete_new, SourceLocation())) {
    if (ExternalSource)
      ExternalSource->ReadMismatchingDeleteExpressions(DeleteExprs);
    for (const auto &DeletedFieldInfo : DeleteExprs) {
      for (const auto &DeleteExprLoc : DeletedFieldInfo.second) {
        AnalyzeDeleteExprMismatch(DeletedFieldInfo.first, DeleteExprLoc.first,
                                  DeleteExprLoc.second);
      }
    }
  }

  AnalysisWarnings.IssueWarnings(Context.getTranslationUnitDecl());

  // Check we've noticed that we're no longer parsing the initializer for every
  // variable. If we miss cases, then at best we have a performance issue and
  // at worst a rejects-valid bug.
  assert(ParsingInitForAutoVars.empty() &&
         "Didn't unmark var as having its initializer parsed");

  if (!PP.isIncrementalProcessingEnabled())
    TUScope = nullptr;
}


//===----------------------------------------------------------------------===//
// Helper functions.
//===----------------------------------------------------------------------===//

DeclContext *Sema::getFunctionLevelDeclContext(bool AllowLambda) const {
  DeclContext *DC = CurContext;

  while (true) {
    if (isa<BlockDecl>(DC) || isa<EnumDecl>(DC) || isa<CapturedDecl>(DC) ||
        isa<RequiresExprBodyDecl>(DC)) {
      DC = DC->getParent();
    } else if (!AllowLambda && isa<CXXMethodDecl>(DC) &&
               cast<CXXMethodDecl>(DC)->getOverloadedOperator() == OO_Call &&
               cast<CXXRecordDecl>(DC->getParent())->isLambda()) {
      DC = DC->getParent()->getParent();
    } else break;
  }

  return DC;
}

/// getCurFunctionDecl - If inside of a function body, this returns a pointer
/// to the function decl for the function being parsed.  If we're currently
/// in a 'block', this returns the containing context.
FunctionDecl *Sema::getCurFunctionDecl(bool AllowLambda) const {
  DeclContext *DC = getFunctionLevelDeclContext(AllowLambda);
  return dyn_cast<FunctionDecl>(DC);
}

ObjCMethodDecl *Sema::getCurMethodDecl() {
  DeclContext *DC = getFunctionLevelDeclContext();
  while (isa<RecordDecl>(DC))
    DC = DC->getParent();
  return dyn_cast<ObjCMethodDecl>(DC);
}

NamedDecl *Sema::getCurFunctionOrMethodDecl() const {
  DeclContext *DC = getFunctionLevelDeclContext();
  if (isa<ObjCMethodDecl>(DC) || isa<FunctionDecl>(DC))
    return cast<NamedDecl>(DC);
  return nullptr;
}

LangAS Sema::getDefaultCXXMethodAddrSpace() const {
  if (getLangOpts().OpenCL)
    return getASTContext().getDefaultOpenCLPointeeAddrSpace();
  return LangAS::Default;
}

void Sema::EmitCurrentDiagnostic(unsigned DiagID) {
  // FIXME: It doesn't make sense to me that DiagID is an incoming argument here
  // and yet we also use the current diag ID on the DiagnosticsEngine. This has
  // been made more painfully obvious by the refactor that introduced this
  // function, but it is possible that the incoming argument can be
  // eliminated. If it truly cannot be (for example, there is some reentrancy
  // issue I am not seeing yet), then there should at least be a clarifying
  // comment somewhere.
  if (std::optional<TemplateDeductionInfo *> Info = isSFINAEContext()) {
    switch (DiagnosticIDs::getDiagnosticSFINAEResponse(
              Diags.getCurrentDiagID())) {
    case DiagnosticIDs::SFINAE_Report:
      // We'll report the diagnostic below.
      break;

    case DiagnosticIDs::SFINAE_SubstitutionFailure:
      // Count this failure so that we know that template argument deduction
      // has failed.
      ++NumSFINAEErrors;

      // Make a copy of this suppressed diagnostic and store it with the
      // template-deduction information.
      if (*Info && !(*Info)->hasSFINAEDiagnostic()) {
        Diagnostic DiagInfo(&Diags);
        (*Info)->addSFINAEDiagnostic(DiagInfo.getLocation(),
                       PartialDiagnostic(DiagInfo, Context.getDiagAllocator()));
      }

      Diags.setLastDiagnosticIgnored(true);
      Diags.Clear();
      return;

    case DiagnosticIDs::SFINAE_AccessControl: {
      // Per C++ Core Issue 1170, access control is part of SFINAE.
      // Additionally, the AccessCheckingSFINAE flag can be used to temporarily
      // make access control a part of SFINAE for the purposes of checking
      // type traits.
      if (!AccessCheckingSFINAE && !getLangOpts().CPlusPlus11)
        break;

      SourceLocation Loc = Diags.getCurrentDiagLoc();

      // Suppress this diagnostic.
      ++NumSFINAEErrors;

      // Make a copy of this suppressed diagnostic and store it with the
      // template-deduction information.
      if (*Info && !(*Info)->hasSFINAEDiagnostic()) {
        Diagnostic DiagInfo(&Diags);
        (*Info)->addSFINAEDiagnostic(DiagInfo.getLocation(),
                       PartialDiagnostic(DiagInfo, Context.getDiagAllocator()));
      }

      Diags.setLastDiagnosticIgnored(true);
      Diags.Clear();

      // Now the diagnostic state is clear, produce a C++98 compatibility
      // warning.
      Diag(Loc, diag::warn_cxx98_compat_sfinae_access_control);

      // The last diagnostic which Sema produced was ignored. Suppress any
      // notes attached to it.
      Diags.setLastDiagnosticIgnored(true);
      return;
    }

    case DiagnosticIDs::SFINAE_Suppress:
      // Make a copy of this suppressed diagnostic and store it with the
      // template-deduction information;
      if (*Info) {
        Diagnostic DiagInfo(&Diags);
        (*Info)->addSuppressedDiagnostic(DiagInfo.getLocation(),
                       PartialDiagnostic(DiagInfo, Context.getDiagAllocator()));
      }

      // Suppress this diagnostic.
      Diags.setLastDiagnosticIgnored(true);
      Diags.Clear();
      return;
    }
  }

  // Copy the diagnostic printing policy over the ASTContext printing policy.
  // TODO: Stop doing that.  See: https://reviews.llvm.org/D45093#1090292
  Context.setPrintingPolicy(getPrintingPolicy());

  // Emit the diagnostic.
  if (!Diags.EmitCurrentDiagnostic())
    return;

  // If this is not a note, and we're in a template instantiation
  // that is different from the last template instantiation where
  // we emitted an error, print a template instantiation
  // backtrace.
  if (!DiagnosticIDs::isBuiltinNote(DiagID))
    PrintContextStack();
}

bool Sema::hasUncompilableErrorOccurred() const {
  if (getDiagnostics().hasUncompilableErrorOccurred())
    return true;
  auto *FD = dyn_cast<FunctionDecl>(CurContext);
  if (!FD)
    return false;
  auto Loc = DeviceDeferredDiags.find(FD);
  if (Loc == DeviceDeferredDiags.end())
    return false;
  for (auto PDAt : Loc->second) {
    if (DiagnosticIDs::isDefaultMappingAsError(
            PDAt.getDiag().second.getDiagID()))
      return true;
  }
  return false;
}

// Print notes showing how we can reach FD starting from an a priori
// known-callable function.
static void emitCallStackNotes(Sema &S, const FunctionDecl *FD) {
  auto FnIt = S.CUDA().DeviceKnownEmittedFns.find(FD);
  while (FnIt != S.CUDA().DeviceKnownEmittedFns.end()) {
    // Respect error limit.
    if (S.Diags.hasFatalErrorOccurred())
      return;
    DiagnosticBuilder Builder(
        S.Diags.Report(FnIt->second.Loc, diag::note_called_by));
    Builder << FnIt->second.FD;
    FnIt = S.CUDA().DeviceKnownEmittedFns.find(FnIt->second.FD);
  }
}

namespace {

/// Helper class that emits deferred diagnostic messages if an entity directly
/// or indirectly using the function that causes the deferred diagnostic
/// messages is known to be emitted.
///
/// During parsing of AST, certain diagnostic messages are recorded as deferred
/// diagnostics since it is unknown whether the functions containing such
/// diagnostics will be emitted. A list of potentially emitted functions and
/// variables that may potentially trigger emission of functions are also
/// recorded. DeferredDiagnosticsEmitter recursively visits used functions
/// by each function to emit deferred diagnostics.
///
/// During the visit, certain OpenMP directives or initializer of variables
/// with certain OpenMP attributes will cause subsequent visiting of any
/// functions enter a state which is called OpenMP device context in this
/// implementation. The state is exited when the directive or initializer is
/// exited. This state can change the emission states of subsequent uses
/// of functions.
///
/// Conceptually the functions or variables to be visited form a use graph
/// where the parent node uses the child node. At any point of the visit,
/// the tree nodes traversed from the tree root to the current node form a use
/// stack. The emission state of the current node depends on two factors:
///    1. the emission state of the root node
///    2. whether the current node is in OpenMP device context
/// If the function is decided to be emitted, its contained deferred diagnostics
/// are emitted, together with the information about the use stack.
///
class DeferredDiagnosticsEmitter
    : public UsedDeclVisitor<DeferredDiagnosticsEmitter> {
public:
  typedef UsedDeclVisitor<DeferredDiagnosticsEmitter> Inherited;

  // Whether the function is already in the current use-path.
  llvm::SmallPtrSet<CanonicalDeclPtr<Decl>, 4> InUsePath;

  // The current use-path.
  llvm::SmallVector<CanonicalDeclPtr<FunctionDecl>, 4> UsePath;

  // Whether the visiting of the function has been done. Done[0] is for the
  // case not in OpenMP device context. Done[1] is for the case in OpenMP
  // device context. We need two sets because diagnostics emission may be
  // different depending on whether it is in OpenMP device context.
  llvm::SmallPtrSet<CanonicalDeclPtr<Decl>, 4> DoneMap[2];

  // Emission state of the root node of the current use graph.
  bool ShouldEmitRootNode;

  Sema::DeviceDiagnosticReason RootReason = Sema::DeviceDiagnosticReason::All;

  // Current OpenMP device context level. It is initialized to 0 and each
  // entering of device context increases it by 1 and each exit decreases
  // it by 1. Non-zero value indicates it is currently in device context.
  unsigned InOMPDeviceContext;

  DeferredDiagnosticsEmitter(Sema &S)
      : Inherited(S), ShouldEmitRootNode(false), InOMPDeviceContext(0) {}

  bool shouldVisitDiscardedStmt() const { return false; }

  void VisitOMPTargetDirective(OMPTargetDirective *Node) {
    ++InOMPDeviceContext;
    Inherited::VisitOMPTargetDirective(Node);
    --InOMPDeviceContext;
  }

  void visitUsedDecl(SourceLocation Loc, Decl *D) {
    if (S.LangOpts.SYCLIsDevice && ShouldEmitRootNode) {
      if (auto *VD = dyn_cast<VarDecl>(D)) {
        if (!S.SYCL().checkAllowedSYCLInitializer(VD) &&
            !S.SYCL()
                 .isTypeDecoratedWithDeclAttribute<
                     SYCLGlobalVariableAllowedAttr>(VD->getType())) {
          S.Diag(Loc, diag::err_sycl_restrict)
              << SemaSYCL::KernelConstStaticVariable;
          return;
        }
        if (!VD->hasInit() &&
            S.SYCL().isTypeDecoratedWithDeclAttribute<SYCLDeviceGlobalAttr>(
                VD->getType()) &&
            !VD->hasAttr<SYCLDeviceAttr>())
          S.Diag(Loc, diag::err_sycl_external_global);
      }
    }
    if (isa<VarDecl>(D))
      return;
    if (auto *FD = dyn_cast<FunctionDecl>(D)) {
      Sema::DeviceDiagnosticReason SaveReason = RootReason;
      // Allow switching context from SYCL to ESIMD. Switching back is not
      // allowed. I.e., once we entered ESIMD code we stay there until we exit
      // the subgraph.
      if ((RootReason == Sema::DeviceDiagnosticReason::Sycl) &&
          (S.getEmissionReason(FD) == Sema::DeviceDiagnosticReason::Esimd))
        RootReason = Sema::DeviceDiagnosticReason::Esimd;
      checkFunc(Loc, FD);
      // Restore the context
      RootReason = SaveReason;
    } else {
      Inherited::visitUsedDecl(Loc, D);
    }
  }

  void checkVar(VarDecl *VD) {
    assert(VD->isFileVarDecl() &&
           "Should only check file-scope variables");
    if (auto *Init = VD->getInit()) {
      auto DevTy = OMPDeclareTargetDeclAttr::getDeviceType(VD);
      bool IsDev = DevTy && (*DevTy == OMPDeclareTargetDeclAttr::DT_NoHost ||
                             *DevTy == OMPDeclareTargetDeclAttr::DT_Any);
      if (IsDev)
        ++InOMPDeviceContext;
      this->Visit(Init);
      if (IsDev)
        --InOMPDeviceContext;
    }
  }

  void checkFunc(SourceLocation Loc, FunctionDecl *FD) {
    auto &Done = DoneMap[InOMPDeviceContext > 0 ? 1 : 0];
    FunctionDecl *Caller = UsePath.empty() ? nullptr : UsePath.back();
    if ((!ShouldEmitRootNode && !S.getLangOpts().OpenMP && !Caller) ||
        S.shouldIgnoreInHostDeviceCheck(FD) || InUsePath.count(FD))
      return;
    // Finalize analysis of OpenMP-specific constructs.
    if (Caller && S.LangOpts.OpenMP && UsePath.size() == 1 &&
        (ShouldEmitRootNode || InOMPDeviceContext))
      S.finalizeOpenMPDelayedAnalysis(Caller, FD, Loc);
    // Finalize analysis of SYCL-specific constructs.
    if (Caller && S.LangOpts.SYCLIsDevice)
      S.SYCL().finalizeSYCLDelayedAnalysis(Caller, FD, Loc, RootReason);
    if (Caller)
      S.CUDA().DeviceKnownEmittedFns[FD] = {Caller, Loc};
    // Always emit deferred diagnostics for the direct users. This does not
    // lead to explosion of diagnostics since each user is visited at most
    // twice.
    if (ShouldEmitRootNode || InOMPDeviceContext)
      emitDeferredDiags(FD, Caller);
    // Do not revisit a function if the function body has been completely
    // visited before.
    if (!Done.insert(FD).second)
      return;
    InUsePath.insert(FD);
    UsePath.push_back(FD);
    if (auto *S = FD->getBody()) {
      this->Visit(S);
    }
    UsePath.pop_back();
    InUsePath.erase(FD);
  }

  void checkRecordedDecl(Decl *D) {
    if (auto *FD = dyn_cast<FunctionDecl>(D)) {
      ShouldEmitRootNode = S.getEmissionStatus(FD, /*Final=*/true) ==
                           Sema::FunctionEmissionStatus::Emitted;
      RootReason = S.getEmissionReason(FD);
      checkFunc(SourceLocation(), FD);
    } else {
      // Global VarDecls don't really have a reason, so set this to 'ALL'.
      RootReason = Sema::DeviceDiagnosticReason::All;
      checkVar(cast<VarDecl>(D));
    }
  }

  // Emit any deferred diagnostics for FD
  void emitDeferredDiags(FunctionDecl *FD, bool ShowCallStack) {
    auto It = S.DeviceDeferredDiags.find(FD);
    if (It == S.DeviceDeferredDiags.end()) {
      // If this is a template instantiation, check if its declaration
      // is on the deferred diagnostics stack.
      if (FD->isTemplateInstantiation()) {
        FD = FD->getTemplateInstantiationPattern();
        emitDeferredDiags(FD, ShowCallStack);
      }
      return;
    }
    bool HasWarningOrError = false;
    bool FirstDiag = true;
    for (Sema::DeviceDeferredDiagnostic &D : It->second) {
      // Respect error limit.
      if (S.Diags.hasFatalErrorOccurred())
        return;
      const SourceLocation &Loc = D.getDiag().first;
      const PartialDiagnostic &PD = D.getDiag().second;
      Sema::DeviceDiagnosticReason Reason = D.getReason();
      HasWarningOrError |=
          S.getDiagnostics().getDiagnosticLevel(PD.getDiagID(), Loc) >=
          DiagnosticsEngine::Warning;

      // If the diagnostic doesn't apply to this call graph, skip this
      // diagnostic.
      if ((RootReason & Reason) == Sema::DeviceDiagnosticReason::None)
        continue;

      {
        DiagnosticBuilder Builder(S.Diags.Report(Loc, PD.getDiagID()));
        PD.Emit(Builder);
      }
      // Emit the note on the first diagnostic in case too many diagnostics
      // cause the note not emitted.
      if (FirstDiag && HasWarningOrError && ShowCallStack) {
        emitCallStackNotes(S, FD);
        FirstDiag = false;
      }
    }
  }
};
} // namespace

void Sema::emitDeferredDiags() {
  if (ExternalSource)
    ExternalSource->ReadDeclsToCheckForDeferredDiags(
        DeclsToCheckForDeferredDiags);

  if ((DeviceDeferredDiags.empty() && !LangOpts.OpenMP &&
       !LangOpts.SYCLIsDevice) ||
      DeclsToCheckForDeferredDiags.empty())
    return;

  DeferredDiagnosticsEmitter DDE(*this);
  for (auto *D : DeclsToCheckForDeferredDiags)
    DDE.checkRecordedDecl(D);
}

// In CUDA, there are some constructs which may appear in semantically-valid
// code, but trigger errors if we ever generate code for the function in which
// they appear.  Essentially every construct you're not allowed to use on the
// device falls into this category, because you are allowed to use these
// constructs in a __host__ __device__ function, but only if that function is
// never codegen'ed on the device.
//
// To handle semantic checking for these constructs, we keep track of the set of
// functions we know will be emitted, either because we could tell a priori that
// they would be emitted, or because they were transitively called by a
// known-emitted function.
//
// We also keep a partial call graph of which not-known-emitted functions call
// which other not-known-emitted functions.
//
// When we see something which is illegal if the current function is emitted
// (usually by way of DiagIfDeviceCode, DiagIfHostCode, or
// CheckCall), we first check if the current function is known-emitted.  If
// so, we immediately output the diagnostic.
//
// Otherwise, we "defer" the diagnostic.  It sits in Sema::DeviceDeferredDiags
// until we discover that the function is known-emitted, at which point we take
// it out of this map and emit the diagnostic.

Sema::SemaDiagnosticBuilder::SemaDiagnosticBuilder(Kind K, SourceLocation Loc,
                                                   unsigned DiagID,
                                                   const FunctionDecl *Fn, Sema &S,
                                                   DeviceDiagnosticReason R)
    : S(S), Loc(Loc), DiagID(DiagID), Fn(Fn),
      ShowCallStack(K == K_ImmediateWithCallStack || K == K_Deferred) {
  switch (K) {
  case K_Nop:
    break;
  case K_Immediate:
  case K_ImmediateWithCallStack:
    ImmediateDiag.emplace(
        ImmediateDiagBuilder(S.Diags.Report(Loc, DiagID), S, DiagID));
    break;
  case K_Deferred:
    assert(Fn && "Must have a function to attach the deferred diag to.");
    auto &Diags = S.DeviceDeferredDiags[Fn];
    PartialDiagId.emplace(Diags.size());
    Diags.emplace_back(Loc, S.PDiag(DiagID), R);
    break;
  }
}

Sema::SemaDiagnosticBuilder::SemaDiagnosticBuilder(SemaDiagnosticBuilder &&D)
    : S(D.S), Loc(D.Loc), DiagID(D.DiagID), Fn(D.Fn),
      ShowCallStack(D.ShowCallStack), ImmediateDiag(D.ImmediateDiag),
      PartialDiagId(D.PartialDiagId) {
  // Clean the previous diagnostics.
  D.ShowCallStack = false;
  D.ImmediateDiag.reset();
  D.PartialDiagId.reset();
}

Sema::SemaDiagnosticBuilder::~SemaDiagnosticBuilder() {
  if (ImmediateDiag) {
    // Emit our diagnostic and, if it was a warning or error, output a callstack
    // if Fn isn't a priori known-emitted.
    bool IsWarningOrError = S.getDiagnostics().getDiagnosticLevel(
                                DiagID, Loc) >= DiagnosticsEngine::Warning;
    ImmediateDiag.reset(); // Emit the immediate diag.
    if (IsWarningOrError && ShowCallStack)
      emitCallStackNotes(S, Fn);
  } else {
    assert((!PartialDiagId || ShowCallStack) &&
           "Must always show call stack for deferred diags.");
  }
}

Sema::SemaDiagnosticBuilder
Sema::targetDiag(SourceLocation Loc, unsigned DiagID, const FunctionDecl *FD) {
  FD = FD ? FD : getCurFunctionDecl();
  if (LangOpts.OpenMP)
    return LangOpts.OpenMPIsTargetDevice
               ? diagIfOpenMPDeviceCode(Loc, DiagID, FD)
               : diagIfOpenMPHostCode(Loc, DiagID, FD);
<<<<<<< HEAD
=======
  if (getLangOpts().CUDA)
    return getLangOpts().CUDAIsDevice ? CUDA().DiagIfDeviceCode(Loc, DiagID)
                                      : CUDA().DiagIfHostCode(Loc, DiagID);
>>>>>>> 0a6f6df5

  if (getLangOpts().SYCLIsDevice)
    return SYCL().DiagIfDeviceCode(Loc, DiagID);

  if (getLangOpts().CUDA)
    return getLangOpts().CUDAIsDevice ? CUDADiagIfDeviceCode(Loc, DiagID)
                                      : CUDADiagIfHostCode(Loc, DiagID);

  return SemaDiagnosticBuilder(SemaDiagnosticBuilder::K_Immediate, Loc, DiagID,
                               FD, *this, DeviceDiagnosticReason::All);
}

void Sema::checkTypeSupport(QualType Ty, SourceLocation Loc, ValueDecl *D) {
  if (isUnevaluatedContext() || Ty.isNull())
    return;

  // The original idea behind checkTypeSupport function is that unused
  // declarations can be replaced with an array of bytes of the same size during
  // codegen, such replacement doesn't seem to be possible for types without
  // constant byte size like zero length arrays. So, do a deep check for SYCL.
  if (D && LangOpts.SYCLIsDevice) {
    llvm::DenseSet<QualType> Visited;
    SYCL().deepTypeCheckForDevice(Loc, Visited, D);
  }

  Decl *C = cast<Decl>(getCurLexicalContext());

  // Memcpy operations for structs containing a member with unsupported type
  // are ok, though.
  if (const auto *MD = dyn_cast<CXXMethodDecl>(C)) {
    if ((MD->isCopyAssignmentOperator() || MD->isMoveAssignmentOperator()) &&
        MD->isTrivial())
      return;

    if (const auto *Ctor = dyn_cast<CXXConstructorDecl>(MD))
      if (Ctor->isCopyOrMoveConstructor() && Ctor->isTrivial())
        return;
  }

  // Try to associate errors with the lexical context, if that is a function, or
  // the value declaration otherwise.
  const FunctionDecl *FD = isa<FunctionDecl>(C)
                               ? cast<FunctionDecl>(C)
                               : dyn_cast_or_null<FunctionDecl>(D);

  auto CheckDeviceType = [&](QualType Ty) {
    if (Ty->isDependentType())
      return;

    if (Ty->isBitIntType()) {
      if (!Context.getTargetInfo().hasBitIntType()) {
        PartialDiagnostic PD = PDiag(diag::err_target_unsupported_type);
        if (D)
          PD << D;
        else
          PD << "expression";
        targetDiag(Loc, PD, FD)
            << false /*show bit size*/ << 0 /*bitsize*/ << false /*return*/
            << Ty << Context.getTargetInfo().getTriple().str();
      }
      return;
    }

    // Check if we are dealing with two 'long double' but with different
    // semantics.
    bool LongDoubleMismatched = false;
    if (Ty->isRealFloatingType() && Context.getTypeSize(Ty) == 128) {
      const llvm::fltSemantics &Sem = Context.getFloatTypeSemantics(Ty);
      if ((&Sem != &llvm::APFloat::PPCDoubleDouble() &&
           !Context.getTargetInfo().hasFloat128Type()) ||
          (&Sem == &llvm::APFloat::PPCDoubleDouble() &&
           !Context.getTargetInfo().hasIbm128Type()))
        LongDoubleMismatched = true;
    }

    if ((Ty->isFloat16Type() && !Context.getTargetInfo().hasFloat16Type()) ||
        ((Ty->isFloat128Type() ||
          (Ty->isRealFloatingType() && Context.getTypeSize(Ty) == 128)) &&
         !Context.getTargetInfo().hasFloat128Type()) ||
        (Ty->isIbm128Type() && !Context.getTargetInfo().hasIbm128Type()) ||
        (Ty->isIntegerType() && Context.getTypeSize(Ty) == 128 &&
         !Context.getTargetInfo().hasInt128Type()) ||
        (Ty->isBFloat16Type() && !Context.getTargetInfo().hasBFloat16Type() &&
         !LangOpts.CUDAIsDevice) ||
        LongDoubleMismatched) {
      PartialDiagnostic PD = PDiag(diag::err_target_unsupported_type);
      if (D)
        PD << D;
      else
        PD << "expression";

      if (targetDiag(Loc, PD, FD)
          << true /*show bit size*/
          << static_cast<unsigned>(Context.getTypeSize(Ty)) << Ty
          << false /*return*/ << Context.getTargetInfo().getTriple().str()) {
        if (D)
          D->setInvalidDecl();
      }
      if (D)
        targetDiag(D->getLocation(), diag::note_defined_here, FD) << D;
    }
  };

  auto CheckType = [&](QualType Ty, bool IsRetTy = false) {
    if (LangOpts.SYCLIsDevice ||
        (LangOpts.OpenMP && LangOpts.OpenMPIsTargetDevice) ||
        LangOpts.CUDAIsDevice)
      CheckDeviceType(Ty);

    QualType UnqualTy = Ty.getCanonicalType().getUnqualifiedType();
    const TargetInfo &TI = Context.getTargetInfo();
    if (!TI.hasLongDoubleType() && UnqualTy == Context.LongDoubleTy) {
      PartialDiagnostic PD = PDiag(diag::err_target_unsupported_type);
      if (D)
        PD << D;
      else
        PD << "expression";

      if (Diag(Loc, PD, FD)
          << false /*show bit size*/ << 0 << Ty << false /*return*/
          << TI.getTriple().str()) {
        if (D)
          D->setInvalidDecl();
      }
      if (D)
        targetDiag(D->getLocation(), diag::note_defined_here, FD) << D;
    }

    bool IsDouble = UnqualTy == Context.DoubleTy;
    bool IsFloat = UnqualTy == Context.FloatTy;
    if (IsRetTy && !TI.hasFPReturn() && (IsDouble || IsFloat)) {
      PartialDiagnostic PD = PDiag(diag::err_target_unsupported_type);
      if (D)
        PD << D;
      else
        PD << "expression";

      if (Diag(Loc, PD, FD)
          << false /*show bit size*/ << 0 << Ty << true /*return*/
          << TI.getTriple().str()) {
        if (D)
          D->setInvalidDecl();
      }
      if (D)
        targetDiag(D->getLocation(), diag::note_defined_here, FD) << D;
    }

    if (TI.hasRISCVVTypes() && Ty->isRVVSizelessBuiltinType() && FD) {
      llvm::StringMap<bool> CallerFeatureMap;
      Context.getFunctionFeatureMap(CallerFeatureMap, FD);
      checkRVVTypeSupport(Ty, Loc, D, CallerFeatureMap);
    }

    // Don't allow SVE types in functions without a SVE target.
    if (Ty->isSVESizelessBuiltinType() && FD && FD->hasBody()) {
      llvm::StringMap<bool> CallerFeatureMap;
      Context.getFunctionFeatureMap(CallerFeatureMap, FD);
      if (!Builtin::evaluateRequiredTargetFeatures("sve", CallerFeatureMap) &&
          !Builtin::evaluateRequiredTargetFeatures("sme", CallerFeatureMap))
        Diag(D->getLocation(), diag::err_sve_vector_in_non_sve_target) << Ty;
    }
  };

  CheckType(Ty);
  if (const auto *FPTy = dyn_cast<FunctionProtoType>(Ty)) {
    for (const auto &ParamTy : FPTy->param_types())
      CheckType(ParamTy);
    CheckType(FPTy->getReturnType(), /*IsRetTy=*/true);
  }
  if (const auto *FNPTy = dyn_cast<FunctionNoProtoType>(Ty))
    CheckType(FNPTy->getReturnType(), /*IsRetTy=*/true);
}

/// Looks through the macro-expansion chain for the given
/// location, looking for a macro expansion with the given name.
/// If one is found, returns true and sets the location to that
/// expansion loc.
bool Sema::findMacroSpelling(SourceLocation &locref, StringRef name) {
  SourceLocation loc = locref;
  if (!loc.isMacroID()) return false;

  // There's no good way right now to look at the intermediate
  // expansions, so just jump to the expansion location.
  loc = getSourceManager().getExpansionLoc(loc);

  // If that's written with the name, stop here.
  SmallString<16> buffer;
  if (getPreprocessor().getSpelling(loc, buffer) == name) {
    locref = loc;
    return true;
  }
  return false;
}

/// Determines the active Scope associated with the given declaration
/// context.
///
/// This routine maps a declaration context to the active Scope object that
/// represents that declaration context in the parser. It is typically used
/// from "scope-less" code (e.g., template instantiation, lazy creation of
/// declarations) that injects a name for name-lookup purposes and, therefore,
/// must update the Scope.
///
/// \returns The scope corresponding to the given declaraion context, or NULL
/// if no such scope is open.
Scope *Sema::getScopeForContext(DeclContext *Ctx) {

  if (!Ctx)
    return nullptr;

  Ctx = Ctx->getPrimaryContext();
  for (Scope *S = getCurScope(); S; S = S->getParent()) {
    // Ignore scopes that cannot have declarations. This is important for
    // out-of-line definitions of static class members.
    if (S->getFlags() & (Scope::DeclScope | Scope::TemplateParamScope))
      if (DeclContext *Entity = S->getEntity())
        if (Ctx == Entity->getPrimaryContext())
          return S;
  }

  return nullptr;
}

/// Enter a new function scope
void Sema::PushFunctionScope() {
  if (FunctionScopes.empty() && CachedFunctionScope) {
    // Use CachedFunctionScope to avoid allocating memory when possible.
    CachedFunctionScope->Clear();
    FunctionScopes.push_back(CachedFunctionScope.release());
  } else {
    FunctionScopes.push_back(new FunctionScopeInfo(getDiagnostics()));
  }
  if (LangOpts.OpenMP)
    pushOpenMPFunctionRegion();
}

void Sema::PushBlockScope(Scope *BlockScope, BlockDecl *Block) {
  FunctionScopes.push_back(new BlockScopeInfo(getDiagnostics(),
                                              BlockScope, Block));
  CapturingFunctionScopes++;
}

LambdaScopeInfo *Sema::PushLambdaScope() {
  LambdaScopeInfo *const LSI = new LambdaScopeInfo(getDiagnostics());
  FunctionScopes.push_back(LSI);
  CapturingFunctionScopes++;
  return LSI;
}

void Sema::RecordParsingTemplateParameterDepth(unsigned Depth) {
  if (LambdaScopeInfo *const LSI = getCurLambda()) {
    LSI->AutoTemplateParameterDepth = Depth;
    return;
  }
  llvm_unreachable(
      "Remove assertion if intentionally called in a non-lambda context.");
}

// Check that the type of the VarDecl has an accessible copy constructor and
// resolve its destructor's exception specification.
// This also performs initialization of block variables when they are moved
// to the heap. It uses the same rules as applicable for implicit moves
// according to the C++ standard in effect ([class.copy.elision]p3).
static void checkEscapingByref(VarDecl *VD, Sema &S) {
  QualType T = VD->getType();
  EnterExpressionEvaluationContext scope(
      S, Sema::ExpressionEvaluationContext::PotentiallyEvaluated);
  SourceLocation Loc = VD->getLocation();
  Expr *VarRef =
      new (S.Context) DeclRefExpr(S.Context, VD, false, T, VK_LValue, Loc);
  ExprResult Result;
  auto IE = InitializedEntity::InitializeBlock(Loc, T);
  if (S.getLangOpts().CPlusPlus23) {
    auto *E = ImplicitCastExpr::Create(S.Context, T, CK_NoOp, VarRef, nullptr,
                                       VK_XValue, FPOptionsOverride());
    Result = S.PerformCopyInitialization(IE, SourceLocation(), E);
  } else {
    Result = S.PerformMoveOrCopyInitialization(
        IE, Sema::NamedReturnInfo{VD, Sema::NamedReturnInfo::MoveEligible},
        VarRef);
  }

  if (!Result.isInvalid()) {
    Result = S.MaybeCreateExprWithCleanups(Result);
    Expr *Init = Result.getAs<Expr>();
    S.Context.setBlockVarCopyInit(VD, Init, S.canThrow(Init));
  }

  // The destructor's exception specification is needed when IRGen generates
  // block copy/destroy functions. Resolve it here.
  if (const CXXRecordDecl *RD = T->getAsCXXRecordDecl())
    if (CXXDestructorDecl *DD = RD->getDestructor()) {
      auto *FPT = DD->getType()->castAs<FunctionProtoType>();
      S.ResolveExceptionSpec(Loc, FPT);
    }
}

static void markEscapingByrefs(const FunctionScopeInfo &FSI, Sema &S) {
  // Set the EscapingByref flag of __block variables captured by
  // escaping blocks.
  for (const BlockDecl *BD : FSI.Blocks) {
    for (const BlockDecl::Capture &BC : BD->captures()) {
      VarDecl *VD = BC.getVariable();
      if (VD->hasAttr<BlocksAttr>()) {
        // Nothing to do if this is a __block variable captured by a
        // non-escaping block.
        if (BD->doesNotEscape())
          continue;
        VD->setEscapingByref();
      }
      // Check whether the captured variable is or contains an object of
      // non-trivial C union type.
      QualType CapType = BC.getVariable()->getType();
      if (CapType.hasNonTrivialToPrimitiveDestructCUnion() ||
          CapType.hasNonTrivialToPrimitiveCopyCUnion())
        S.checkNonTrivialCUnion(BC.getVariable()->getType(),
                                BD->getCaretLocation(),
                                Sema::NTCUC_BlockCapture,
                                Sema::NTCUK_Destruct|Sema::NTCUK_Copy);
    }
  }

  for (VarDecl *VD : FSI.ByrefBlockVars) {
    // __block variables might require us to capture a copy-initializer.
    if (!VD->isEscapingByref())
      continue;
    // It's currently invalid to ever have a __block variable with an
    // array type; should we diagnose that here?
    // Regardless, we don't want to ignore array nesting when
    // constructing this copy.
    if (VD->getType()->isStructureOrClassType())
      checkEscapingByref(VD, S);
  }
}

/// Pop a function (or block or lambda or captured region) scope from the stack.
///
/// \param WP The warning policy to use for CFG-based warnings, or null if such
///        warnings should not be produced.
/// \param D The declaration corresponding to this function scope, if producing
///        CFG-based warnings.
/// \param BlockType The type of the block expression, if D is a BlockDecl.
Sema::PoppedFunctionScopePtr
Sema::PopFunctionScopeInfo(const AnalysisBasedWarnings::Policy *WP,
                           const Decl *D, QualType BlockType) {
  assert(!FunctionScopes.empty() && "mismatched push/pop!");

  markEscapingByrefs(*FunctionScopes.back(), *this);

  PoppedFunctionScopePtr Scope(FunctionScopes.pop_back_val(),
                               PoppedFunctionScopeDeleter(this));

  if (LangOpts.OpenMP)
    popOpenMPFunctionRegion(Scope.get());

  // Issue any analysis-based warnings.
  if (WP && D)
    AnalysisWarnings.IssueWarnings(*WP, Scope.get(), D, BlockType);
  else
    for (const auto &PUD : Scope->PossiblyUnreachableDiags)
      Diag(PUD.Loc, PUD.PD);

  return Scope;
}

void Sema::PoppedFunctionScopeDeleter::
operator()(sema::FunctionScopeInfo *Scope) const {
  if (!Scope->isPlainFunction())
    Self->CapturingFunctionScopes--;
  // Stash the function scope for later reuse if it's for a normal function.
  if (Scope->isPlainFunction() && !Self->CachedFunctionScope)
    Self->CachedFunctionScope.reset(Scope);
  else
    delete Scope;
}

void Sema::PushCompoundScope(bool IsStmtExpr) {
  getCurFunction()->CompoundScopes.push_back(
      CompoundScopeInfo(IsStmtExpr, getCurFPFeatures()));
}

void Sema::PopCompoundScope() {
  FunctionScopeInfo *CurFunction = getCurFunction();
  assert(!CurFunction->CompoundScopes.empty() && "mismatched push/pop");

  CurFunction->CompoundScopes.pop_back();
}

/// Determine whether any errors occurred within this function/method/
/// block.
bool Sema::hasAnyUnrecoverableErrorsInThisFunction() const {
  return getCurFunction()->hasUnrecoverableErrorOccurred();
}

void Sema::setFunctionHasBranchIntoScope() {
  if (!FunctionScopes.empty())
    FunctionScopes.back()->setHasBranchIntoScope();
}

void Sema::setFunctionHasBranchProtectedScope() {
  if (!FunctionScopes.empty())
    FunctionScopes.back()->setHasBranchProtectedScope();
}

void Sema::setFunctionHasIndirectGoto() {
  if (!FunctionScopes.empty())
    FunctionScopes.back()->setHasIndirectGoto();
}

void Sema::setFunctionHasMustTail() {
  if (!FunctionScopes.empty())
    FunctionScopes.back()->setHasMustTail();
}

BlockScopeInfo *Sema::getCurBlock() {
  if (FunctionScopes.empty())
    return nullptr;

  auto CurBSI = dyn_cast<BlockScopeInfo>(FunctionScopes.back());
  if (CurBSI && CurBSI->TheDecl &&
      !CurBSI->TheDecl->Encloses(CurContext)) {
    // We have switched contexts due to template instantiation.
    assert(!CodeSynthesisContexts.empty());
    return nullptr;
  }

  return CurBSI;
}

FunctionScopeInfo *Sema::getEnclosingFunction() const {
  if (FunctionScopes.empty())
    return nullptr;

  for (int e = FunctionScopes.size() - 1; e >= 0; --e) {
    if (isa<sema::BlockScopeInfo>(FunctionScopes[e]))
      continue;
    return FunctionScopes[e];
  }
  return nullptr;
}

LambdaScopeInfo *Sema::getEnclosingLambda() const {
  for (auto *Scope : llvm::reverse(FunctionScopes)) {
    if (auto *LSI = dyn_cast<sema::LambdaScopeInfo>(Scope)) {
      if (LSI->Lambda && !LSI->Lambda->Encloses(CurContext) &&
          LSI->AfterParameterList) {
        // We have switched contexts due to template instantiation.
        // FIXME: We should swap out the FunctionScopes during code synthesis
        // so that we don't need to check for this.
        assert(!CodeSynthesisContexts.empty());
        return nullptr;
      }
      return LSI;
    }
  }
  return nullptr;
}

LambdaScopeInfo *Sema::getCurLambda(bool IgnoreNonLambdaCapturingScope) {
  if (FunctionScopes.empty())
    return nullptr;

  auto I = FunctionScopes.rbegin();
  if (IgnoreNonLambdaCapturingScope) {
    auto E = FunctionScopes.rend();
    while (I != E && isa<CapturingScopeInfo>(*I) && !isa<LambdaScopeInfo>(*I))
      ++I;
    if (I == E)
      return nullptr;
  }
  auto *CurLSI = dyn_cast<LambdaScopeInfo>(*I);
  if (CurLSI && CurLSI->Lambda && CurLSI->CallOperator &&
      !CurLSI->Lambda->Encloses(CurContext) && CurLSI->AfterParameterList) {
    // We have switched contexts due to template instantiation.
    assert(!CodeSynthesisContexts.empty());
    return nullptr;
  }

  return CurLSI;
}

// We have a generic lambda if we parsed auto parameters, or we have
// an associated template parameter list.
LambdaScopeInfo *Sema::getCurGenericLambda() {
  if (LambdaScopeInfo *LSI =  getCurLambda()) {
    return (LSI->TemplateParams.size() ||
                    LSI->GLTemplateParameterList) ? LSI : nullptr;
  }
  return nullptr;
}


void Sema::ActOnComment(SourceRange Comment) {
  if (!LangOpts.RetainCommentsFromSystemHeaders &&
      SourceMgr.isInSystemHeader(Comment.getBegin()))
    return;
  RawComment RC(SourceMgr, Comment, LangOpts.CommentOpts, false);
  if (RC.isAlmostTrailingComment() || RC.hasUnsupportedSplice(SourceMgr)) {
    SourceRange MagicMarkerRange(Comment.getBegin(),
                                 Comment.getBegin().getLocWithOffset(3));
    StringRef MagicMarkerText;
    switch (RC.getKind()) {
    case RawComment::RCK_OrdinaryBCPL:
      MagicMarkerText = "///<";
      break;
    case RawComment::RCK_OrdinaryC:
      MagicMarkerText = "/**<";
      break;
    case RawComment::RCK_Invalid:
      // FIXME: are there other scenarios that could produce an invalid
      // raw comment here?
      Diag(Comment.getBegin(), diag::warn_splice_in_doxygen_comment);
      return;
    default:
      llvm_unreachable("if this is an almost Doxygen comment, "
                       "it should be ordinary");
    }
    Diag(Comment.getBegin(), diag::warn_not_a_doxygen_trailing_member_comment) <<
      FixItHint::CreateReplacement(MagicMarkerRange, MagicMarkerText);
  }
  Context.addComment(RC);
}

// Pin this vtable to this file.
ExternalSemaSource::~ExternalSemaSource() {}
char ExternalSemaSource::ID;

void ExternalSemaSource::ReadMethodPool(Selector Sel) { }
void ExternalSemaSource::updateOutOfDateSelector(Selector Sel) { }

void ExternalSemaSource::ReadKnownNamespaces(
                           SmallVectorImpl<NamespaceDecl *> &Namespaces) {
}

void ExternalSemaSource::ReadUndefinedButUsed(
    llvm::MapVector<NamedDecl *, SourceLocation> &Undefined) {}

void ExternalSemaSource::ReadMismatchingDeleteExpressions(llvm::MapVector<
    FieldDecl *, llvm::SmallVector<std::pair<SourceLocation, bool>, 4>> &) {}

/// Figure out if an expression could be turned into a call.
///
/// Use this when trying to recover from an error where the programmer may have
/// written just the name of a function instead of actually calling it.
///
/// \param E - The expression to examine.
/// \param ZeroArgCallReturnTy - If the expression can be turned into a call
///  with no arguments, this parameter is set to the type returned by such a
///  call; otherwise, it is set to an empty QualType.
/// \param OverloadSet - If the expression is an overloaded function
///  name, this parameter is populated with the decls of the various overloads.
bool Sema::tryExprAsCall(Expr &E, QualType &ZeroArgCallReturnTy,
                         UnresolvedSetImpl &OverloadSet) {
  ZeroArgCallReturnTy = QualType();
  OverloadSet.clear();

  const OverloadExpr *Overloads = nullptr;
  bool IsMemExpr = false;
  if (E.getType() == Context.OverloadTy) {
    OverloadExpr::FindResult FR = OverloadExpr::find(const_cast<Expr*>(&E));

    // Ignore overloads that are pointer-to-member constants.
    if (FR.HasFormOfMemberPointer)
      return false;

    Overloads = FR.Expression;
  } else if (E.getType() == Context.BoundMemberTy) {
    Overloads = dyn_cast<UnresolvedMemberExpr>(E.IgnoreParens());
    IsMemExpr = true;
  }

  bool Ambiguous = false;
  bool IsMV = false;

  if (Overloads) {
    for (OverloadExpr::decls_iterator it = Overloads->decls_begin(),
         DeclsEnd = Overloads->decls_end(); it != DeclsEnd; ++it) {
      OverloadSet.addDecl(*it);

      // Check whether the function is a non-template, non-member which takes no
      // arguments.
      if (IsMemExpr)
        continue;
      if (const FunctionDecl *OverloadDecl
            = dyn_cast<FunctionDecl>((*it)->getUnderlyingDecl())) {
        if (OverloadDecl->getMinRequiredArguments() == 0) {
          if (!ZeroArgCallReturnTy.isNull() && !Ambiguous &&
              (!IsMV || !(OverloadDecl->isCPUDispatchMultiVersion() ||
                          OverloadDecl->isCPUSpecificMultiVersion()))) {
            ZeroArgCallReturnTy = QualType();
            Ambiguous = true;
          } else {
            ZeroArgCallReturnTy = OverloadDecl->getReturnType();
            IsMV = OverloadDecl->isCPUDispatchMultiVersion() ||
                   OverloadDecl->isCPUSpecificMultiVersion();
          }
        }
      }
    }

    // If it's not a member, use better machinery to try to resolve the call
    if (!IsMemExpr)
      return !ZeroArgCallReturnTy.isNull();
  }

  // Attempt to call the member with no arguments - this will correctly handle
  // member templates with defaults/deduction of template arguments, overloads
  // with default arguments, etc.
  if (IsMemExpr && !E.isTypeDependent()) {
    Sema::TentativeAnalysisScope Trap(*this);
    ExprResult R = BuildCallToMemberFunction(nullptr, &E, SourceLocation(),
                                             std::nullopt, SourceLocation());
    if (R.isUsable()) {
      ZeroArgCallReturnTy = R.get()->getType();
      return true;
    }
    return false;
  }

  if (const auto *DeclRef = dyn_cast<DeclRefExpr>(E.IgnoreParens())) {
    if (const auto *Fun = dyn_cast<FunctionDecl>(DeclRef->getDecl())) {
      if (Fun->getMinRequiredArguments() == 0)
        ZeroArgCallReturnTy = Fun->getReturnType();
      return true;
    }
  }

  // We don't have an expression that's convenient to get a FunctionDecl from,
  // but we can at least check if the type is "function of 0 arguments".
  QualType ExprTy = E.getType();
  const FunctionType *FunTy = nullptr;
  QualType PointeeTy = ExprTy->getPointeeType();
  if (!PointeeTy.isNull())
    FunTy = PointeeTy->getAs<FunctionType>();
  if (!FunTy)
    FunTy = ExprTy->getAs<FunctionType>();

  if (const auto *FPT = dyn_cast_if_present<FunctionProtoType>(FunTy)) {
    if (FPT->getNumParams() == 0)
      ZeroArgCallReturnTy = FunTy->getReturnType();
    return true;
  }
  return false;
}

/// Give notes for a set of overloads.
///
/// A companion to tryExprAsCall. In cases when the name that the programmer
/// wrote was an overloaded function, we may be able to make some guesses about
/// plausible overloads based on their return types; such guesses can be handed
/// off to this method to be emitted as notes.
///
/// \param Overloads - The overloads to note.
/// \param FinalNoteLoc - If we've suppressed printing some overloads due to
///  -fshow-overloads=best, this is the location to attach to the note about too
///  many candidates. Typically this will be the location of the original
///  ill-formed expression.
static void noteOverloads(Sema &S, const UnresolvedSetImpl &Overloads,
                          const SourceLocation FinalNoteLoc) {
  unsigned ShownOverloads = 0;
  unsigned SuppressedOverloads = 0;
  for (UnresolvedSetImpl::iterator It = Overloads.begin(),
       DeclsEnd = Overloads.end(); It != DeclsEnd; ++It) {
    if (ShownOverloads >= S.Diags.getNumOverloadCandidatesToShow()) {
      ++SuppressedOverloads;
      continue;
    }

    const NamedDecl *Fn = (*It)->getUnderlyingDecl();
    // Don't print overloads for non-default multiversioned functions.
    if (const auto *FD = Fn->getAsFunction()) {
      if (FD->isMultiVersion() && FD->hasAttr<TargetAttr>() &&
          !FD->getAttr<TargetAttr>()->isDefaultVersion())
        continue;
      if (FD->isMultiVersion() && FD->hasAttr<TargetVersionAttr>() &&
          !FD->getAttr<TargetVersionAttr>()->isDefaultVersion())
        continue;
    }
    S.Diag(Fn->getLocation(), diag::note_possible_target_of_call);
    ++ShownOverloads;
  }

  S.Diags.overloadCandidatesShown(ShownOverloads);

  if (SuppressedOverloads)
    S.Diag(FinalNoteLoc, diag::note_ovl_too_many_candidates)
      << SuppressedOverloads;
}

static void notePlausibleOverloads(Sema &S, SourceLocation Loc,
                                   const UnresolvedSetImpl &Overloads,
                                   bool (*IsPlausibleResult)(QualType)) {
  if (!IsPlausibleResult)
    return noteOverloads(S, Overloads, Loc);

  UnresolvedSet<2> PlausibleOverloads;
  for (OverloadExpr::decls_iterator It = Overloads.begin(),
         DeclsEnd = Overloads.end(); It != DeclsEnd; ++It) {
    const auto *OverloadDecl = cast<FunctionDecl>(*It);
    QualType OverloadResultTy = OverloadDecl->getReturnType();
    if (IsPlausibleResult(OverloadResultTy))
      PlausibleOverloads.addDecl(It.getDecl());
  }
  noteOverloads(S, PlausibleOverloads, Loc);
}

/// Determine whether the given expression can be called by just
/// putting parentheses after it.  Notably, expressions with unary
/// operators can't be because the unary operator will start parsing
/// outside the call.
static bool IsCallableWithAppend(const Expr *E) {
  E = E->IgnoreImplicit();
  return (!isa<CStyleCastExpr>(E) &&
          !isa<UnaryOperator>(E) &&
          !isa<BinaryOperator>(E) &&
          !isa<CXXOperatorCallExpr>(E));
}

static bool IsCPUDispatchCPUSpecificMultiVersion(const Expr *E) {
  if (const auto *UO = dyn_cast<UnaryOperator>(E))
    E = UO->getSubExpr();

  if (const auto *ULE = dyn_cast<UnresolvedLookupExpr>(E)) {
    if (ULE->getNumDecls() == 0)
      return false;

    const NamedDecl *ND = *ULE->decls_begin();
    if (const auto *FD = dyn_cast<FunctionDecl>(ND))
      return FD->isCPUDispatchMultiVersion() || FD->isCPUSpecificMultiVersion();
  }
  return false;
}

bool Sema::tryToRecoverWithCall(ExprResult &E, const PartialDiagnostic &PD,
                                bool ForceComplain,
                                bool (*IsPlausibleResult)(QualType)) {
  SourceLocation Loc = E.get()->getExprLoc();
  SourceRange Range = E.get()->getSourceRange();
  UnresolvedSet<4> Overloads;

  // If this is a SFINAE context, don't try anything that might trigger ADL
  // prematurely.
  if (!isSFINAEContext()) {
    QualType ZeroArgCallTy;
    if (tryExprAsCall(*E.get(), ZeroArgCallTy, Overloads) &&
        !ZeroArgCallTy.isNull() &&
        (!IsPlausibleResult || IsPlausibleResult(ZeroArgCallTy))) {
      // At this point, we know E is potentially callable with 0
      // arguments and that it returns something of a reasonable type,
      // so we can emit a fixit and carry on pretending that E was
      // actually a CallExpr.
      SourceLocation ParenInsertionLoc = getLocForEndOfToken(Range.getEnd());
      bool IsMV = IsCPUDispatchCPUSpecificMultiVersion(E.get());
      Diag(Loc, PD) << /*zero-arg*/ 1 << IsMV << Range
                    << (IsCallableWithAppend(E.get())
                            ? FixItHint::CreateInsertion(ParenInsertionLoc,
                                                         "()")
                            : FixItHint());
      if (!IsMV)
        notePlausibleOverloads(*this, Loc, Overloads, IsPlausibleResult);

      // FIXME: Try this before emitting the fixit, and suppress diagnostics
      // while doing so.
      E = BuildCallExpr(nullptr, E.get(), Range.getEnd(), std::nullopt,
                        Range.getEnd().getLocWithOffset(1));
      return true;
    }
  }
  if (!ForceComplain) return false;

  bool IsMV = IsCPUDispatchCPUSpecificMultiVersion(E.get());
  Diag(Loc, PD) << /*not zero-arg*/ 0 << IsMV << Range;
  if (!IsMV)
    notePlausibleOverloads(*this, Loc, Overloads, IsPlausibleResult);
  E = ExprError();
  return true;
}

IdentifierInfo *Sema::getSuperIdentifier() const {
  if (!Ident_super)
    Ident_super = &Context.Idents.get("super");
  return Ident_super;
}

void Sema::PushCapturedRegionScope(Scope *S, CapturedDecl *CD, RecordDecl *RD,
                                   CapturedRegionKind K,
                                   unsigned OpenMPCaptureLevel) {
  auto *CSI = new CapturedRegionScopeInfo(
      getDiagnostics(), S, CD, RD, CD->getContextParam(), K,
      (getLangOpts().OpenMP && K == CR_OpenMP) ? getOpenMPNestingLevel() : 0,
      OpenMPCaptureLevel);
  CSI->ReturnType = Context.VoidTy;
  FunctionScopes.push_back(CSI);
  CapturingFunctionScopes++;
}

CapturedRegionScopeInfo *Sema::getCurCapturedRegion() {
  if (FunctionScopes.empty())
    return nullptr;

  return dyn_cast<CapturedRegionScopeInfo>(FunctionScopes.back());
}

const llvm::MapVector<FieldDecl *, Sema::DeleteLocs> &
Sema::getMismatchingDeleteExpressions() const {
  return DeleteExprs;
}

Sema::FPFeaturesStateRAII::FPFeaturesStateRAII(Sema &S)
    : S(S), OldFPFeaturesState(S.CurFPFeatures),
      OldOverrides(S.FpPragmaStack.CurrentValue),
      OldEvalMethod(S.PP.getCurrentFPEvalMethod()),
      OldFPPragmaLocation(S.PP.getLastFPEvalPragmaLocation()) {}

Sema::FPFeaturesStateRAII::~FPFeaturesStateRAII() {
  S.CurFPFeatures = OldFPFeaturesState;
  S.FpPragmaStack.CurrentValue = OldOverrides;
  S.PP.setCurrentFPEvalMethod(OldFPPragmaLocation, OldEvalMethod);
}

bool Sema::isDeclaratorFunctionLike(Declarator &D) {
  assert(D.getCXXScopeSpec().isSet() &&
         "can only be called for qualified names");

  auto LR = LookupResult(*this, D.getIdentifier(), D.getBeginLoc(),
                         LookupOrdinaryName, forRedeclarationInCurContext());
  DeclContext *DC = computeDeclContext(D.getCXXScopeSpec(),
                                       !D.getDeclSpec().isFriendSpecified());
  if (!DC)
    return false;

  LookupQualifiedName(LR, DC);
  bool Result = llvm::all_of(LR, [](Decl *Dcl) {
    if (NamedDecl *ND = dyn_cast<NamedDecl>(Dcl)) {
      ND = ND->getUnderlyingDecl();
      return isa<FunctionDecl>(ND) || isa<FunctionTemplateDecl>(ND) ||
             isa<UsingDecl>(ND);
    }
    return false;
  });
  return Result;
}<|MERGE_RESOLUTION|>--- conflicted
+++ resolved
@@ -1995,19 +1995,16 @@
     return LangOpts.OpenMPIsTargetDevice
                ? diagIfOpenMPDeviceCode(Loc, DiagID, FD)
                : diagIfOpenMPHostCode(Loc, DiagID, FD);
-<<<<<<< HEAD
-=======
   if (getLangOpts().CUDA)
     return getLangOpts().CUDAIsDevice ? CUDA().DiagIfDeviceCode(Loc, DiagID)
                                       : CUDA().DiagIfHostCode(Loc, DiagID);
->>>>>>> 0a6f6df5
 
   if (getLangOpts().SYCLIsDevice)
     return SYCL().DiagIfDeviceCode(Loc, DiagID);
 
   if (getLangOpts().CUDA)
-    return getLangOpts().CUDAIsDevice ? CUDADiagIfDeviceCode(Loc, DiagID)
-                                      : CUDADiagIfHostCode(Loc, DiagID);
+    return getLangOpts().CUDAIsDevice ? CUDA().DiagIfDeviceCode(Loc, DiagID)
+                                      : CUDA().DiagIfHostCode(Loc, DiagID);
 
   return SemaDiagnosticBuilder(SemaDiagnosticBuilder::K_Immediate, Loc, DiagID,
                                FD, *this, DeviceDiagnosticReason::All);
