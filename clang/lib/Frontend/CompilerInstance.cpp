--- conflicted
+++ resolved
@@ -151,15 +151,8 @@
   // created. This complexity should be lifted elsewhere.
   getTarget().adjust(getDiagnostics(), getLangOpts());
 
-<<<<<<< HEAD
-  // Adjust target options based on codegen options.
-  getTarget().adjustTargetOptions(getCodeGenOpts(), getTargetOpts());
-
   if (auto *Aux = getAuxTarget()) {
     Aux->adjust(getDiagnostics(), getLangOpts());
-=======
-  if (auto *Aux = getAuxTarget())
->>>>>>> 2c3cae3f
     getTarget().setAuxTarget(Aux);
   }
 
