/*===---- wasm_simd128.h - WebAssembly portable SIMD intrinsics ------------===
 *
 * Part of the LLVM Project, under the Apache License v2.0 with LLVM Exceptions.
 * See https://llvm.org/LICENSE.txt for license information.
 * SPDX-License-Identifier: Apache-2.0 WITH LLVM-exception
 *
 *===-----------------------------------------------------------------------===
 */

#ifndef __WASM_SIMD128_H
#define __WASM_SIMD128_H

#include <stdbool.h>
#include <stdint.h>

// User-facing type
typedef int32_t v128_t __attribute__((__vector_size__(16), __aligned__(16)));

// Internal types determined by clang builtin definitions
typedef int32_t __v128_u __attribute__((__vector_size__(16), __aligned__(1)));
typedef signed char __i8x16
    __attribute__((__vector_size__(16), __aligned__(16)));
typedef unsigned char __u8x16
    __attribute__((__vector_size__(16), __aligned__(16)));
typedef short __i16x8 __attribute__((__vector_size__(16), __aligned__(16)));
typedef unsigned short __u16x8
    __attribute__((__vector_size__(16), __aligned__(16)));
typedef int __i32x4 __attribute__((__vector_size__(16), __aligned__(16)));
typedef unsigned int __u32x4
    __attribute__((__vector_size__(16), __aligned__(16)));
typedef long long __i64x2 __attribute__((__vector_size__(16), __aligned__(16)));
typedef unsigned long long __u64x2
    __attribute__((__vector_size__(16), __aligned__(16)));
typedef float __f32x4 __attribute__((__vector_size__(16), __aligned__(16)));
typedef double __f64x2 __attribute__((__vector_size__(16), __aligned__(16)));

typedef signed char __i8x8 __attribute__((__vector_size__(8), __aligned__(8)));
typedef unsigned char __u8x8
    __attribute__((__vector_size__(8), __aligned__(8)));
typedef short __i16x4 __attribute__((__vector_size__(8), __aligned__(8)));
typedef unsigned short __u16x4
    __attribute__((__vector_size__(8), __aligned__(8)));
typedef int __i32x2 __attribute__((__vector_size__(8), __aligned__(8)));
typedef unsigned int __u32x2
    __attribute__((__vector_size__(8), __aligned__(8)));

#define __DEFAULT_FN_ATTRS                                                     \
  __attribute__((__always_inline__, __nodebug__, __target__("simd128"),        \
                 __min_vector_width__(128)))

#define __REQUIRE_CONSTANT(c)                                                  \
  __attribute__((__diagnose_if__(!__builtin_constant_p(c),                     \
                                 #c " must be constant", "error")))

static __inline__ v128_t __DEFAULT_FN_ATTRS wasm_v128_load(const void *__mem) {
  // UB-free unaligned access copied from xmmintrin.h
  struct __wasm_v128_load_struct {
    __v128_u __v;
  } __attribute__((__packed__, __may_alias__));
  return ((const struct __wasm_v128_load_struct *)__mem)->__v;
}

static __inline__ v128_t __DEFAULT_FN_ATTRS
wasm_v128_load8_splat(const void *__mem) {
  struct __wasm_v128_load8_splat_struct {
    uint8_t __v;
  } __attribute__((__packed__, __may_alias__));
  uint8_t __v = ((const struct __wasm_v128_load8_splat_struct *)__mem)->__v;
  return (v128_t)(__u8x16){__v, __v, __v, __v, __v, __v, __v, __v,
                           __v, __v, __v, __v, __v, __v, __v, __v};
}

static __inline__ v128_t __DEFAULT_FN_ATTRS
wasm_v128_load16_splat(const void *__mem) {
  struct __wasm_v128_load16_splat_struct {
    uint16_t __v;
  } __attribute__((__packed__, __may_alias__));
  uint16_t __v = ((const struct __wasm_v128_load16_splat_struct *)__mem)->__v;
  return (v128_t)(__u16x8){__v, __v, __v, __v, __v, __v, __v, __v};
}

static __inline__ v128_t __DEFAULT_FN_ATTRS
wasm_v128_load32_splat(const void *__mem) {
  struct __wasm_v128_load32_splat_struct {
    uint32_t __v;
  } __attribute__((__packed__, __may_alias__));
  uint32_t __v = ((const struct __wasm_v128_load32_splat_struct *)__mem)->__v;
  return (v128_t)(__u32x4){__v, __v, __v, __v};
}

static __inline__ v128_t __DEFAULT_FN_ATTRS
wasm_v128_load64_splat(const void *__mem) {
  struct __wasm_v128_load64_splat_struct {
    uint64_t __v;
  } __attribute__((__packed__, __may_alias__));
  uint64_t __v = ((const struct __wasm_v128_load64_splat_struct *)__mem)->__v;
  return (v128_t)(__u64x2){__v, __v};
}

static __inline__ v128_t __DEFAULT_FN_ATTRS
wasm_i16x8_load8x8(const void *__mem) {
  struct __wasm_i16x8_load8x8_struct {
    __i8x8 __v;
  } __attribute__((__packed__, __may_alias__));
  __i8x8 __v = ((const struct __wasm_i16x8_load8x8_struct *)__mem)->__v;
  return (v128_t) __builtin_convertvector(__v, __i16x8);
}

static __inline__ v128_t __DEFAULT_FN_ATTRS
wasm_u16x8_load8x8(const void *__mem) {
  struct __wasm_u16x8_load8x8_struct {
    __u8x8 __v;
  } __attribute__((__packed__, __may_alias__));
  __u8x8 __v = ((const struct __wasm_u16x8_load8x8_struct *)__mem)->__v;
  return (v128_t) __builtin_convertvector(__v, __u16x8);
}

static __inline__ v128_t __DEFAULT_FN_ATTRS
wasm_i32x4_load16x4(const void *__mem) {
  struct __wasm_i32x4_load16x4_struct {
    __i16x4 __v;
  } __attribute__((__packed__, __may_alias__));
  __i16x4 __v = ((const struct __wasm_i32x4_load16x4_struct *)__mem)->__v;
  return (v128_t) __builtin_convertvector(__v, __i32x4);
}

static __inline__ v128_t __DEFAULT_FN_ATTRS
wasm_u32x4_load16x4(const void *__mem) {
  struct __wasm_u32x4_load16x4_struct {
    __u16x4 __v;
  } __attribute__((__packed__, __may_alias__));
  __u16x4 __v = ((const struct __wasm_u32x4_load16x4_struct *)__mem)->__v;
  return (v128_t) __builtin_convertvector(__v, __u32x4);
}

static __inline__ v128_t __DEFAULT_FN_ATTRS
wasm_i64x2_load32x2(const void *__mem) {
  struct __wasm_i64x2_load32x2_struct {
    __i32x2 __v;
  } __attribute__((__packed__, __may_alias__));
  __i32x2 __v = ((const struct __wasm_i64x2_load32x2_struct *)__mem)->__v;
  return (v128_t) __builtin_convertvector(__v, __i64x2);
}

static __inline__ v128_t __DEFAULT_FN_ATTRS
wasm_u64x2_load32x2(const void *__mem) {
  struct __wasm_u64x2_load32x2_struct {
    __u32x2 __v;
  } __attribute__((__packed__, __may_alias__));
  __u32x2 __v = ((const struct __wasm_u64x2_load32x2_struct *)__mem)->__v;
  return (v128_t) __builtin_convertvector(__v, __u64x2);
}

static __inline__ v128_t __DEFAULT_FN_ATTRS
wasm_v128_load32_zero(const void *__mem) {
  struct __wasm_v128_load32_zero_struct {
    int32_t __v;
  } __attribute__((__packed__, __may_alias__));
  int32_t __v = ((const struct __wasm_v128_load32_zero_struct *)__mem)->__v;
  return (v128_t)(__i32x4){__v, 0, 0, 0};
}

static __inline__ v128_t __DEFAULT_FN_ATTRS
wasm_v128_load64_zero(const void *__mem) {
  struct __wasm_v128_load64_zero_struct {
    int64_t __v;
  } __attribute__((__packed__, __may_alias__));
  int64_t __v = ((const struct __wasm_v128_load64_zero_struct *)__mem)->__v;
  return (v128_t)(__i64x2){__v, 0};
}

#define wasm_v128_load8_lane(__ptr, __vec, __i)                                \
<<<<<<< HEAD
  ((v128_t)__builtin_wasm_load8_lane((signed char *)(__ptr), (__i8x16)(__vec), \
                                     (__i)))

#define wasm_v128_load16_lane(__ptr, __vec, __i)                               \
  ((v128_t)__builtin_wasm_load16_lane((short *)(__ptr), (__i16x8)(__vec),      \
                                      (__i)))

#define wasm_v128_load32_lane(__ptr, __vec, __i)                               \
  ((v128_t)__builtin_wasm_load32_lane((int *)(__ptr), (__i32x4)(__vec), (__i)))

#define wasm_v128_load64_lane(__ptr, __vec, __i)                               \
  ((v128_t)__builtin_wasm_load64_lane((long long int *)(__ptr),                \
=======
  ((v128_t)__builtin_wasm_load8_lane((const signed char *)(__ptr),             \
                                     (__i8x16)(__vec), (__i)))

#define wasm_v128_load16_lane(__ptr, __vec, __i)                               \
  ((v128_t)__builtin_wasm_load16_lane((const short *)(__ptr),                  \
                                      (__i16x8)(__vec), (__i)))

#define wasm_v128_load32_lane(__ptr, __vec, __i)                               \
  ((v128_t)__builtin_wasm_load32_lane((const int *)(__ptr), (__i32x4)(__vec),  \
                                      (__i)))

#define wasm_v128_load64_lane(__ptr, __vec, __i)                               \
  ((v128_t)__builtin_wasm_load64_lane((const long long int *)(__ptr),          \
>>>>>>> 3f9ee3c9
                                      (__i64x2)(__vec), (__i)))

static __inline__ void __DEFAULT_FN_ATTRS wasm_v128_store(void *__mem,
                                                          v128_t __a) {
  // UB-free unaligned access copied from xmmintrin.h
  struct __wasm_v128_store_struct {
    __v128_u __v;
  } __attribute__((__packed__, __may_alias__));
  ((struct __wasm_v128_store_struct *)__mem)->__v = __a;
}

#define wasm_v128_store8_lane(__ptr, __vec, __i)                               \
  (__builtin_wasm_store8_lane((signed char *)(__ptr), (__i8x16)(__vec), (__i)))

#define wasm_v128_store16_lane(__ptr, __vec, __i)                              \
  (__builtin_wasm_store16_lane((short *)(__ptr), (__i16x8)(__vec), (__i)))

#define wasm_v128_store32_lane(__ptr, __vec, __i)                              \
  (__builtin_wasm_store32_lane((int *)(__ptr), (__i32x4)(__vec), (__i)))

#define wasm_v128_store64_lane(__ptr, __vec, __i)                              \
  (__builtin_wasm_store64_lane((long long int *)(__ptr), (__i64x2)(__vec),     \
                               (__i)))

static __inline__ v128_t __DEFAULT_FN_ATTRS
wasm_i8x16_make(int8_t __c0, int8_t __c1, int8_t __c2, int8_t __c3, int8_t __c4,
                int8_t __c5, int8_t __c6, int8_t __c7, int8_t __c8, int8_t __c9,
                int8_t __c10, int8_t __c11, int8_t __c12, int8_t __c13,
                int8_t __c14, int8_t __c15) {
  return (v128_t)(__i8x16){__c0,  __c1,  __c2,  __c3, __c4,  __c5,
                           __c6,  __c7,  __c8,  __c9, __c10, __c11,
                           __c12, __c13, __c14, __c15};
}

static __inline__ v128_t __DEFAULT_FN_ATTRS
wasm_i16x8_make(int16_t __c0, int16_t __c1, int16_t __c2, int16_t __c3,
                int16_t __c4, int16_t __c5, int16_t __c6, int16_t __c7) {
  return (v128_t)(__i16x8){__c0, __c1, __c2, __c3, __c4, __c5, __c6, __c7};
}

static __inline__ v128_t __DEFAULT_FN_ATTRS wasm_i32x4_make(int32_t __c0,
                                                            int32_t __c1,
                                                            int32_t __c2,
                                                            int32_t __c3) {
  return (v128_t)(__i32x4){__c0, __c1, __c2, __c3};
}

static __inline__ v128_t __DEFAULT_FN_ATTRS wasm_i64x2_make(int64_t __c0,
                                                            int64_t __c1) {
  return (v128_t)(__i64x2){__c0, __c1};
}

static __inline__ v128_t __DEFAULT_FN_ATTRS wasm_f32x4_make(float __c0,
                                                            float __c1,
                                                            float __c2,
                                                            float __c3) {
  return (v128_t)(__f32x4){__c0, __c1, __c2, __c3};
}

static __inline__ v128_t __DEFAULT_FN_ATTRS wasm_f64x2_make(double __c0,
                                                            double __c1) {
  return (v128_t)(__f64x2){__c0, __c1};
}

static __inline__ v128_t __DEFAULT_FN_ATTRS
wasm_i8x16_const(int8_t __c0, int8_t __c1, int8_t __c2, int8_t __c3,
                 int8_t __c4, int8_t __c5, int8_t __c6, int8_t __c7,
                 int8_t __c8, int8_t __c9, int8_t __c10, int8_t __c11,
                 int8_t __c12, int8_t __c13, int8_t __c14, int8_t __c15)
    __REQUIRE_CONSTANT(__c0) __REQUIRE_CONSTANT(__c1) __REQUIRE_CONSTANT(__c2)
        __REQUIRE_CONSTANT(__c3) __REQUIRE_CONSTANT(__c4)
            __REQUIRE_CONSTANT(__c5) __REQUIRE_CONSTANT(__c6)
                __REQUIRE_CONSTANT(__c7) __REQUIRE_CONSTANT(__c8)
                    __REQUIRE_CONSTANT(__c9) __REQUIRE_CONSTANT(__c10)
                        __REQUIRE_CONSTANT(__c11) __REQUIRE_CONSTANT(__c12)
                            __REQUIRE_CONSTANT(__c13) __REQUIRE_CONSTANT(__c14)
                                __REQUIRE_CONSTANT(__c15) {
  return (v128_t)(__i8x16){__c0,  __c1,  __c2,  __c3, __c4,  __c5,
                           __c6,  __c7,  __c8,  __c9, __c10, __c11,
                           __c12, __c13, __c14, __c15};
}

static __inline__ v128_t __DEFAULT_FN_ATTRS
wasm_i16x8_const(int16_t __c0, int16_t __c1, int16_t __c2, int16_t __c3,
                 int16_t __c4, int16_t __c5, int16_t __c6, int16_t __c7)
    __REQUIRE_CONSTANT(__c0) __REQUIRE_CONSTANT(__c1) __REQUIRE_CONSTANT(__c2)
        __REQUIRE_CONSTANT(__c3) __REQUIRE_CONSTANT(__c4)
            __REQUIRE_CONSTANT(__c5) __REQUIRE_CONSTANT(__c6)
                __REQUIRE_CONSTANT(__c7) {
  return (v128_t)(__i16x8){__c0, __c1, __c2, __c3, __c4, __c5, __c6, __c7};
}

static __inline__ v128_t __DEFAULT_FN_ATTRS
wasm_i32x4_const(int32_t __c0, int32_t __c1, int32_t __c2, int32_t __c3)
    __REQUIRE_CONSTANT(__c0) __REQUIRE_CONSTANT(__c1) __REQUIRE_CONSTANT(__c2)
        __REQUIRE_CONSTANT(__c3) {
  return (v128_t)(__i32x4){__c0, __c1, __c2, __c3};
}

static __inline__ v128_t __DEFAULT_FN_ATTRS wasm_i64x2_const(int64_t __c0,
                                                             int64_t __c1)
    __REQUIRE_CONSTANT(__c0) __REQUIRE_CONSTANT(__c1) {
  return (v128_t)(__i64x2){__c0, __c1};
}

static __inline__ v128_t __DEFAULT_FN_ATTRS
wasm_f32x4_const(float __c0, float __c1, float __c2, float __c3)
    __REQUIRE_CONSTANT(__c0) __REQUIRE_CONSTANT(__c1) __REQUIRE_CONSTANT(__c2)
        __REQUIRE_CONSTANT(__c3) {
  return (v128_t)(__f32x4){__c0, __c1, __c2, __c3};
}

static __inline__ v128_t __DEFAULT_FN_ATTRS wasm_f64x2_const(double __c0,
                                                             double __c1)
    __REQUIRE_CONSTANT(__c0) __REQUIRE_CONSTANT(__c1) {
  return (v128_t)(__f64x2){__c0, __c1};
}

static __inline__ v128_t __DEFAULT_FN_ATTRS wasm_i8x16_const_splat(int8_t __c)
    __REQUIRE_CONSTANT(__c) {
  return (v128_t)(__i8x16){__c, __c, __c, __c, __c, __c, __c, __c,
                           __c, __c, __c, __c, __c, __c, __c, __c};
}

static __inline__ v128_t __DEFAULT_FN_ATTRS wasm_i16x8_const_splat(int16_t __c)
    __REQUIRE_CONSTANT(__c) {
  return (v128_t)(__i16x8){__c, __c, __c, __c, __c, __c, __c, __c};
}

static __inline__ v128_t __DEFAULT_FN_ATTRS wasm_i32x4_const_splat(int32_t __c)
    __REQUIRE_CONSTANT(__c) {
  return (v128_t)(__i32x4){__c, __c, __c, __c};
}

static __inline__ v128_t __DEFAULT_FN_ATTRS wasm_i64x2_const_splat(int64_t __c)
    __REQUIRE_CONSTANT(__c) {
  return (v128_t)(__i64x2){__c, __c};
}

static __inline__ v128_t __DEFAULT_FN_ATTRS wasm_f32x4_const_splat(float __c)
    __REQUIRE_CONSTANT(__c) {
  return (v128_t)(__f32x4){__c, __c, __c, __c};
}

static __inline__ v128_t __DEFAULT_FN_ATTRS wasm_f64x2_const_splat(double __c)
    __REQUIRE_CONSTANT(__c) {
  return (v128_t)(__f64x2){__c, __c};
}

static __inline__ v128_t __DEFAULT_FN_ATTRS wasm_i8x16_splat(int8_t __a) {
  return (v128_t)(__i8x16){__a, __a, __a, __a, __a, __a, __a, __a,
                           __a, __a, __a, __a, __a, __a, __a, __a};
}

#define wasm_i8x16_extract_lane(__a, __i)                                      \
  (__builtin_wasm_extract_lane_s_i8x16((__i8x16)(__a), __i))

#define wasm_u8x16_extract_lane(__a, __i)                                      \
  (__builtin_wasm_extract_lane_u_i8x16((__u8x16)(__a), __i))

#define wasm_i8x16_replace_lane(__a, __i, __b)                                 \
  ((v128_t)__builtin_wasm_replace_lane_i8x16((__i8x16)(__a), __i, __b))

static __inline__ v128_t __DEFAULT_FN_ATTRS wasm_i16x8_splat(int16_t __a) {
  return (v128_t)(__i16x8){__a, __a, __a, __a, __a, __a, __a, __a};
}

#define wasm_i16x8_extract_lane(__a, __i)                                      \
  (__builtin_wasm_extract_lane_s_i16x8((__i16x8)(__a), __i))

#define wasm_u16x8_extract_lane(__a, __i)                                      \
  (__builtin_wasm_extract_lane_u_i16x8((__u16x8)(__a), __i))

#define wasm_i16x8_replace_lane(__a, __i, __b)                                 \
  ((v128_t)__builtin_wasm_replace_lane_i16x8((__i16x8)(__a), __i, __b))

static __inline__ v128_t __DEFAULT_FN_ATTRS wasm_i32x4_splat(int32_t __a) {
  return (v128_t)(__i32x4){__a, __a, __a, __a};
}

#define wasm_i32x4_extract_lane(__a, __i)                                      \
  (__builtin_wasm_extract_lane_i32x4((__i32x4)(__a), __i))

#define wasm_i32x4_replace_lane(__a, __i, __b)                                 \
  ((v128_t)__builtin_wasm_replace_lane_i32x4((__i32x4)(__a), __i, __b))

static __inline__ v128_t __DEFAULT_FN_ATTRS wasm_i64x2_splat(int64_t __a) {
  return (v128_t)(__i64x2){__a, __a};
}

#define wasm_i64x2_extract_lane(__a, __i)                                      \
  (__builtin_wasm_extract_lane_i64x2((__i64x2)(__a), __i))

#define wasm_i64x2_replace_lane(__a, __i, __b)                                 \
  ((v128_t)__builtin_wasm_replace_lane_i64x2((__i64x2)(__a), __i, __b))

static __inline__ v128_t __DEFAULT_FN_ATTRS wasm_f32x4_splat(float __a) {
  return (v128_t)(__f32x4){__a, __a, __a, __a};
}

#define wasm_f32x4_extract_lane(__a, __i)                                      \
  (__builtin_wasm_extract_lane_f32x4((__f32x4)(__a), __i))

#define wasm_f32x4_replace_lane(__a, __i, __b)                                 \
  ((v128_t)__builtin_wasm_replace_lane_f32x4((__f32x4)(__a), __i, __b))

static __inline__ v128_t __DEFAULT_FN_ATTRS wasm_f64x2_splat(double __a) {
  return (v128_t)(__f64x2){__a, __a};
}

#define wasm_f64x2_extract_lane(__a, __i)                                      \
  (__builtin_wasm_extract_lane_f64x2((__f64x2)(__a), __i))

#define wasm_f64x2_replace_lane(__a, __i, __b)                                 \
  ((v128_t)__builtin_wasm_replace_lane_f64x2((__f64x2)(__a), __i, __b))

static __inline__ v128_t __DEFAULT_FN_ATTRS wasm_i8x16_eq(v128_t __a,
                                                          v128_t __b) {
  return (v128_t)((__i8x16)__a == (__i8x16)__b);
}

static __inline__ v128_t __DEFAULT_FN_ATTRS wasm_i8x16_ne(v128_t __a,
                                                          v128_t __b) {
  return (v128_t)((__i8x16)__a != (__i8x16)__b);
}

static __inline__ v128_t __DEFAULT_FN_ATTRS wasm_i8x16_lt(v128_t __a,
                                                          v128_t __b) {
  return (v128_t)((__i8x16)__a < (__i8x16)__b);
}

static __inline__ v128_t __DEFAULT_FN_ATTRS wasm_u8x16_lt(v128_t __a,
                                                          v128_t __b) {
  return (v128_t)((__u8x16)__a < (__u8x16)__b);
}

static __inline__ v128_t __DEFAULT_FN_ATTRS wasm_i8x16_gt(v128_t __a,
                                                          v128_t __b) {
  return (v128_t)((__i8x16)__a > (__i8x16)__b);
}

static __inline__ v128_t __DEFAULT_FN_ATTRS wasm_u8x16_gt(v128_t __a,
                                                          v128_t __b) {
  return (v128_t)((__u8x16)__a > (__u8x16)__b);
}

static __inline__ v128_t __DEFAULT_FN_ATTRS wasm_i8x16_le(v128_t __a,
                                                          v128_t __b) {
  return (v128_t)((__i8x16)__a <= (__i8x16)__b);
}

static __inline__ v128_t __DEFAULT_FN_ATTRS wasm_u8x16_le(v128_t __a,
                                                          v128_t __b) {
  return (v128_t)((__u8x16)__a <= (__u8x16)__b);
}

static __inline__ v128_t __DEFAULT_FN_ATTRS wasm_i8x16_ge(v128_t __a,
                                                          v128_t __b) {
  return (v128_t)((__i8x16)__a >= (__i8x16)__b);
}

static __inline__ v128_t __DEFAULT_FN_ATTRS wasm_u8x16_ge(v128_t __a,
                                                          v128_t __b) {
  return (v128_t)((__u8x16)__a >= (__u8x16)__b);
}

static __inline__ v128_t __DEFAULT_FN_ATTRS wasm_i16x8_eq(v128_t __a,
                                                          v128_t __b) {
  return (v128_t)((__i16x8)__a == (__i16x8)__b);
}

static __inline__ v128_t __DEFAULT_FN_ATTRS wasm_i16x8_ne(v128_t __a,
                                                          v128_t __b) {
  return (v128_t)((__u16x8)__a != (__u16x8)__b);
}

static __inline__ v128_t __DEFAULT_FN_ATTRS wasm_i16x8_lt(v128_t __a,
                                                          v128_t __b) {
  return (v128_t)((__i16x8)__a < (__i16x8)__b);
}

static __inline__ v128_t __DEFAULT_FN_ATTRS wasm_u16x8_lt(v128_t __a,
                                                          v128_t __b) {
  return (v128_t)((__u16x8)__a < (__u16x8)__b);
}

static __inline__ v128_t __DEFAULT_FN_ATTRS wasm_i16x8_gt(v128_t __a,
                                                          v128_t __b) {
  return (v128_t)((__i16x8)__a > (__i16x8)__b);
}

static __inline__ v128_t __DEFAULT_FN_ATTRS wasm_u16x8_gt(v128_t __a,
                                                          v128_t __b) {
  return (v128_t)((__u16x8)__a > (__u16x8)__b);
}

static __inline__ v128_t __DEFAULT_FN_ATTRS wasm_i16x8_le(v128_t __a,
                                                          v128_t __b) {
  return (v128_t)((__i16x8)__a <= (__i16x8)__b);
}

static __inline__ v128_t __DEFAULT_FN_ATTRS wasm_u16x8_le(v128_t __a,
                                                          v128_t __b) {
  return (v128_t)((__u16x8)__a <= (__u16x8)__b);
}

static __inline__ v128_t __DEFAULT_FN_ATTRS wasm_i16x8_ge(v128_t __a,
                                                          v128_t __b) {
  return (v128_t)((__i16x8)__a >= (__i16x8)__b);
}

static __inline__ v128_t __DEFAULT_FN_ATTRS wasm_u16x8_ge(v128_t __a,
                                                          v128_t __b) {
  return (v128_t)((__u16x8)__a >= (__u16x8)__b);
}

static __inline__ v128_t __DEFAULT_FN_ATTRS wasm_i32x4_eq(v128_t __a,
                                                          v128_t __b) {
  return (v128_t)((__i32x4)__a == (__i32x4)__b);
}

static __inline__ v128_t __DEFAULT_FN_ATTRS wasm_i32x4_ne(v128_t __a,
                                                          v128_t __b) {
  return (v128_t)((__i32x4)__a != (__i32x4)__b);
}

static __inline__ v128_t __DEFAULT_FN_ATTRS wasm_i32x4_lt(v128_t __a,
                                                          v128_t __b) {
  return (v128_t)((__i32x4)__a < (__i32x4)__b);
}

static __inline__ v128_t __DEFAULT_FN_ATTRS wasm_u32x4_lt(v128_t __a,
                                                          v128_t __b) {
  return (v128_t)((__u32x4)__a < (__u32x4)__b);
}

static __inline__ v128_t __DEFAULT_FN_ATTRS wasm_i32x4_gt(v128_t __a,
                                                          v128_t __b) {
  return (v128_t)((__i32x4)__a > (__i32x4)__b);
}

static __inline__ v128_t __DEFAULT_FN_ATTRS wasm_u32x4_gt(v128_t __a,
                                                          v128_t __b) {
  return (v128_t)((__u32x4)__a > (__u32x4)__b);
}

static __inline__ v128_t __DEFAULT_FN_ATTRS wasm_i32x4_le(v128_t __a,
                                                          v128_t __b) {
  return (v128_t)((__i32x4)__a <= (__i32x4)__b);
}

static __inline__ v128_t __DEFAULT_FN_ATTRS wasm_u32x4_le(v128_t __a,
                                                          v128_t __b) {
  return (v128_t)((__u32x4)__a <= (__u32x4)__b);
}

static __inline__ v128_t __DEFAULT_FN_ATTRS wasm_i32x4_ge(v128_t __a,
                                                          v128_t __b) {
  return (v128_t)((__i32x4)__a >= (__i32x4)__b);
}

static __inline__ v128_t __DEFAULT_FN_ATTRS wasm_u32x4_ge(v128_t __a,
                                                          v128_t __b) {
  return (v128_t)((__u32x4)__a >= (__u32x4)__b);
}

static __inline__ v128_t __DEFAULT_FN_ATTRS wasm_i64x2_eq(v128_t __a,
                                                          v128_t __b) {
  return (v128_t)((__i64x2)__a == (__i64x2)__b);
}

static __inline__ v128_t __DEFAULT_FN_ATTRS wasm_i64x2_ne(v128_t __a,
                                                          v128_t __b) {
  return (v128_t)((__i64x2)__a != (__i64x2)__b);
}

static __inline__ v128_t __DEFAULT_FN_ATTRS wasm_i64x2_lt(v128_t __a,
                                                          v128_t __b) {
  return (v128_t)((__i64x2)__a < (__i64x2)__b);
}

static __inline__ v128_t __DEFAULT_FN_ATTRS wasm_i64x2_gt(v128_t __a,
                                                          v128_t __b) {
  return (v128_t)((__i64x2)__a > (__i64x2)__b);
}

static __inline__ v128_t __DEFAULT_FN_ATTRS wasm_i64x2_le(v128_t __a,
                                                          v128_t __b) {
  return (v128_t)((__i64x2)__a <= (__i64x2)__b);
}

static __inline__ v128_t __DEFAULT_FN_ATTRS wasm_i64x2_ge(v128_t __a,
                                                          v128_t __b) {
  return (v128_t)((__i64x2)__a >= (__i64x2)__b);
}

static __inline__ v128_t __DEFAULT_FN_ATTRS wasm_f32x4_eq(v128_t __a,
                                                          v128_t __b) {
  return (v128_t)((__f32x4)__a == (__f32x4)__b);
}

static __inline__ v128_t __DEFAULT_FN_ATTRS wasm_f32x4_ne(v128_t __a,
                                                          v128_t __b) {
  return (v128_t)((__f32x4)__a != (__f32x4)__b);
}

static __inline__ v128_t __DEFAULT_FN_ATTRS wasm_f32x4_lt(v128_t __a,
                                                          v128_t __b) {
  return (v128_t)((__f32x4)__a < (__f32x4)__b);
}

static __inline__ v128_t __DEFAULT_FN_ATTRS wasm_f32x4_gt(v128_t __a,
                                                          v128_t __b) {
  return (v128_t)((__f32x4)__a > (__f32x4)__b);
}

static __inline__ v128_t __DEFAULT_FN_ATTRS wasm_f32x4_le(v128_t __a,
                                                          v128_t __b) {
  return (v128_t)((__f32x4)__a <= (__f32x4)__b);
}

static __inline__ v128_t __DEFAULT_FN_ATTRS wasm_f32x4_ge(v128_t __a,
                                                          v128_t __b) {
  return (v128_t)((__f32x4)__a >= (__f32x4)__b);
}

static __inline__ v128_t __DEFAULT_FN_ATTRS wasm_f64x2_eq(v128_t __a,
                                                          v128_t __b) {
  return (v128_t)((__f64x2)__a == (__f64x2)__b);
}

static __inline__ v128_t __DEFAULT_FN_ATTRS wasm_f64x2_ne(v128_t __a,
                                                          v128_t __b) {
  return (v128_t)((__f64x2)__a != (__f64x2)__b);
}

static __inline__ v128_t __DEFAULT_FN_ATTRS wasm_f64x2_lt(v128_t __a,
                                                          v128_t __b) {
  return (v128_t)((__f64x2)__a < (__f64x2)__b);
}

static __inline__ v128_t __DEFAULT_FN_ATTRS wasm_f64x2_gt(v128_t __a,
                                                          v128_t __b) {
  return (v128_t)((__f64x2)__a > (__f64x2)__b);
}

static __inline__ v128_t __DEFAULT_FN_ATTRS wasm_f64x2_le(v128_t __a,
                                                          v128_t __b) {
  return (v128_t)((__f64x2)__a <= (__f64x2)__b);
}

static __inline__ v128_t __DEFAULT_FN_ATTRS wasm_f64x2_ge(v128_t __a,
                                                          v128_t __b) {
  return (v128_t)((__f64x2)__a >= (__f64x2)__b);
}

static __inline__ v128_t __DEFAULT_FN_ATTRS wasm_v128_not(v128_t __a) {
  return ~__a;
}

static __inline__ v128_t __DEFAULT_FN_ATTRS wasm_v128_and(v128_t __a,
                                                          v128_t __b) {
  return __a & __b;
}

static __inline__ v128_t __DEFAULT_FN_ATTRS wasm_v128_or(v128_t __a,
                                                         v128_t __b) {
  return __a | __b;
}

static __inline__ v128_t __DEFAULT_FN_ATTRS wasm_v128_xor(v128_t __a,
                                                          v128_t __b) {
  return __a ^ __b;
}

static __inline__ v128_t __DEFAULT_FN_ATTRS wasm_v128_andnot(v128_t __a,
                                                             v128_t __b) {
  return __a & ~__b;
}

static __inline__ bool __DEFAULT_FN_ATTRS wasm_v128_any_true(v128_t __a) {
  return __builtin_wasm_any_true_v128((__i8x16)__a);
}

static __inline__ v128_t __DEFAULT_FN_ATTRS wasm_v128_bitselect(v128_t __a,
                                                                v128_t __b,
                                                                v128_t __mask) {
  return (v128_t)__builtin_wasm_bitselect((__i32x4)__a, (__i32x4)__b,
                                          (__i32x4)__mask);
}

static __inline__ v128_t __DEFAULT_FN_ATTRS wasm_i8x16_abs(v128_t __a) {
  return (v128_t)__builtin_wasm_abs_i8x16((__i8x16)__a);
}

static __inline__ v128_t __DEFAULT_FN_ATTRS wasm_i8x16_neg(v128_t __a) {
  return (v128_t)(-(__u8x16)__a);
}

static __inline__ bool __DEFAULT_FN_ATTRS wasm_i8x16_all_true(v128_t __a) {
  return __builtin_wasm_all_true_i8x16((__i8x16)__a);
}

static __inline__ int32_t __DEFAULT_FN_ATTRS wasm_i8x16_bitmask(v128_t __a) {
  return __builtin_wasm_bitmask_i8x16((__i8x16)__a);
}

static __inline__ v128_t __DEFAULT_FN_ATTRS wasm_i8x16_popcnt(v128_t __a) {
  return (v128_t)__builtin_wasm_popcnt_i8x16((__i8x16)__a);
}

static __inline__ v128_t __DEFAULT_FN_ATTRS wasm_i8x16_shl(v128_t __a,
                                                           int32_t __b) {
  return (v128_t)((__i8x16)__a << __b);
}

static __inline__ v128_t __DEFAULT_FN_ATTRS wasm_i8x16_shr(v128_t __a,
                                                           int32_t __b) {
  return (v128_t)((__i8x16)__a >> __b);
}

static __inline__ v128_t __DEFAULT_FN_ATTRS wasm_u8x16_shr(v128_t __a,
                                                           int32_t __b) {
  return (v128_t)((__u8x16)__a >> __b);
}

static __inline__ v128_t __DEFAULT_FN_ATTRS wasm_i8x16_add(v128_t __a,
                                                           v128_t __b) {
  return (v128_t)((__u8x16)__a + (__u8x16)__b);
}

static __inline__ v128_t __DEFAULT_FN_ATTRS wasm_i8x16_add_sat(v128_t __a,
                                                               v128_t __b) {
  return (v128_t)__builtin_wasm_add_sat_s_i8x16((__i8x16)__a, (__i8x16)__b);
}

static __inline__ v128_t __DEFAULT_FN_ATTRS wasm_u8x16_add_sat(v128_t __a,
                                                               v128_t __b) {
  return (v128_t)__builtin_wasm_add_sat_u_i8x16((__u8x16)__a, (__u8x16)__b);
}

static __inline__ v128_t __DEFAULT_FN_ATTRS wasm_i8x16_sub(v128_t __a,
                                                           v128_t __b) {
  return (v128_t)((__u8x16)__a - (__u8x16)__b);
}

static __inline__ v128_t __DEFAULT_FN_ATTRS wasm_i8x16_sub_sat(v128_t __a,
                                                               v128_t __b) {
  return (v128_t)__builtin_wasm_sub_sat_s_i8x16((__i8x16)__a, (__i8x16)__b);
}

static __inline__ v128_t __DEFAULT_FN_ATTRS wasm_u8x16_sub_sat(v128_t __a,
                                                               v128_t __b) {
  return (v128_t)__builtin_wasm_sub_sat_u_i8x16((__u8x16)__a, (__u8x16)__b);
}

static __inline__ v128_t __DEFAULT_FN_ATTRS wasm_i8x16_min(v128_t __a,
                                                           v128_t __b) {
  return (v128_t)__builtin_wasm_min_s_i8x16((__i8x16)__a, (__i8x16)__b);
}

static __inline__ v128_t __DEFAULT_FN_ATTRS wasm_u8x16_min(v128_t __a,
                                                           v128_t __b) {
  return (v128_t)__builtin_wasm_min_u_i8x16((__u8x16)__a, (__u8x16)__b);
}

static __inline__ v128_t __DEFAULT_FN_ATTRS wasm_i8x16_max(v128_t __a,
                                                           v128_t __b) {
  return (v128_t)__builtin_wasm_max_s_i8x16((__i8x16)__a, (__i8x16)__b);
}

static __inline__ v128_t __DEFAULT_FN_ATTRS wasm_u8x16_max(v128_t __a,
                                                           v128_t __b) {
  return (v128_t)__builtin_wasm_max_u_i8x16((__u8x16)__a, (__u8x16)__b);
}

static __inline__ v128_t __DEFAULT_FN_ATTRS wasm_u8x16_avgr(v128_t __a,
                                                            v128_t __b) {
  return (v128_t)__builtin_wasm_avgr_u_i8x16((__u8x16)__a, (__u8x16)__b);
}

static __inline__ v128_t __DEFAULT_FN_ATTRS wasm_i16x8_abs(v128_t __a) {
  return (v128_t)__builtin_wasm_abs_i16x8((__i16x8)__a);
}

static __inline__ v128_t __DEFAULT_FN_ATTRS wasm_i16x8_neg(v128_t __a) {
  return (v128_t)(-(__u16x8)__a);
}

static __inline__ bool __DEFAULT_FN_ATTRS wasm_i16x8_all_true(v128_t __a) {
  return __builtin_wasm_all_true_i16x8((__i16x8)__a);
}

static __inline__ int32_t __DEFAULT_FN_ATTRS wasm_i16x8_bitmask(v128_t __a) {
  return __builtin_wasm_bitmask_i16x8((__i16x8)__a);
}

static __inline__ v128_t __DEFAULT_FN_ATTRS wasm_i16x8_shl(v128_t __a,
                                                           int32_t __b) {
  return (v128_t)((__i16x8)__a << __b);
}

static __inline__ v128_t __DEFAULT_FN_ATTRS wasm_i16x8_shr(v128_t __a,
                                                           int32_t __b) {
  return (v128_t)((__i16x8)__a >> __b);
}

static __inline__ v128_t __DEFAULT_FN_ATTRS wasm_u16x8_shr(v128_t __a,
                                                           int32_t __b) {
  return (v128_t)((__u16x8)__a >> __b);
}

static __inline__ v128_t __DEFAULT_FN_ATTRS wasm_i16x8_add(v128_t __a,
                                                           v128_t __b) {
  return (v128_t)((__u16x8)__a + (__u16x8)__b);
}

static __inline__ v128_t __DEFAULT_FN_ATTRS wasm_i16x8_add_sat(v128_t __a,
                                                               v128_t __b) {
  return (v128_t)__builtin_wasm_add_sat_s_i16x8((__i16x8)__a, (__i16x8)__b);
}

static __inline__ v128_t __DEFAULT_FN_ATTRS wasm_u16x8_add_sat(v128_t __a,
                                                               v128_t __b) {
  return (v128_t)__builtin_wasm_add_sat_u_i16x8((__u16x8)__a, (__u16x8)__b);
}

static __inline__ v128_t __DEFAULT_FN_ATTRS wasm_i16x8_sub(v128_t __a,
                                                           v128_t __b) {
  return (v128_t)((__i16x8)__a - (__i16x8)__b);
}

static __inline__ v128_t __DEFAULT_FN_ATTRS wasm_i16x8_sub_sat(v128_t __a,
                                                               v128_t __b) {
  return (v128_t)__builtin_wasm_sub_sat_s_i16x8((__i16x8)__a, (__i16x8)__b);
}

static __inline__ v128_t __DEFAULT_FN_ATTRS wasm_u16x8_sub_sat(v128_t __a,
                                                               v128_t __b) {
  return (v128_t)__builtin_wasm_sub_sat_u_i16x8((__u16x8)__a, (__u16x8)__b);
}

static __inline__ v128_t __DEFAULT_FN_ATTRS wasm_i16x8_mul(v128_t __a,
                                                           v128_t __b) {
  return (v128_t)((__u16x8)__a * (__u16x8)__b);
}

static __inline__ v128_t __DEFAULT_FN_ATTRS wasm_i16x8_min(v128_t __a,
                                                           v128_t __b) {
  return (v128_t)__builtin_wasm_min_s_i16x8((__i16x8)__a, (__i16x8)__b);
}

static __inline__ v128_t __DEFAULT_FN_ATTRS wasm_u16x8_min(v128_t __a,
                                                           v128_t __b) {
  return (v128_t)__builtin_wasm_min_u_i16x8((__u16x8)__a, (__u16x8)__b);
}

static __inline__ v128_t __DEFAULT_FN_ATTRS wasm_i16x8_max(v128_t __a,
                                                           v128_t __b) {
  return (v128_t)__builtin_wasm_max_s_i16x8((__i16x8)__a, (__i16x8)__b);
}

static __inline__ v128_t __DEFAULT_FN_ATTRS wasm_u16x8_max(v128_t __a,
                                                           v128_t __b) {
  return (v128_t)__builtin_wasm_max_u_i16x8((__u16x8)__a, (__u16x8)__b);
}

static __inline__ v128_t __DEFAULT_FN_ATTRS wasm_u16x8_avgr(v128_t __a,
                                                            v128_t __b) {
  return (v128_t)__builtin_wasm_avgr_u_i16x8((__u16x8)__a, (__u16x8)__b);
}

static __inline__ v128_t __DEFAULT_FN_ATTRS wasm_i32x4_abs(v128_t __a) {
  return (v128_t)__builtin_wasm_abs_i32x4((__i32x4)__a);
}

static __inline__ v128_t __DEFAULT_FN_ATTRS wasm_i32x4_neg(v128_t __a) {
  return (v128_t)(-(__u32x4)__a);
}

static __inline__ bool __DEFAULT_FN_ATTRS wasm_i32x4_all_true(v128_t __a) {
  return __builtin_wasm_all_true_i32x4((__i32x4)__a);
}

static __inline__ int32_t __DEFAULT_FN_ATTRS wasm_i32x4_bitmask(v128_t __a) {
  return __builtin_wasm_bitmask_i32x4((__i32x4)__a);
}

static __inline__ v128_t __DEFAULT_FN_ATTRS wasm_i32x4_shl(v128_t __a,
                                                           int32_t __b) {
  return (v128_t)((__i32x4)__a << __b);
}

static __inline__ v128_t __DEFAULT_FN_ATTRS wasm_i32x4_shr(v128_t __a,
                                                           int32_t __b) {
  return (v128_t)((__i32x4)__a >> __b);
}

static __inline__ v128_t __DEFAULT_FN_ATTRS wasm_u32x4_shr(v128_t __a,
                                                           int32_t __b) {
  return (v128_t)((__u32x4)__a >> __b);
}

static __inline__ v128_t __DEFAULT_FN_ATTRS wasm_i32x4_add(v128_t __a,
                                                           v128_t __b) {
  return (v128_t)((__u32x4)__a + (__u32x4)__b);
}

static __inline__ v128_t __DEFAULT_FN_ATTRS wasm_i32x4_sub(v128_t __a,
                                                           v128_t __b) {
  return (v128_t)((__u32x4)__a - (__u32x4)__b);
}

static __inline__ v128_t __DEFAULT_FN_ATTRS wasm_i32x4_mul(v128_t __a,
                                                           v128_t __b) {
  return (v128_t)((__u32x4)__a * (__u32x4)__b);
}

static __inline__ v128_t __DEFAULT_FN_ATTRS wasm_i32x4_min(v128_t __a,
                                                           v128_t __b) {
  return (v128_t)__builtin_wasm_min_s_i32x4((__i32x4)__a, (__i32x4)__b);
}

static __inline__ v128_t __DEFAULT_FN_ATTRS wasm_u32x4_min(v128_t __a,
                                                           v128_t __b) {
  return (v128_t)__builtin_wasm_min_u_i32x4((__u32x4)__a, (__u32x4)__b);
}

static __inline__ v128_t __DEFAULT_FN_ATTRS wasm_i32x4_max(v128_t __a,
                                                           v128_t __b) {
  return (v128_t)__builtin_wasm_max_s_i32x4((__i32x4)__a, (__i32x4)__b);
}

static __inline__ v128_t __DEFAULT_FN_ATTRS wasm_u32x4_max(v128_t __a,
                                                           v128_t __b) {
  return (v128_t)__builtin_wasm_max_u_i32x4((__u32x4)__a, (__u32x4)__b);
}

static __inline__ v128_t __DEFAULT_FN_ATTRS wasm_i32x4_dot_i16x8(v128_t __a,
                                                                 v128_t __b) {
  return (v128_t)__builtin_wasm_dot_s_i32x4_i16x8((__i16x8)__a, (__i16x8)__b);
}

static __inline__ v128_t __DEFAULT_FN_ATTRS wasm_i64x2_abs(v128_t __a) {
  return (v128_t)__builtin_wasm_abs_i64x2((__i64x2)__a);
}

static __inline__ v128_t __DEFAULT_FN_ATTRS wasm_i64x2_neg(v128_t __a) {
  return (v128_t)(-(__u64x2)__a);
}

static __inline__ bool __DEFAULT_FN_ATTRS wasm_i64x2_all_true(v128_t __a) {
  return __builtin_wasm_all_true_i64x2((__i64x2)__a);
}

static __inline__ int32_t __DEFAULT_FN_ATTRS wasm_i64x2_bitmask(v128_t __a) {
  return __builtin_wasm_bitmask_i64x2((__i64x2)__a);
}

static __inline__ v128_t __DEFAULT_FN_ATTRS wasm_i64x2_shl(v128_t __a,
                                                           int32_t __b) {
  return (v128_t)((__i64x2)__a << (int64_t)__b);
}

static __inline__ v128_t __DEFAULT_FN_ATTRS wasm_i64x2_shr(v128_t __a,
                                                           int32_t __b) {
  return (v128_t)((__i64x2)__a >> (int64_t)__b);
}

static __inline__ v128_t __DEFAULT_FN_ATTRS wasm_u64x2_shr(v128_t __a,
                                                           int32_t __b) {
  return (v128_t)((__u64x2)__a >> (int64_t)__b);
}

static __inline__ v128_t __DEFAULT_FN_ATTRS wasm_i64x2_add(v128_t __a,
                                                           v128_t __b) {
  return (v128_t)((__u64x2)__a + (__u64x2)__b);
}

static __inline__ v128_t __DEFAULT_FN_ATTRS wasm_i64x2_sub(v128_t __a,
                                                           v128_t __b) {
  return (v128_t)((__u64x2)__a - (__u64x2)__b);
}

static __inline__ v128_t __DEFAULT_FN_ATTRS wasm_i64x2_mul(v128_t __a,
                                                           v128_t __b) {
  return (v128_t)((__u64x2)__a * (__u64x2)__b);
}

static __inline__ v128_t __DEFAULT_FN_ATTRS wasm_f32x4_abs(v128_t __a) {
  return (v128_t)__builtin_wasm_abs_f32x4((__f32x4)__a);
}

static __inline__ v128_t __DEFAULT_FN_ATTRS wasm_f32x4_neg(v128_t __a) {
  return (v128_t)(-(__f32x4)__a);
}

static __inline__ v128_t __DEFAULT_FN_ATTRS wasm_f32x4_sqrt(v128_t __a) {
  return (v128_t)__builtin_wasm_sqrt_f32x4((__f32x4)__a);
}

static __inline__ v128_t __DEFAULT_FN_ATTRS wasm_f32x4_ceil(v128_t __a) {
  return (v128_t)__builtin_wasm_ceil_f32x4((__f32x4)__a);
}

static __inline__ v128_t __DEFAULT_FN_ATTRS wasm_f32x4_floor(v128_t __a) {
  return (v128_t)__builtin_wasm_floor_f32x4((__f32x4)__a);
}

static __inline__ v128_t __DEFAULT_FN_ATTRS wasm_f32x4_trunc(v128_t __a) {
  return (v128_t)__builtin_wasm_trunc_f32x4((__f32x4)__a);
}

static __inline__ v128_t __DEFAULT_FN_ATTRS wasm_f32x4_nearest(v128_t __a) {
  return (v128_t)__builtin_wasm_nearest_f32x4((__f32x4)__a);
}

static __inline__ v128_t __DEFAULT_FN_ATTRS wasm_f32x4_add(v128_t __a,
                                                           v128_t __b) {
  return (v128_t)((__f32x4)__a + (__f32x4)__b);
}

static __inline__ v128_t __DEFAULT_FN_ATTRS wasm_f32x4_sub(v128_t __a,
                                                           v128_t __b) {
  return (v128_t)((__f32x4)__a - (__f32x4)__b);
}

static __inline__ v128_t __DEFAULT_FN_ATTRS wasm_f32x4_mul(v128_t __a,
                                                           v128_t __b) {
  return (v128_t)((__f32x4)__a * (__f32x4)__b);
}

static __inline__ v128_t __DEFAULT_FN_ATTRS wasm_f32x4_div(v128_t __a,
                                                           v128_t __b) {
  return (v128_t)((__f32x4)__a / (__f32x4)__b);
}

static __inline__ v128_t __DEFAULT_FN_ATTRS wasm_f32x4_min(v128_t __a,
                                                           v128_t __b) {
  return (v128_t)__builtin_wasm_min_f32x4((__f32x4)__a, (__f32x4)__b);
}

static __inline__ v128_t __DEFAULT_FN_ATTRS wasm_f32x4_max(v128_t __a,
                                                           v128_t __b) {
  return (v128_t)__builtin_wasm_max_f32x4((__f32x4)__a, (__f32x4)__b);
}

static __inline__ v128_t __DEFAULT_FN_ATTRS wasm_f32x4_pmin(v128_t __a,
                                                            v128_t __b) {
  return (v128_t)__builtin_wasm_pmin_f32x4((__f32x4)__a, (__f32x4)__b);
}

static __inline__ v128_t __DEFAULT_FN_ATTRS wasm_f32x4_pmax(v128_t __a,
                                                            v128_t __b) {
  return (v128_t)__builtin_wasm_pmax_f32x4((__f32x4)__a, (__f32x4)__b);
}

static __inline__ v128_t __DEFAULT_FN_ATTRS wasm_f64x2_abs(v128_t __a) {
  return (v128_t)__builtin_wasm_abs_f64x2((__f64x2)__a);
}

static __inline__ v128_t __DEFAULT_FN_ATTRS wasm_f64x2_neg(v128_t __a) {
  return (v128_t)(-(__f64x2)__a);
}

static __inline__ v128_t __DEFAULT_FN_ATTRS wasm_f64x2_sqrt(v128_t __a) {
  return (v128_t)__builtin_wasm_sqrt_f64x2((__f64x2)__a);
}

static __inline__ v128_t __DEFAULT_FN_ATTRS wasm_f64x2_ceil(v128_t __a) {
  return (v128_t)__builtin_wasm_ceil_f64x2((__f64x2)__a);
}

static __inline__ v128_t __DEFAULT_FN_ATTRS wasm_f64x2_floor(v128_t __a) {
  return (v128_t)__builtin_wasm_floor_f64x2((__f64x2)__a);
}

static __inline__ v128_t __DEFAULT_FN_ATTRS wasm_f64x2_trunc(v128_t __a) {
  return (v128_t)__builtin_wasm_trunc_f64x2((__f64x2)__a);
}

static __inline__ v128_t __DEFAULT_FN_ATTRS wasm_f64x2_nearest(v128_t __a) {
  return (v128_t)__builtin_wasm_nearest_f64x2((__f64x2)__a);
}

static __inline__ v128_t __DEFAULT_FN_ATTRS wasm_f64x2_add(v128_t __a,
                                                           v128_t __b) {
  return (v128_t)((__f64x2)__a + (__f64x2)__b);
}

static __inline__ v128_t __DEFAULT_FN_ATTRS wasm_f64x2_sub(v128_t __a,
                                                           v128_t __b) {
  return (v128_t)((__f64x2)__a - (__f64x2)__b);
}

static __inline__ v128_t __DEFAULT_FN_ATTRS wasm_f64x2_mul(v128_t __a,
                                                           v128_t __b) {
  return (v128_t)((__f64x2)__a * (__f64x2)__b);
}

static __inline__ v128_t __DEFAULT_FN_ATTRS wasm_f64x2_div(v128_t __a,
                                                           v128_t __b) {
  return (v128_t)((__f64x2)__a / (__f64x2)__b);
}

static __inline__ v128_t __DEFAULT_FN_ATTRS wasm_f64x2_min(v128_t __a,
                                                           v128_t __b) {
  return (v128_t)__builtin_wasm_min_f64x2((__f64x2)__a, (__f64x2)__b);
}

static __inline__ v128_t __DEFAULT_FN_ATTRS wasm_f64x2_max(v128_t __a,
                                                           v128_t __b) {
  return (v128_t)__builtin_wasm_max_f64x2((__f64x2)__a, (__f64x2)__b);
}

static __inline__ v128_t __DEFAULT_FN_ATTRS wasm_f64x2_pmin(v128_t __a,
                                                            v128_t __b) {
  return (v128_t)__builtin_wasm_pmin_f64x2((__f64x2)__a, (__f64x2)__b);
}

static __inline__ v128_t __DEFAULT_FN_ATTRS wasm_f64x2_pmax(v128_t __a,
                                                            v128_t __b) {
  return (v128_t)__builtin_wasm_pmax_f64x2((__f64x2)__a, (__f64x2)__b);
}

static __inline__ v128_t __DEFAULT_FN_ATTRS
wasm_i32x4_trunc_sat_f32x4(v128_t __a) {
  return (v128_t)__builtin_wasm_trunc_saturate_s_i32x4_f32x4((__f32x4)__a);
}

static __inline__ v128_t __DEFAULT_FN_ATTRS
wasm_u32x4_trunc_sat_f32x4(v128_t __a) {
  return (v128_t)__builtin_wasm_trunc_saturate_u_i32x4_f32x4((__f32x4)__a);
}

static __inline__ v128_t __DEFAULT_FN_ATTRS
wasm_f32x4_convert_i32x4(v128_t __a) {
  return (v128_t) __builtin_convertvector((__i32x4)__a, __f32x4);
}

static __inline__ v128_t __DEFAULT_FN_ATTRS
wasm_f32x4_convert_u32x4(v128_t __a) {
  return (v128_t) __builtin_convertvector((__u32x4)__a, __f32x4);
}

static __inline__ v128_t __DEFAULT_FN_ATTRS
wasm_f64x2_convert_low_i32x4(v128_t __a) {
  return (v128_t) __builtin_convertvector((__i32x2){__a[0], __a[1]}, __f64x2);
}

static __inline__ v128_t __DEFAULT_FN_ATTRS
wasm_f64x2_convert_low_u32x4(v128_t __a) {
  return (v128_t) __builtin_convertvector((__u32x2){__a[0], __a[1]}, __f64x2);
}

static __inline__ v128_t __DEFAULT_FN_ATTRS
wasm_i32x4_trunc_sat_f64x2_zero(v128_t __a) {
  return (v128_t)__builtin_wasm_trunc_sat_zero_s_f64x2_i32x4((__f64x2)__a);
}

static __inline__ v128_t __DEFAULT_FN_ATTRS
wasm_u32x4_trunc_sat_f64x2_zero(v128_t __a) {
  return (v128_t)__builtin_wasm_trunc_sat_zero_u_f64x2_i32x4((__f64x2)__a);
}

static __inline__ v128_t __DEFAULT_FN_ATTRS
wasm_f32x4_demote_f64x2_zero(v128_t __a) {
  return (v128_t)__builtin_wasm_demote_zero_f64x2_f32x4((__f64x2)__a);
}

static __inline__ v128_t __DEFAULT_FN_ATTRS
wasm_f64x2_promote_low_f32x4(v128_t __a) {
  return (v128_t)__builtin_wasm_promote_low_f32x4_f64x2((__f32x4)__a);
}

#define wasm_i8x16_shuffle(__a, __b, __c0, __c1, __c2, __c3, __c4, __c5, __c6, \
                           __c7, __c8, __c9, __c10, __c11, __c12, __c13,       \
                           __c14, __c15)                                       \
  ((v128_t)__builtin_wasm_shuffle_i8x16(                                       \
      (__i8x16)(__a), (__i8x16)(__b), __c0, __c1, __c2, __c3, __c4, __c5,      \
      __c6, __c7, __c8, __c9, __c10, __c11, __c12, __c13, __c14, __c15))

#define wasm_i16x8_shuffle(__a, __b, __c0, __c1, __c2, __c3, __c4, __c5, __c6, \
                           __c7)                                               \
  ((v128_t)__builtin_wasm_shuffle_i8x16(                                       \
      (__i8x16)(__a), (__i8x16)(__b), (__c0)*2, (__c0)*2 + 1, (__c1)*2,        \
      (__c1)*2 + 1, (__c2)*2, (__c2)*2 + 1, (__c3)*2, (__c3)*2 + 1, (__c4)*2,  \
      (__c4)*2 + 1, (__c5)*2, (__c5)*2 + 1, (__c6)*2, (__c6)*2 + 1, (__c7)*2,  \
      (__c7)*2 + 1))

#define wasm_i32x4_shuffle(__a, __b, __c0, __c1, __c2, __c3)                   \
  ((v128_t)__builtin_wasm_shuffle_i8x16(                                       \
      (__i8x16)(__a), (__i8x16)(__b), (__c0)*4, (__c0)*4 + 1, (__c0)*4 + 2,    \
      (__c0)*4 + 3, (__c1)*4, (__c1)*4 + 1, (__c1)*4 + 2, (__c1)*4 + 3,        \
      (__c2)*4, (__c2)*4 + 1, (__c2)*4 + 2, (__c2)*4 + 3, (__c3)*4,            \
      (__c3)*4 + 1, (__c3)*4 + 2, (__c3)*4 + 3))

#define wasm_i64x2_shuffle(__a, __b, __c0, __c1)                               \
  ((v128_t)__builtin_wasm_shuffle_i8x16(                                       \
      (__i8x16)(__a), (__i8x16)(__b), (__c0)*8, (__c0)*8 + 1, (__c0)*8 + 2,    \
      (__c0)*8 + 3, (__c0)*8 + 4, (__c0)*8 + 5, (__c0)*8 + 6, (__c0)*8 + 7,    \
      (__c1)*8, (__c1)*8 + 1, (__c1)*8 + 2, (__c1)*8 + 3, (__c1)*8 + 4,        \
      (__c1)*8 + 5, (__c1)*8 + 6, (__c1)*8 + 7))

static __inline__ v128_t __DEFAULT_FN_ATTRS wasm_i8x16_swizzle(v128_t __a,
                                                               v128_t __b) {
  return (v128_t)__builtin_wasm_swizzle_i8x16((__i8x16)__a, (__i8x16)__b);
}

static __inline__ v128_t __DEFAULT_FN_ATTRS
wasm_i8x16_narrow_i16x8(v128_t __a, v128_t __b) {
  return (v128_t)__builtin_wasm_narrow_s_i8x16_i16x8((__i16x8)__a,
                                                     (__i16x8)__b);
}

static __inline__ v128_t __DEFAULT_FN_ATTRS
wasm_u8x16_narrow_i16x8(v128_t __a, v128_t __b) {
  return (v128_t)__builtin_wasm_narrow_u_i8x16_i16x8((__i16x8)__a,
                                                     (__i16x8)__b);
}

static __inline__ v128_t __DEFAULT_FN_ATTRS
wasm_i16x8_narrow_i32x4(v128_t __a, v128_t __b) {
  return (v128_t)__builtin_wasm_narrow_s_i16x8_i32x4((__i32x4)__a,
                                                     (__i32x4)__b);
}

static __inline__ v128_t __DEFAULT_FN_ATTRS
wasm_u16x8_narrow_i32x4(v128_t __a, v128_t __b) {
  return (v128_t)__builtin_wasm_narrow_u_i16x8_i32x4((__i32x4)__a,
                                                     (__i32x4)__b);
}

static __inline__ v128_t __DEFAULT_FN_ATTRS
wasm_i16x8_extend_low_i8x16(v128_t __a) {
  return (v128_t) __builtin_convertvector(
      (__i8x8){((__i8x16)__a)[0], ((__i8x16)__a)[1], ((__i8x16)__a)[2],
               ((__i8x16)__a)[3], ((__i8x16)__a)[4], ((__i8x16)__a)[5],
               ((__i8x16)__a)[6], ((__i8x16)__a)[7]},
      __i16x8);
}

static __inline__ v128_t __DEFAULT_FN_ATTRS
wasm_i16x8_extend_high_i8x16(v128_t __a) {
  return (v128_t) __builtin_convertvector(
      (__i8x8){((__i8x16)__a)[8], ((__i8x16)__a)[9], ((__i8x16)__a)[10],
               ((__i8x16)__a)[11], ((__i8x16)__a)[12], ((__i8x16)__a)[13],
               ((__i8x16)__a)[14], ((__i8x16)__a)[15]},
      __i16x8);
}

static __inline__ v128_t __DEFAULT_FN_ATTRS
wasm_u16x8_extend_low_u8x16(v128_t __a) {
  return (v128_t) __builtin_convertvector(
      (__u8x8){((__u8x16)__a)[0], ((__u8x16)__a)[1], ((__u8x16)__a)[2],
               ((__u8x16)__a)[3], ((__u8x16)__a)[4], ((__u8x16)__a)[5],
               ((__u8x16)__a)[6], ((__u8x16)__a)[7]},
      __u16x8);
}

static __inline__ v128_t __DEFAULT_FN_ATTRS
wasm_u16x8_extend_high_u8x16(v128_t __a) {
  return (v128_t) __builtin_convertvector(
      (__u8x8){((__u8x16)__a)[8], ((__u8x16)__a)[9], ((__u8x16)__a)[10],
               ((__u8x16)__a)[11], ((__u8x16)__a)[12], ((__u8x16)__a)[13],
               ((__u8x16)__a)[14], ((__u8x16)__a)[15]},
      __u16x8);
}

static __inline__ v128_t __DEFAULT_FN_ATTRS
wasm_i32x4_extend_low_i16x8(v128_t __a) {
  return (v128_t) __builtin_convertvector(
      (__i16x4){((__i16x8)__a)[0], ((__i16x8)__a)[1], ((__i16x8)__a)[2],
                ((__i16x8)__a)[3]},
      __i32x4);
}

static __inline__ v128_t __DEFAULT_FN_ATTRS
wasm_i32x4_extend_high_i16x8(v128_t __a) {
  return (v128_t) __builtin_convertvector(
      (__i16x4){((__i16x8)__a)[4], ((__i16x8)__a)[5], ((__i16x8)__a)[6],
                ((__i16x8)__a)[7]},
      __i32x4);
}

static __inline__ v128_t __DEFAULT_FN_ATTRS
wasm_u32x4_extend_low_u16x8(v128_t __a) {
  return (v128_t) __builtin_convertvector(
      (__u16x4){((__u16x8)__a)[0], ((__u16x8)__a)[1], ((__u16x8)__a)[2],
                ((__u16x8)__a)[3]},
      __u32x4);
}

static __inline__ v128_t __DEFAULT_FN_ATTRS
wasm_u32x4_extend_high_u16x8(v128_t __a) {
  return (v128_t) __builtin_convertvector(
      (__u16x4){((__u16x8)__a)[4], ((__u16x8)__a)[5], ((__u16x8)__a)[6],
                ((__u16x8)__a)[7]},
      __u32x4);
}

static __inline__ v128_t __DEFAULT_FN_ATTRS
wasm_i64x2_extend_low_i32x4(v128_t __a) {
  return (v128_t) __builtin_convertvector(
      (__i32x2){((__i32x4)__a)[0], ((__i32x4)__a)[1]}, __i64x2);
}

static __inline__ v128_t __DEFAULT_FN_ATTRS
wasm_i64x2_extend_high_i32x4(v128_t __a) {
  return (v128_t) __builtin_convertvector(
      (__i32x2){((__i32x4)__a)[2], ((__i32x4)__a)[3]}, __i64x2);
}

static __inline__ v128_t __DEFAULT_FN_ATTRS
wasm_u64x2_extend_low_u32x4(v128_t __a) {
  return (v128_t) __builtin_convertvector(
      (__u32x2){((__u32x4)__a)[0], ((__u32x4)__a)[1]}, __u64x2);
}

static __inline__ v128_t __DEFAULT_FN_ATTRS
wasm_u64x2_extend_high_u32x4(v128_t __a) {
  return (v128_t) __builtin_convertvector(
      (__u32x2){((__u32x4)__a)[2], ((__u32x4)__a)[3]}, __u64x2);
}

static __inline__ v128_t __DEFAULT_FN_ATTRS
wasm_i16x8_extadd_pairwise_i8x16(v128_t __a) {
  return (v128_t)__builtin_wasm_extadd_pairwise_i8x16_s_i16x8((__i8x16)__a);
}

static __inline__ v128_t __DEFAULT_FN_ATTRS
wasm_u16x8_extadd_pairwise_u8x16(v128_t __a) {
  return (v128_t)__builtin_wasm_extadd_pairwise_i8x16_u_i16x8((__u8x16)__a);
}

static __inline__ v128_t __DEFAULT_FN_ATTRS
wasm_i32x4_extadd_pairwise_i16x8(v128_t __a) {
  return (v128_t)__builtin_wasm_extadd_pairwise_i16x8_s_i32x4((__i16x8)__a);
}

static __inline__ v128_t __DEFAULT_FN_ATTRS
wasm_u32x4_extadd_pairwise_u16x8(v128_t __a) {
  return (v128_t)__builtin_wasm_extadd_pairwise_i16x8_u_i32x4((__u16x8)__a);
}

static __inline__ v128_t __DEFAULT_FN_ATTRS
wasm_i16x8_extmul_low_i8x16(v128_t __a, v128_t __b) {
  return (v128_t)__builtin_wasm_extmul_low_i8x16_s_i16x8((__i8x16)__a,
                                                         (__i8x16)__b);
}

static __inline__ v128_t __DEFAULT_FN_ATTRS
wasm_i16x8_extmul_high_i8x16(v128_t __a, v128_t __b) {
  return (v128_t)__builtin_wasm_extmul_high_i8x16_s_i16x8((__i8x16)__a,
                                                          (__i8x16)__b);
}

static __inline__ v128_t __DEFAULT_FN_ATTRS
wasm_u16x8_extmul_low_u8x16(v128_t __a, v128_t __b) {
  return (v128_t)__builtin_wasm_extmul_low_i8x16_u_i16x8((__u8x16)__a,
                                                         (__u8x16)__b);
}

static __inline__ v128_t __DEFAULT_FN_ATTRS
wasm_u16x8_extmul_high_u8x16(v128_t __a, v128_t __b) {
  return (v128_t)__builtin_wasm_extmul_high_i8x16_u_i16x8((__u8x16)__a,
                                                          (__u8x16)__b);
}

static __inline__ v128_t __DEFAULT_FN_ATTRS
wasm_i32x4_extmul_low_i16x8(v128_t __a, v128_t __b) {
  return (v128_t)__builtin_wasm_extmul_low_i16x8_s_i32x4((__i16x8)__a,
                                                         (__i16x8)__b);
}

static __inline__ v128_t __DEFAULT_FN_ATTRS
wasm_i32x4_extmul_high_i16x8(v128_t __a, v128_t __b) {
  return (v128_t)__builtin_wasm_extmul_high_i16x8_s_i32x4((__i16x8)__a,
                                                          (__i16x8)__b);
}

static __inline__ v128_t __DEFAULT_FN_ATTRS
wasm_u32x4_extmul_low_u16x8(v128_t __a, v128_t __b) {
  return (v128_t)__builtin_wasm_extmul_low_i16x8_u_i32x4((__u16x8)__a,
                                                         (__u16x8)__b);
}

static __inline__ v128_t __DEFAULT_FN_ATTRS
wasm_u32x4_extmul_high_u16x8(v128_t __a, v128_t __b) {
  return (v128_t)__builtin_wasm_extmul_high_i16x8_u_i32x4((__u16x8)__a,
                                                          (__u16x8)__b);
}

static __inline__ v128_t __DEFAULT_FN_ATTRS
wasm_i64x2_extmul_low_i32x4(v128_t __a, v128_t __b) {
  return (v128_t)__builtin_wasm_extmul_low_i32x4_s_i64x2((__i32x4)__a,
                                                         (__i32x4)__b);
}

static __inline__ v128_t __DEFAULT_FN_ATTRS
wasm_i64x2_extmul_high_i32x4(v128_t __a, v128_t __b) {
  return (v128_t)__builtin_wasm_extmul_high_i32x4_s_i64x2((__i32x4)__a,
                                                          (__i32x4)__b);
}

static __inline__ v128_t __DEFAULT_FN_ATTRS
wasm_u64x2_extmul_low_u32x4(v128_t __a, v128_t __b) {
  return (v128_t)__builtin_wasm_extmul_low_i32x4_u_i64x2((__u32x4)__a,
                                                         (__u32x4)__b);
}

static __inline__ v128_t __DEFAULT_FN_ATTRS
wasm_u64x2_extmul_high_u32x4(v128_t __a, v128_t __b) {
  return (v128_t)__builtin_wasm_extmul_high_i32x4_u_i64x2((__u32x4)__a,
                                                          (__u32x4)__b);
}

static __inline__ v128_t __DEFAULT_FN_ATTRS wasm_i16x8_q15mulr_sat(v128_t __a,
                                                                   v128_t __b) {
  return (v128_t)__builtin_wasm_q15mulr_sat_s_i16x8((__i16x8)__a, (__i16x8)__b);
}

// Old intrinsic names supported to ease transitioning to the standard names. Do
// not use these; they will be removed in the near future.

#define __DEPRECATED_FN_ATTRS(__replacement)                                   \
  __DEFAULT_FN_ATTRS __attribute__(                                            \
      (deprecated("use " __replacement " instead", __replacement)))

#define __WASM_STR(X) #X

#ifdef __DEPRECATED
#define __DEPRECATED_WASM_MACRO(__name, __replacement)                         \
  _Pragma(__WASM_STR(GCC warning(                                              \
      "'" __name "' is deprecated: use '" __replacement "' instead")))
#else
#define __DEPRECATED_WASM_MACRO(__name, __replacement)
#endif

static __inline__ v128_t __DEPRECATED_FN_ATTRS("wasm_v128_load8_splat")
wasm_v8x16_load_splat(const void *__mem) {
  return wasm_v128_load8_splat(__mem);
}

static __inline__ v128_t __DEPRECATED_FN_ATTRS("wasm_v128_load16_splat")
wasm_v16x8_load_splat(const void *__mem) {
  return wasm_v128_load16_splat(__mem);
}

static __inline__ v128_t __DEPRECATED_FN_ATTRS("wasm_v128_load32_splat")
wasm_v32x4_load_splat(const void *__mem) {
  return wasm_v128_load32_splat(__mem);
}

static __inline__ v128_t __DEPRECATED_FN_ATTRS("wasm_v128_load64_splat")
wasm_v64x2_load_splat(const void *__mem) {
  return wasm_v128_load64_splat(__mem);
}

static __inline__ v128_t __DEPRECATED_FN_ATTRS("wasm_i16x8_load8x8")
wasm_i16x8_load_8x8(const void *__mem) {
  return wasm_i16x8_load8x8(__mem);
}

static __inline__ v128_t __DEPRECATED_FN_ATTRS("wasm_u16x8_load8x8")
wasm_u16x8_load_8x8(const void *__mem) {
  return wasm_u16x8_load8x8(__mem);
}

static __inline__ v128_t __DEPRECATED_FN_ATTRS("wasm_i32x4_load16x4")
wasm_i32x4_load_16x4(const void *__mem) {
  return wasm_i32x4_load16x4(__mem);
}

static __inline__ v128_t __DEPRECATED_FN_ATTRS("wasm_u32x4_load16x4")
wasm_u32x4_load_16x4(const void *__mem) {
  return wasm_u32x4_load16x4(__mem);
}

static __inline__ v128_t __DEPRECATED_FN_ATTRS("wasm_i64x2_load32x2")
wasm_i64x2_load_32x2(const void *__mem) {
  return wasm_i64x2_load32x2(__mem);
}

static __inline__ v128_t __DEPRECATED_FN_ATTRS("wasm_u64x2_load32x2")
wasm_u64x2_load_32x2(const void *__mem) {
  return wasm_u64x2_load32x2(__mem);
}

#define wasm_v8x16_shuffle(__a, __b, __c0, __c1, __c2, __c3, __c4, __c5, __c6, \
                           __c7, __c8, __c9, __c10, __c11, __c12, __c13,       \
                           __c14, __c15)                                       \
  __DEPRECATED_WASM_MACRO("wasm_v8x16_shuffle", "wasm_i8x16_shuffle")          \
  wasm_i8x16_shuffle(__a, __b, __c0, __c1, __c2, __c3, __c4, __c5, __c6, __c7, \
                     __c8, __c9, __c10, __c11, __c12, __c13, __c14, __c15)

#define wasm_v16x8_shuffle(__a, __b, __c0, __c1, __c2, __c3, __c4, __c5, __c6, \
                           __c7)                                               \
  __DEPRECATED_WASM_MACRO("wasm_v16x8_shuffle", "wasm_i16x8_shuffle")          \
  wasm_i16x8_shuffle(__a, __b, __c0, __c1, __c2, __c3, __c4, __c5, __c6, __c7)

#define wasm_v32x4_shuffle(__a, __b, __c0, __c1, __c2, __c3)                   \
  __DEPRECATED_WASM_MACRO("wasm_v32x4_shuffle", "wasm_i32x4_shuffle")          \
  wasm_i32x4_shuffle(__a, __b, __c0, __c1, __c2, __c3)

#define wasm_v64x2_shuffle(__a, __b, __c0, __c1)                               \
  __DEPRECATED_WASM_MACRO("wasm_v64x2_shuffle", "wasm_i64x2_shuffle")          \
  wasm_i64x2_shuffle(__a, __b, __c0, __c1)

static __inline__ v128_t __DEPRECATED_FN_ATTRS("wasm_i8x16_swizzle")
wasm_v8x16_swizzle(v128_t __a, v128_t __b) {
  return wasm_i8x16_swizzle(__a, __b);
}

static __inline__ bool __DEPRECATED_FN_ATTRS("wasm_v128_any_true")
wasm_i8x16_any_true(v128_t __a) {
  return wasm_v128_any_true(__a);
}

static __inline__ bool __DEPRECATED_FN_ATTRS("wasm_v128_any_true")
wasm_i16x8_any_true(v128_t __a) {
  return wasm_v128_any_true(__a);
}

static __inline__ bool __DEPRECATED_FN_ATTRS("wasm_v128_any_true")
wasm_i32x4_any_true(v128_t __a) {
  return wasm_v128_any_true(__a);
}

static __inline__ v128_t __DEPRECATED_FN_ATTRS("wasm_i8x16_add_sat")
wasm_i8x16_add_saturate(v128_t __a, v128_t __b) {
  return wasm_i8x16_add_sat(__a, __b);
}

static __inline__ v128_t __DEPRECATED_FN_ATTRS("wasm_u8x16_add_sat")
wasm_u8x16_add_saturate(v128_t __a, v128_t __b) {
  return wasm_u8x16_add_sat(__a, __b);
}

static __inline__ v128_t __DEPRECATED_FN_ATTRS("wasm_i8x16_sub_sat")
wasm_i8x16_sub_saturate(v128_t __a, v128_t __b) {
  return wasm_i8x16_sub_sat(__a, __b);
}

static __inline__ v128_t __DEPRECATED_FN_ATTRS("wasm_u8x16_sub_sat")
wasm_u8x16_sub_saturate(v128_t __a, v128_t __b) {
  return wasm_u8x16_sub_sat(__a, __b);
}

static __inline__ v128_t __DEPRECATED_FN_ATTRS("wasm_i16x8_add_sat")
wasm_i16x8_add_saturate(v128_t __a, v128_t __b) {
  return wasm_i16x8_add_sat(__a, __b);
}

static __inline__ v128_t __DEPRECATED_FN_ATTRS("wasm_u16x8_add_sat")
wasm_u16x8_add_saturate(v128_t __a, v128_t __b) {
  return wasm_u16x8_add_sat(__a, __b);
}

static __inline__ v128_t __DEPRECATED_FN_ATTRS("wasm_i16x8_sub_sat")
wasm_i16x8_sub_saturate(v128_t __a, v128_t __b) {
  return wasm_i16x8_sub_sat(__a, __b);
}

static __inline__ v128_t __DEPRECATED_FN_ATTRS("wasm_u16x8_sub_sat")
wasm_u16x8_sub_saturate(v128_t __a, v128_t __b) {
  return wasm_u16x8_sub_sat(__a, __b);
}

static __inline__ v128_t __DEPRECATED_FN_ATTRS("wasm_i16x8_extend_low_i8x16")
wasm_i16x8_widen_low_i8x16(v128_t __a) {
  return wasm_i16x8_extend_low_i8x16(__a);
}

static __inline__ v128_t __DEPRECATED_FN_ATTRS("wasm_i16x8_extend_high_i8x16")
wasm_i16x8_widen_high_i8x16(v128_t __a) {
  return wasm_i16x8_extend_high_i8x16(__a);
}

static __inline__ v128_t __DEPRECATED_FN_ATTRS("wasm_u16x8_extend_low_u8x16")
wasm_i16x8_widen_low_u8x16(v128_t __a) {
  return wasm_u16x8_extend_low_u8x16(__a);
}

static __inline__ v128_t __DEPRECATED_FN_ATTRS("wasm_u16x8_extend_high_u8x16")
wasm_i16x8_widen_high_u8x16(v128_t __a) {
  return wasm_u16x8_extend_high_u8x16(__a);
}

static __inline__ v128_t __DEPRECATED_FN_ATTRS("wasm_i32x4_extend_low_i16x8")
wasm_i32x4_widen_low_i16x8(v128_t __a) {
  return wasm_i32x4_extend_low_i16x8(__a);
}

static __inline__ v128_t __DEPRECATED_FN_ATTRS("wasm_i32x4_extend_high_i16x8")
wasm_i32x4_widen_high_i16x8(v128_t __a) {
  return wasm_i32x4_extend_high_i16x8(__a);
}

static __inline__ v128_t __DEPRECATED_FN_ATTRS("wasm_u32x4_extend_low_u16x8")
wasm_i32x4_widen_low_u16x8(v128_t __a) {
  return wasm_u32x4_extend_low_u16x8(__a);
}

static __inline__ v128_t __DEPRECATED_FN_ATTRS("wasm_u32x4_extend_high_u16x8")
wasm_i32x4_widen_high_u16x8(v128_t __a) {
  return wasm_u32x4_extend_high_u16x8(__a);
}

static __inline__ v128_t __DEPRECATED_FN_ATTRS("wasm_i32x4_trunc_sat_f32x4")
wasm_i32x4_trunc_saturate_f32x4(v128_t __a) {
  return wasm_i32x4_trunc_sat_f32x4(__a);
}

static __inline__ v128_t __DEPRECATED_FN_ATTRS("wasm_u32x4_trunc_sat_f32x4")
wasm_u32x4_trunc_saturate_f32x4(v128_t __a) {
  return wasm_u32x4_trunc_sat_f32x4(__a);
}

// Undefine helper macros
#undef __DEFAULT_FN_ATTRS
#undef __DEPRECATED_FN_ATTRS

#endif // __WASM_SIMD128_H<|MERGE_RESOLUTION|>--- conflicted
+++ resolved
@@ -170,20 +170,6 @@
 }
 
 #define wasm_v128_load8_lane(__ptr, __vec, __i)                                \
-<<<<<<< HEAD
-  ((v128_t)__builtin_wasm_load8_lane((signed char *)(__ptr), (__i8x16)(__vec), \
-                                     (__i)))
-
-#define wasm_v128_load16_lane(__ptr, __vec, __i)                               \
-  ((v128_t)__builtin_wasm_load16_lane((short *)(__ptr), (__i16x8)(__vec),      \
-                                      (__i)))
-
-#define wasm_v128_load32_lane(__ptr, __vec, __i)                               \
-  ((v128_t)__builtin_wasm_load32_lane((int *)(__ptr), (__i32x4)(__vec), (__i)))
-
-#define wasm_v128_load64_lane(__ptr, __vec, __i)                               \
-  ((v128_t)__builtin_wasm_load64_lane((long long int *)(__ptr),                \
-=======
   ((v128_t)__builtin_wasm_load8_lane((const signed char *)(__ptr),             \
                                      (__i8x16)(__vec), (__i)))
 
@@ -197,7 +183,6 @@
 
 #define wasm_v128_load64_lane(__ptr, __vec, __i)                               \
   ((v128_t)__builtin_wasm_load64_lane((const long long int *)(__ptr),          \
->>>>>>> 3f9ee3c9
                                       (__i64x2)(__vec), (__i)))
 
 static __inline__ void __DEFAULT_FN_ATTRS wasm_v128_store(void *__mem,
