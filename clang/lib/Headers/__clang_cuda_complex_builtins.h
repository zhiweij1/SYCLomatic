--- conflicted
+++ resolved
@@ -23,22 +23,6 @@
 #define __DEVICE__ __device__ inline
 #endif
 
-<<<<<<< HEAD
-// Make the algorithms available for C and C++ by selecting the right functions.
-#if defined(__cplusplus)
-// TODO: In OpenMP mode we cannot overload isinf/isnan/isfinite the way we
-// overload all other math functions because old math system headers and not
-// always conformant and return an integer instead of a boolean. Until that has
-// been addressed we need to work around it. For now, we substituate with the
-// calls we would have used to implement those three functions. Note that we
-// could use the C alternatives as well.
-#define _ISNANd ::__isnan
-#define _ISNANf ::__isnanf
-#define _ISINFd ::__isinf
-#define _ISINFf ::__isinff
-#define _ISFINITEd ::__isfinited
-#define _ISFINITEf ::__finitef
-=======
 // To make the algorithms available for C and C++ in CUDA and OpenMP we select
 // different but equivalent function versions. TODO: For OpenMP we currently
 // select the native builtins as the overload support for templates is lacking.
@@ -49,7 +33,6 @@
 #define _ISINFf std::isinf
 #define _ISFINITEd std::isfinite
 #define _ISFINITEf std::isfinite
->>>>>>> d06f6314
 #define _COPYSIGNd std::copysign
 #define _COPYSIGNf std::copysign
 #define _SCALBNd std::scalbn
@@ -59,22 +42,6 @@
 #define _LOGBd std::logb
 #define _LOGBf std::logb
 #else
-<<<<<<< HEAD
-#define _ISNANd isnan
-#define _ISNANf isnanf
-#define _ISINFd isinf
-#define _ISINFf isinff
-#define _ISFINITEd isfinite
-#define _ISFINITEf isfinitef
-#define _COPYSIGNd copysign
-#define _COPYSIGNf copysignf
-#define _SCALBNd scalbn
-#define _SCALBNf scalbnf
-#define _ABSd abs
-#define _ABSf absf
-#define _LOGBd logb
-#define _LOGBf logbf
-=======
 #define _ISNANd __nv_isnand
 #define _ISNANf __nv_isnanf
 #define _ISINFd __nv_isinfd
@@ -89,7 +56,6 @@
 #define _ABSf __nv_fabsf
 #define _LOGBd __nv_logb
 #define _LOGBf __nv_logbf
->>>>>>> d06f6314
 #endif
 
 #if defined(__cplusplus)
