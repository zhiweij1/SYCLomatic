--- conflicted
+++ resolved
@@ -232,15 +232,9 @@
   Zeros[0] = llvm::ConstantInt::get(SizeTy, 0);
   Zeros[1] = Zeros[0];
 
-<<<<<<< HEAD
-  CharPtrTy = llvm::PointerType::getUnqual(Types.ConvertType(Ctx.CharTy));
-  VoidPtrTy = cast<llvm::PointerType>(Types.ConvertType(Ctx.VoidPtrTy));
-  VoidPtrPtrTy = VoidPtrTy->getPointerTo();
-=======
   CharPtrTy = CGM.UnqualPtrTy;
   VoidPtrTy = CGM.UnqualPtrTy;
   VoidPtrPtrTy = CGM.UnqualPtrTy;
->>>>>>> b4858c63
 }
 
 llvm::FunctionCallee CGNVCUDARuntime::getSetupArgumentFn() const {
