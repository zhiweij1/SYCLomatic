//===---- TargetInfo.cpp - Encapsulate target details -----------*- C++ -*-===//
//
// Part of the LLVM Project, under the Apache License v2.0 with LLVM Exceptions.
// See https://llvm.org/LICENSE.txt for license information.
// SPDX-License-Identifier: Apache-2.0 WITH LLVM-exception
//
//===----------------------------------------------------------------------===//
//
// These classes wrap the information about a call or function
// definition used to handle ABI compliancy.
//
//===----------------------------------------------------------------------===//

#include "TargetInfo.h"
#include "ABIInfo.h"
#include "CGBlocks.h"
#include "CGCXXABI.h"
#include "CGValue.h"
#include "CodeGenFunction.h"
#include "clang/AST/Attr.h"
#include "clang/AST/RecordLayout.h"
#include "clang/Basic/Builtins.h"
#include "clang/Basic/CodeGenOptions.h"
#include "clang/Basic/DiagnosticFrontend.h"
#include "clang/CodeGen/CGFunctionInfo.h"
#include "llvm/ADT/SmallBitVector.h"
#include "llvm/ADT/StringExtras.h"
#include "llvm/ADT/StringSwitch.h"
#include "llvm/ADT/Triple.h"
#include "llvm/ADT/Twine.h"
#include "llvm/IR/DataLayout.h"
#include "llvm/IR/IntrinsicsNVPTX.h"
#include "llvm/IR/IntrinsicsS390.h"
#include "llvm/IR/Type.h"
#include "llvm/Support/MathExtras.h"
#include "llvm/Support/raw_ostream.h"
#include <algorithm>

using namespace clang;
using namespace CodeGen;

// Helper for coercing an aggregate argument or return value into an integer
// array of the same size (including padding) and alignment.  This alternate
// coercion happens only for the RenderScript ABI and can be removed after
// runtimes that rely on it are no longer supported.
//
// RenderScript assumes that the size of the argument / return value in the IR
// is the same as the size of the corresponding qualified type. This helper
// coerces the aggregate type into an array of the same size (including
// padding).  This coercion is used in lieu of expansion of struct members or
// other canonical coercions that return a coerced-type of larger size.
//
// Ty          - The argument / return value type
// Context     - The associated ASTContext
// LLVMContext - The associated LLVMContext
static ABIArgInfo coerceToIntArray(QualType Ty,
                                   ASTContext &Context,
                                   llvm::LLVMContext &LLVMContext) {
  // Alignment and Size are measured in bits.
  const uint64_t Size = Context.getTypeSize(Ty);
  const uint64_t Alignment = Context.getTypeAlign(Ty);
  llvm::Type *IntType = llvm::Type::getIntNTy(LLVMContext, Alignment);
  const uint64_t NumElements = (Size + Alignment - 1) / Alignment;
  return ABIArgInfo::getDirect(llvm::ArrayType::get(IntType, NumElements));
}

static void AssignToArrayRange(CodeGen::CGBuilderTy &Builder,
                               llvm::Value *Array,
                               llvm::Value *Value,
                               unsigned FirstIndex,
                               unsigned LastIndex) {
  // Alternatively, we could emit this as a loop in the source.
  for (unsigned I = FirstIndex; I <= LastIndex; ++I) {
    llvm::Value *Cell =
        Builder.CreateConstInBoundsGEP1_32(Builder.getInt8Ty(), Array, I);
    Builder.CreateAlignedStore(Value, Cell, CharUnits::One());
  }
}

static bool isAggregateTypeForABI(QualType T) {
  return !CodeGenFunction::hasScalarEvaluationKind(T) ||
         T->isMemberFunctionPointerType();
}

ABIArgInfo ABIInfo::getNaturalAlignIndirect(QualType Ty, bool ByVal,
                                            bool Realign,
                                            llvm::Type *Padding) const {
  return ABIArgInfo::getIndirect(getContext().getTypeAlignInChars(Ty), ByVal,
                                 Realign, Padding);
}

ABIArgInfo
ABIInfo::getNaturalAlignIndirectInReg(QualType Ty, bool Realign) const {
  return ABIArgInfo::getIndirectInReg(getContext().getTypeAlignInChars(Ty),
                                      /*ByVal*/ false, Realign);
}

Address ABIInfo::EmitMSVAArg(CodeGenFunction &CGF, Address VAListAddr,
                             QualType Ty) const {
  return Address::invalid();
}

static llvm::Type *getVAListElementType(CodeGenFunction &CGF) {
  return CGF.ConvertTypeForMem(
      CGF.getContext().getBuiltinVaListType()->getPointeeType());
}

bool ABIInfo::isPromotableIntegerTypeForABI(QualType Ty) const {
  if (Ty->isPromotableIntegerType())
    return true;

  if (const auto *EIT = Ty->getAs<BitIntType>())
    if (EIT->getNumBits() < getContext().getTypeSize(getContext().IntTy))
      return true;

  return false;
}

ABIInfo::~ABIInfo() = default;

SwiftABIInfo::~SwiftABIInfo() = default;

/// Does the given lowering require more than the given number of
/// registers when expanded?
///
/// This is intended to be the basis of a reasonable basic implementation
/// of should{Pass,Return}IndirectlyForSwift.
///
/// For most targets, a limit of four total registers is reasonable; this
/// limits the amount of code required in order to move around the value
/// in case it wasn't produced immediately prior to the call by the caller
/// (or wasn't produced in exactly the right registers) or isn't used
/// immediately within the callee.  But some targets may need to further
/// limit the register count due to an inability to support that many
/// return registers.
static bool occupiesMoreThan(CodeGenTypes &cgt,
                             ArrayRef<llvm::Type*> scalarTypes,
                             unsigned maxAllRegisters) {
  unsigned intCount = 0, fpCount = 0;
  for (llvm::Type *type : scalarTypes) {
    if (type->isPointerTy()) {
      intCount++;
    } else if (auto intTy = dyn_cast<llvm::IntegerType>(type)) {
      auto ptrWidth = cgt.getTarget().getPointerWidth(0);
      intCount += (intTy->getBitWidth() + ptrWidth - 1) / ptrWidth;
    } else {
      assert(type->isVectorTy() || type->isFloatingPointTy());
      fpCount++;
    }
  }

  return (intCount + fpCount > maxAllRegisters);
}

<<<<<<< HEAD
/// Helper function for AMDGCN and NVVM targets, adds a NamedMDNode with GV,
/// Name, and Operand as operands, and adds the resulting MDNode to the
/// AnnotationName MDNode.
static void addAMDGCOrNVVMMetadata(const char *AnnotationName,
                                   llvm::GlobalValue *GV, StringRef Name,
                                   int Operand) {
  llvm::Module *M = GV->getParent();
  llvm::LLVMContext &Ctx = M->getContext();

  // Get annotations metadata node.
  llvm::NamedMDNode *MD = M->getOrInsertNamedMetadata(AnnotationName);

  llvm::Metadata *MDVals[] = {
      llvm::ConstantAsMetadata::get(GV), llvm::MDString::get(Ctx, Name),
      llvm::ConstantAsMetadata::get(
          llvm::ConstantInt::get(llvm::Type::getInt32Ty(Ctx), Operand))};
  // Append metadata to annotations node.
  MD->addOperand(llvm::MDNode::get(Ctx, MDVals));
}

bool SwiftABIInfo::isLegalVectorTypeForSwift(CharUnits vectorSize,
                                             llvm::Type *eltTy,
                                             unsigned numElts) const {
=======
bool SwiftABIInfo::shouldPassIndirectly(ArrayRef<llvm::Type *> ComponentTys,
                                        bool AsReturnValue) const {
  return occupiesMoreThan(CGT, ComponentTys, /*total=*/4);
}

bool SwiftABIInfo::isLegalVectorType(CharUnits VectorSize, llvm::Type *EltTy,
                                     unsigned NumElts) const {
>>>>>>> 87dc7d4b
  // The default implementation of this assumes that the target guarantees
  // 128-bit SIMD support but nothing more.
  return (VectorSize.getQuantity() > 8 && VectorSize.getQuantity() <= 16);
}

static CGCXXABI::RecordArgABI getRecordArgABI(const RecordType *RT,
                                              CGCXXABI &CXXABI) {
  const CXXRecordDecl *RD = dyn_cast<CXXRecordDecl>(RT->getDecl());
  if (!RD) {
    if (!RT->getDecl()->canPassInRegisters())
      return CGCXXABI::RAA_Indirect;
    return CGCXXABI::RAA_Default;
  }
  return CXXABI.getRecordArgABI(RD);
}

static CGCXXABI::RecordArgABI getRecordArgABI(QualType T,
                                              CGCXXABI &CXXABI) {
  const RecordType *RT = T->getAs<RecordType>();
  if (!RT)
    return CGCXXABI::RAA_Default;
  return getRecordArgABI(RT, CXXABI);
}

static bool classifyReturnType(const CGCXXABI &CXXABI, CGFunctionInfo &FI,
                               const ABIInfo &Info) {
  QualType Ty = FI.getReturnType();

  if (const auto *RT = Ty->getAs<RecordType>())
    if (!isa<CXXRecordDecl>(RT->getDecl()) &&
        !RT->getDecl()->canPassInRegisters()) {
      FI.getReturnInfo() = Info.getNaturalAlignIndirect(Ty);
      return true;
    }

  return CXXABI.classifyReturnType(FI);
}

/// Pass transparent unions as if they were the type of the first element. Sema
/// should ensure that all elements of the union have the same "machine type".
static QualType useFirstFieldIfTransparentUnion(QualType Ty) {
  if (const RecordType *UT = Ty->getAsUnionType()) {
    const RecordDecl *UD = UT->getDecl();
    if (UD->hasAttr<TransparentUnionAttr>()) {
      assert(!UD->field_empty() && "sema created an empty transparent union");
      return UD->field_begin()->getType();
    }
  }
  return Ty;
}

CGCXXABI &ABIInfo::getCXXABI() const {
  return CGT.getCXXABI();
}

ASTContext &ABIInfo::getContext() const {
  return CGT.getContext();
}

llvm::LLVMContext &ABIInfo::getVMContext() const {
  return CGT.getLLVMContext();
}

const llvm::DataLayout &ABIInfo::getDataLayout() const {
  return CGT.getDataLayout();
}

const TargetInfo &ABIInfo::getTarget() const {
  return CGT.getTarget();
}

const CodeGenOptions &ABIInfo::getCodeGenOpts() const {
  return CGT.getCodeGenOpts();
}

bool ABIInfo::isAndroid() const { return getTarget().getTriple().isAndroid(); }

bool ABIInfo::isHomogeneousAggregateBaseType(QualType Ty) const {
  return false;
}

bool ABIInfo::isHomogeneousAggregateSmallEnough(const Type *Base,
                                                uint64_t Members) const {
  return false;
}

bool ABIInfo::isZeroLengthBitfieldPermittedInHomogeneousAggregate() const {
  // For compatibility with GCC, ignore empty bitfields in C++ mode.
  return getContext().getLangOpts().CPlusPlus;
}

LLVM_DUMP_METHOD void ABIArgInfo::dump() const {
  raw_ostream &OS = llvm::errs();
  OS << "(ABIArgInfo Kind=";
  switch (TheKind) {
  case Direct:
    OS << "Direct Type=";
    if (llvm::Type *Ty = getCoerceToType())
      Ty->print(OS);
    else
      OS << "null";
    break;
  case Extend:
    OS << "Extend";
    break;
  case Ignore:
    OS << "Ignore";
    break;
  case InAlloca:
    OS << "InAlloca Offset=" << getInAllocaFieldIndex();
    break;
  case Indirect:
    OS << "Indirect Align=" << getIndirectAlign().getQuantity()
       << " ByVal=" << getIndirectByVal()
       << " Realign=" << getIndirectRealign();
    break;
  case IndirectAliased:
    OS << "Indirect Align=" << getIndirectAlign().getQuantity()
       << " AadrSpace=" << getIndirectAddrSpace()
       << " Realign=" << getIndirectRealign();
    break;
  case Expand:
    OS << "Expand";
    break;
  case CoerceAndExpand:
    OS << "CoerceAndExpand Type=";
    getCoerceAndExpandType()->print(OS);
    break;
  }
  OS << ")\n";
}

// Dynamically round a pointer up to a multiple of the given alignment.
static llvm::Value *emitRoundPointerUpToAlignment(CodeGenFunction &CGF,
                                                  llvm::Value *Ptr,
                                                  CharUnits Align) {
  llvm::Value *PtrAsInt = Ptr;
  // OverflowArgArea = (OverflowArgArea + Align - 1) & -Align;
  PtrAsInt = CGF.Builder.CreatePtrToInt(PtrAsInt, CGF.IntPtrTy);
  PtrAsInt = CGF.Builder.CreateAdd(PtrAsInt,
        llvm::ConstantInt::get(CGF.IntPtrTy, Align.getQuantity() - 1));
  PtrAsInt = CGF.Builder.CreateAnd(PtrAsInt,
           llvm::ConstantInt::get(CGF.IntPtrTy, -Align.getQuantity()));
  PtrAsInt = CGF.Builder.CreateIntToPtr(PtrAsInt,
                                        Ptr->getType(),
                                        Ptr->getName() + ".aligned");
  return PtrAsInt;
}

/// Emit va_arg for a platform using the common void* representation,
/// where arguments are simply emitted in an array of slots on the stack.
///
/// This version implements the core direct-value passing rules.
///
/// \param SlotSize - The size and alignment of a stack slot.
///   Each argument will be allocated to a multiple of this number of
///   slots, and all the slots will be aligned to this value.
/// \param AllowHigherAlign - The slot alignment is not a cap;
///   an argument type with an alignment greater than the slot size
///   will be emitted on a higher-alignment address, potentially
///   leaving one or more empty slots behind as padding.  If this
///   is false, the returned address might be less-aligned than
///   DirectAlign.
static Address emitVoidPtrDirectVAArg(CodeGenFunction &CGF,
                                      Address VAListAddr,
                                      llvm::Type *DirectTy,
                                      CharUnits DirectSize,
                                      CharUnits DirectAlign,
                                      CharUnits SlotSize,
                                      bool AllowHigherAlign) {
  // Cast the element type to i8* if necessary.  Some platforms define
  // va_list as a struct containing an i8* instead of just an i8*.
  if (VAListAddr.getElementType() != CGF.Int8PtrTy)
    VAListAddr = CGF.Builder.CreateElementBitCast(VAListAddr, CGF.Int8PtrTy);

  llvm::Value *Ptr = CGF.Builder.CreateLoad(VAListAddr, "argp.cur");

  // If the CC aligns values higher than the slot size, do so if needed.
  Address Addr = Address::invalid();
  if (AllowHigherAlign && DirectAlign > SlotSize) {
    Addr = Address(emitRoundPointerUpToAlignment(CGF, Ptr, DirectAlign),
                   CGF.Int8Ty, DirectAlign);
  } else {
    Addr = Address(Ptr, CGF.Int8Ty, SlotSize);
  }

  // Advance the pointer past the argument, then store that back.
  CharUnits FullDirectSize = DirectSize.alignTo(SlotSize);
  Address NextPtr =
      CGF.Builder.CreateConstInBoundsByteGEP(Addr, FullDirectSize, "argp.next");
  CGF.Builder.CreateStore(NextPtr.getPointer(), VAListAddr);

  // If the argument is smaller than a slot, and this is a big-endian
  // target, the argument will be right-adjusted in its slot.
  if (DirectSize < SlotSize && CGF.CGM.getDataLayout().isBigEndian() &&
      !DirectTy->isStructTy()) {
    Addr = CGF.Builder.CreateConstInBoundsByteGEP(Addr, SlotSize - DirectSize);
  }

  Addr = CGF.Builder.CreateElementBitCast(Addr, DirectTy);
  return Addr;
}

/// Emit va_arg for a platform using the common void* representation,
/// where arguments are simply emitted in an array of slots on the stack.
///
/// \param IsIndirect - Values of this type are passed indirectly.
/// \param ValueInfo - The size and alignment of this type, generally
///   computed with getContext().getTypeInfoInChars(ValueTy).
/// \param SlotSizeAndAlign - The size and alignment of a stack slot.
///   Each argument will be allocated to a multiple of this number of
///   slots, and all the slots will be aligned to this value.
/// \param AllowHigherAlign - The slot alignment is not a cap;
///   an argument type with an alignment greater than the slot size
///   will be emitted on a higher-alignment address, potentially
///   leaving one or more empty slots behind as padding.
static Address emitVoidPtrVAArg(CodeGenFunction &CGF, Address VAListAddr,
                                QualType ValueTy, bool IsIndirect,
                                TypeInfoChars ValueInfo,
                                CharUnits SlotSizeAndAlign,
                                bool AllowHigherAlign) {
  // The size and alignment of the value that was passed directly.
  CharUnits DirectSize, DirectAlign;
  if (IsIndirect) {
    DirectSize = CGF.getPointerSize();
    DirectAlign = CGF.getPointerAlign();
  } else {
    DirectSize = ValueInfo.Width;
    DirectAlign = ValueInfo.Align;
  }

  // Cast the address we've calculated to the right type.
  llvm::Type *DirectTy = CGF.ConvertTypeForMem(ValueTy), *ElementTy = DirectTy;
  if (IsIndirect)
    DirectTy = DirectTy->getPointerTo(0);

  Address Addr =
      emitVoidPtrDirectVAArg(CGF, VAListAddr, DirectTy, DirectSize, DirectAlign,
                             SlotSizeAndAlign, AllowHigherAlign);

  if (IsIndirect) {
    Addr = Address(CGF.Builder.CreateLoad(Addr), ElementTy, ValueInfo.Align);
  }

  return Addr;
}

static Address complexTempStructure(CodeGenFunction &CGF, Address VAListAddr,
                                    QualType Ty, CharUnits SlotSize,
                                    CharUnits EltSize, const ComplexType *CTy) {
  Address Addr =
      emitVoidPtrDirectVAArg(CGF, VAListAddr, CGF.Int8Ty, SlotSize * 2,
                             SlotSize, SlotSize, /*AllowHigher*/ true);

  Address RealAddr = Addr;
  Address ImagAddr = RealAddr;
  if (CGF.CGM.getDataLayout().isBigEndian()) {
    RealAddr =
        CGF.Builder.CreateConstInBoundsByteGEP(RealAddr, SlotSize - EltSize);
    ImagAddr = CGF.Builder.CreateConstInBoundsByteGEP(ImagAddr,
                                                      2 * SlotSize - EltSize);
  } else {
    ImagAddr = CGF.Builder.CreateConstInBoundsByteGEP(RealAddr, SlotSize);
  }

  llvm::Type *EltTy = CGF.ConvertTypeForMem(CTy->getElementType());
  RealAddr = CGF.Builder.CreateElementBitCast(RealAddr, EltTy);
  ImagAddr = CGF.Builder.CreateElementBitCast(ImagAddr, EltTy);
  llvm::Value *Real = CGF.Builder.CreateLoad(RealAddr, ".vareal");
  llvm::Value *Imag = CGF.Builder.CreateLoad(ImagAddr, ".vaimag");

  Address Temp = CGF.CreateMemTemp(Ty, "vacplx");
  CGF.EmitStoreOfComplex({Real, Imag}, CGF.MakeAddrLValue(Temp, Ty),
                         /*init*/ true);
  return Temp;
}

static Address emitMergePHI(CodeGenFunction &CGF,
                            Address Addr1, llvm::BasicBlock *Block1,
                            Address Addr2, llvm::BasicBlock *Block2,
                            const llvm::Twine &Name = "") {
  assert(Addr1.getType() == Addr2.getType());
  llvm::PHINode *PHI = CGF.Builder.CreatePHI(Addr1.getType(), 2, Name);
  PHI->addIncoming(Addr1.getPointer(), Block1);
  PHI->addIncoming(Addr2.getPointer(), Block2);
  CharUnits Align = std::min(Addr1.getAlignment(), Addr2.getAlignment());
  return Address(PHI, Addr1.getElementType(), Align);
}

TargetCodeGenInfo::TargetCodeGenInfo(std::unique_ptr<ABIInfo> Info)
    : Info(std::move(Info)) {}

TargetCodeGenInfo::~TargetCodeGenInfo() = default;

// If someone can figure out a general rule for this, that would be great.
// It's probably just doomed to be platform-dependent, though.
unsigned TargetCodeGenInfo::getSizeOfUnwindException() const {
  // Verified for:
  //   x86-64     FreeBSD, Linux, Darwin
  //   x86-32     FreeBSD, Linux, Darwin
  //   PowerPC    Linux, Darwin
  //   ARM        Darwin (*not* EABI)
  //   AArch64    Linux
  return 32;
}

bool TargetCodeGenInfo::isNoProtoCallVariadic(const CallArgList &args,
                                     const FunctionNoProtoType *fnType) const {
  // The following conventions are known to require this to be false:
  //   x86_stdcall
  //   MIPS
  // For everything else, we just prefer false unless we opt out.
  return false;
}

void
TargetCodeGenInfo::getDependentLibraryOption(llvm::StringRef Lib,
                                             llvm::SmallString<24> &Opt) const {
  // This assumes the user is passing a library name like "rt" instead of a
  // filename like "librt.a/so", and that they don't care whether it's static or
  // dynamic.
  Opt = "-l";
  Opt += Lib;
}

unsigned TargetCodeGenInfo::getOpenCLKernelCallingConv() const {
  // OpenCL kernels are called via an explicit runtime API with arguments
  // set with clSetKernelArg(), not as normal sub-functions.
  // Return SPIR_KERNEL by default as the kernel calling convention to
  // ensure the fingerprint is fixed such way that each OpenCL argument
  // gets one matching argument in the produced kernel function argument
  // list to enable feasible implementation of clSetKernelArg() with
  // aggregates etc. In case we would use the default C calling conv here,
  // clSetKernelArg() might break depending on the target-specific
  // conventions; different targets might split structs passed as values
  // to multiple function arguments etc.
  return llvm::CallingConv::SPIR_KERNEL;
}

llvm::Constant *TargetCodeGenInfo::getNullPointer(const CodeGen::CodeGenModule &CGM,
    llvm::PointerType *T, QualType QT) const {
  return llvm::ConstantPointerNull::get(T);
}

LangAS TargetCodeGenInfo::getGlobalVarAddressSpace(CodeGenModule &CGM,
                                                   const VarDecl *D) const {
  assert(!CGM.getLangOpts().OpenCL &&
         !(CGM.getLangOpts().CUDA && CGM.getLangOpts().CUDAIsDevice) &&
         "Address space agnostic languages only");
  return D ? D->getType().getAddressSpace() : LangAS::Default;
}

llvm::Value *TargetCodeGenInfo::performAddrSpaceCast(
    CodeGen::CodeGenFunction &CGF, llvm::Value *Src, LangAS SrcAddr,
    LangAS DestAddr, llvm::Type *DestTy, bool isNonNull) const {
  // Since target may map different address spaces in AST to the same address
  // space, an address space conversion may end up as a bitcast.
  if (auto *C = dyn_cast<llvm::Constant>(Src))
    return performAddrSpaceCast(CGF.CGM, C, SrcAddr, DestAddr, DestTy);
  // Try to preserve the source's name to make IR more readable.
  return CGF.Builder.CreatePointerBitCastOrAddrSpaceCast(
      Src, DestTy, Src->hasName() ? Src->getName() + ".ascast" : "");
}

llvm::Constant *
TargetCodeGenInfo::performAddrSpaceCast(CodeGenModule &CGM, llvm::Constant *Src,
                                        LangAS SrcAddr, LangAS DestAddr,
                                        llvm::Type *DestTy) const {
  // Since target may map different address spaces in AST to the same address
  // space, an address space conversion may end up as a bitcast.
  return llvm::ConstantExpr::getPointerCast(Src, DestTy);
}

llvm::SyncScope::ID
TargetCodeGenInfo::getLLVMSyncScopeID(const LangOptions &LangOpts,
                                      SyncScope Scope,
                                      llvm::AtomicOrdering Ordering,
                                      llvm::LLVMContext &Ctx) const {
  return Ctx.getOrInsertSyncScopeID(""); /* default sync scope */
}

static bool isEmptyRecord(ASTContext &Context, QualType T, bool AllowArrays);

/// isEmptyField - Return true iff a the field is "empty", that is it
/// is an unnamed bit-field or an (array of) empty record(s).
static bool isEmptyField(ASTContext &Context, const FieldDecl *FD,
                         bool AllowArrays) {
  if (FD->isUnnamedBitfield())
    return true;

  QualType FT = FD->getType();

  // Constant arrays of empty records count as empty, strip them off.
  // Constant arrays of zero length always count as empty.
  bool WasArray = false;
  if (AllowArrays)
    while (const ConstantArrayType *AT = Context.getAsConstantArrayType(FT)) {
      if (AT->getSize() == 0)
        return true;
      FT = AT->getElementType();
      // The [[no_unique_address]] special case below does not apply to
      // arrays of C++ empty records, so we need to remember this fact.
      WasArray = true;
    }

  const RecordType *RT = FT->getAs<RecordType>();
  if (!RT)
    return false;

  // C++ record fields are never empty, at least in the Itanium ABI.
  //
  // FIXME: We should use a predicate for whether this behavior is true in the
  // current ABI.
  //
  // The exception to the above rule are fields marked with the
  // [[no_unique_address]] attribute (since C++20).  Those do count as empty
  // according to the Itanium ABI.  The exception applies only to records,
  // not arrays of records, so we must also check whether we stripped off an
  // array type above.
  if (isa<CXXRecordDecl>(RT->getDecl()) &&
      (WasArray || !FD->hasAttr<NoUniqueAddressAttr>()))
    return false;

  return isEmptyRecord(Context, FT, AllowArrays);
}

/// isEmptyRecord - Return true iff a structure contains only empty
/// fields. Note that a structure with a flexible array member is not
/// considered empty.
static bool isEmptyRecord(ASTContext &Context, QualType T, bool AllowArrays) {
  const RecordType *RT = T->getAs<RecordType>();
  if (!RT)
    return false;
  const RecordDecl *RD = RT->getDecl();
  if (RD->hasFlexibleArrayMember())
    return false;

  // If this is a C++ record, check the bases first.
  if (const CXXRecordDecl *CXXRD = dyn_cast<CXXRecordDecl>(RD))
    for (const auto &I : CXXRD->bases())
      if (!isEmptyRecord(Context, I.getType(), true))
        return false;

  for (const auto *I : RD->fields())
    if (!isEmptyField(Context, I, AllowArrays))
      return false;
  return true;
}

/// isSingleElementStruct - Determine if a structure is a "single
/// element struct", i.e. it has exactly one non-empty field or
/// exactly one field which is itself a single element
/// struct. Structures with flexible array members are never
/// considered single element structs.
///
/// \return The field declaration for the single non-empty field, if
/// it exists.
static const Type *isSingleElementStruct(QualType T, ASTContext &Context) {
  const RecordType *RT = T->getAs<RecordType>();
  if (!RT)
    return nullptr;

  const RecordDecl *RD = RT->getDecl();
  if (RD->hasFlexibleArrayMember())
    return nullptr;

  const Type *Found = nullptr;

  // If this is a C++ record, check the bases first.
  if (const CXXRecordDecl *CXXRD = dyn_cast<CXXRecordDecl>(RD)) {
    for (const auto &I : CXXRD->bases()) {
      // Ignore empty records.
      if (isEmptyRecord(Context, I.getType(), true))
        continue;

      // If we already found an element then this isn't a single-element struct.
      if (Found)
        return nullptr;

      // If this is non-empty and not a single element struct, the composite
      // cannot be a single element struct.
      Found = isSingleElementStruct(I.getType(), Context);
      if (!Found)
        return nullptr;
    }
  }

  // Check for single element.
  for (const auto *FD : RD->fields()) {
    QualType FT = FD->getType();

    // Ignore empty fields.
    if (isEmptyField(Context, FD, true))
      continue;

    // If we already found an element then this isn't a single-element
    // struct.
    if (Found)
      return nullptr;

    // Treat single element arrays as the element.
    while (const ConstantArrayType *AT = Context.getAsConstantArrayType(FT)) {
      if (AT->getSize().getZExtValue() != 1)
        break;
      FT = AT->getElementType();
    }

    if (!isAggregateTypeForABI(FT)) {
      Found = FT.getTypePtr();
    } else {
      Found = isSingleElementStruct(FT, Context);
      if (!Found)
        return nullptr;
    }
  }

  // We don't consider a struct a single-element struct if it has
  // padding beyond the element type.
  if (Found && Context.getTypeSize(Found) != Context.getTypeSize(T))
    return nullptr;

  return Found;
}

namespace {
Address EmitVAArgInstr(CodeGenFunction &CGF, Address VAListAddr, QualType Ty,
                       const ABIArgInfo &AI) {
  // This default implementation defers to the llvm backend's va_arg
  // instruction. It can handle only passing arguments directly
  // (typically only handled in the backend for primitive types), or
  // aggregates passed indirectly by pointer (NOTE: if the "byval"
  // flag has ABI impact in the callee, this implementation cannot
  // work.)

  // Only a few cases are covered here at the moment -- those needed
  // by the default abi.
  llvm::Value *Val;

  if (AI.isIndirect()) {
    assert(!AI.getPaddingType() &&
           "Unexpected PaddingType seen in arginfo in generic VAArg emitter!");
    assert(
        !AI.getIndirectRealign() &&
        "Unexpected IndirectRealign seen in arginfo in generic VAArg emitter!");

    auto TyInfo = CGF.getContext().getTypeInfoInChars(Ty);
    CharUnits TyAlignForABI = TyInfo.Align;

    llvm::Type *ElementTy = CGF.ConvertTypeForMem(Ty);
    llvm::Type *BaseTy = llvm::PointerType::getUnqual(ElementTy);
    llvm::Value *Addr =
        CGF.Builder.CreateVAArg(VAListAddr.getPointer(), BaseTy);
    return Address(Addr, ElementTy, TyAlignForABI);
  } else {
    assert((AI.isDirect() || AI.isExtend()) &&
           "Unexpected ArgInfo Kind in generic VAArg emitter!");

    assert(!AI.getInReg() &&
           "Unexpected InReg seen in arginfo in generic VAArg emitter!");
    assert(!AI.getPaddingType() &&
           "Unexpected PaddingType seen in arginfo in generic VAArg emitter!");
    assert(!AI.getDirectOffset() &&
           "Unexpected DirectOffset seen in arginfo in generic VAArg emitter!");
    assert(!AI.getCoerceToType() &&
           "Unexpected CoerceToType seen in arginfo in generic VAArg emitter!");

    Address Temp = CGF.CreateMemTemp(Ty, "varet");
    Val = CGF.Builder.CreateVAArg(VAListAddr.getPointer(),
                                  CGF.ConvertTypeForMem(Ty));
    CGF.Builder.CreateStore(Val, Temp);
    return Temp;
  }
}

/// DefaultABIInfo - The default implementation for ABI specific
/// details. This implementation provides information which results in
/// self-consistent and sensible LLVM IR generation, but does not
/// conform to any particular ABI.
class DefaultABIInfo : public ABIInfo {
public:
  DefaultABIInfo(CodeGen::CodeGenTypes &CGT) : ABIInfo(CGT) {}

  ABIArgInfo classifyReturnType(QualType RetTy) const;
  ABIArgInfo classifyArgumentType(QualType RetTy) const;

  void computeInfo(CGFunctionInfo &FI) const override {
    if (!getCXXABI().classifyReturnType(FI))
      FI.getReturnInfo() = classifyReturnType(FI.getReturnType());
    for (auto &I : FI.arguments())
      I.info = classifyArgumentType(I.type);
  }

  Address EmitVAArg(CodeGenFunction &CGF, Address VAListAddr,
                    QualType Ty) const override {
    return EmitVAArgInstr(CGF, VAListAddr, Ty, classifyArgumentType(Ty));
  }
};

class DefaultTargetCodeGenInfo : public TargetCodeGenInfo {
public:
  DefaultTargetCodeGenInfo(CodeGen::CodeGenTypes &CGT)
      : TargetCodeGenInfo(std::make_unique<DefaultABIInfo>(CGT)) {}
};

ABIArgInfo DefaultABIInfo::classifyArgumentType(QualType Ty) const {
  Ty = useFirstFieldIfTransparentUnion(Ty);

  if (isAggregateTypeForABI(Ty)) {
    // Records with non-trivial destructors/copy-constructors should not be
    // passed by value.
    if (CGCXXABI::RecordArgABI RAA = getRecordArgABI(Ty, getCXXABI()))
      return getNaturalAlignIndirect(Ty, RAA == CGCXXABI::RAA_DirectInMemory);

    return getNaturalAlignIndirect(Ty);
  }

  // Treat an enum type as its underlying type.
  if (const EnumType *EnumTy = Ty->getAs<EnumType>())
    Ty = EnumTy->getDecl()->getIntegerType();

  ASTContext &Context = getContext();
  if (const auto *EIT = Ty->getAs<BitIntType>())
    if (EIT->getNumBits() >
        Context.getTypeSize(Context.getTargetInfo().hasInt128Type()
                                ? Context.Int128Ty
                                : Context.LongLongTy))
      return getNaturalAlignIndirect(Ty);

  return (isPromotableIntegerTypeForABI(Ty) ? ABIArgInfo::getExtend(Ty)
                                            : ABIArgInfo::getDirect());
}

ABIArgInfo DefaultABIInfo::classifyReturnType(QualType RetTy) const {
  if (RetTy->isVoidType())
    return ABIArgInfo::getIgnore();

  if (isAggregateTypeForABI(RetTy))
    return getNaturalAlignIndirect(RetTy);

  // Treat an enum type as its underlying type.
  if (const EnumType *EnumTy = RetTy->getAs<EnumType>())
    RetTy = EnumTy->getDecl()->getIntegerType();

  if (const auto *EIT = RetTy->getAs<BitIntType>())
    if (EIT->getNumBits() >
        getContext().getTypeSize(getContext().getTargetInfo().hasInt128Type()
                                     ? getContext().Int128Ty
                                     : getContext().LongLongTy))
      return getNaturalAlignIndirect(RetTy);

  return (isPromotableIntegerTypeForABI(RetTy) ? ABIArgInfo::getExtend(RetTy)
                                               : ABIArgInfo::getDirect());
}

//===----------------------------------------------------------------------===//
// WebAssembly ABI Implementation
//
// This is a very simple ABI that relies a lot on DefaultABIInfo.
//===----------------------------------------------------------------------===//

class WebAssemblyABIInfo final : public ABIInfo {
public:
  enum ABIKind {
    MVP = 0,
    ExperimentalMV = 1,
  };

private:
  DefaultABIInfo defaultInfo;
  ABIKind Kind;

public:
  explicit WebAssemblyABIInfo(CodeGen::CodeGenTypes &CGT, ABIKind Kind)
      : ABIInfo(CGT), defaultInfo(CGT), Kind(Kind) {}

private:
  ABIArgInfo classifyReturnType(QualType RetTy) const;
  ABIArgInfo classifyArgumentType(QualType Ty) const;

  // DefaultABIInfo's classifyReturnType and classifyArgumentType are
  // non-virtual, but computeInfo and EmitVAArg are virtual, so we
  // overload them.
  void computeInfo(CGFunctionInfo &FI) const override {
    if (!getCXXABI().classifyReturnType(FI))
      FI.getReturnInfo() = classifyReturnType(FI.getReturnType());
    for (auto &Arg : FI.arguments())
      Arg.info = classifyArgumentType(Arg.type);
  }

  Address EmitVAArg(CodeGenFunction &CGF, Address VAListAddr,
                    QualType Ty) const override;
};

class WebAssemblyTargetCodeGenInfo final : public TargetCodeGenInfo {
public:
  explicit WebAssemblyTargetCodeGenInfo(CodeGen::CodeGenTypes &CGT,
                                        WebAssemblyABIInfo::ABIKind K)
      : TargetCodeGenInfo(std::make_unique<WebAssemblyABIInfo>(CGT, K)) {
    SwiftInfo =
        std::make_unique<SwiftABIInfo>(CGT, /*SwiftErrorInRegister=*/false);
  }

  void setTargetAttributes(const Decl *D, llvm::GlobalValue *GV,
                           CodeGen::CodeGenModule &CGM) const override {
    TargetCodeGenInfo::setTargetAttributes(D, GV, CGM);
    if (const auto *FD = dyn_cast_or_null<FunctionDecl>(D)) {
      if (const auto *Attr = FD->getAttr<WebAssemblyImportModuleAttr>()) {
        llvm::Function *Fn = cast<llvm::Function>(GV);
        llvm::AttrBuilder B(GV->getContext());
        B.addAttribute("wasm-import-module", Attr->getImportModule());
        Fn->addFnAttrs(B);
      }
      if (const auto *Attr = FD->getAttr<WebAssemblyImportNameAttr>()) {
        llvm::Function *Fn = cast<llvm::Function>(GV);
        llvm::AttrBuilder B(GV->getContext());
        B.addAttribute("wasm-import-name", Attr->getImportName());
        Fn->addFnAttrs(B);
      }
      if (const auto *Attr = FD->getAttr<WebAssemblyExportNameAttr>()) {
        llvm::Function *Fn = cast<llvm::Function>(GV);
        llvm::AttrBuilder B(GV->getContext());
        B.addAttribute("wasm-export-name", Attr->getExportName());
        Fn->addFnAttrs(B);
      }
    }

    if (auto *FD = dyn_cast_or_null<FunctionDecl>(D)) {
      llvm::Function *Fn = cast<llvm::Function>(GV);
      if (!FD->doesThisDeclarationHaveABody() && !FD->hasPrototype())
        Fn->addFnAttr("no-prototype");
    }
  }
};

/// Classify argument of given type \p Ty.
ABIArgInfo WebAssemblyABIInfo::classifyArgumentType(QualType Ty) const {
  Ty = useFirstFieldIfTransparentUnion(Ty);

  if (isAggregateTypeForABI(Ty)) {
    // Records with non-trivial destructors/copy-constructors should not be
    // passed by value.
    if (auto RAA = getRecordArgABI(Ty, getCXXABI()))
      return getNaturalAlignIndirect(Ty, RAA == CGCXXABI::RAA_DirectInMemory);
    // Ignore empty structs/unions.
    if (isEmptyRecord(getContext(), Ty, true))
      return ABIArgInfo::getIgnore();
    // Lower single-element structs to just pass a regular value. TODO: We
    // could do reasonable-size multiple-element structs too, using getExpand(),
    // though watch out for things like bitfields.
    if (const Type *SeltTy = isSingleElementStruct(Ty, getContext()))
      return ABIArgInfo::getDirect(CGT.ConvertType(QualType(SeltTy, 0)));
    // For the experimental multivalue ABI, fully expand all other aggregates
    if (Kind == ABIKind::ExperimentalMV) {
      const RecordType *RT = Ty->getAs<RecordType>();
      assert(RT);
      bool HasBitField = false;
      for (auto *Field : RT->getDecl()->fields()) {
        if (Field->isBitField()) {
          HasBitField = true;
          break;
        }
      }
      if (!HasBitField)
        return ABIArgInfo::getExpand();
    }
  }

  // Otherwise just do the default thing.
  return defaultInfo.classifyArgumentType(Ty);
}

ABIArgInfo WebAssemblyABIInfo::classifyReturnType(QualType RetTy) const {
  if (isAggregateTypeForABI(RetTy)) {
    // Records with non-trivial destructors/copy-constructors should not be
    // returned by value.
    if (!getRecordArgABI(RetTy, getCXXABI())) {
      // Ignore empty structs/unions.
      if (isEmptyRecord(getContext(), RetTy, true))
        return ABIArgInfo::getIgnore();
      // Lower single-element structs to just return a regular value. TODO: We
      // could do reasonable-size multiple-element structs too, using
      // ABIArgInfo::getDirect().
      if (const Type *SeltTy = isSingleElementStruct(RetTy, getContext()))
        return ABIArgInfo::getDirect(CGT.ConvertType(QualType(SeltTy, 0)));
      // For the experimental multivalue ABI, return all other aggregates
      if (Kind == ABIKind::ExperimentalMV)
        return ABIArgInfo::getDirect();
    }
  }

  // Otherwise just do the default thing.
  return defaultInfo.classifyReturnType(RetTy);
}

Address WebAssemblyABIInfo::EmitVAArg(CodeGenFunction &CGF, Address VAListAddr,
                                      QualType Ty) const {
  bool IsIndirect = isAggregateTypeForABI(Ty) &&
                    !isEmptyRecord(getContext(), Ty, true) &&
                    !isSingleElementStruct(Ty, getContext());
  return emitVoidPtrVAArg(CGF, VAListAddr, Ty, IsIndirect,
                          getContext().getTypeInfoInChars(Ty),
                          CharUnits::fromQuantity(4),
                          /*AllowHigherAlign=*/true);
}

//===----------------------------------------------------------------------===//
// le32/PNaCl bitcode ABI Implementation
//
// This is a simplified version of the x86_32 ABI.  Arguments and return values
// are always passed on the stack.
//===----------------------------------------------------------------------===//

class PNaClABIInfo : public ABIInfo {
 public:
  PNaClABIInfo(CodeGen::CodeGenTypes &CGT) : ABIInfo(CGT) {}

  ABIArgInfo classifyReturnType(QualType RetTy) const;
  ABIArgInfo classifyArgumentType(QualType RetTy) const;

  void computeInfo(CGFunctionInfo &FI) const override;
  Address EmitVAArg(CodeGenFunction &CGF,
                    Address VAListAddr, QualType Ty) const override;
};

class PNaClTargetCodeGenInfo : public TargetCodeGenInfo {
 public:
   PNaClTargetCodeGenInfo(CodeGen::CodeGenTypes &CGT)
       : TargetCodeGenInfo(std::make_unique<PNaClABIInfo>(CGT)) {}
};

void PNaClABIInfo::computeInfo(CGFunctionInfo &FI) const {
  if (!getCXXABI().classifyReturnType(FI))
    FI.getReturnInfo() = classifyReturnType(FI.getReturnType());

  for (auto &I : FI.arguments())
    I.info = classifyArgumentType(I.type);
}

Address PNaClABIInfo::EmitVAArg(CodeGenFunction &CGF, Address VAListAddr,
                                QualType Ty) const {
  // The PNaCL ABI is a bit odd, in that varargs don't use normal
  // function classification. Structs get passed directly for varargs
  // functions, through a rewriting transform in
  // pnacl-llvm/lib/Transforms/NaCl/ExpandVarArgs.cpp, which allows
  // this target to actually support a va_arg instructions with an
  // aggregate type, unlike other targets.
  return EmitVAArgInstr(CGF, VAListAddr, Ty, ABIArgInfo::getDirect());
}

/// Classify argument of given type \p Ty.
ABIArgInfo PNaClABIInfo::classifyArgumentType(QualType Ty) const {
  if (isAggregateTypeForABI(Ty)) {
    if (CGCXXABI::RecordArgABI RAA = getRecordArgABI(Ty, getCXXABI()))
      return getNaturalAlignIndirect(Ty, RAA == CGCXXABI::RAA_DirectInMemory);
    return getNaturalAlignIndirect(Ty);
  } else if (const EnumType *EnumTy = Ty->getAs<EnumType>()) {
    // Treat an enum type as its underlying type.
    Ty = EnumTy->getDecl()->getIntegerType();
  } else if (Ty->isFloatingType()) {
    // Floating-point types don't go inreg.
    return ABIArgInfo::getDirect();
  } else if (const auto *EIT = Ty->getAs<BitIntType>()) {
    // Treat bit-precise integers as integers if <= 64, otherwise pass
    // indirectly.
    if (EIT->getNumBits() > 64)
      return getNaturalAlignIndirect(Ty);
    return ABIArgInfo::getDirect();
  }

  return (isPromotableIntegerTypeForABI(Ty) ? ABIArgInfo::getExtend(Ty)
                                            : ABIArgInfo::getDirect());
}

ABIArgInfo PNaClABIInfo::classifyReturnType(QualType RetTy) const {
  if (RetTy->isVoidType())
    return ABIArgInfo::getIgnore();

  // In the PNaCl ABI we always return records/structures on the stack.
  if (isAggregateTypeForABI(RetTy))
    return getNaturalAlignIndirect(RetTy);

  // Treat bit-precise integers as integers if <= 64, otherwise pass indirectly.
  if (const auto *EIT = RetTy->getAs<BitIntType>()) {
    if (EIT->getNumBits() > 64)
      return getNaturalAlignIndirect(RetTy);
    return ABIArgInfo::getDirect();
  }

  // Treat an enum type as its underlying type.
  if (const EnumType *EnumTy = RetTy->getAs<EnumType>())
    RetTy = EnumTy->getDecl()->getIntegerType();

  return (isPromotableIntegerTypeForABI(RetTy) ? ABIArgInfo::getExtend(RetTy)
                                               : ABIArgInfo::getDirect());
}

/// IsX86_MMXType - Return true if this is an MMX type.
bool IsX86_MMXType(llvm::Type *IRType) {
  // Return true if the type is an MMX type <2 x i32>, <4 x i16>, or <8 x i8>.
  return IRType->isVectorTy() && IRType->getPrimitiveSizeInBits() == 64 &&
    cast<llvm::VectorType>(IRType)->getElementType()->isIntegerTy() &&
    IRType->getScalarSizeInBits() != 64;
}

static llvm::Type* X86AdjustInlineAsmType(CodeGen::CodeGenFunction &CGF,
                                          StringRef Constraint,
                                          llvm::Type* Ty) {
  bool IsMMXCons = llvm::StringSwitch<bool>(Constraint)
                     .Cases("y", "&y", "^Ym", true)
                     .Default(false);
  if (IsMMXCons && Ty->isVectorTy()) {
    if (cast<llvm::VectorType>(Ty)->getPrimitiveSizeInBits().getFixedSize() !=
        64) {
      // Invalid MMX constraint
      return nullptr;
    }

    return llvm::Type::getX86_MMXTy(CGF.getLLVMContext());
  }

  // No operation needed
  return Ty;
}

/// Returns true if this type can be passed in SSE registers with the
/// X86_VectorCall calling convention. Shared between x86_32 and x86_64.
static bool isX86VectorTypeForVectorCall(ASTContext &Context, QualType Ty) {
  if (const BuiltinType *BT = Ty->getAs<BuiltinType>()) {
    if (BT->isFloatingPoint() && BT->getKind() != BuiltinType::Half) {
      if (BT->getKind() == BuiltinType::LongDouble) {
        if (&Context.getTargetInfo().getLongDoubleFormat() ==
            &llvm::APFloat::x87DoubleExtended())
          return false;
      }
      return true;
    }
  } else if (const VectorType *VT = Ty->getAs<VectorType>()) {
    // vectorcall can pass XMM, YMM, and ZMM vectors. We don't pass SSE1 MMX
    // registers specially.
    unsigned VecSize = Context.getTypeSize(VT);
    if (VecSize == 128 || VecSize == 256 || VecSize == 512)
      return true;
  }
  return false;
}

/// Returns true if this aggregate is small enough to be passed in SSE registers
/// in the X86_VectorCall calling convention. Shared between x86_32 and x86_64.
static bool isX86VectorCallAggregateSmallEnough(uint64_t NumMembers) {
  return NumMembers <= 4;
}

/// Returns a Homogeneous Vector Aggregate ABIArgInfo, used in X86.
static ABIArgInfo getDirectX86Hva(llvm::Type* T = nullptr) {
  auto AI = ABIArgInfo::getDirect(T);
  AI.setInReg(true);
  AI.setCanBeFlattened(false);
  return AI;
}

//===----------------------------------------------------------------------===//
// X86-32 ABI Implementation
//===----------------------------------------------------------------------===//

/// Similar to llvm::CCState, but for Clang.
struct CCState {
  CCState(CGFunctionInfo &FI)
      : IsPreassigned(FI.arg_size()), CC(FI.getCallingConvention()) {}

  llvm::SmallBitVector IsPreassigned;
  unsigned CC = CallingConv::CC_C;
  unsigned FreeRegs = 0;
  unsigned FreeSSERegs = 0;
};

/// X86_32ABIInfo - The X86-32 ABI information.
class X86_32ABIInfo : public ABIInfo {
  enum Class {
    Integer,
    Float
  };

  static const unsigned MinABIStackAlignInBytes = 4;

  bool IsDarwinVectorABI;
  bool IsRetSmallStructInRegABI;
  bool IsWin32StructABI;
  bool IsSoftFloatABI;
  bool IsMCUABI;
  bool IsLinuxABI;
  unsigned DefaultNumRegisterParameters;

  static bool isRegisterSize(unsigned Size) {
    return (Size == 8 || Size == 16 || Size == 32 || Size == 64);
  }

  bool isHomogeneousAggregateBaseType(QualType Ty) const override {
    // FIXME: Assumes vectorcall is in use.
    return isX86VectorTypeForVectorCall(getContext(), Ty);
  }

  bool isHomogeneousAggregateSmallEnough(const Type *Ty,
                                         uint64_t NumMembers) const override {
    // FIXME: Assumes vectorcall is in use.
    return isX86VectorCallAggregateSmallEnough(NumMembers);
  }

  bool shouldReturnTypeInRegister(QualType Ty, ASTContext &Context) const;

  /// getIndirectResult - Give a source type \arg Ty, return a suitable result
  /// such that the argument will be passed in memory.
  ABIArgInfo getIndirectResult(QualType Ty, bool ByVal, CCState &State) const;

  ABIArgInfo getIndirectReturnResult(QualType Ty, CCState &State) const;

  /// Return the alignment to use for the given type on the stack.
  unsigned getTypeStackAlignInBytes(QualType Ty, unsigned Align) const;

  Class classify(QualType Ty) const;
  ABIArgInfo classifyReturnType(QualType RetTy, CCState &State) const;
  ABIArgInfo classifyArgumentType(QualType RetTy, CCState &State) const;

  /// Updates the number of available free registers, returns
  /// true if any registers were allocated.
  bool updateFreeRegs(QualType Ty, CCState &State) const;

  bool shouldAggregateUseDirect(QualType Ty, CCState &State, bool &InReg,
                                bool &NeedsPadding) const;
  bool shouldPrimitiveUseInReg(QualType Ty, CCState &State) const;

  bool canExpandIndirectArgument(QualType Ty) const;

  /// Rewrite the function info so that all memory arguments use
  /// inalloca.
  void rewriteWithInAlloca(CGFunctionInfo &FI) const;

  void addFieldToArgStruct(SmallVector<llvm::Type *, 6> &FrameFields,
                           CharUnits &StackOffset, ABIArgInfo &Info,
                           QualType Type) const;
  void runVectorCallFirstPass(CGFunctionInfo &FI, CCState &State) const;

public:

  void computeInfo(CGFunctionInfo &FI) const override;
  Address EmitVAArg(CodeGenFunction &CGF, Address VAListAddr,
                    QualType Ty) const override;

  X86_32ABIInfo(CodeGen::CodeGenTypes &CGT, bool DarwinVectorABI,
                bool RetSmallStructInRegABI, bool Win32StructABI,
                unsigned NumRegisterParameters, bool SoftFloatABI)
      : ABIInfo(CGT), IsDarwinVectorABI(DarwinVectorABI),
        IsRetSmallStructInRegABI(RetSmallStructInRegABI),
        IsWin32StructABI(Win32StructABI), IsSoftFloatABI(SoftFloatABI),
        IsMCUABI(CGT.getTarget().getTriple().isOSIAMCU()),
        IsLinuxABI(CGT.getTarget().getTriple().isOSLinux() ||
                   CGT.getTarget().getTriple().isOSCygMing()),
        DefaultNumRegisterParameters(NumRegisterParameters) {}
};

class X86_32SwiftABIInfo : public SwiftABIInfo {
public:
  explicit X86_32SwiftABIInfo(CodeGenTypes &CGT)
      : SwiftABIInfo(CGT, /*SwiftErrorInRegister=*/false) {}

  bool shouldPassIndirectly(ArrayRef<llvm::Type *> ComponentTys,
                            bool AsReturnValue) const override {
    // LLVM's x86-32 lowering currently only assigns up to three
    // integer registers and three fp registers.  Oddly, it'll use up to
    // four vector registers for vectors, but those can overlap with the
    // scalar registers.
    return occupiesMoreThan(CGT, ComponentTys, /*total=*/3);
  }
};

class X86_32TargetCodeGenInfo : public TargetCodeGenInfo {
public:
  X86_32TargetCodeGenInfo(CodeGen::CodeGenTypes &CGT, bool DarwinVectorABI,
                          bool RetSmallStructInRegABI, bool Win32StructABI,
                          unsigned NumRegisterParameters, bool SoftFloatABI)
      : TargetCodeGenInfo(std::make_unique<X86_32ABIInfo>(
            CGT, DarwinVectorABI, RetSmallStructInRegABI, Win32StructABI,
            NumRegisterParameters, SoftFloatABI)) {
    SwiftInfo = std::make_unique<X86_32SwiftABIInfo>(CGT);
  }

  static bool isStructReturnInRegABI(
      const llvm::Triple &Triple, const CodeGenOptions &Opts);

  void setTargetAttributes(const Decl *D, llvm::GlobalValue *GV,
                           CodeGen::CodeGenModule &CGM) const override;

  int getDwarfEHStackPointer(CodeGen::CodeGenModule &CGM) const override {
    // Darwin uses different dwarf register numbers for EH.
    if (CGM.getTarget().getTriple().isOSDarwin()) return 5;
    return 4;
  }

  bool initDwarfEHRegSizeTable(CodeGen::CodeGenFunction &CGF,
                               llvm::Value *Address) const override;

  llvm::Type* adjustInlineAsmType(CodeGen::CodeGenFunction &CGF,
                                  StringRef Constraint,
                                  llvm::Type* Ty) const override {
    return X86AdjustInlineAsmType(CGF, Constraint, Ty);
  }

  void addReturnRegisterOutputs(CodeGenFunction &CGF, LValue ReturnValue,
                                std::string &Constraints,
                                std::vector<llvm::Type *> &ResultRegTypes,
                                std::vector<llvm::Type *> &ResultTruncRegTypes,
                                std::vector<LValue> &ResultRegDests,
                                std::string &AsmString,
                                unsigned NumOutputs) const override;

  llvm::Constant *
  getUBSanFunctionSignature(CodeGen::CodeGenModule &CGM) const override {
    unsigned Sig = (0xeb << 0) |  // jmp rel8
                   (0x06 << 8) |  //           .+0x08
                   ('v' << 16) |
                   ('2' << 24);
    return llvm::ConstantInt::get(CGM.Int32Ty, Sig);
  }

  StringRef getARCRetainAutoreleasedReturnValueMarker() const override {
    return "movl\t%ebp, %ebp"
           "\t\t// marker for objc_retainAutoreleaseReturnValue";
  }
};

}

/// Rewrite input constraint references after adding some output constraints.
/// In the case where there is one output and one input and we add one output,
/// we need to replace all operand references greater than or equal to 1:
///     mov $0, $1
///     mov eax, $1
/// The result will be:
///     mov $0, $2
///     mov eax, $2
static void rewriteInputConstraintReferences(unsigned FirstIn,
                                             unsigned NumNewOuts,
                                             std::string &AsmString) {
  std::string Buf;
  llvm::raw_string_ostream OS(Buf);
  size_t Pos = 0;
  while (Pos < AsmString.size()) {
    size_t DollarStart = AsmString.find('$', Pos);
    if (DollarStart == std::string::npos)
      DollarStart = AsmString.size();
    size_t DollarEnd = AsmString.find_first_not_of('$', DollarStart);
    if (DollarEnd == std::string::npos)
      DollarEnd = AsmString.size();
    OS << StringRef(&AsmString[Pos], DollarEnd - Pos);
    Pos = DollarEnd;
    size_t NumDollars = DollarEnd - DollarStart;
    if (NumDollars % 2 != 0 && Pos < AsmString.size()) {
      // We have an operand reference.
      size_t DigitStart = Pos;
      if (AsmString[DigitStart] == '{') {
        OS << '{';
        ++DigitStart;
      }
      size_t DigitEnd = AsmString.find_first_not_of("0123456789", DigitStart);
      if (DigitEnd == std::string::npos)
        DigitEnd = AsmString.size();
      StringRef OperandStr(&AsmString[DigitStart], DigitEnd - DigitStart);
      unsigned OperandIndex;
      if (!OperandStr.getAsInteger(10, OperandIndex)) {
        if (OperandIndex >= FirstIn)
          OperandIndex += NumNewOuts;
        OS << OperandIndex;
      } else {
        OS << OperandStr;
      }
      Pos = DigitEnd;
    }
  }
  AsmString = std::move(OS.str());
}

/// Add output constraints for EAX:EDX because they are return registers.
void X86_32TargetCodeGenInfo::addReturnRegisterOutputs(
    CodeGenFunction &CGF, LValue ReturnSlot, std::string &Constraints,
    std::vector<llvm::Type *> &ResultRegTypes,
    std::vector<llvm::Type *> &ResultTruncRegTypes,
    std::vector<LValue> &ResultRegDests, std::string &AsmString,
    unsigned NumOutputs) const {
  uint64_t RetWidth = CGF.getContext().getTypeSize(ReturnSlot.getType());

  // Use the EAX constraint if the width is 32 or smaller and EAX:EDX if it is
  // larger.
  if (!Constraints.empty())
    Constraints += ',';
  if (RetWidth <= 32) {
    Constraints += "={eax}";
    ResultRegTypes.push_back(CGF.Int32Ty);
  } else {
    // Use the 'A' constraint for EAX:EDX.
    Constraints += "=A";
    ResultRegTypes.push_back(CGF.Int64Ty);
  }

  // Truncate EAX or EAX:EDX to an integer of the appropriate size.
  llvm::Type *CoerceTy = llvm::IntegerType::get(CGF.getLLVMContext(), RetWidth);
  ResultTruncRegTypes.push_back(CoerceTy);

  // Coerce the integer by bitcasting the return slot pointer.
  ReturnSlot.setAddress(
      CGF.Builder.CreateElementBitCast(ReturnSlot.getAddress(CGF), CoerceTy));
  ResultRegDests.push_back(ReturnSlot);

  rewriteInputConstraintReferences(NumOutputs, 1, AsmString);
}

/// shouldReturnTypeInRegister - Determine if the given type should be
/// returned in a register (for the Darwin and MCU ABI).
bool X86_32ABIInfo::shouldReturnTypeInRegister(QualType Ty,
                                               ASTContext &Context) const {
  uint64_t Size = Context.getTypeSize(Ty);

  // For i386, type must be register sized.
  // For the MCU ABI, it only needs to be <= 8-byte
  if ((IsMCUABI && Size > 64) || (!IsMCUABI && !isRegisterSize(Size)))
   return false;

  if (Ty->isVectorType()) {
    // 64- and 128- bit vectors inside structures are not returned in
    // registers.
    if (Size == 64 || Size == 128)
      return false;

    return true;
  }

  // If this is a builtin, pointer, enum, complex type, member pointer, or
  // member function pointer it is ok.
  if (Ty->getAs<BuiltinType>() || Ty->hasPointerRepresentation() ||
      Ty->isAnyComplexType() || Ty->isEnumeralType() ||
      Ty->isBlockPointerType() || Ty->isMemberPointerType())
    return true;

  // Arrays are treated like records.
  if (const ConstantArrayType *AT = Context.getAsConstantArrayType(Ty))
    return shouldReturnTypeInRegister(AT->getElementType(), Context);

  // Otherwise, it must be a record type.
  const RecordType *RT = Ty->getAs<RecordType>();
  if (!RT) return false;

  // FIXME: Traverse bases here too.

  // Structure types are passed in register if all fields would be
  // passed in a register.
  for (const auto *FD : RT->getDecl()->fields()) {
    // Empty fields are ignored.
    if (isEmptyField(Context, FD, true))
      continue;

    // Check fields recursively.
    if (!shouldReturnTypeInRegister(FD->getType(), Context))
      return false;
  }
  return true;
}

static bool is32Or64BitBasicType(QualType Ty, ASTContext &Context) {
  // Treat complex types as the element type.
  if (const ComplexType *CTy = Ty->getAs<ComplexType>())
    Ty = CTy->getElementType();

  // Check for a type which we know has a simple scalar argument-passing
  // convention without any padding.  (We're specifically looking for 32
  // and 64-bit integer and integer-equivalents, float, and double.)
  if (!Ty->getAs<BuiltinType>() && !Ty->hasPointerRepresentation() &&
      !Ty->isEnumeralType() && !Ty->isBlockPointerType())
    return false;

  uint64_t Size = Context.getTypeSize(Ty);
  return Size == 32 || Size == 64;
}

static bool addFieldSizes(ASTContext &Context, const RecordDecl *RD,
                          uint64_t &Size) {
  for (const auto *FD : RD->fields()) {
    // Scalar arguments on the stack get 4 byte alignment on x86. If the
    // argument is smaller than 32-bits, expanding the struct will create
    // alignment padding.
    if (!is32Or64BitBasicType(FD->getType(), Context))
      return false;

    // FIXME: Reject bit-fields wholesale; there are two problems, we don't know
    // how to expand them yet, and the predicate for telling if a bitfield still
    // counts as "basic" is more complicated than what we were doing previously.
    if (FD->isBitField())
      return false;

    Size += Context.getTypeSize(FD->getType());
  }
  return true;
}

static bool addBaseAndFieldSizes(ASTContext &Context, const CXXRecordDecl *RD,
                                 uint64_t &Size) {
  // Don't do this if there are any non-empty bases.
  for (const CXXBaseSpecifier &Base : RD->bases()) {
    if (!addBaseAndFieldSizes(Context, Base.getType()->getAsCXXRecordDecl(),
                              Size))
      return false;
  }
  if (!addFieldSizes(Context, RD, Size))
    return false;
  return true;
}

/// Test whether an argument type which is to be passed indirectly (on the
/// stack) would have the equivalent layout if it was expanded into separate
/// arguments. If so, we prefer to do the latter to avoid inhibiting
/// optimizations.
bool X86_32ABIInfo::canExpandIndirectArgument(QualType Ty) const {
  // We can only expand structure types.
  const RecordType *RT = Ty->getAs<RecordType>();
  if (!RT)
    return false;
  const RecordDecl *RD = RT->getDecl();
  uint64_t Size = 0;
  if (const CXXRecordDecl *CXXRD = dyn_cast<CXXRecordDecl>(RD)) {
    if (!IsWin32StructABI) {
      // On non-Windows, we have to conservatively match our old bitcode
      // prototypes in order to be ABI-compatible at the bitcode level.
      if (!CXXRD->isCLike())
        return false;
    } else {
      // Don't do this for dynamic classes.
      if (CXXRD->isDynamicClass())
        return false;
    }
    if (!addBaseAndFieldSizes(getContext(), CXXRD, Size))
      return false;
  } else {
    if (!addFieldSizes(getContext(), RD, Size))
      return false;
  }

  // We can do this if there was no alignment padding.
  return Size == getContext().getTypeSize(Ty);
}

ABIArgInfo X86_32ABIInfo::getIndirectReturnResult(QualType RetTy, CCState &State) const {
  // If the return value is indirect, then the hidden argument is consuming one
  // integer register.
  if (State.FreeRegs) {
    --State.FreeRegs;
    if (!IsMCUABI)
      return getNaturalAlignIndirectInReg(RetTy);
  }
  return getNaturalAlignIndirect(RetTy, /*ByVal=*/false);
}

ABIArgInfo X86_32ABIInfo::classifyReturnType(QualType RetTy,
                                             CCState &State) const {
  if (RetTy->isVoidType())
    return ABIArgInfo::getIgnore();

  const Type *Base = nullptr;
  uint64_t NumElts = 0;
  if ((State.CC == llvm::CallingConv::X86_VectorCall ||
       State.CC == llvm::CallingConv::X86_RegCall) &&
      isHomogeneousAggregate(RetTy, Base, NumElts)) {
    // The LLVM struct type for such an aggregate should lower properly.
    return ABIArgInfo::getDirect();
  }

  if (const VectorType *VT = RetTy->getAs<VectorType>()) {
    // On Darwin, some vectors are returned in registers.
    if (IsDarwinVectorABI) {
      uint64_t Size = getContext().getTypeSize(RetTy);

      // 128-bit vectors are a special case; they are returned in
      // registers and we need to make sure to pick a type the LLVM
      // backend will like.
      if (Size == 128)
        return ABIArgInfo::getDirect(llvm::FixedVectorType::get(
            llvm::Type::getInt64Ty(getVMContext()), 2));

      // Always return in register if it fits in a general purpose
      // register, or if it is 64 bits and has a single element.
      if ((Size == 8 || Size == 16 || Size == 32) ||
          (Size == 64 && VT->getNumElements() == 1))
        return ABIArgInfo::getDirect(llvm::IntegerType::get(getVMContext(),
                                                            Size));

      return getIndirectReturnResult(RetTy, State);
    }

    return ABIArgInfo::getDirect();
  }

  if (isAggregateTypeForABI(RetTy)) {
    if (const RecordType *RT = RetTy->getAs<RecordType>()) {
      // Structures with flexible arrays are always indirect.
      if (RT->getDecl()->hasFlexibleArrayMember())
        return getIndirectReturnResult(RetTy, State);
    }

    // If specified, structs and unions are always indirect.
    if (!IsRetSmallStructInRegABI && !RetTy->isAnyComplexType())
      return getIndirectReturnResult(RetTy, State);

    // Ignore empty structs/unions.
    if (isEmptyRecord(getContext(), RetTy, true))
      return ABIArgInfo::getIgnore();

    // Return complex of _Float16 as <2 x half> so the backend will use xmm0.
    if (const ComplexType *CT = RetTy->getAs<ComplexType>()) {
      QualType ET = getContext().getCanonicalType(CT->getElementType());
      if (ET->isFloat16Type())
        return ABIArgInfo::getDirect(llvm::FixedVectorType::get(
            llvm::Type::getHalfTy(getVMContext()), 2));
    }

    // Small structures which are register sized are generally returned
    // in a register.
    if (shouldReturnTypeInRegister(RetTy, getContext())) {
      uint64_t Size = getContext().getTypeSize(RetTy);

      // As a special-case, if the struct is a "single-element" struct, and
      // the field is of type "float" or "double", return it in a
      // floating-point register. (MSVC does not apply this special case.)
      // We apply a similar transformation for pointer types to improve the
      // quality of the generated IR.
      if (const Type *SeltTy = isSingleElementStruct(RetTy, getContext()))
        if ((!IsWin32StructABI && SeltTy->isRealFloatingType())
            || SeltTy->hasPointerRepresentation())
          return ABIArgInfo::getDirect(CGT.ConvertType(QualType(SeltTy, 0)));

      // FIXME: We should be able to narrow this integer in cases with dead
      // padding.
      return ABIArgInfo::getDirect(llvm::IntegerType::get(getVMContext(),Size));
    }

    return getIndirectReturnResult(RetTy, State);
  }

  // Treat an enum type as its underlying type.
  if (const EnumType *EnumTy = RetTy->getAs<EnumType>())
    RetTy = EnumTy->getDecl()->getIntegerType();

  if (const auto *EIT = RetTy->getAs<BitIntType>())
    if (EIT->getNumBits() > 64)
      return getIndirectReturnResult(RetTy, State);

  return (isPromotableIntegerTypeForABI(RetTy) ? ABIArgInfo::getExtend(RetTy)
                                               : ABIArgInfo::getDirect());
}

static bool isSIMDVectorType(ASTContext &Context, QualType Ty) {
  return Ty->getAs<VectorType>() && Context.getTypeSize(Ty) == 128;
}

static bool isRecordWithSIMDVectorType(ASTContext &Context, QualType Ty) {
  const RecordType *RT = Ty->getAs<RecordType>();
  if (!RT)
    return false;
  const RecordDecl *RD = RT->getDecl();

  // If this is a C++ record, check the bases first.
  if (const CXXRecordDecl *CXXRD = dyn_cast<CXXRecordDecl>(RD))
    for (const auto &I : CXXRD->bases())
      if (!isRecordWithSIMDVectorType(Context, I.getType()))
        return false;

  for (const auto *i : RD->fields()) {
    QualType FT = i->getType();

    if (isSIMDVectorType(Context, FT))
      return true;

    if (isRecordWithSIMDVectorType(Context, FT))
      return true;
  }

  return false;
}

unsigned X86_32ABIInfo::getTypeStackAlignInBytes(QualType Ty,
                                                 unsigned Align) const {
  // Otherwise, if the alignment is less than or equal to the minimum ABI
  // alignment, just use the default; the backend will handle this.
  if (Align <= MinABIStackAlignInBytes)
    return 0; // Use default alignment.

  if (IsLinuxABI) {
    // Exclude other System V OS (e.g Darwin, PS4 and FreeBSD) since we don't
    // want to spend any effort dealing with the ramifications of ABI breaks.
    //
    // If the vector type is __m128/__m256/__m512, return the default alignment.
    if (Ty->isVectorType() && (Align == 16 || Align == 32 || Align == 64))
      return Align;
  }
  // On non-Darwin, the stack type alignment is always 4.
  if (!IsDarwinVectorABI) {
    // Set explicit alignment, since we may need to realign the top.
    return MinABIStackAlignInBytes;
  }

  // Otherwise, if the type contains an SSE vector type, the alignment is 16.
  if (Align >= 16 && (isSIMDVectorType(getContext(), Ty) ||
                      isRecordWithSIMDVectorType(getContext(), Ty)))
    return 16;

  return MinABIStackAlignInBytes;
}

ABIArgInfo X86_32ABIInfo::getIndirectResult(QualType Ty, bool ByVal,
                                            CCState &State) const {
  if (!ByVal) {
    if (State.FreeRegs) {
      --State.FreeRegs; // Non-byval indirects just use one pointer.
      if (!IsMCUABI)
        return getNaturalAlignIndirectInReg(Ty);
    }
    return getNaturalAlignIndirect(Ty, false);
  }

  // Compute the byval alignment.
  unsigned TypeAlign = getContext().getTypeAlign(Ty) / 8;
  unsigned StackAlign = getTypeStackAlignInBytes(Ty, TypeAlign);
  if (StackAlign == 0)
    return ABIArgInfo::getIndirect(CharUnits::fromQuantity(4), /*ByVal=*/true);

  // If the stack alignment is less than the type alignment, realign the
  // argument.
  bool Realign = TypeAlign > StackAlign;
  return ABIArgInfo::getIndirect(CharUnits::fromQuantity(StackAlign),
                                 /*ByVal=*/true, Realign);
}

X86_32ABIInfo::Class X86_32ABIInfo::classify(QualType Ty) const {
  const Type *T = isSingleElementStruct(Ty, getContext());
  if (!T)
    T = Ty.getTypePtr();

  if (const BuiltinType *BT = T->getAs<BuiltinType>()) {
    BuiltinType::Kind K = BT->getKind();
    if (K == BuiltinType::Float || K == BuiltinType::Double)
      return Float;
  }
  return Integer;
}

bool X86_32ABIInfo::updateFreeRegs(QualType Ty, CCState &State) const {
  if (!IsSoftFloatABI) {
    Class C = classify(Ty);
    if (C == Float)
      return false;
  }

  unsigned Size = getContext().getTypeSize(Ty);
  unsigned SizeInRegs = (Size + 31) / 32;

  if (SizeInRegs == 0)
    return false;

  if (!IsMCUABI) {
    if (SizeInRegs > State.FreeRegs) {
      State.FreeRegs = 0;
      return false;
    }
  } else {
    // The MCU psABI allows passing parameters in-reg even if there are
    // earlier parameters that are passed on the stack. Also,
    // it does not allow passing >8-byte structs in-register,
    // even if there are 3 free registers available.
    if (SizeInRegs > State.FreeRegs || SizeInRegs > 2)
      return false;
  }

  State.FreeRegs -= SizeInRegs;
  return true;
}

bool X86_32ABIInfo::shouldAggregateUseDirect(QualType Ty, CCState &State,
                                             bool &InReg,
                                             bool &NeedsPadding) const {
  // On Windows, aggregates other than HFAs are never passed in registers, and
  // they do not consume register slots. Homogenous floating-point aggregates
  // (HFAs) have already been dealt with at this point.
  if (IsWin32StructABI && isAggregateTypeForABI(Ty))
    return false;

  NeedsPadding = false;
  InReg = !IsMCUABI;

  if (!updateFreeRegs(Ty, State))
    return false;

  if (IsMCUABI)
    return true;

  if (State.CC == llvm::CallingConv::X86_FastCall ||
      State.CC == llvm::CallingConv::X86_VectorCall ||
      State.CC == llvm::CallingConv::X86_RegCall) {
    if (getContext().getTypeSize(Ty) <= 32 && State.FreeRegs)
      NeedsPadding = true;

    return false;
  }

  return true;
}

bool X86_32ABIInfo::shouldPrimitiveUseInReg(QualType Ty, CCState &State) const {
  if (!updateFreeRegs(Ty, State))
    return false;

  if (IsMCUABI)
    return false;

  if (State.CC == llvm::CallingConv::X86_FastCall ||
      State.CC == llvm::CallingConv::X86_VectorCall ||
      State.CC == llvm::CallingConv::X86_RegCall) {
    if (getContext().getTypeSize(Ty) > 32)
      return false;

    return (Ty->isIntegralOrEnumerationType() || Ty->isPointerType() ||
        Ty->isReferenceType());
  }

  return true;
}

void X86_32ABIInfo::runVectorCallFirstPass(CGFunctionInfo &FI, CCState &State) const {
  // Vectorcall x86 works subtly different than in x64, so the format is
  // a bit different than the x64 version.  First, all vector types (not HVAs)
  // are assigned, with the first 6 ending up in the [XYZ]MM0-5 registers.
  // This differs from the x64 implementation, where the first 6 by INDEX get
  // registers.
  // In the second pass over the arguments, HVAs are passed in the remaining
  // vector registers if possible, or indirectly by address. The address will be
  // passed in ECX/EDX if available. Any other arguments are passed according to
  // the usual fastcall rules.
  MutableArrayRef<CGFunctionInfoArgInfo> Args = FI.arguments();
  for (int I = 0, E = Args.size(); I < E; ++I) {
    const Type *Base = nullptr;
    uint64_t NumElts = 0;
    const QualType &Ty = Args[I].type;
    if ((Ty->isVectorType() || Ty->isBuiltinType()) &&
        isHomogeneousAggregate(Ty, Base, NumElts)) {
      if (State.FreeSSERegs >= NumElts) {
        State.FreeSSERegs -= NumElts;
        Args[I].info = ABIArgInfo::getDirectInReg();
        State.IsPreassigned.set(I);
      }
    }
  }
}

ABIArgInfo X86_32ABIInfo::classifyArgumentType(QualType Ty,
                                               CCState &State) const {
  // FIXME: Set alignment on indirect arguments.
  bool IsFastCall = State.CC == llvm::CallingConv::X86_FastCall;
  bool IsRegCall = State.CC == llvm::CallingConv::X86_RegCall;
  bool IsVectorCall = State.CC == llvm::CallingConv::X86_VectorCall;

  Ty = useFirstFieldIfTransparentUnion(Ty);
  TypeInfo TI = getContext().getTypeInfo(Ty);

  // Check with the C++ ABI first.
  const RecordType *RT = Ty->getAs<RecordType>();
  if (RT) {
    CGCXXABI::RecordArgABI RAA = getRecordArgABI(RT, getCXXABI());
    if (RAA == CGCXXABI::RAA_Indirect) {
      return getIndirectResult(Ty, false, State);
    } else if (RAA == CGCXXABI::RAA_DirectInMemory) {
      // The field index doesn't matter, we'll fix it up later.
      return ABIArgInfo::getInAlloca(/*FieldIndex=*/0);
    }
  }

  // Regcall uses the concept of a homogenous vector aggregate, similar
  // to other targets.
  const Type *Base = nullptr;
  uint64_t NumElts = 0;
  if ((IsRegCall || IsVectorCall) &&
      isHomogeneousAggregate(Ty, Base, NumElts)) {
    if (State.FreeSSERegs >= NumElts) {
      State.FreeSSERegs -= NumElts;

      // Vectorcall passes HVAs directly and does not flatten them, but regcall
      // does.
      if (IsVectorCall)
        return getDirectX86Hva();

      if (Ty->isBuiltinType() || Ty->isVectorType())
        return ABIArgInfo::getDirect();
      return ABIArgInfo::getExpand();
    }
    return getIndirectResult(Ty, /*ByVal=*/false, State);
  }

  if (isAggregateTypeForABI(Ty)) {
    // Structures with flexible arrays are always indirect.
    // FIXME: This should not be byval!
    if (RT && RT->getDecl()->hasFlexibleArrayMember())
      return getIndirectResult(Ty, true, State);

    // Ignore empty structs/unions on non-Windows.
    if (!IsWin32StructABI && isEmptyRecord(getContext(), Ty, true))
      return ABIArgInfo::getIgnore();

    llvm::LLVMContext &LLVMContext = getVMContext();
    llvm::IntegerType *Int32 = llvm::Type::getInt32Ty(LLVMContext);
    bool NeedsPadding = false;
    bool InReg;
    if (shouldAggregateUseDirect(Ty, State, InReg, NeedsPadding)) {
      unsigned SizeInRegs = (TI.Width + 31) / 32;
      SmallVector<llvm::Type*, 3> Elements(SizeInRegs, Int32);
      llvm::Type *Result = llvm::StructType::get(LLVMContext, Elements);
      if (InReg)
        return ABIArgInfo::getDirectInReg(Result);
      else
        return ABIArgInfo::getDirect(Result);
    }
    llvm::IntegerType *PaddingType = NeedsPadding ? Int32 : nullptr;

    // Pass over-aligned aggregates on Windows indirectly. This behavior was
    // added in MSVC 2015.
    if (IsWin32StructABI && TI.isAlignRequired() && TI.Align > 32)
      return getIndirectResult(Ty, /*ByVal=*/false, State);

    // Expand small (<= 128-bit) record types when we know that the stack layout
    // of those arguments will match the struct. This is important because the
    // LLVM backend isn't smart enough to remove byval, which inhibits many
    // optimizations.
    // Don't do this for the MCU if there are still free integer registers
    // (see X86_64 ABI for full explanation).
    if (TI.Width <= 4 * 32 && (!IsMCUABI || State.FreeRegs == 0) &&
        canExpandIndirectArgument(Ty))
      return ABIArgInfo::getExpandWithPadding(
          IsFastCall || IsVectorCall || IsRegCall, PaddingType);

    return getIndirectResult(Ty, true, State);
  }

  if (const VectorType *VT = Ty->getAs<VectorType>()) {
    // On Windows, vectors are passed directly if registers are available, or
    // indirectly if not. This avoids the need to align argument memory. Pass
    // user-defined vector types larger than 512 bits indirectly for simplicity.
    if (IsWin32StructABI) {
      if (TI.Width <= 512 && State.FreeSSERegs > 0) {
        --State.FreeSSERegs;
        return ABIArgInfo::getDirectInReg();
      }
      return getIndirectResult(Ty, /*ByVal=*/false, State);
    }

    // On Darwin, some vectors are passed in memory, we handle this by passing
    // it as an i8/i16/i32/i64.
    if (IsDarwinVectorABI) {
      if ((TI.Width == 8 || TI.Width == 16 || TI.Width == 32) ||
          (TI.Width == 64 && VT->getNumElements() == 1))
        return ABIArgInfo::getDirect(
            llvm::IntegerType::get(getVMContext(), TI.Width));
    }

    if (IsX86_MMXType(CGT.ConvertType(Ty)))
      return ABIArgInfo::getDirect(llvm::IntegerType::get(getVMContext(), 64));

    return ABIArgInfo::getDirect();
  }


  if (const EnumType *EnumTy = Ty->getAs<EnumType>())
    Ty = EnumTy->getDecl()->getIntegerType();

  bool InReg = shouldPrimitiveUseInReg(Ty, State);

  if (isPromotableIntegerTypeForABI(Ty)) {
    if (InReg)
      return ABIArgInfo::getExtendInReg(Ty);
    return ABIArgInfo::getExtend(Ty);
  }

  if (const auto *EIT = Ty->getAs<BitIntType>()) {
    if (EIT->getNumBits() <= 64) {
      if (InReg)
        return ABIArgInfo::getDirectInReg();
      return ABIArgInfo::getDirect();
    }
    return getIndirectResult(Ty, /*ByVal=*/false, State);
  }

  if (InReg)
    return ABIArgInfo::getDirectInReg();
  return ABIArgInfo::getDirect();
}

void X86_32ABIInfo::computeInfo(CGFunctionInfo &FI) const {
  CCState State(FI);
  if (IsMCUABI)
    State.FreeRegs = 3;
  else if (State.CC == llvm::CallingConv::X86_FastCall) {
    State.FreeRegs = 2;
    State.FreeSSERegs = 3;
  } else if (State.CC == llvm::CallingConv::X86_VectorCall) {
    State.FreeRegs = 2;
    State.FreeSSERegs = 6;
  } else if (FI.getHasRegParm())
    State.FreeRegs = FI.getRegParm();
  else if (State.CC == llvm::CallingConv::X86_RegCall) {
    State.FreeRegs = 5;
    State.FreeSSERegs = 8;
  } else if (IsWin32StructABI) {
    // Since MSVC 2015, the first three SSE vectors have been passed in
    // registers. The rest are passed indirectly.
    State.FreeRegs = DefaultNumRegisterParameters;
    State.FreeSSERegs = 3;
  } else
    State.FreeRegs = DefaultNumRegisterParameters;

  if (!::classifyReturnType(getCXXABI(), FI, *this)) {
    FI.getReturnInfo() = classifyReturnType(FI.getReturnType(), State);
  } else if (FI.getReturnInfo().isIndirect()) {
    // The C++ ABI is not aware of register usage, so we have to check if the
    // return value was sret and put it in a register ourselves if appropriate.
    if (State.FreeRegs) {
      --State.FreeRegs;  // The sret parameter consumes a register.
      if (!IsMCUABI)
        FI.getReturnInfo().setInReg(true);
    }
  }

  // The chain argument effectively gives us another free register.
  if (FI.isChainCall())
    ++State.FreeRegs;

  // For vectorcall, do a first pass over the arguments, assigning FP and vector
  // arguments to XMM registers as available.
  if (State.CC == llvm::CallingConv::X86_VectorCall)
    runVectorCallFirstPass(FI, State);

  bool UsedInAlloca = false;
  MutableArrayRef<CGFunctionInfoArgInfo> Args = FI.arguments();
  for (int I = 0, E = Args.size(); I < E; ++I) {
    // Skip arguments that have already been assigned.
    if (State.IsPreassigned.test(I))
      continue;

    Args[I].info = classifyArgumentType(Args[I].type, State);
    UsedInAlloca |= (Args[I].info.getKind() == ABIArgInfo::InAlloca);
  }

  // If we needed to use inalloca for any argument, do a second pass and rewrite
  // all the memory arguments to use inalloca.
  if (UsedInAlloca)
    rewriteWithInAlloca(FI);
}

void
X86_32ABIInfo::addFieldToArgStruct(SmallVector<llvm::Type *, 6> &FrameFields,
                                   CharUnits &StackOffset, ABIArgInfo &Info,
                                   QualType Type) const {
  // Arguments are always 4-byte-aligned.
  CharUnits WordSize = CharUnits::fromQuantity(4);
  assert(StackOffset.isMultipleOf(WordSize) && "unaligned inalloca struct");

  // sret pointers and indirect things will require an extra pointer
  // indirection, unless they are byval. Most things are byval, and will not
  // require this indirection.
  bool IsIndirect = false;
  if (Info.isIndirect() && !Info.getIndirectByVal())
    IsIndirect = true;
  Info = ABIArgInfo::getInAlloca(FrameFields.size(), IsIndirect);
  llvm::Type *LLTy = CGT.ConvertTypeForMem(Type);
  if (IsIndirect)
    LLTy = LLTy->getPointerTo(0);
  FrameFields.push_back(LLTy);
  StackOffset += IsIndirect ? WordSize : getContext().getTypeSizeInChars(Type);

  // Insert padding bytes to respect alignment.
  CharUnits FieldEnd = StackOffset;
  StackOffset = FieldEnd.alignTo(WordSize);
  if (StackOffset != FieldEnd) {
    CharUnits NumBytes = StackOffset - FieldEnd;
    llvm::Type *Ty = llvm::Type::getInt8Ty(getVMContext());
    Ty = llvm::ArrayType::get(Ty, NumBytes.getQuantity());
    FrameFields.push_back(Ty);
  }
}

static bool isArgInAlloca(const ABIArgInfo &Info) {
  // Leave ignored and inreg arguments alone.
  switch (Info.getKind()) {
  case ABIArgInfo::InAlloca:
    return true;
  case ABIArgInfo::Ignore:
  case ABIArgInfo::IndirectAliased:
    return false;
  case ABIArgInfo::Indirect:
  case ABIArgInfo::Direct:
  case ABIArgInfo::Extend:
    return !Info.getInReg();
  case ABIArgInfo::Expand:
  case ABIArgInfo::CoerceAndExpand:
    // These are aggregate types which are never passed in registers when
    // inalloca is involved.
    return true;
  }
  llvm_unreachable("invalid enum");
}

void X86_32ABIInfo::rewriteWithInAlloca(CGFunctionInfo &FI) const {
  assert(IsWin32StructABI && "inalloca only supported on win32");

  // Build a packed struct type for all of the arguments in memory.
  SmallVector<llvm::Type *, 6> FrameFields;

  // The stack alignment is always 4.
  CharUnits StackAlign = CharUnits::fromQuantity(4);

  CharUnits StackOffset;
  CGFunctionInfo::arg_iterator I = FI.arg_begin(), E = FI.arg_end();

  // Put 'this' into the struct before 'sret', if necessary.
  bool IsThisCall =
      FI.getCallingConvention() == llvm::CallingConv::X86_ThisCall;
  ABIArgInfo &Ret = FI.getReturnInfo();
  if (Ret.isIndirect() && Ret.isSRetAfterThis() && !IsThisCall &&
      isArgInAlloca(I->info)) {
    addFieldToArgStruct(FrameFields, StackOffset, I->info, I->type);
    ++I;
  }

  // Put the sret parameter into the inalloca struct if it's in memory.
  if (Ret.isIndirect() && !Ret.getInReg()) {
    addFieldToArgStruct(FrameFields, StackOffset, Ret, FI.getReturnType());
    // On Windows, the hidden sret parameter is always returned in eax.
    Ret.setInAllocaSRet(IsWin32StructABI);
  }

  // Skip the 'this' parameter in ecx.
  if (IsThisCall)
    ++I;

  // Put arguments passed in memory into the struct.
  for (; I != E; ++I) {
    if (isArgInAlloca(I->info))
      addFieldToArgStruct(FrameFields, StackOffset, I->info, I->type);
  }

  FI.setArgStruct(llvm::StructType::get(getVMContext(), FrameFields,
                                        /*isPacked=*/true),
                  StackAlign);
}

Address X86_32ABIInfo::EmitVAArg(CodeGenFunction &CGF,
                                 Address VAListAddr, QualType Ty) const {

  auto TypeInfo = getContext().getTypeInfoInChars(Ty);

  // x86-32 changes the alignment of certain arguments on the stack.
  //
  // Just messing with TypeInfo like this works because we never pass
  // anything indirectly.
  TypeInfo.Align = CharUnits::fromQuantity(
                getTypeStackAlignInBytes(Ty, TypeInfo.Align.getQuantity()));

  return emitVoidPtrVAArg(CGF, VAListAddr, Ty, /*Indirect*/ false,
                          TypeInfo, CharUnits::fromQuantity(4),
                          /*AllowHigherAlign*/ true);
}

bool X86_32TargetCodeGenInfo::isStructReturnInRegABI(
    const llvm::Triple &Triple, const CodeGenOptions &Opts) {
  assert(Triple.getArch() == llvm::Triple::x86);

  switch (Opts.getStructReturnConvention()) {
  case CodeGenOptions::SRCK_Default:
    break;
  case CodeGenOptions::SRCK_OnStack:  // -fpcc-struct-return
    return false;
  case CodeGenOptions::SRCK_InRegs:  // -freg-struct-return
    return true;
  }

  if (Triple.isOSDarwin() || Triple.isOSIAMCU())
    return true;

  switch (Triple.getOS()) {
  case llvm::Triple::DragonFly:
  case llvm::Triple::FreeBSD:
  case llvm::Triple::OpenBSD:
  case llvm::Triple::Win32:
    return true;
  default:
    return false;
  }
}

static void addX86InterruptAttrs(const FunctionDecl *FD, llvm::GlobalValue *GV,
                                 CodeGen::CodeGenModule &CGM) {
  if (!FD->hasAttr<AnyX86InterruptAttr>())
    return;

  llvm::Function *Fn = cast<llvm::Function>(GV);
  Fn->setCallingConv(llvm::CallingConv::X86_INTR);
  if (FD->getNumParams() == 0)
    return;

  auto PtrTy = cast<PointerType>(FD->getParamDecl(0)->getType());
  llvm::Type *ByValTy = CGM.getTypes().ConvertType(PtrTy->getPointeeType());
  llvm::Attribute NewAttr = llvm::Attribute::getWithByValType(
    Fn->getContext(), ByValTy);
  Fn->addParamAttr(0, NewAttr);
}

void X86_32TargetCodeGenInfo::setTargetAttributes(
    const Decl *D, llvm::GlobalValue *GV, CodeGen::CodeGenModule &CGM) const {
  if (GV->isDeclaration())
    return;
  if (const FunctionDecl *FD = dyn_cast_or_null<FunctionDecl>(D)) {
    if (FD->hasAttr<X86ForceAlignArgPointerAttr>()) {
      llvm::Function *Fn = cast<llvm::Function>(GV);
      Fn->addFnAttr("stackrealign");
    }

    addX86InterruptAttrs(FD, GV, CGM);
  }
}

bool X86_32TargetCodeGenInfo::initDwarfEHRegSizeTable(
                                               CodeGen::CodeGenFunction &CGF,
                                               llvm::Value *Address) const {
  CodeGen::CGBuilderTy &Builder = CGF.Builder;

  llvm::Value *Four8 = llvm::ConstantInt::get(CGF.Int8Ty, 4);

  // 0-7 are the eight integer registers;  the order is different
  //   on Darwin (for EH), but the range is the same.
  // 8 is %eip.
  AssignToArrayRange(Builder, Address, Four8, 0, 8);

  if (CGF.CGM.getTarget().getTriple().isOSDarwin()) {
    // 12-16 are st(0..4).  Not sure why we stop at 4.
    // These have size 16, which is sizeof(long double) on
    // platforms with 8-byte alignment for that type.
    llvm::Value *Sixteen8 = llvm::ConstantInt::get(CGF.Int8Ty, 16);
    AssignToArrayRange(Builder, Address, Sixteen8, 12, 16);

  } else {
    // 9 is %eflags, which doesn't get a size on Darwin for some
    // reason.
    Builder.CreateAlignedStore(
        Four8, Builder.CreateConstInBoundsGEP1_32(CGF.Int8Ty, Address, 9),
                               CharUnits::One());

    // 11-16 are st(0..5).  Not sure why we stop at 5.
    // These have size 12, which is sizeof(long double) on
    // platforms with 4-byte alignment for that type.
    llvm::Value *Twelve8 = llvm::ConstantInt::get(CGF.Int8Ty, 12);
    AssignToArrayRange(Builder, Address, Twelve8, 11, 16);
  }

  return false;
}

//===----------------------------------------------------------------------===//
// X86-64 ABI Implementation
//===----------------------------------------------------------------------===//


namespace {
/// The AVX ABI level for X86 targets.
enum class X86AVXABILevel {
  None,
  AVX,
  AVX512
};

/// \p returns the size in bits of the largest (native) vector for \p AVXLevel.
static unsigned getNativeVectorSizeForAVXABI(X86AVXABILevel AVXLevel) {
  switch (AVXLevel) {
  case X86AVXABILevel::AVX512:
    return 512;
  case X86AVXABILevel::AVX:
    return 256;
  case X86AVXABILevel::None:
    return 128;
  }
  llvm_unreachable("Unknown AVXLevel");
}

/// X86_64ABIInfo - The X86_64 ABI information.
class X86_64ABIInfo : public ABIInfo {
  enum Class {
    Integer = 0,
    SSE,
    SSEUp,
    X87,
    X87Up,
    ComplexX87,
    NoClass,
    Memory
  };

  /// merge - Implement the X86_64 ABI merging algorithm.
  ///
  /// Merge an accumulating classification \arg Accum with a field
  /// classification \arg Field.
  ///
  /// \param Accum - The accumulating classification. This should
  /// always be either NoClass or the result of a previous merge
  /// call. In addition, this should never be Memory (the caller
  /// should just return Memory for the aggregate).
  static Class merge(Class Accum, Class Field);

  /// postMerge - Implement the X86_64 ABI post merging algorithm.
  ///
  /// Post merger cleanup, reduces a malformed Hi and Lo pair to
  /// final MEMORY or SSE classes when necessary.
  ///
  /// \param AggregateSize - The size of the current aggregate in
  /// the classification process.
  ///
  /// \param Lo - The classification for the parts of the type
  /// residing in the low word of the containing object.
  ///
  /// \param Hi - The classification for the parts of the type
  /// residing in the higher words of the containing object.
  ///
  void postMerge(unsigned AggregateSize, Class &Lo, Class &Hi) const;

  /// classify - Determine the x86_64 register classes in which the
  /// given type T should be passed.
  ///
  /// \param Lo - The classification for the parts of the type
  /// residing in the low word of the containing object.
  ///
  /// \param Hi - The classification for the parts of the type
  /// residing in the high word of the containing object.
  ///
  /// \param OffsetBase - The bit offset of this type in the
  /// containing object.  Some parameters are classified different
  /// depending on whether they straddle an eightbyte boundary.
  ///
  /// \param isNamedArg - Whether the argument in question is a "named"
  /// argument, as used in AMD64-ABI 3.5.7.
  ///
  /// \param IsRegCall - Whether the calling conversion is regcall.
  ///
  /// If a word is unused its result will be NoClass; if a type should
  /// be passed in Memory then at least the classification of \arg Lo
  /// will be Memory.
  ///
  /// The \arg Lo class will be NoClass iff the argument is ignored.
  ///
  /// If the \arg Lo class is ComplexX87, then the \arg Hi class will
  /// also be ComplexX87.
  void classify(QualType T, uint64_t OffsetBase, Class &Lo, Class &Hi,
                bool isNamedArg, bool IsRegCall = false) const;

  llvm::Type *GetByteVectorType(QualType Ty) const;
  llvm::Type *GetSSETypeAtOffset(llvm::Type *IRType,
                                 unsigned IROffset, QualType SourceTy,
                                 unsigned SourceOffset) const;
  llvm::Type *GetINTEGERTypeAtOffset(llvm::Type *IRType,
                                     unsigned IROffset, QualType SourceTy,
                                     unsigned SourceOffset) const;

  /// getIndirectResult - Give a source type \arg Ty, return a suitable result
  /// such that the argument will be returned in memory.
  ABIArgInfo getIndirectReturnResult(QualType Ty) const;

  /// getIndirectResult - Give a source type \arg Ty, return a suitable result
  /// such that the argument will be passed in memory.
  ///
  /// \param freeIntRegs - The number of free integer registers remaining
  /// available.
  ABIArgInfo getIndirectResult(QualType Ty, unsigned freeIntRegs) const;

  ABIArgInfo classifyReturnType(QualType RetTy) const;

  ABIArgInfo classifyArgumentType(QualType Ty, unsigned freeIntRegs,
                                  unsigned &neededInt, unsigned &neededSSE,
                                  bool isNamedArg,
                                  bool IsRegCall = false) const;

  ABIArgInfo classifyRegCallStructType(QualType Ty, unsigned &NeededInt,
                                       unsigned &NeededSSE,
                                       unsigned &MaxVectorWidth) const;

  ABIArgInfo classifyRegCallStructTypeImpl(QualType Ty, unsigned &NeededInt,
                                           unsigned &NeededSSE,
                                           unsigned &MaxVectorWidth) const;

  bool IsIllegalVectorType(QualType Ty) const;

  /// The 0.98 ABI revision clarified a lot of ambiguities,
  /// unfortunately in ways that were not always consistent with
  /// certain previous compilers.  In particular, platforms which
  /// required strict binary compatibility with older versions of GCC
  /// may need to exempt themselves.
  bool honorsRevision0_98() const {
    return !getTarget().getTriple().isOSDarwin();
  }

  /// GCC classifies <1 x long long> as SSE but some platform ABIs choose to
  /// classify it as INTEGER (for compatibility with older clang compilers).
  bool classifyIntegerMMXAsSSE() const {
    // Clang <= 3.8 did not do this.
    if (getContext().getLangOpts().getClangABICompat() <=
        LangOptions::ClangABI::Ver3_8)
      return false;

    const llvm::Triple &Triple = getTarget().getTriple();
    if (Triple.isOSDarwin() || Triple.isPS())
      return false;
    if (Triple.isOSFreeBSD() && Triple.getOSMajorVersion() >= 10)
      return false;
    return true;
  }

  // GCC classifies vectors of __int128 as memory.
  bool passInt128VectorsInMem() const {
    // Clang <= 9.0 did not do this.
    if (getContext().getLangOpts().getClangABICompat() <=
        LangOptions::ClangABI::Ver9)
      return false;

    const llvm::Triple &T = getTarget().getTriple();
    return T.isOSLinux() || T.isOSNetBSD();
  }

  X86AVXABILevel AVXLevel;
  // Some ABIs (e.g. X32 ABI and Native Client OS) use 32 bit pointers on
  // 64-bit hardware.
  bool Has64BitPointers;

public:
  X86_64ABIInfo(CodeGen::CodeGenTypes &CGT, X86AVXABILevel AVXLevel)
      : ABIInfo(CGT), AVXLevel(AVXLevel),
        Has64BitPointers(CGT.getDataLayout().getPointerSize(0) == 8) {}

  bool isPassedUsingAVXType(QualType type) const {
    unsigned neededInt, neededSSE;
    // The freeIntRegs argument doesn't matter here.
    ABIArgInfo info = classifyArgumentType(type, 0, neededInt, neededSSE,
                                           /*isNamedArg*/true);
    if (info.isDirect()) {
      llvm::Type *ty = info.getCoerceToType();
      if (llvm::VectorType *vectorTy = dyn_cast_or_null<llvm::VectorType>(ty))
        return vectorTy->getPrimitiveSizeInBits().getFixedSize() > 128;
    }
    return false;
  }

  void computeInfo(CGFunctionInfo &FI) const override;

  Address EmitVAArg(CodeGenFunction &CGF, Address VAListAddr,
                    QualType Ty) const override;
  Address EmitMSVAArg(CodeGenFunction &CGF, Address VAListAddr,
                      QualType Ty) const override;

  bool has64BitPointers() const {
    return Has64BitPointers;
  }
};

/// WinX86_64ABIInfo - The Windows X86_64 ABI information.
class WinX86_64ABIInfo : public ABIInfo {
public:
  WinX86_64ABIInfo(CodeGen::CodeGenTypes &CGT, X86AVXABILevel AVXLevel)
      : ABIInfo(CGT), AVXLevel(AVXLevel),
        IsMingw64(getTarget().getTriple().isWindowsGNUEnvironment()) {}

  void computeInfo(CGFunctionInfo &FI) const override;

  Address EmitVAArg(CodeGenFunction &CGF, Address VAListAddr,
                    QualType Ty) const override;

  bool isHomogeneousAggregateBaseType(QualType Ty) const override {
    // FIXME: Assumes vectorcall is in use.
    return isX86VectorTypeForVectorCall(getContext(), Ty);
  }

  bool isHomogeneousAggregateSmallEnough(const Type *Ty,
                                         uint64_t NumMembers) const override {
    // FIXME: Assumes vectorcall is in use.
    return isX86VectorCallAggregateSmallEnough(NumMembers);
  }

private:
  ABIArgInfo classify(QualType Ty, unsigned &FreeSSERegs, bool IsReturnType,
                      bool IsVectorCall, bool IsRegCall) const;
  ABIArgInfo reclassifyHvaArgForVectorCall(QualType Ty, unsigned &FreeSSERegs,
                                           const ABIArgInfo &current) const;

  X86AVXABILevel AVXLevel;

  bool IsMingw64;
};

class X86_64TargetCodeGenInfo : public TargetCodeGenInfo {
public:
  X86_64TargetCodeGenInfo(CodeGen::CodeGenTypes &CGT, X86AVXABILevel AVXLevel)
      : TargetCodeGenInfo(std::make_unique<X86_64ABIInfo>(CGT, AVXLevel)) {
    SwiftInfo =
        std::make_unique<SwiftABIInfo>(CGT, /*SwiftErrorInRegister=*/true);
  }

  const X86_64ABIInfo &getABIInfo() const {
    return static_cast<const X86_64ABIInfo&>(TargetCodeGenInfo::getABIInfo());
  }

  /// Disable tail call on x86-64. The epilogue code before the tail jump blocks
  /// autoreleaseRV/retainRV and autoreleaseRV/unsafeClaimRV optimizations.
  bool markARCOptimizedReturnCallsAsNoTail() const override { return true; }

  int getDwarfEHStackPointer(CodeGen::CodeGenModule &CGM) const override {
    return 7;
  }

  bool initDwarfEHRegSizeTable(CodeGen::CodeGenFunction &CGF,
                               llvm::Value *Address) const override {
    llvm::Value *Eight8 = llvm::ConstantInt::get(CGF.Int8Ty, 8);

    // 0-15 are the 16 integer registers.
    // 16 is %rip.
    AssignToArrayRange(CGF.Builder, Address, Eight8, 0, 16);
    return false;
  }

  llvm::Type* adjustInlineAsmType(CodeGen::CodeGenFunction &CGF,
                                  StringRef Constraint,
                                  llvm::Type* Ty) const override {
    return X86AdjustInlineAsmType(CGF, Constraint, Ty);
  }

  bool isNoProtoCallVariadic(const CallArgList &args,
                             const FunctionNoProtoType *fnType) const override {
    // The default CC on x86-64 sets %al to the number of SSA
    // registers used, and GCC sets this when calling an unprototyped
    // function, so we override the default behavior.  However, don't do
    // that when AVX types are involved: the ABI explicitly states it is
    // undefined, and it doesn't work in practice because of how the ABI
    // defines varargs anyway.
    if (fnType->getCallConv() == CC_C) {
      bool HasAVXType = false;
      for (CallArgList::const_iterator
             it = args.begin(), ie = args.end(); it != ie; ++it) {
        if (getABIInfo().isPassedUsingAVXType(it->Ty)) {
          HasAVXType = true;
          break;
        }
      }

      if (!HasAVXType)
        return true;
    }

    return TargetCodeGenInfo::isNoProtoCallVariadic(args, fnType);
  }

  llvm::Constant *
  getUBSanFunctionSignature(CodeGen::CodeGenModule &CGM) const override {
    unsigned Sig = (0xeb << 0) | // jmp rel8
                   (0x06 << 8) | //           .+0x08
                   ('v' << 16) |
                   ('2' << 24);
    return llvm::ConstantInt::get(CGM.Int32Ty, Sig);
  }

  void setTargetAttributes(const Decl *D, llvm::GlobalValue *GV,
                           CodeGen::CodeGenModule &CGM) const override {
    if (GV->isDeclaration())
      return;
    if (const FunctionDecl *FD = dyn_cast_or_null<FunctionDecl>(D)) {
      if (FD->hasAttr<X86ForceAlignArgPointerAttr>()) {
        llvm::Function *Fn = cast<llvm::Function>(GV);
        Fn->addFnAttr("stackrealign");
      }

      addX86InterruptAttrs(FD, GV, CGM);
    }
  }

  void checkFunctionCallABI(CodeGenModule &CGM, SourceLocation CallLoc,
                            const FunctionDecl *Caller,
                            const FunctionDecl *Callee,
                            const CallArgList &Args) const override;
};

static void initFeatureMaps(const ASTContext &Ctx,
                            llvm::StringMap<bool> &CallerMap,
                            const FunctionDecl *Caller,
                            llvm::StringMap<bool> &CalleeMap,
                            const FunctionDecl *Callee) {
  if (CalleeMap.empty() && CallerMap.empty()) {
    // The caller is potentially nullptr in the case where the call isn't in a
    // function.  In this case, the getFunctionFeatureMap ensures we just get
    // the TU level setting (since it cannot be modified by 'target'..
    Ctx.getFunctionFeatureMap(CallerMap, Caller);
    Ctx.getFunctionFeatureMap(CalleeMap, Callee);
  }
}

static bool checkAVXParamFeature(DiagnosticsEngine &Diag,
                                 SourceLocation CallLoc,
                                 const llvm::StringMap<bool> &CallerMap,
                                 const llvm::StringMap<bool> &CalleeMap,
                                 QualType Ty, StringRef Feature,
                                 bool IsArgument) {
  bool CallerHasFeat = CallerMap.lookup(Feature);
  bool CalleeHasFeat = CalleeMap.lookup(Feature);
  if (!CallerHasFeat && !CalleeHasFeat)
    return Diag.Report(CallLoc, diag::warn_avx_calling_convention)
           << IsArgument << Ty << Feature;

  // Mixing calling conventions here is very clearly an error.
  if (!CallerHasFeat || !CalleeHasFeat)
    return Diag.Report(CallLoc, diag::err_avx_calling_convention)
           << IsArgument << Ty << Feature;

  // Else, both caller and callee have the required feature, so there is no need
  // to diagnose.
  return false;
}

static bool checkAVXParam(DiagnosticsEngine &Diag, ASTContext &Ctx,
                          SourceLocation CallLoc,
                          const llvm::StringMap<bool> &CallerMap,
                          const llvm::StringMap<bool> &CalleeMap, QualType Ty,
                          bool IsArgument) {
  uint64_t Size = Ctx.getTypeSize(Ty);
  if (Size > 256)
    return checkAVXParamFeature(Diag, CallLoc, CallerMap, CalleeMap, Ty,
                                "avx512f", IsArgument);

  if (Size > 128)
    return checkAVXParamFeature(Diag, CallLoc, CallerMap, CalleeMap, Ty, "avx",
                                IsArgument);

  return false;
}

void X86_64TargetCodeGenInfo::checkFunctionCallABI(
    CodeGenModule &CGM, SourceLocation CallLoc, const FunctionDecl *Caller,
    const FunctionDecl *Callee, const CallArgList &Args) const {
  llvm::StringMap<bool> CallerMap;
  llvm::StringMap<bool> CalleeMap;
  unsigned ArgIndex = 0;

  // We need to loop through the actual call arguments rather than the the
  // function's parameters, in case this variadic.
  for (const CallArg &Arg : Args) {
    // The "avx" feature changes how vectors >128 in size are passed. "avx512f"
    // additionally changes how vectors >256 in size are passed. Like GCC, we
    // warn when a function is called with an argument where this will change.
    // Unlike GCC, we also error when it is an obvious ABI mismatch, that is,
    // the caller and callee features are mismatched.
    // Unfortunately, we cannot do this diagnostic in SEMA, since the callee can
    // change its ABI with attribute-target after this call.
    if (Arg.getType()->isVectorType() &&
        CGM.getContext().getTypeSize(Arg.getType()) > 128) {
      initFeatureMaps(CGM.getContext(), CallerMap, Caller, CalleeMap, Callee);
      QualType Ty = Arg.getType();
      // The CallArg seems to have desugared the type already, so for clearer
      // diagnostics, replace it with the type in the FunctionDecl if possible.
      if (ArgIndex < Callee->getNumParams())
        Ty = Callee->getParamDecl(ArgIndex)->getType();

      if (checkAVXParam(CGM.getDiags(), CGM.getContext(), CallLoc, CallerMap,
                        CalleeMap, Ty, /*IsArgument*/ true))
        return;
    }
    ++ArgIndex;
  }

  // Check return always, as we don't have a good way of knowing in codegen
  // whether this value is used, tail-called, etc.
  if (Callee->getReturnType()->isVectorType() &&
      CGM.getContext().getTypeSize(Callee->getReturnType()) > 128) {
    initFeatureMaps(CGM.getContext(), CallerMap, Caller, CalleeMap, Callee);
    checkAVXParam(CGM.getDiags(), CGM.getContext(), CallLoc, CallerMap,
                  CalleeMap, Callee->getReturnType(),
                  /*IsArgument*/ false);
  }
}

static std::string qualifyWindowsLibrary(llvm::StringRef Lib) {
  // If the argument does not end in .lib, automatically add the suffix.
  // If the argument contains a space, enclose it in quotes.
  // This matches the behavior of MSVC.
  bool Quote = Lib.contains(' ');
  std::string ArgStr = Quote ? "\"" : "";
  ArgStr += Lib;
  if (!Lib.endswith_insensitive(".lib") && !Lib.endswith_insensitive(".a"))
    ArgStr += ".lib";
  ArgStr += Quote ? "\"" : "";
  return ArgStr;
}

class WinX86_32TargetCodeGenInfo : public X86_32TargetCodeGenInfo {
public:
  WinX86_32TargetCodeGenInfo(CodeGen::CodeGenTypes &CGT,
        bool DarwinVectorABI, bool RetSmallStructInRegABI, bool Win32StructABI,
        unsigned NumRegisterParameters)
    : X86_32TargetCodeGenInfo(CGT, DarwinVectorABI, RetSmallStructInRegABI,
        Win32StructABI, NumRegisterParameters, false) {}

  void setTargetAttributes(const Decl *D, llvm::GlobalValue *GV,
                           CodeGen::CodeGenModule &CGM) const override;

  void getDependentLibraryOption(llvm::StringRef Lib,
                                 llvm::SmallString<24> &Opt) const override {
    Opt = "/DEFAULTLIB:";
    Opt += qualifyWindowsLibrary(Lib);
  }

  void getDetectMismatchOption(llvm::StringRef Name,
                               llvm::StringRef Value,
                               llvm::SmallString<32> &Opt) const override {
    Opt = "/FAILIFMISMATCH:\"" + Name.str() + "=" + Value.str() + "\"";
  }
};

static void addStackProbeTargetAttributes(const Decl *D, llvm::GlobalValue *GV,
                                          CodeGen::CodeGenModule &CGM) {
  if (llvm::Function *Fn = dyn_cast_or_null<llvm::Function>(GV)) {

    if (CGM.getCodeGenOpts().StackProbeSize != 4096)
      Fn->addFnAttr("stack-probe-size",
                    llvm::utostr(CGM.getCodeGenOpts().StackProbeSize));
    if (CGM.getCodeGenOpts().NoStackArgProbe)
      Fn->addFnAttr("no-stack-arg-probe");
  }
}

void WinX86_32TargetCodeGenInfo::setTargetAttributes(
    const Decl *D, llvm::GlobalValue *GV, CodeGen::CodeGenModule &CGM) const {
  X86_32TargetCodeGenInfo::setTargetAttributes(D, GV, CGM);
  if (GV->isDeclaration())
    return;
  addStackProbeTargetAttributes(D, GV, CGM);
}

class WinX86_64TargetCodeGenInfo : public TargetCodeGenInfo {
public:
  WinX86_64TargetCodeGenInfo(CodeGen::CodeGenTypes &CGT,
                             X86AVXABILevel AVXLevel)
      : TargetCodeGenInfo(std::make_unique<WinX86_64ABIInfo>(CGT, AVXLevel)) {
    SwiftInfo =
        std::make_unique<SwiftABIInfo>(CGT, /*SwiftErrorInRegister=*/true);
  }

  void setTargetAttributes(const Decl *D, llvm::GlobalValue *GV,
                           CodeGen::CodeGenModule &CGM) const override;

  int getDwarfEHStackPointer(CodeGen::CodeGenModule &CGM) const override {
    return 7;
  }

  bool initDwarfEHRegSizeTable(CodeGen::CodeGenFunction &CGF,
                               llvm::Value *Address) const override {
    llvm::Value *Eight8 = llvm::ConstantInt::get(CGF.Int8Ty, 8);

    // 0-15 are the 16 integer registers.
    // 16 is %rip.
    AssignToArrayRange(CGF.Builder, Address, Eight8, 0, 16);
    return false;
  }

  void getDependentLibraryOption(llvm::StringRef Lib,
                                 llvm::SmallString<24> &Opt) const override {
    Opt = "/DEFAULTLIB:";
    Opt += qualifyWindowsLibrary(Lib);
  }

  void getDetectMismatchOption(llvm::StringRef Name,
                               llvm::StringRef Value,
                               llvm::SmallString<32> &Opt) const override {
    Opt = "/FAILIFMISMATCH:\"" + Name.str() + "=" + Value.str() + "\"";
  }
};

void WinX86_64TargetCodeGenInfo::setTargetAttributes(
    const Decl *D, llvm::GlobalValue *GV, CodeGen::CodeGenModule &CGM) const {
  TargetCodeGenInfo::setTargetAttributes(D, GV, CGM);
  if (GV->isDeclaration())
    return;
  if (const FunctionDecl *FD = dyn_cast_or_null<FunctionDecl>(D)) {
    if (FD->hasAttr<X86ForceAlignArgPointerAttr>()) {
      llvm::Function *Fn = cast<llvm::Function>(GV);
      Fn->addFnAttr("stackrealign");
    }

    addX86InterruptAttrs(FD, GV, CGM);
  }

  addStackProbeTargetAttributes(D, GV, CGM);
}
}

void X86_64ABIInfo::postMerge(unsigned AggregateSize, Class &Lo,
                              Class &Hi) const {
  // AMD64-ABI 3.2.3p2: Rule 5. Then a post merger cleanup is done:
  //
  // (a) If one of the classes is Memory, the whole argument is passed in
  //     memory.
  //
  // (b) If X87UP is not preceded by X87, the whole argument is passed in
  //     memory.
  //
  // (c) If the size of the aggregate exceeds two eightbytes and the first
  //     eightbyte isn't SSE or any other eightbyte isn't SSEUP, the whole
  //     argument is passed in memory. NOTE: This is necessary to keep the
  //     ABI working for processors that don't support the __m256 type.
  //
  // (d) If SSEUP is not preceded by SSE or SSEUP, it is converted to SSE.
  //
  // Some of these are enforced by the merging logic.  Others can arise
  // only with unions; for example:
  //   union { _Complex double; unsigned; }
  //
  // Note that clauses (b) and (c) were added in 0.98.
  //
  if (Hi == Memory)
    Lo = Memory;
  if (Hi == X87Up && Lo != X87 && honorsRevision0_98())
    Lo = Memory;
  if (AggregateSize > 128 && (Lo != SSE || Hi != SSEUp))
    Lo = Memory;
  if (Hi == SSEUp && Lo != SSE)
    Hi = SSE;
}

X86_64ABIInfo::Class X86_64ABIInfo::merge(Class Accum, Class Field) {
  // AMD64-ABI 3.2.3p2: Rule 4. Each field of an object is
  // classified recursively so that always two fields are
  // considered. The resulting class is calculated according to
  // the classes of the fields in the eightbyte:
  //
  // (a) If both classes are equal, this is the resulting class.
  //
  // (b) If one of the classes is NO_CLASS, the resulting class is
  // the other class.
  //
  // (c) If one of the classes is MEMORY, the result is the MEMORY
  // class.
  //
  // (d) If one of the classes is INTEGER, the result is the
  // INTEGER.
  //
  // (e) If one of the classes is X87, X87UP, COMPLEX_X87 class,
  // MEMORY is used as class.
  //
  // (f) Otherwise class SSE is used.

  // Accum should never be memory (we should have returned) or
  // ComplexX87 (because this cannot be passed in a structure).
  assert((Accum != Memory && Accum != ComplexX87) &&
         "Invalid accumulated classification during merge.");
  if (Accum == Field || Field == NoClass)
    return Accum;
  if (Field == Memory)
    return Memory;
  if (Accum == NoClass)
    return Field;
  if (Accum == Integer || Field == Integer)
    return Integer;
  if (Field == X87 || Field == X87Up || Field == ComplexX87 ||
      Accum == X87 || Accum == X87Up)
    return Memory;
  return SSE;
}

void X86_64ABIInfo::classify(QualType Ty, uint64_t OffsetBase, Class &Lo,
                             Class &Hi, bool isNamedArg, bool IsRegCall) const {
  // FIXME: This code can be simplified by introducing a simple value class for
  // Class pairs with appropriate constructor methods for the various
  // situations.

  // FIXME: Some of the split computations are wrong; unaligned vectors
  // shouldn't be passed in registers for example, so there is no chance they
  // can straddle an eightbyte. Verify & simplify.

  Lo = Hi = NoClass;

  Class &Current = OffsetBase < 64 ? Lo : Hi;
  Current = Memory;

  if (const BuiltinType *BT = Ty->getAs<BuiltinType>()) {
    BuiltinType::Kind k = BT->getKind();

    if (k == BuiltinType::Void) {
      Current = NoClass;
    } else if (k == BuiltinType::Int128 || k == BuiltinType::UInt128) {
      Lo = Integer;
      Hi = Integer;
    } else if (k >= BuiltinType::Bool && k <= BuiltinType::LongLong) {
      Current = Integer;
    } else if (k == BuiltinType::Float || k == BuiltinType::Double ||
               k == BuiltinType::Float16) {
      Current = SSE;
    } else if (k == BuiltinType::LongDouble) {
      const llvm::fltSemantics *LDF = &getTarget().getLongDoubleFormat();
      if (LDF == &llvm::APFloat::IEEEquad()) {
        Lo = SSE;
        Hi = SSEUp;
      } else if (LDF == &llvm::APFloat::x87DoubleExtended()) {
        Lo = X87;
        Hi = X87Up;
      } else if (LDF == &llvm::APFloat::IEEEdouble()) {
        Current = SSE;
      } else
        llvm_unreachable("unexpected long double representation!");
    }
    // FIXME: _Decimal32 and _Decimal64 are SSE.
    // FIXME: _float128 and _Decimal128 are (SSE, SSEUp).
    return;
  }

  if (const EnumType *ET = Ty->getAs<EnumType>()) {
    // Classify the underlying integer type.
    classify(ET->getDecl()->getIntegerType(), OffsetBase, Lo, Hi, isNamedArg);
    return;
  }

  if (Ty->hasPointerRepresentation()) {
    Current = Integer;
    return;
  }

  if (Ty->isMemberPointerType()) {
    if (Ty->isMemberFunctionPointerType()) {
      if (Has64BitPointers) {
        // If Has64BitPointers, this is an {i64, i64}, so classify both
        // Lo and Hi now.
        Lo = Hi = Integer;
      } else {
        // Otherwise, with 32-bit pointers, this is an {i32, i32}. If that
        // straddles an eightbyte boundary, Hi should be classified as well.
        uint64_t EB_FuncPtr = (OffsetBase) / 64;
        uint64_t EB_ThisAdj = (OffsetBase + 64 - 1) / 64;
        if (EB_FuncPtr != EB_ThisAdj) {
          Lo = Hi = Integer;
        } else {
          Current = Integer;
        }
      }
    } else {
      Current = Integer;
    }
    return;
  }

  if (const VectorType *VT = Ty->getAs<VectorType>()) {
    uint64_t Size = getContext().getTypeSize(VT);
    if (Size == 1 || Size == 8 || Size == 16 || Size == 32) {
      // gcc passes the following as integer:
      // 4 bytes - <4 x char>, <2 x short>, <1 x int>, <1 x float>
      // 2 bytes - <2 x char>, <1 x short>
      // 1 byte  - <1 x char>
      Current = Integer;

      // If this type crosses an eightbyte boundary, it should be
      // split.
      uint64_t EB_Lo = (OffsetBase) / 64;
      uint64_t EB_Hi = (OffsetBase + Size - 1) / 64;
      if (EB_Lo != EB_Hi)
        Hi = Lo;
    } else if (Size == 64) {
      QualType ElementType = VT->getElementType();

      // gcc passes <1 x double> in memory. :(
      if (ElementType->isSpecificBuiltinType(BuiltinType::Double))
        return;

      // gcc passes <1 x long long> as SSE but clang used to unconditionally
      // pass them as integer.  For platforms where clang is the de facto
      // platform compiler, we must continue to use integer.
      if (!classifyIntegerMMXAsSSE() &&
          (ElementType->isSpecificBuiltinType(BuiltinType::LongLong) ||
           ElementType->isSpecificBuiltinType(BuiltinType::ULongLong) ||
           ElementType->isSpecificBuiltinType(BuiltinType::Long) ||
           ElementType->isSpecificBuiltinType(BuiltinType::ULong)))
        Current = Integer;
      else
        Current = SSE;

      // If this type crosses an eightbyte boundary, it should be
      // split.
      if (OffsetBase && OffsetBase != 64)
        Hi = Lo;
    } else if (Size == 128 ||
               (isNamedArg && Size <= getNativeVectorSizeForAVXABI(AVXLevel))) {
      QualType ElementType = VT->getElementType();

      // gcc passes 256 and 512 bit <X x __int128> vectors in memory. :(
      if (passInt128VectorsInMem() && Size != 128 &&
          (ElementType->isSpecificBuiltinType(BuiltinType::Int128) ||
           ElementType->isSpecificBuiltinType(BuiltinType::UInt128)))
        return;

      // Arguments of 256-bits are split into four eightbyte chunks. The
      // least significant one belongs to class SSE and all the others to class
      // SSEUP. The original Lo and Hi design considers that types can't be
      // greater than 128-bits, so a 64-bit split in Hi and Lo makes sense.
      // This design isn't correct for 256-bits, but since there're no cases
      // where the upper parts would need to be inspected, avoid adding
      // complexity and just consider Hi to match the 64-256 part.
      //
      // Note that per 3.5.7 of AMD64-ABI, 256-bit args are only passed in
      // registers if they are "named", i.e. not part of the "..." of a
      // variadic function.
      //
      // Similarly, per 3.2.3. of the AVX512 draft, 512-bits ("named") args are
      // split into eight eightbyte chunks, one SSE and seven SSEUP.
      Lo = SSE;
      Hi = SSEUp;
    }
    return;
  }

  if (const ComplexType *CT = Ty->getAs<ComplexType>()) {
    QualType ET = getContext().getCanonicalType(CT->getElementType());

    uint64_t Size = getContext().getTypeSize(Ty);
    if (ET->isIntegralOrEnumerationType()) {
      if (Size <= 64)
        Current = Integer;
      else if (Size <= 128)
        Lo = Hi = Integer;
    } else if (ET->isFloat16Type() || ET == getContext().FloatTy) {
      Current = SSE;
    } else if (ET == getContext().DoubleTy) {
      Lo = Hi = SSE;
    } else if (ET == getContext().LongDoubleTy) {
      const llvm::fltSemantics *LDF = &getTarget().getLongDoubleFormat();
      if (LDF == &llvm::APFloat::IEEEquad())
        Current = Memory;
      else if (LDF == &llvm::APFloat::x87DoubleExtended())
        Current = ComplexX87;
      else if (LDF == &llvm::APFloat::IEEEdouble())
        Lo = Hi = SSE;
      else
        llvm_unreachable("unexpected long double representation!");
    }

    // If this complex type crosses an eightbyte boundary then it
    // should be split.
    uint64_t EB_Real = (OffsetBase) / 64;
    uint64_t EB_Imag = (OffsetBase + getContext().getTypeSize(ET)) / 64;
    if (Hi == NoClass && EB_Real != EB_Imag)
      Hi = Lo;

    return;
  }

  if (const auto *EITy = Ty->getAs<BitIntType>()) {
    if (EITy->getNumBits() <= 64)
      Current = Integer;
    else if (EITy->getNumBits() <= 128)
      Lo = Hi = Integer;
    // Larger values need to get passed in memory.
    return;
  }

  if (const ConstantArrayType *AT = getContext().getAsConstantArrayType(Ty)) {
    // Arrays are treated like structures.

    uint64_t Size = getContext().getTypeSize(Ty);

    // AMD64-ABI 3.2.3p2: Rule 1. If the size of an object is larger
    // than eight eightbytes, ..., it has class MEMORY.
    // regcall ABI doesn't have limitation to an object. The only limitation
    // is the free registers, which will be checked in computeInfo.
    if (!IsRegCall && Size > 512)
      return;

    // AMD64-ABI 3.2.3p2: Rule 1. If ..., or it contains unaligned
    // fields, it has class MEMORY.
    //
    // Only need to check alignment of array base.
    if (OffsetBase % getContext().getTypeAlign(AT->getElementType()))
      return;

    // Otherwise implement simplified merge. We could be smarter about
    // this, but it isn't worth it and would be harder to verify.
    Current = NoClass;
    uint64_t EltSize = getContext().getTypeSize(AT->getElementType());
    uint64_t ArraySize = AT->getSize().getZExtValue();

    // The only case a 256-bit wide vector could be used is when the array
    // contains a single 256-bit element. Since Lo and Hi logic isn't extended
    // to work for sizes wider than 128, early check and fallback to memory.
    //
    if (Size > 128 &&
        (Size != EltSize || Size > getNativeVectorSizeForAVXABI(AVXLevel)))
      return;

    for (uint64_t i=0, Offset=OffsetBase; i<ArraySize; ++i, Offset += EltSize) {
      Class FieldLo, FieldHi;
      classify(AT->getElementType(), Offset, FieldLo, FieldHi, isNamedArg);
      Lo = merge(Lo, FieldLo);
      Hi = merge(Hi, FieldHi);
      if (Lo == Memory || Hi == Memory)
        break;
    }

    postMerge(Size, Lo, Hi);
    assert((Hi != SSEUp || Lo == SSE) && "Invalid SSEUp array classification.");
    return;
  }

  if (const RecordType *RT = Ty->getAs<RecordType>()) {
    uint64_t Size = getContext().getTypeSize(Ty);

    // AMD64-ABI 3.2.3p2: Rule 1. If the size of an object is larger
    // than eight eightbytes, ..., it has class MEMORY.
    if (Size > 512)
      return;

    // AMD64-ABI 3.2.3p2: Rule 2. If a C++ object has either a non-trivial
    // copy constructor or a non-trivial destructor, it is passed by invisible
    // reference.
    if (getRecordArgABI(RT, getCXXABI()))
      return;

    const RecordDecl *RD = RT->getDecl();

    // Assume variable sized types are passed in memory.
    if (RD->hasFlexibleArrayMember())
      return;

    const ASTRecordLayout &Layout = getContext().getASTRecordLayout(RD);

    // Reset Lo class, this will be recomputed.
    Current = NoClass;

    // If this is a C++ record, classify the bases first.
    if (const CXXRecordDecl *CXXRD = dyn_cast<CXXRecordDecl>(RD)) {
      for (const auto &I : CXXRD->bases()) {
        assert(!I.isVirtual() && !I.getType()->isDependentType() &&
               "Unexpected base class!");
        const auto *Base =
            cast<CXXRecordDecl>(I.getType()->castAs<RecordType>()->getDecl());

        // Classify this field.
        //
        // AMD64-ABI 3.2.3p2: Rule 3. If the size of the aggregate exceeds a
        // single eightbyte, each is classified separately. Each eightbyte gets
        // initialized to class NO_CLASS.
        Class FieldLo, FieldHi;
        uint64_t Offset =
          OffsetBase + getContext().toBits(Layout.getBaseClassOffset(Base));
        classify(I.getType(), Offset, FieldLo, FieldHi, isNamedArg);
        Lo = merge(Lo, FieldLo);
        Hi = merge(Hi, FieldHi);
        if (Lo == Memory || Hi == Memory) {
          postMerge(Size, Lo, Hi);
          return;
        }
      }
    }

    // Classify the fields one at a time, merging the results.
    unsigned idx = 0;
    bool UseClang11Compat = getContext().getLangOpts().getClangABICompat() <=
                                LangOptions::ClangABI::Ver11 ||
                            getContext().getTargetInfo().getTriple().isPS();
    bool IsUnion = RT->isUnionType() && !UseClang11Compat;

    for (RecordDecl::field_iterator i = RD->field_begin(), e = RD->field_end();
           i != e; ++i, ++idx) {
      uint64_t Offset = OffsetBase + Layout.getFieldOffset(idx);
      bool BitField = i->isBitField();

      // Ignore padding bit-fields.
      if (BitField && i->isUnnamedBitfield())
        continue;

      // AMD64-ABI 3.2.3p2: Rule 1. If the size of an object is larger than
      // eight eightbytes, or it contains unaligned fields, it has class MEMORY.
      //
      // The only case a 256-bit or a 512-bit wide vector could be used is when
      // the struct contains a single 256-bit or 512-bit element. Early check
      // and fallback to memory.
      //
      // FIXME: Extended the Lo and Hi logic properly to work for size wider
      // than 128.
      if (Size > 128 &&
          ((!IsUnion && Size != getContext().getTypeSize(i->getType())) ||
           Size > getNativeVectorSizeForAVXABI(AVXLevel))) {
        Lo = Memory;
        postMerge(Size, Lo, Hi);
        return;
      }
      // Note, skip this test for bit-fields, see below.
      if (!BitField && Offset % getContext().getTypeAlign(i->getType())) {
        Lo = Memory;
        postMerge(Size, Lo, Hi);
        return;
      }

      // Classify this field.
      //
      // AMD64-ABI 3.2.3p2: Rule 3. If the size of the aggregate
      // exceeds a single eightbyte, each is classified
      // separately. Each eightbyte gets initialized to class
      // NO_CLASS.
      Class FieldLo, FieldHi;

      // Bit-fields require special handling, they do not force the
      // structure to be passed in memory even if unaligned, and
      // therefore they can straddle an eightbyte.
      if (BitField) {
        assert(!i->isUnnamedBitfield());
        uint64_t Offset = OffsetBase + Layout.getFieldOffset(idx);
        uint64_t Size = i->getBitWidthValue(getContext());

        uint64_t EB_Lo = Offset / 64;
        uint64_t EB_Hi = (Offset + Size - 1) / 64;

        if (EB_Lo) {
          assert(EB_Hi == EB_Lo && "Invalid classification, type > 16 bytes.");
          FieldLo = NoClass;
          FieldHi = Integer;
        } else {
          FieldLo = Integer;
          FieldHi = EB_Hi ? Integer : NoClass;
        }
      } else
        classify(i->getType(), Offset, FieldLo, FieldHi, isNamedArg);
      Lo = merge(Lo, FieldLo);
      Hi = merge(Hi, FieldHi);
      if (Lo == Memory || Hi == Memory)
        break;
    }

    postMerge(Size, Lo, Hi);
  }
}

ABIArgInfo X86_64ABIInfo::getIndirectReturnResult(QualType Ty) const {
  // If this is a scalar LLVM value then assume LLVM will pass it in the right
  // place naturally.
  if (!isAggregateTypeForABI(Ty)) {
    // Treat an enum type as its underlying type.
    if (const EnumType *EnumTy = Ty->getAs<EnumType>())
      Ty = EnumTy->getDecl()->getIntegerType();

    if (Ty->isBitIntType())
      return getNaturalAlignIndirect(Ty);

    return (isPromotableIntegerTypeForABI(Ty) ? ABIArgInfo::getExtend(Ty)
                                              : ABIArgInfo::getDirect());
  }

  return getNaturalAlignIndirect(Ty);
}

bool X86_64ABIInfo::IsIllegalVectorType(QualType Ty) const {
  if (const VectorType *VecTy = Ty->getAs<VectorType>()) {
    uint64_t Size = getContext().getTypeSize(VecTy);
    unsigned LargestVector = getNativeVectorSizeForAVXABI(AVXLevel);
    if (Size <= 64 || Size > LargestVector)
      return true;
    QualType EltTy = VecTy->getElementType();
    if (passInt128VectorsInMem() &&
        (EltTy->isSpecificBuiltinType(BuiltinType::Int128) ||
         EltTy->isSpecificBuiltinType(BuiltinType::UInt128)))
      return true;
  }

  return false;
}

ABIArgInfo X86_64ABIInfo::getIndirectResult(QualType Ty,
                                            unsigned freeIntRegs) const {
  // If this is a scalar LLVM value then assume LLVM will pass it in the right
  // place naturally.
  //
  // This assumption is optimistic, as there could be free registers available
  // when we need to pass this argument in memory, and LLVM could try to pass
  // the argument in the free register. This does not seem to happen currently,
  // but this code would be much safer if we could mark the argument with
  // 'onstack'. See PR12193.
  if (!isAggregateTypeForABI(Ty) && !IsIllegalVectorType(Ty) &&
      !Ty->isBitIntType()) {
    // Treat an enum type as its underlying type.
    if (const EnumType *EnumTy = Ty->getAs<EnumType>())
      Ty = EnumTy->getDecl()->getIntegerType();

    return (isPromotableIntegerTypeForABI(Ty) ? ABIArgInfo::getExtend(Ty)
                                              : ABIArgInfo::getDirect());
  }

  if (CGCXXABI::RecordArgABI RAA = getRecordArgABI(Ty, getCXXABI()))
    return getNaturalAlignIndirect(Ty, RAA == CGCXXABI::RAA_DirectInMemory);

  // Compute the byval alignment. We specify the alignment of the byval in all
  // cases so that the mid-level optimizer knows the alignment of the byval.
  unsigned Align = std::max(getContext().getTypeAlign(Ty) / 8, 8U);

  // Attempt to avoid passing indirect results using byval when possible. This
  // is important for good codegen.
  //
  // We do this by coercing the value into a scalar type which the backend can
  // handle naturally (i.e., without using byval).
  //
  // For simplicity, we currently only do this when we have exhausted all of the
  // free integer registers. Doing this when there are free integer registers
  // would require more care, as we would have to ensure that the coerced value
  // did not claim the unused register. That would require either reording the
  // arguments to the function (so that any subsequent inreg values came first),
  // or only doing this optimization when there were no following arguments that
  // might be inreg.
  //
  // We currently expect it to be rare (particularly in well written code) for
  // arguments to be passed on the stack when there are still free integer
  // registers available (this would typically imply large structs being passed
  // by value), so this seems like a fair tradeoff for now.
  //
  // We can revisit this if the backend grows support for 'onstack' parameter
  // attributes. See PR12193.
  if (freeIntRegs == 0) {
    uint64_t Size = getContext().getTypeSize(Ty);

    // If this type fits in an eightbyte, coerce it into the matching integral
    // type, which will end up on the stack (with alignment 8).
    if (Align == 8 && Size <= 64)
      return ABIArgInfo::getDirect(llvm::IntegerType::get(getVMContext(),
                                                          Size));
  }

  return ABIArgInfo::getIndirect(CharUnits::fromQuantity(Align));
}

/// The ABI specifies that a value should be passed in a full vector XMM/YMM
/// register. Pick an LLVM IR type that will be passed as a vector register.
llvm::Type *X86_64ABIInfo::GetByteVectorType(QualType Ty) const {
  // Wrapper structs/arrays that only contain vectors are passed just like
  // vectors; strip them off if present.
  if (const Type *InnerTy = isSingleElementStruct(Ty, getContext()))
    Ty = QualType(InnerTy, 0);

  llvm::Type *IRType = CGT.ConvertType(Ty);
  if (isa<llvm::VectorType>(IRType)) {
    // Don't pass vXi128 vectors in their native type, the backend can't
    // legalize them.
    if (passInt128VectorsInMem() &&
        cast<llvm::VectorType>(IRType)->getElementType()->isIntegerTy(128)) {
      // Use a vXi64 vector.
      uint64_t Size = getContext().getTypeSize(Ty);
      return llvm::FixedVectorType::get(llvm::Type::getInt64Ty(getVMContext()),
                                        Size / 64);
    }

    return IRType;
  }

  if (IRType->getTypeID() == llvm::Type::FP128TyID)
    return IRType;

  // We couldn't find the preferred IR vector type for 'Ty'.
  uint64_t Size = getContext().getTypeSize(Ty);
  assert((Size == 128 || Size == 256 || Size == 512) && "Invalid type found!");


  // Return a LLVM IR vector type based on the size of 'Ty'.
  return llvm::FixedVectorType::get(llvm::Type::getDoubleTy(getVMContext()),
                                    Size / 64);
}

/// BitsContainNoUserData - Return true if the specified [start,end) bit range
/// is known to either be off the end of the specified type or being in
/// alignment padding.  The user type specified is known to be at most 128 bits
/// in size, and have passed through X86_64ABIInfo::classify with a successful
/// classification that put one of the two halves in the INTEGER class.
///
/// It is conservatively correct to return false.
static bool BitsContainNoUserData(QualType Ty, unsigned StartBit,
                                  unsigned EndBit, ASTContext &Context) {
  // If the bytes being queried are off the end of the type, there is no user
  // data hiding here.  This handles analysis of builtins, vectors and other
  // types that don't contain interesting padding.
  unsigned TySize = (unsigned)Context.getTypeSize(Ty);
  if (TySize <= StartBit)
    return true;

  if (const ConstantArrayType *AT = Context.getAsConstantArrayType(Ty)) {
    unsigned EltSize = (unsigned)Context.getTypeSize(AT->getElementType());
    unsigned NumElts = (unsigned)AT->getSize().getZExtValue();

    // Check each element to see if the element overlaps with the queried range.
    for (unsigned i = 0; i != NumElts; ++i) {
      // If the element is after the span we care about, then we're done..
      unsigned EltOffset = i*EltSize;
      if (EltOffset >= EndBit) break;

      unsigned EltStart = EltOffset < StartBit ? StartBit-EltOffset :0;
      if (!BitsContainNoUserData(AT->getElementType(), EltStart,
                                 EndBit-EltOffset, Context))
        return false;
    }
    // If it overlaps no elements, then it is safe to process as padding.
    return true;
  }

  if (const RecordType *RT = Ty->getAs<RecordType>()) {
    const RecordDecl *RD = RT->getDecl();
    const ASTRecordLayout &Layout = Context.getASTRecordLayout(RD);

    // If this is a C++ record, check the bases first.
    if (const CXXRecordDecl *CXXRD = dyn_cast<CXXRecordDecl>(RD)) {
      for (const auto &I : CXXRD->bases()) {
        assert(!I.isVirtual() && !I.getType()->isDependentType() &&
               "Unexpected base class!");
        const auto *Base =
            cast<CXXRecordDecl>(I.getType()->castAs<RecordType>()->getDecl());

        // If the base is after the span we care about, ignore it.
        unsigned BaseOffset = Context.toBits(Layout.getBaseClassOffset(Base));
        if (BaseOffset >= EndBit) continue;

        unsigned BaseStart = BaseOffset < StartBit ? StartBit-BaseOffset :0;
        if (!BitsContainNoUserData(I.getType(), BaseStart,
                                   EndBit-BaseOffset, Context))
          return false;
      }
    }

    // Verify that no field has data that overlaps the region of interest.  Yes
    // this could be sped up a lot by being smarter about queried fields,
    // however we're only looking at structs up to 16 bytes, so we don't care
    // much.
    unsigned idx = 0;
    for (RecordDecl::field_iterator i = RD->field_begin(), e = RD->field_end();
         i != e; ++i, ++idx) {
      unsigned FieldOffset = (unsigned)Layout.getFieldOffset(idx);

      // If we found a field after the region we care about, then we're done.
      if (FieldOffset >= EndBit) break;

      unsigned FieldStart = FieldOffset < StartBit ? StartBit-FieldOffset :0;
      if (!BitsContainNoUserData(i->getType(), FieldStart, EndBit-FieldOffset,
                                 Context))
        return false;
    }

    // If nothing in this record overlapped the area of interest, then we're
    // clean.
    return true;
  }

  return false;
}

/// getFPTypeAtOffset - Return a floating point type at the specified offset.
static llvm::Type *getFPTypeAtOffset(llvm::Type *IRType, unsigned IROffset,
                                     const llvm::DataLayout &TD) {
  if (IROffset == 0 && IRType->isFloatingPointTy())
    return IRType;

  // If this is a struct, recurse into the field at the specified offset.
  if (llvm::StructType *STy = dyn_cast<llvm::StructType>(IRType)) {
    if (!STy->getNumContainedTypes())
      return nullptr;

    const llvm::StructLayout *SL = TD.getStructLayout(STy);
    unsigned Elt = SL->getElementContainingOffset(IROffset);
    IROffset -= SL->getElementOffset(Elt);
    return getFPTypeAtOffset(STy->getElementType(Elt), IROffset, TD);
  }

  // If this is an array, recurse into the field at the specified offset.
  if (llvm::ArrayType *ATy = dyn_cast<llvm::ArrayType>(IRType)) {
    llvm::Type *EltTy = ATy->getElementType();
    unsigned EltSize = TD.getTypeAllocSize(EltTy);
    IROffset -= IROffset / EltSize * EltSize;
    return getFPTypeAtOffset(EltTy, IROffset, TD);
  }

  return nullptr;
}

/// GetSSETypeAtOffset - Return a type that will be passed by the backend in the
/// low 8 bytes of an XMM register, corresponding to the SSE class.
llvm::Type *X86_64ABIInfo::
GetSSETypeAtOffset(llvm::Type *IRType, unsigned IROffset,
                   QualType SourceTy, unsigned SourceOffset) const {
  const llvm::DataLayout &TD = getDataLayout();
  unsigned SourceSize =
      (unsigned)getContext().getTypeSize(SourceTy) / 8 - SourceOffset;
  llvm::Type *T0 = getFPTypeAtOffset(IRType, IROffset, TD);
  if (!T0 || T0->isDoubleTy())
    return llvm::Type::getDoubleTy(getVMContext());

  // Get the adjacent FP type.
  llvm::Type *T1 = nullptr;
  unsigned T0Size = TD.getTypeAllocSize(T0);
  if (SourceSize > T0Size)
      T1 = getFPTypeAtOffset(IRType, IROffset + T0Size, TD);
  if (T1 == nullptr) {
    // Check if IRType is a half + float. float type will be in IROffset+4 due
    // to its alignment.
    if (T0->isHalfTy() && SourceSize > 4)
      T1 = getFPTypeAtOffset(IRType, IROffset + 4, TD);
    // If we can't get a second FP type, return a simple half or float.
    // avx512fp16-abi.c:pr51813_2 shows it works to return float for
    // {float, i8} too.
    if (T1 == nullptr)
      return T0;
  }

  if (T0->isFloatTy() && T1->isFloatTy())
    return llvm::FixedVectorType::get(T0, 2);

  if (T0->isHalfTy() && T1->isHalfTy()) {
    llvm::Type *T2 = nullptr;
    if (SourceSize > 4)
      T2 = getFPTypeAtOffset(IRType, IROffset + 4, TD);
    if (T2 == nullptr)
      return llvm::FixedVectorType::get(T0, 2);
    return llvm::FixedVectorType::get(T0, 4);
  }

  if (T0->isHalfTy() || T1->isHalfTy())
    return llvm::FixedVectorType::get(llvm::Type::getHalfTy(getVMContext()), 4);

  return llvm::Type::getDoubleTy(getVMContext());
}


/// GetINTEGERTypeAtOffset - The ABI specifies that a value should be passed in
/// an 8-byte GPR.  This means that we either have a scalar or we are talking
/// about the high or low part of an up-to-16-byte struct.  This routine picks
/// the best LLVM IR type to represent this, which may be i64 or may be anything
/// else that the backend will pass in a GPR that works better (e.g. i8, %foo*,
/// etc).
///
/// PrefType is an LLVM IR type that corresponds to (part of) the IR type for
/// the source type.  IROffset is an offset in bytes into the LLVM IR type that
/// the 8-byte value references.  PrefType may be null.
///
/// SourceTy is the source-level type for the entire argument.  SourceOffset is
/// an offset into this that we're processing (which is always either 0 or 8).
///
llvm::Type *X86_64ABIInfo::
GetINTEGERTypeAtOffset(llvm::Type *IRType, unsigned IROffset,
                       QualType SourceTy, unsigned SourceOffset) const {
  // If we're dealing with an un-offset LLVM IR type, then it means that we're
  // returning an 8-byte unit starting with it.  See if we can safely use it.
  if (IROffset == 0) {
    // Pointers and int64's always fill the 8-byte unit.
    if ((isa<llvm::PointerType>(IRType) && Has64BitPointers) ||
        IRType->isIntegerTy(64))
      return IRType;

    // If we have a 1/2/4-byte integer, we can use it only if the rest of the
    // goodness in the source type is just tail padding.  This is allowed to
    // kick in for struct {double,int} on the int, but not on
    // struct{double,int,int} because we wouldn't return the second int.  We
    // have to do this analysis on the source type because we can't depend on
    // unions being lowered a specific way etc.
    if (IRType->isIntegerTy(8) || IRType->isIntegerTy(16) ||
        IRType->isIntegerTy(32) ||
        (isa<llvm::PointerType>(IRType) && !Has64BitPointers)) {
      unsigned BitWidth = isa<llvm::PointerType>(IRType) ? 32 :
          cast<llvm::IntegerType>(IRType)->getBitWidth();

      if (BitsContainNoUserData(SourceTy, SourceOffset*8+BitWidth,
                                SourceOffset*8+64, getContext()))
        return IRType;
    }
  }

  if (llvm::StructType *STy = dyn_cast<llvm::StructType>(IRType)) {
    // If this is a struct, recurse into the field at the specified offset.
    const llvm::StructLayout *SL = getDataLayout().getStructLayout(STy);
    if (IROffset < SL->getSizeInBytes()) {
      unsigned FieldIdx = SL->getElementContainingOffset(IROffset);
      IROffset -= SL->getElementOffset(FieldIdx);

      return GetINTEGERTypeAtOffset(STy->getElementType(FieldIdx), IROffset,
                                    SourceTy, SourceOffset);
    }
  }

  if (llvm::ArrayType *ATy = dyn_cast<llvm::ArrayType>(IRType)) {
    llvm::Type *EltTy = ATy->getElementType();
    unsigned EltSize = getDataLayout().getTypeAllocSize(EltTy);
    unsigned EltOffset = IROffset/EltSize*EltSize;
    return GetINTEGERTypeAtOffset(EltTy, IROffset-EltOffset, SourceTy,
                                  SourceOffset);
  }

  // Okay, we don't have any better idea of what to pass, so we pass this in an
  // integer register that isn't too big to fit the rest of the struct.
  unsigned TySizeInBytes =
    (unsigned)getContext().getTypeSizeInChars(SourceTy).getQuantity();

  assert(TySizeInBytes != SourceOffset && "Empty field?");

  // It is always safe to classify this as an integer type up to i64 that
  // isn't larger than the structure.
  return llvm::IntegerType::get(getVMContext(),
                                std::min(TySizeInBytes-SourceOffset, 8U)*8);
}


/// GetX86_64ByValArgumentPair - Given a high and low type that can ideally
/// be used as elements of a two register pair to pass or return, return a
/// first class aggregate to represent them.  For example, if the low part of
/// a by-value argument should be passed as i32* and the high part as float,
/// return {i32*, float}.
static llvm::Type *
GetX86_64ByValArgumentPair(llvm::Type *Lo, llvm::Type *Hi,
                           const llvm::DataLayout &TD) {
  // In order to correctly satisfy the ABI, we need to the high part to start
  // at offset 8.  If the high and low parts we inferred are both 4-byte types
  // (e.g. i32 and i32) then the resultant struct type ({i32,i32}) won't have
  // the second element at offset 8.  Check for this:
  unsigned LoSize = (unsigned)TD.getTypeAllocSize(Lo);
  unsigned HiAlign = TD.getABITypeAlignment(Hi);
  unsigned HiStart = llvm::alignTo(LoSize, HiAlign);
  assert(HiStart != 0 && HiStart <= 8 && "Invalid x86-64 argument pair!");

  // To handle this, we have to increase the size of the low part so that the
  // second element will start at an 8 byte offset.  We can't increase the size
  // of the second element because it might make us access off the end of the
  // struct.
  if (HiStart != 8) {
    // There are usually two sorts of types the ABI generation code can produce
    // for the low part of a pair that aren't 8 bytes in size: half, float or
    // i8/i16/i32.  This can also include pointers when they are 32-bit (X32 and
    // NaCl).
    // Promote these to a larger type.
    if (Lo->isHalfTy() || Lo->isFloatTy())
      Lo = llvm::Type::getDoubleTy(Lo->getContext());
    else {
      assert((Lo->isIntegerTy() || Lo->isPointerTy())
             && "Invalid/unknown lo type");
      Lo = llvm::Type::getInt64Ty(Lo->getContext());
    }
  }

  llvm::StructType *Result = llvm::StructType::get(Lo, Hi);

  // Verify that the second element is at an 8-byte offset.
  assert(TD.getStructLayout(Result)->getElementOffset(1) == 8 &&
         "Invalid x86-64 argument pair!");
  return Result;
}

ABIArgInfo X86_64ABIInfo::
classifyReturnType(QualType RetTy) const {
  // AMD64-ABI 3.2.3p4: Rule 1. Classify the return type with the
  // classification algorithm.
  X86_64ABIInfo::Class Lo, Hi;
  classify(RetTy, 0, Lo, Hi, /*isNamedArg*/ true);

  // Check some invariants.
  assert((Hi != Memory || Lo == Memory) && "Invalid memory classification.");
  assert((Hi != SSEUp || Lo == SSE) && "Invalid SSEUp classification.");

  llvm::Type *ResType = nullptr;
  switch (Lo) {
  case NoClass:
    if (Hi == NoClass)
      return ABIArgInfo::getIgnore();
    // If the low part is just padding, it takes no register, leave ResType
    // null.
    assert((Hi == SSE || Hi == Integer || Hi == X87Up) &&
           "Unknown missing lo part");
    break;

  case SSEUp:
  case X87Up:
    llvm_unreachable("Invalid classification for lo word.");

    // AMD64-ABI 3.2.3p4: Rule 2. Types of class memory are returned via
    // hidden argument.
  case Memory:
    return getIndirectReturnResult(RetTy);

    // AMD64-ABI 3.2.3p4: Rule 3. If the class is INTEGER, the next
    // available register of the sequence %rax, %rdx is used.
  case Integer:
    ResType = GetINTEGERTypeAtOffset(CGT.ConvertType(RetTy), 0, RetTy, 0);

    // If we have a sign or zero extended integer, make sure to return Extend
    // so that the parameter gets the right LLVM IR attributes.
    if (Hi == NoClass && isa<llvm::IntegerType>(ResType)) {
      // Treat an enum type as its underlying type.
      if (const EnumType *EnumTy = RetTy->getAs<EnumType>())
        RetTy = EnumTy->getDecl()->getIntegerType();

      if (RetTy->isIntegralOrEnumerationType() &&
          isPromotableIntegerTypeForABI(RetTy))
        return ABIArgInfo::getExtend(RetTy);
    }
    break;

    // AMD64-ABI 3.2.3p4: Rule 4. If the class is SSE, the next
    // available SSE register of the sequence %xmm0, %xmm1 is used.
  case SSE:
    ResType = GetSSETypeAtOffset(CGT.ConvertType(RetTy), 0, RetTy, 0);
    break;

    // AMD64-ABI 3.2.3p4: Rule 6. If the class is X87, the value is
    // returned on the X87 stack in %st0 as 80-bit x87 number.
  case X87:
    ResType = llvm::Type::getX86_FP80Ty(getVMContext());
    break;

    // AMD64-ABI 3.2.3p4: Rule 8. If the class is COMPLEX_X87, the real
    // part of the value is returned in %st0 and the imaginary part in
    // %st1.
  case ComplexX87:
    assert(Hi == ComplexX87 && "Unexpected ComplexX87 classification.");
    ResType = llvm::StructType::get(llvm::Type::getX86_FP80Ty(getVMContext()),
                                    llvm::Type::getX86_FP80Ty(getVMContext()));
    break;
  }

  llvm::Type *HighPart = nullptr;
  switch (Hi) {
    // Memory was handled previously and X87 should
    // never occur as a hi class.
  case Memory:
  case X87:
    llvm_unreachable("Invalid classification for hi word.");

  case ComplexX87: // Previously handled.
  case NoClass:
    break;

  case Integer:
    HighPart = GetINTEGERTypeAtOffset(CGT.ConvertType(RetTy), 8, RetTy, 8);
    if (Lo == NoClass)  // Return HighPart at offset 8 in memory.
      return ABIArgInfo::getDirect(HighPart, 8);
    break;
  case SSE:
    HighPart = GetSSETypeAtOffset(CGT.ConvertType(RetTy), 8, RetTy, 8);
    if (Lo == NoClass)  // Return HighPart at offset 8 in memory.
      return ABIArgInfo::getDirect(HighPart, 8);
    break;

    // AMD64-ABI 3.2.3p4: Rule 5. If the class is SSEUP, the eightbyte
    // is passed in the next available eightbyte chunk if the last used
    // vector register.
    //
    // SSEUP should always be preceded by SSE, just widen.
  case SSEUp:
    assert(Lo == SSE && "Unexpected SSEUp classification.");
    ResType = GetByteVectorType(RetTy);
    break;

    // AMD64-ABI 3.2.3p4: Rule 7. If the class is X87UP, the value is
    // returned together with the previous X87 value in %st0.
  case X87Up:
    // If X87Up is preceded by X87, we don't need to do
    // anything. However, in some cases with unions it may not be
    // preceded by X87. In such situations we follow gcc and pass the
    // extra bits in an SSE reg.
    if (Lo != X87) {
      HighPart = GetSSETypeAtOffset(CGT.ConvertType(RetTy), 8, RetTy, 8);
      if (Lo == NoClass)  // Return HighPart at offset 8 in memory.
        return ABIArgInfo::getDirect(HighPart, 8);
    }
    break;
  }

  // If a high part was specified, merge it together with the low part.  It is
  // known to pass in the high eightbyte of the result.  We do this by forming a
  // first class struct aggregate with the high and low part: {low, high}
  if (HighPart)
    ResType = GetX86_64ByValArgumentPair(ResType, HighPart, getDataLayout());

  return ABIArgInfo::getDirect(ResType);
}

ABIArgInfo
X86_64ABIInfo::classifyArgumentType(QualType Ty, unsigned freeIntRegs,
                                    unsigned &neededInt, unsigned &neededSSE,
                                    bool isNamedArg, bool IsRegCall) const {
  Ty = useFirstFieldIfTransparentUnion(Ty);

  X86_64ABIInfo::Class Lo, Hi;
  classify(Ty, 0, Lo, Hi, isNamedArg, IsRegCall);

  // Check some invariants.
  // FIXME: Enforce these by construction.
  assert((Hi != Memory || Lo == Memory) && "Invalid memory classification.");
  assert((Hi != SSEUp || Lo == SSE) && "Invalid SSEUp classification.");

  neededInt = 0;
  neededSSE = 0;
  llvm::Type *ResType = nullptr;
  switch (Lo) {
  case NoClass:
    if (Hi == NoClass)
      return ABIArgInfo::getIgnore();
    // If the low part is just padding, it takes no register, leave ResType
    // null.
    assert((Hi == SSE || Hi == Integer || Hi == X87Up) &&
           "Unknown missing lo part");
    break;

    // AMD64-ABI 3.2.3p3: Rule 1. If the class is MEMORY, pass the argument
    // on the stack.
  case Memory:

    // AMD64-ABI 3.2.3p3: Rule 5. If the class is X87, X87UP or
    // COMPLEX_X87, it is passed in memory.
  case X87:
  case ComplexX87:
    if (getRecordArgABI(Ty, getCXXABI()) == CGCXXABI::RAA_Indirect)
      ++neededInt;
    return getIndirectResult(Ty, freeIntRegs);

  case SSEUp:
  case X87Up:
    llvm_unreachable("Invalid classification for lo word.");

    // AMD64-ABI 3.2.3p3: Rule 2. If the class is INTEGER, the next
    // available register of the sequence %rdi, %rsi, %rdx, %rcx, %r8
    // and %r9 is used.
  case Integer:
    ++neededInt;

    // Pick an 8-byte type based on the preferred type.
    ResType = GetINTEGERTypeAtOffset(CGT.ConvertType(Ty), 0, Ty, 0);

    // If we have a sign or zero extended integer, make sure to return Extend
    // so that the parameter gets the right LLVM IR attributes.
    if (Hi == NoClass && isa<llvm::IntegerType>(ResType)) {
      // Treat an enum type as its underlying type.
      if (const EnumType *EnumTy = Ty->getAs<EnumType>())
        Ty = EnumTy->getDecl()->getIntegerType();

      if (Ty->isIntegralOrEnumerationType() &&
          isPromotableIntegerTypeForABI(Ty))
        return ABIArgInfo::getExtend(Ty);
    }

    break;

    // AMD64-ABI 3.2.3p3: Rule 3. If the class is SSE, the next
    // available SSE register is used, the registers are taken in the
    // order from %xmm0 to %xmm7.
  case SSE: {
    llvm::Type *IRType = CGT.ConvertType(Ty);
    ResType = GetSSETypeAtOffset(IRType, 0, Ty, 0);
    ++neededSSE;
    break;
  }
  }

  llvm::Type *HighPart = nullptr;
  switch (Hi) {
    // Memory was handled previously, ComplexX87 and X87 should
    // never occur as hi classes, and X87Up must be preceded by X87,
    // which is passed in memory.
  case Memory:
  case X87:
  case ComplexX87:
    llvm_unreachable("Invalid classification for hi word.");

  case NoClass: break;

  case Integer:
    ++neededInt;
    // Pick an 8-byte type based on the preferred type.
    HighPart = GetINTEGERTypeAtOffset(CGT.ConvertType(Ty), 8, Ty, 8);

    if (Lo == NoClass)  // Pass HighPart at offset 8 in memory.
      return ABIArgInfo::getDirect(HighPart, 8);
    break;

    // X87Up generally doesn't occur here (long double is passed in
    // memory), except in situations involving unions.
  case X87Up:
  case SSE:
    HighPart = GetSSETypeAtOffset(CGT.ConvertType(Ty), 8, Ty, 8);

    if (Lo == NoClass)  // Pass HighPart at offset 8 in memory.
      return ABIArgInfo::getDirect(HighPart, 8);

    ++neededSSE;
    break;

    // AMD64-ABI 3.2.3p3: Rule 4. If the class is SSEUP, the
    // eightbyte is passed in the upper half of the last used SSE
    // register.  This only happens when 128-bit vectors are passed.
  case SSEUp:
    assert(Lo == SSE && "Unexpected SSEUp classification");
    ResType = GetByteVectorType(Ty);
    break;
  }

  // If a high part was specified, merge it together with the low part.  It is
  // known to pass in the high eightbyte of the result.  We do this by forming a
  // first class struct aggregate with the high and low part: {low, high}
  if (HighPart)
    ResType = GetX86_64ByValArgumentPair(ResType, HighPart, getDataLayout());

  return ABIArgInfo::getDirect(ResType);
}

ABIArgInfo
X86_64ABIInfo::classifyRegCallStructTypeImpl(QualType Ty, unsigned &NeededInt,
                                             unsigned &NeededSSE,
                                             unsigned &MaxVectorWidth) const {
  auto RT = Ty->getAs<RecordType>();
  assert(RT && "classifyRegCallStructType only valid with struct types");

  if (RT->getDecl()->hasFlexibleArrayMember())
    return getIndirectReturnResult(Ty);

  // Sum up bases
  if (auto CXXRD = dyn_cast<CXXRecordDecl>(RT->getDecl())) {
    if (CXXRD->isDynamicClass()) {
      NeededInt = NeededSSE = 0;
      return getIndirectReturnResult(Ty);
    }

    for (const auto &I : CXXRD->bases())
      if (classifyRegCallStructTypeImpl(I.getType(), NeededInt, NeededSSE,
                                        MaxVectorWidth)
              .isIndirect()) {
        NeededInt = NeededSSE = 0;
        return getIndirectReturnResult(Ty);
      }
  }

  // Sum up members
  for (const auto *FD : RT->getDecl()->fields()) {
    QualType MTy = FD->getType();
    if (MTy->isRecordType() && !MTy->isUnionType()) {
      if (classifyRegCallStructTypeImpl(MTy, NeededInt, NeededSSE,
                                        MaxVectorWidth)
              .isIndirect()) {
        NeededInt = NeededSSE = 0;
        return getIndirectReturnResult(Ty);
      }
    } else {
      unsigned LocalNeededInt, LocalNeededSSE;
      if (classifyArgumentType(MTy, UINT_MAX, LocalNeededInt, LocalNeededSSE,
                               true, true)
              .isIndirect()) {
        NeededInt = NeededSSE = 0;
        return getIndirectReturnResult(Ty);
      }
      if (const auto *AT = getContext().getAsConstantArrayType(MTy))
        MTy = AT->getElementType();
      if (const auto *VT = MTy->getAs<VectorType>())
        if (getContext().getTypeSize(VT) > MaxVectorWidth)
          MaxVectorWidth = getContext().getTypeSize(VT);
      NeededInt += LocalNeededInt;
      NeededSSE += LocalNeededSSE;
    }
  }

  return ABIArgInfo::getDirect();
}

ABIArgInfo
X86_64ABIInfo::classifyRegCallStructType(QualType Ty, unsigned &NeededInt,
                                         unsigned &NeededSSE,
                                         unsigned &MaxVectorWidth) const {

  NeededInt = 0;
  NeededSSE = 0;
  MaxVectorWidth = 0;

  return classifyRegCallStructTypeImpl(Ty, NeededInt, NeededSSE,
                                       MaxVectorWidth);
}

void X86_64ABIInfo::computeInfo(CGFunctionInfo &FI) const {

  const unsigned CallingConv = FI.getCallingConvention();
  // It is possible to force Win64 calling convention on any x86_64 target by
  // using __attribute__((ms_abi)). In such case to correctly emit Win64
  // compatible code delegate this call to WinX86_64ABIInfo::computeInfo.
  if (CallingConv == llvm::CallingConv::Win64) {
    WinX86_64ABIInfo Win64ABIInfo(CGT, AVXLevel);
    Win64ABIInfo.computeInfo(FI);
    return;
  }

  bool IsRegCall = CallingConv == llvm::CallingConv::X86_RegCall;

  // Keep track of the number of assigned registers.
  unsigned FreeIntRegs = IsRegCall ? 11 : 6;
  unsigned FreeSSERegs = IsRegCall ? 16 : 8;
  unsigned NeededInt = 0, NeededSSE = 0, MaxVectorWidth = 0;

  if (!::classifyReturnType(getCXXABI(), FI, *this)) {
    if (IsRegCall && FI.getReturnType()->getTypePtr()->isRecordType() &&
        !FI.getReturnType()->getTypePtr()->isUnionType()) {
      FI.getReturnInfo() = classifyRegCallStructType(
          FI.getReturnType(), NeededInt, NeededSSE, MaxVectorWidth);
      if (FreeIntRegs >= NeededInt && FreeSSERegs >= NeededSSE) {
        FreeIntRegs -= NeededInt;
        FreeSSERegs -= NeededSSE;
      } else {
        FI.getReturnInfo() = getIndirectReturnResult(FI.getReturnType());
      }
    } else if (IsRegCall && FI.getReturnType()->getAs<ComplexType>() &&
               getContext().getCanonicalType(FI.getReturnType()
                                                 ->getAs<ComplexType>()
                                                 ->getElementType()) ==
                   getContext().LongDoubleTy)
      // Complex Long Double Type is passed in Memory when Regcall
      // calling convention is used.
      FI.getReturnInfo() = getIndirectReturnResult(FI.getReturnType());
    else
      FI.getReturnInfo() = classifyReturnType(FI.getReturnType());
  }

  // If the return value is indirect, then the hidden argument is consuming one
  // integer register.
  if (FI.getReturnInfo().isIndirect())
    --FreeIntRegs;
  else if (NeededSSE && MaxVectorWidth > 0)
    FI.setMaxVectorWidth(MaxVectorWidth);

  // The chain argument effectively gives us another free register.
  if (FI.isChainCall())
    ++FreeIntRegs;

  unsigned NumRequiredArgs = FI.getNumRequiredArgs();
  // AMD64-ABI 3.2.3p3: Once arguments are classified, the registers
  // get assigned (in left-to-right order) for passing as follows...
  unsigned ArgNo = 0;
  for (CGFunctionInfo::arg_iterator it = FI.arg_begin(), ie = FI.arg_end();
       it != ie; ++it, ++ArgNo) {
    bool IsNamedArg = ArgNo < NumRequiredArgs;

    if (IsRegCall && it->type->isStructureOrClassType())
      it->info = classifyRegCallStructType(it->type, NeededInt, NeededSSE,
                                           MaxVectorWidth);
    else
      it->info = classifyArgumentType(it->type, FreeIntRegs, NeededInt,
                                      NeededSSE, IsNamedArg);

    // AMD64-ABI 3.2.3p3: If there are no registers available for any
    // eightbyte of an argument, the whole argument is passed on the
    // stack. If registers have already been assigned for some
    // eightbytes of such an argument, the assignments get reverted.
    if (FreeIntRegs >= NeededInt && FreeSSERegs >= NeededSSE) {
      FreeIntRegs -= NeededInt;
      FreeSSERegs -= NeededSSE;
      if (MaxVectorWidth > FI.getMaxVectorWidth())
        FI.setMaxVectorWidth(MaxVectorWidth);
    } else {
      it->info = getIndirectResult(it->type, FreeIntRegs);
    }
  }
}

static Address EmitX86_64VAArgFromMemory(CodeGenFunction &CGF,
                                         Address VAListAddr, QualType Ty) {
  Address overflow_arg_area_p =
      CGF.Builder.CreateStructGEP(VAListAddr, 2, "overflow_arg_area_p");
  llvm::Value *overflow_arg_area =
    CGF.Builder.CreateLoad(overflow_arg_area_p, "overflow_arg_area");

  // AMD64-ABI 3.5.7p5: Step 7. Align l->overflow_arg_area upwards to a 16
  // byte boundary if alignment needed by type exceeds 8 byte boundary.
  // It isn't stated explicitly in the standard, but in practice we use
  // alignment greater than 16 where necessary.
  CharUnits Align = CGF.getContext().getTypeAlignInChars(Ty);
  if (Align > CharUnits::fromQuantity(8)) {
    overflow_arg_area = emitRoundPointerUpToAlignment(CGF, overflow_arg_area,
                                                      Align);
  }

  // AMD64-ABI 3.5.7p5: Step 8. Fetch type from l->overflow_arg_area.
  llvm::Type *LTy = CGF.ConvertTypeForMem(Ty);
  llvm::Value *Res =
    CGF.Builder.CreateBitCast(overflow_arg_area,
                              llvm::PointerType::getUnqual(LTy));

  // AMD64-ABI 3.5.7p5: Step 9. Set l->overflow_arg_area to:
  // l->overflow_arg_area + sizeof(type).
  // AMD64-ABI 3.5.7p5: Step 10. Align l->overflow_arg_area upwards to
  // an 8 byte boundary.

  uint64_t SizeInBytes = (CGF.getContext().getTypeSize(Ty) + 7) / 8;
  llvm::Value *Offset =
      llvm::ConstantInt::get(CGF.Int32Ty, (SizeInBytes + 7)  & ~7);
  overflow_arg_area = CGF.Builder.CreateGEP(CGF.Int8Ty, overflow_arg_area,
                                            Offset, "overflow_arg_area.next");
  CGF.Builder.CreateStore(overflow_arg_area, overflow_arg_area_p);

  // AMD64-ABI 3.5.7p5: Step 11. Return the fetched type.
  return Address(Res, LTy, Align);
}

Address X86_64ABIInfo::EmitVAArg(CodeGenFunction &CGF, Address VAListAddr,
                                 QualType Ty) const {
  // Assume that va_list type is correct; should be pointer to LLVM type:
  // struct {
  //   i32 gp_offset;
  //   i32 fp_offset;
  //   i8* overflow_arg_area;
  //   i8* reg_save_area;
  // };
  unsigned neededInt, neededSSE;

  Ty = getContext().getCanonicalType(Ty);
  ABIArgInfo AI = classifyArgumentType(Ty, 0, neededInt, neededSSE,
                                       /*isNamedArg*/false);

  // AMD64-ABI 3.5.7p5: Step 1. Determine whether type may be passed
  // in the registers. If not go to step 7.
  if (!neededInt && !neededSSE)
    return EmitX86_64VAArgFromMemory(CGF, VAListAddr, Ty);

  // AMD64-ABI 3.5.7p5: Step 2. Compute num_gp to hold the number of
  // general purpose registers needed to pass type and num_fp to hold
  // the number of floating point registers needed.

  // AMD64-ABI 3.5.7p5: Step 3. Verify whether arguments fit into
  // registers. In the case: l->gp_offset > 48 - num_gp * 8 or
  // l->fp_offset > 304 - num_fp * 16 go to step 7.
  //
  // NOTE: 304 is a typo, there are (6 * 8 + 8 * 16) = 176 bytes of
  // register save space).

  llvm::Value *InRegs = nullptr;
  Address gp_offset_p = Address::invalid(), fp_offset_p = Address::invalid();
  llvm::Value *gp_offset = nullptr, *fp_offset = nullptr;
  if (neededInt) {
    gp_offset_p = CGF.Builder.CreateStructGEP(VAListAddr, 0, "gp_offset_p");
    gp_offset = CGF.Builder.CreateLoad(gp_offset_p, "gp_offset");
    InRegs = llvm::ConstantInt::get(CGF.Int32Ty, 48 - neededInt * 8);
    InRegs = CGF.Builder.CreateICmpULE(gp_offset, InRegs, "fits_in_gp");
  }

  if (neededSSE) {
    fp_offset_p = CGF.Builder.CreateStructGEP(VAListAddr, 1, "fp_offset_p");
    fp_offset = CGF.Builder.CreateLoad(fp_offset_p, "fp_offset");
    llvm::Value *FitsInFP =
      llvm::ConstantInt::get(CGF.Int32Ty, 176 - neededSSE * 16);
    FitsInFP = CGF.Builder.CreateICmpULE(fp_offset, FitsInFP, "fits_in_fp");
    InRegs = InRegs ? CGF.Builder.CreateAnd(InRegs, FitsInFP) : FitsInFP;
  }

  llvm::BasicBlock *InRegBlock = CGF.createBasicBlock("vaarg.in_reg");
  llvm::BasicBlock *InMemBlock = CGF.createBasicBlock("vaarg.in_mem");
  llvm::BasicBlock *ContBlock = CGF.createBasicBlock("vaarg.end");
  CGF.Builder.CreateCondBr(InRegs, InRegBlock, InMemBlock);

  // Emit code to load the value if it was passed in registers.

  CGF.EmitBlock(InRegBlock);

  // AMD64-ABI 3.5.7p5: Step 4. Fetch type from l->reg_save_area with
  // an offset of l->gp_offset and/or l->fp_offset. This may require
  // copying to a temporary location in case the parameter is passed
  // in different register classes or requires an alignment greater
  // than 8 for general purpose registers and 16 for XMM registers.
  //
  // FIXME: This really results in shameful code when we end up needing to
  // collect arguments from different places; often what should result in a
  // simple assembling of a structure from scattered addresses has many more
  // loads than necessary. Can we clean this up?
  llvm::Type *LTy = CGF.ConvertTypeForMem(Ty);
  llvm::Value *RegSaveArea = CGF.Builder.CreateLoad(
      CGF.Builder.CreateStructGEP(VAListAddr, 3), "reg_save_area");

  Address RegAddr = Address::invalid();
  if (neededInt && neededSSE) {
    // FIXME: Cleanup.
    assert(AI.isDirect() && "Unexpected ABI info for mixed regs");
    llvm::StructType *ST = cast<llvm::StructType>(AI.getCoerceToType());
    Address Tmp = CGF.CreateMemTemp(Ty);
    Tmp = CGF.Builder.CreateElementBitCast(Tmp, ST);
    assert(ST->getNumElements() == 2 && "Unexpected ABI info for mixed regs");
    llvm::Type *TyLo = ST->getElementType(0);
    llvm::Type *TyHi = ST->getElementType(1);
    assert((TyLo->isFPOrFPVectorTy() ^ TyHi->isFPOrFPVectorTy()) &&
           "Unexpected ABI info for mixed regs");
    llvm::Type *PTyLo = llvm::PointerType::getUnqual(TyLo);
    llvm::Type *PTyHi = llvm::PointerType::getUnqual(TyHi);
    llvm::Value *GPAddr =
        CGF.Builder.CreateGEP(CGF.Int8Ty, RegSaveArea, gp_offset);
    llvm::Value *FPAddr =
        CGF.Builder.CreateGEP(CGF.Int8Ty, RegSaveArea, fp_offset);
    llvm::Value *RegLoAddr = TyLo->isFPOrFPVectorTy() ? FPAddr : GPAddr;
    llvm::Value *RegHiAddr = TyLo->isFPOrFPVectorTy() ? GPAddr : FPAddr;

    // Copy the first element.
    // FIXME: Our choice of alignment here and below is probably pessimistic.
    llvm::Value *V = CGF.Builder.CreateAlignedLoad(
        TyLo, CGF.Builder.CreateBitCast(RegLoAddr, PTyLo),
        CharUnits::fromQuantity(getDataLayout().getABITypeAlignment(TyLo)));
    CGF.Builder.CreateStore(V, CGF.Builder.CreateStructGEP(Tmp, 0));

    // Copy the second element.
    V = CGF.Builder.CreateAlignedLoad(
        TyHi, CGF.Builder.CreateBitCast(RegHiAddr, PTyHi),
        CharUnits::fromQuantity(getDataLayout().getABITypeAlignment(TyHi)));
    CGF.Builder.CreateStore(V, CGF.Builder.CreateStructGEP(Tmp, 1));

    RegAddr = CGF.Builder.CreateElementBitCast(Tmp, LTy);
  } else if (neededInt) {
    RegAddr = Address(CGF.Builder.CreateGEP(CGF.Int8Ty, RegSaveArea, gp_offset),
                      CGF.Int8Ty, CharUnits::fromQuantity(8));
    RegAddr = CGF.Builder.CreateElementBitCast(RegAddr, LTy);

    // Copy to a temporary if necessary to ensure the appropriate alignment.
    auto TInfo = getContext().getTypeInfoInChars(Ty);
    uint64_t TySize = TInfo.Width.getQuantity();
    CharUnits TyAlign = TInfo.Align;

    // Copy into a temporary if the type is more aligned than the
    // register save area.
    if (TyAlign.getQuantity() > 8) {
      Address Tmp = CGF.CreateMemTemp(Ty);
      CGF.Builder.CreateMemCpy(Tmp, RegAddr, TySize, false);
      RegAddr = Tmp;
    }

  } else if (neededSSE == 1) {
    RegAddr = Address(CGF.Builder.CreateGEP(CGF.Int8Ty, RegSaveArea, fp_offset),
                      CGF.Int8Ty, CharUnits::fromQuantity(16));
    RegAddr = CGF.Builder.CreateElementBitCast(RegAddr, LTy);
  } else {
    assert(neededSSE == 2 && "Invalid number of needed registers!");
    // SSE registers are spaced 16 bytes apart in the register save
    // area, we need to collect the two eightbytes together.
    // The ABI isn't explicit about this, but it seems reasonable
    // to assume that the slots are 16-byte aligned, since the stack is
    // naturally 16-byte aligned and the prologue is expected to store
    // all the SSE registers to the RSA.
    Address RegAddrLo = Address(CGF.Builder.CreateGEP(CGF.Int8Ty, RegSaveArea,
                                                      fp_offset),
                                CGF.Int8Ty, CharUnits::fromQuantity(16));
    Address RegAddrHi =
      CGF.Builder.CreateConstInBoundsByteGEP(RegAddrLo,
                                             CharUnits::fromQuantity(16));
    llvm::Type *ST = AI.canHaveCoerceToType()
                         ? AI.getCoerceToType()
                         : llvm::StructType::get(CGF.DoubleTy, CGF.DoubleTy);
    llvm::Value *V;
    Address Tmp = CGF.CreateMemTemp(Ty);
    Tmp = CGF.Builder.CreateElementBitCast(Tmp, ST);
    V = CGF.Builder.CreateLoad(CGF.Builder.CreateElementBitCast(
        RegAddrLo, ST->getStructElementType(0)));
    CGF.Builder.CreateStore(V, CGF.Builder.CreateStructGEP(Tmp, 0));
    V = CGF.Builder.CreateLoad(CGF.Builder.CreateElementBitCast(
        RegAddrHi, ST->getStructElementType(1)));
    CGF.Builder.CreateStore(V, CGF.Builder.CreateStructGEP(Tmp, 1));

    RegAddr = CGF.Builder.CreateElementBitCast(Tmp, LTy);
  }

  // AMD64-ABI 3.5.7p5: Step 5. Set:
  // l->gp_offset = l->gp_offset + num_gp * 8
  // l->fp_offset = l->fp_offset + num_fp * 16.
  if (neededInt) {
    llvm::Value *Offset = llvm::ConstantInt::get(CGF.Int32Ty, neededInt * 8);
    CGF.Builder.CreateStore(CGF.Builder.CreateAdd(gp_offset, Offset),
                            gp_offset_p);
  }
  if (neededSSE) {
    llvm::Value *Offset = llvm::ConstantInt::get(CGF.Int32Ty, neededSSE * 16);
    CGF.Builder.CreateStore(CGF.Builder.CreateAdd(fp_offset, Offset),
                            fp_offset_p);
  }
  CGF.EmitBranch(ContBlock);

  // Emit code to load the value if it was passed in memory.

  CGF.EmitBlock(InMemBlock);
  Address MemAddr = EmitX86_64VAArgFromMemory(CGF, VAListAddr, Ty);

  // Return the appropriate result.

  CGF.EmitBlock(ContBlock);
  Address ResAddr = emitMergePHI(CGF, RegAddr, InRegBlock, MemAddr, InMemBlock,
                                 "vaarg.addr");
  return ResAddr;
}

Address X86_64ABIInfo::EmitMSVAArg(CodeGenFunction &CGF, Address VAListAddr,
                                   QualType Ty) const {
  // MS x64 ABI requirement: "Any argument that doesn't fit in 8 bytes, or is
  // not 1, 2, 4, or 8 bytes, must be passed by reference."
  uint64_t Width = getContext().getTypeSize(Ty);
  bool IsIndirect = Width > 64 || !llvm::isPowerOf2_64(Width);

  return emitVoidPtrVAArg(CGF, VAListAddr, Ty, IsIndirect,
                          CGF.getContext().getTypeInfoInChars(Ty),
                          CharUnits::fromQuantity(8),
                          /*allowHigherAlign*/ false);
}

ABIArgInfo WinX86_64ABIInfo::reclassifyHvaArgForVectorCall(
    QualType Ty, unsigned &FreeSSERegs, const ABIArgInfo &current) const {
  const Type *Base = nullptr;
  uint64_t NumElts = 0;

  if (!Ty->isBuiltinType() && !Ty->isVectorType() &&
      isHomogeneousAggregate(Ty, Base, NumElts) && FreeSSERegs >= NumElts) {
    FreeSSERegs -= NumElts;
    return getDirectX86Hva();
  }
  return current;
}

ABIArgInfo WinX86_64ABIInfo::classify(QualType Ty, unsigned &FreeSSERegs,
                                      bool IsReturnType, bool IsVectorCall,
                                      bool IsRegCall) const {

  if (Ty->isVoidType())
    return ABIArgInfo::getIgnore();

  if (const EnumType *EnumTy = Ty->getAs<EnumType>())
    Ty = EnumTy->getDecl()->getIntegerType();

  TypeInfo Info = getContext().getTypeInfo(Ty);
  uint64_t Width = Info.Width;
  CharUnits Align = getContext().toCharUnitsFromBits(Info.Align);

  const RecordType *RT = Ty->getAs<RecordType>();
  if (RT) {
    if (!IsReturnType) {
      if (CGCXXABI::RecordArgABI RAA = getRecordArgABI(RT, getCXXABI()))
        return getNaturalAlignIndirect(Ty, RAA == CGCXXABI::RAA_DirectInMemory);
    }

    if (RT->getDecl()->hasFlexibleArrayMember())
      return getNaturalAlignIndirect(Ty, /*ByVal=*/false);

  }

  const Type *Base = nullptr;
  uint64_t NumElts = 0;
  // vectorcall adds the concept of a homogenous vector aggregate, similar to
  // other targets.
  if ((IsVectorCall || IsRegCall) &&
      isHomogeneousAggregate(Ty, Base, NumElts)) {
    if (IsRegCall) {
      if (FreeSSERegs >= NumElts) {
        FreeSSERegs -= NumElts;
        if (IsReturnType || Ty->isBuiltinType() || Ty->isVectorType())
          return ABIArgInfo::getDirect();
        return ABIArgInfo::getExpand();
      }
      return ABIArgInfo::getIndirect(Align, /*ByVal=*/false);
    } else if (IsVectorCall) {
      if (FreeSSERegs >= NumElts &&
          (IsReturnType || Ty->isBuiltinType() || Ty->isVectorType())) {
        FreeSSERegs -= NumElts;
        return ABIArgInfo::getDirect();
      } else if (IsReturnType) {
        return ABIArgInfo::getExpand();
      } else if (!Ty->isBuiltinType() && !Ty->isVectorType()) {
        // HVAs are delayed and reclassified in the 2nd step.
        return ABIArgInfo::getIndirect(Align, /*ByVal=*/false);
      }
    }
  }

  if (Ty->isMemberPointerType()) {
    // If the member pointer is represented by an LLVM int or ptr, pass it
    // directly.
    llvm::Type *LLTy = CGT.ConvertType(Ty);
    if (LLTy->isPointerTy() || LLTy->isIntegerTy())
      return ABIArgInfo::getDirect();
  }

  if (RT || Ty->isAnyComplexType() || Ty->isMemberPointerType()) {
    // MS x64 ABI requirement: "Any argument that doesn't fit in 8 bytes, or is
    // not 1, 2, 4, or 8 bytes, must be passed by reference."
    if (Width > 64 || !llvm::isPowerOf2_64(Width))
      return getNaturalAlignIndirect(Ty, /*ByVal=*/false);

    // Otherwise, coerce it to a small integer.
    return ABIArgInfo::getDirect(llvm::IntegerType::get(getVMContext(), Width));
  }

  if (const BuiltinType *BT = Ty->getAs<BuiltinType>()) {
    switch (BT->getKind()) {
    case BuiltinType::Bool:
      // Bool type is always extended to the ABI, other builtin types are not
      // extended.
      return ABIArgInfo::getExtend(Ty);

    case BuiltinType::LongDouble:
      // Mingw64 GCC uses the old 80 bit extended precision floating point
      // unit. It passes them indirectly through memory.
      if (IsMingw64) {
        const llvm::fltSemantics *LDF = &getTarget().getLongDoubleFormat();
        if (LDF == &llvm::APFloat::x87DoubleExtended())
          return ABIArgInfo::getIndirect(Align, /*ByVal=*/false);
      }
      break;

    case BuiltinType::Int128:
    case BuiltinType::UInt128:
      // If it's a parameter type, the normal ABI rule is that arguments larger
      // than 8 bytes are passed indirectly. GCC follows it. We follow it too,
      // even though it isn't particularly efficient.
      if (!IsReturnType)
        return ABIArgInfo::getIndirect(Align, /*ByVal=*/false);

      // Mingw64 GCC returns i128 in XMM0. Coerce to v2i64 to handle that.
      // Clang matches them for compatibility.
      return ABIArgInfo::getDirect(llvm::FixedVectorType::get(
          llvm::Type::getInt64Ty(getVMContext()), 2));

    default:
      break;
    }
  }

  if (Ty->isBitIntType()) {
    // MS x64 ABI requirement: "Any argument that doesn't fit in 8 bytes, or is
    // not 1, 2, 4, or 8 bytes, must be passed by reference."
    // However, non-power-of-two bit-precise integers will be passed as 1, 2, 4,
    // or 8 bytes anyway as long is it fits in them, so we don't have to check
    // the power of 2.
    if (Width <= 64)
      return ABIArgInfo::getDirect();
    return ABIArgInfo::getIndirect(Align, /*ByVal=*/false);
  }

  return ABIArgInfo::getDirect();
}

void WinX86_64ABIInfo::computeInfo(CGFunctionInfo &FI) const {
  const unsigned CC = FI.getCallingConvention();
  bool IsVectorCall = CC == llvm::CallingConv::X86_VectorCall;
  bool IsRegCall = CC == llvm::CallingConv::X86_RegCall;

  // If __attribute__((sysv_abi)) is in use, use the SysV argument
  // classification rules.
  if (CC == llvm::CallingConv::X86_64_SysV) {
    X86_64ABIInfo SysVABIInfo(CGT, AVXLevel);
    SysVABIInfo.computeInfo(FI);
    return;
  }

  unsigned FreeSSERegs = 0;
  if (IsVectorCall) {
    // We can use up to 4 SSE return registers with vectorcall.
    FreeSSERegs = 4;
  } else if (IsRegCall) {
    // RegCall gives us 16 SSE registers.
    FreeSSERegs = 16;
  }

  if (!getCXXABI().classifyReturnType(FI))
    FI.getReturnInfo() = classify(FI.getReturnType(), FreeSSERegs, true,
                                  IsVectorCall, IsRegCall);

  if (IsVectorCall) {
    // We can use up to 6 SSE register parameters with vectorcall.
    FreeSSERegs = 6;
  } else if (IsRegCall) {
    // RegCall gives us 16 SSE registers, we can reuse the return registers.
    FreeSSERegs = 16;
  }

  unsigned ArgNum = 0;
  unsigned ZeroSSERegs = 0;
  for (auto &I : FI.arguments()) {
    // Vectorcall in x64 only permits the first 6 arguments to be passed as
    // XMM/YMM registers. After the sixth argument, pretend no vector
    // registers are left.
    unsigned *MaybeFreeSSERegs =
        (IsVectorCall && ArgNum >= 6) ? &ZeroSSERegs : &FreeSSERegs;
    I.info =
        classify(I.type, *MaybeFreeSSERegs, false, IsVectorCall, IsRegCall);
    ++ArgNum;
  }

  if (IsVectorCall) {
    // For vectorcall, assign aggregate HVAs to any free vector registers in a
    // second pass.
    for (auto &I : FI.arguments())
      I.info = reclassifyHvaArgForVectorCall(I.type, FreeSSERegs, I.info);
  }
}

Address WinX86_64ABIInfo::EmitVAArg(CodeGenFunction &CGF, Address VAListAddr,
                                    QualType Ty) const {
  // MS x64 ABI requirement: "Any argument that doesn't fit in 8 bytes, or is
  // not 1, 2, 4, or 8 bytes, must be passed by reference."
  uint64_t Width = getContext().getTypeSize(Ty);
  bool IsIndirect = Width > 64 || !llvm::isPowerOf2_64(Width);

  return emitVoidPtrVAArg(CGF, VAListAddr, Ty, IsIndirect,
                          CGF.getContext().getTypeInfoInChars(Ty),
                          CharUnits::fromQuantity(8),
                          /*allowHigherAlign*/ false);
}

static bool PPC_initDwarfEHRegSizeTable(CodeGen::CodeGenFunction &CGF,
                                        llvm::Value *Address, bool Is64Bit,
                                        bool IsAIX) {
  // This is calculated from the LLVM and GCC tables and verified
  // against gcc output.  AFAIK all PPC ABIs use the same encoding.

  CodeGen::CGBuilderTy &Builder = CGF.Builder;

  llvm::IntegerType *i8 = CGF.Int8Ty;
  llvm::Value *Four8 = llvm::ConstantInt::get(i8, 4);
  llvm::Value *Eight8 = llvm::ConstantInt::get(i8, 8);
  llvm::Value *Sixteen8 = llvm::ConstantInt::get(i8, 16);

  // 0-31: r0-31, the 4-byte or 8-byte general-purpose registers
  AssignToArrayRange(Builder, Address, Is64Bit ? Eight8 : Four8, 0, 31);

  // 32-63: fp0-31, the 8-byte floating-point registers
  AssignToArrayRange(Builder, Address, Eight8, 32, 63);

  // 64-67 are various 4-byte or 8-byte special-purpose registers:
  // 64: mq
  // 65: lr
  // 66: ctr
  // 67: ap
  AssignToArrayRange(Builder, Address, Is64Bit ? Eight8 : Four8, 64, 67);

  // 68-76 are various 4-byte special-purpose registers:
  // 68-75 cr0-7
  // 76: xer
  AssignToArrayRange(Builder, Address, Four8, 68, 76);

  // 77-108: v0-31, the 16-byte vector registers
  AssignToArrayRange(Builder, Address, Sixteen8, 77, 108);

  // 109: vrsave
  // 110: vscr
  AssignToArrayRange(Builder, Address, Is64Bit ? Eight8 : Four8, 109, 110);

  // AIX does not utilize the rest of the registers.
  if (IsAIX)
    return false;

  // 111: spe_acc
  // 112: spefscr
  // 113: sfp
  AssignToArrayRange(Builder, Address, Is64Bit ? Eight8 : Four8, 111, 113);

  if (!Is64Bit)
    return false;

  // TODO: Need to verify if these registers are used on 64 bit AIX with Power8
  // or above CPU.
  // 64-bit only registers:
  // 114: tfhar
  // 115: tfiar
  // 116: texasr
  AssignToArrayRange(Builder, Address, Eight8, 114, 116);

  return false;
}

// AIX
namespace {
/// AIXABIInfo - The AIX XCOFF ABI information.
class AIXABIInfo : public ABIInfo {
  const bool Is64Bit;
  const unsigned PtrByteSize;
  CharUnits getParamTypeAlignment(QualType Ty) const;

public:
  AIXABIInfo(CodeGen::CodeGenTypes &CGT, bool Is64Bit)
      : ABIInfo(CGT), Is64Bit(Is64Bit), PtrByteSize(Is64Bit ? 8 : 4) {}

  bool isPromotableTypeForABI(QualType Ty) const;

  ABIArgInfo classifyReturnType(QualType RetTy) const;
  ABIArgInfo classifyArgumentType(QualType Ty) const;

  void computeInfo(CGFunctionInfo &FI) const override {
    if (!getCXXABI().classifyReturnType(FI))
      FI.getReturnInfo() = classifyReturnType(FI.getReturnType());

    for (auto &I : FI.arguments())
      I.info = classifyArgumentType(I.type);
  }

  Address EmitVAArg(CodeGenFunction &CGF, Address VAListAddr,
                    QualType Ty) const override;
};

class AIXTargetCodeGenInfo : public TargetCodeGenInfo {
  const bool Is64Bit;

public:
  AIXTargetCodeGenInfo(CodeGen::CodeGenTypes &CGT, bool Is64Bit)
      : TargetCodeGenInfo(std::make_unique<AIXABIInfo>(CGT, Is64Bit)),
        Is64Bit(Is64Bit) {}
  int getDwarfEHStackPointer(CodeGen::CodeGenModule &M) const override {
    return 1; // r1 is the dedicated stack pointer
  }

  bool initDwarfEHRegSizeTable(CodeGen::CodeGenFunction &CGF,
                               llvm::Value *Address) const override;
};
} // namespace

// Return true if the ABI requires Ty to be passed sign- or zero-
// extended to 32/64 bits.
bool AIXABIInfo::isPromotableTypeForABI(QualType Ty) const {
  // Treat an enum type as its underlying type.
  if (const EnumType *EnumTy = Ty->getAs<EnumType>())
    Ty = EnumTy->getDecl()->getIntegerType();

  // Promotable integer types are required to be promoted by the ABI.
  if (Ty->isPromotableIntegerType())
    return true;

  if (!Is64Bit)
    return false;

  // For 64 bit mode, in addition to the usual promotable integer types, we also
  // need to extend all 32-bit types, since the ABI requires promotion to 64
  // bits.
  if (const BuiltinType *BT = Ty->getAs<BuiltinType>())
    switch (BT->getKind()) {
    case BuiltinType::Int:
    case BuiltinType::UInt:
      return true;
    default:
      break;
    }

  return false;
}

ABIArgInfo AIXABIInfo::classifyReturnType(QualType RetTy) const {
  if (RetTy->isAnyComplexType())
    return ABIArgInfo::getDirect();

  if (RetTy->isVectorType())
    return ABIArgInfo::getDirect();

  if (RetTy->isVoidType())
    return ABIArgInfo::getIgnore();

  if (isAggregateTypeForABI(RetTy))
    return getNaturalAlignIndirect(RetTy);

  return (isPromotableTypeForABI(RetTy) ? ABIArgInfo::getExtend(RetTy)
                                        : ABIArgInfo::getDirect());
}

ABIArgInfo AIXABIInfo::classifyArgumentType(QualType Ty) const {
  Ty = useFirstFieldIfTransparentUnion(Ty);

  if (Ty->isAnyComplexType())
    return ABIArgInfo::getDirect();

  if (Ty->isVectorType())
    return ABIArgInfo::getDirect();

  if (isAggregateTypeForABI(Ty)) {
    // Records with non-trivial destructors/copy-constructors should not be
    // passed by value.
    if (CGCXXABI::RecordArgABI RAA = getRecordArgABI(Ty, getCXXABI()))
      return getNaturalAlignIndirect(Ty, RAA == CGCXXABI::RAA_DirectInMemory);

    CharUnits CCAlign = getParamTypeAlignment(Ty);
    CharUnits TyAlign = getContext().getTypeAlignInChars(Ty);

    return ABIArgInfo::getIndirect(CCAlign, /*ByVal*/ true,
                                   /*Realign*/ TyAlign > CCAlign);
  }

  return (isPromotableTypeForABI(Ty) ? ABIArgInfo::getExtend(Ty)
                                     : ABIArgInfo::getDirect());
}

CharUnits AIXABIInfo::getParamTypeAlignment(QualType Ty) const {
  // Complex types are passed just like their elements.
  if (const ComplexType *CTy = Ty->getAs<ComplexType>())
    Ty = CTy->getElementType();

  if (Ty->isVectorType())
    return CharUnits::fromQuantity(16);

  // If the structure contains a vector type, the alignment is 16.
  if (isRecordWithSIMDVectorType(getContext(), Ty))
    return CharUnits::fromQuantity(16);

  return CharUnits::fromQuantity(PtrByteSize);
}

Address AIXABIInfo::EmitVAArg(CodeGenFunction &CGF, Address VAListAddr,
                              QualType Ty) const {

  auto TypeInfo = getContext().getTypeInfoInChars(Ty);
  TypeInfo.Align = getParamTypeAlignment(Ty);

  CharUnits SlotSize = CharUnits::fromQuantity(PtrByteSize);

  // If we have a complex type and the base type is smaller than the register
  // size, the ABI calls for the real and imaginary parts to be right-adjusted
  // in separate words in 32bit mode or doublewords in 64bit mode. However,
  // Clang expects us to produce a pointer to a structure with the two parts
  // packed tightly. So generate loads of the real and imaginary parts relative
  // to the va_list pointer, and store them to a temporary structure. We do the
  // same as the PPC64ABI here.
  if (const ComplexType *CTy = Ty->getAs<ComplexType>()) {
    CharUnits EltSize = TypeInfo.Width / 2;
    if (EltSize < SlotSize)
      return complexTempStructure(CGF, VAListAddr, Ty, SlotSize, EltSize, CTy);
  }

  return emitVoidPtrVAArg(CGF, VAListAddr, Ty, /*Indirect*/ false, TypeInfo,
                          SlotSize, /*AllowHigher*/ true);
}

bool AIXTargetCodeGenInfo::initDwarfEHRegSizeTable(
    CodeGen::CodeGenFunction &CGF, llvm::Value *Address) const {
  return PPC_initDwarfEHRegSizeTable(CGF, Address, Is64Bit, /*IsAIX*/ true);
}

// PowerPC-32
namespace {
/// PPC32_SVR4_ABIInfo - The 32-bit PowerPC ELF (SVR4) ABI information.
class PPC32_SVR4_ABIInfo : public DefaultABIInfo {
  bool IsSoftFloatABI;
  bool IsRetSmallStructInRegABI;

  CharUnits getParamTypeAlignment(QualType Ty) const;

public:
  PPC32_SVR4_ABIInfo(CodeGen::CodeGenTypes &CGT, bool SoftFloatABI,
                     bool RetSmallStructInRegABI)
      : DefaultABIInfo(CGT), IsSoftFloatABI(SoftFloatABI),
        IsRetSmallStructInRegABI(RetSmallStructInRegABI) {}

  ABIArgInfo classifyReturnType(QualType RetTy) const;

  void computeInfo(CGFunctionInfo &FI) const override {
    if (!getCXXABI().classifyReturnType(FI))
      FI.getReturnInfo() = classifyReturnType(FI.getReturnType());
    for (auto &I : FI.arguments())
      I.info = classifyArgumentType(I.type);
  }

  Address EmitVAArg(CodeGenFunction &CGF, Address VAListAddr,
                    QualType Ty) const override;
};

class PPC32TargetCodeGenInfo : public TargetCodeGenInfo {
public:
  PPC32TargetCodeGenInfo(CodeGenTypes &CGT, bool SoftFloatABI,
                         bool RetSmallStructInRegABI)
      : TargetCodeGenInfo(std::make_unique<PPC32_SVR4_ABIInfo>(
            CGT, SoftFloatABI, RetSmallStructInRegABI)) {}

  static bool isStructReturnInRegABI(const llvm::Triple &Triple,
                                     const CodeGenOptions &Opts);

  int getDwarfEHStackPointer(CodeGen::CodeGenModule &M) const override {
    // This is recovered from gcc output.
    return 1; // r1 is the dedicated stack pointer
  }

  bool initDwarfEHRegSizeTable(CodeGen::CodeGenFunction &CGF,
                               llvm::Value *Address) const override;
};
}

CharUnits PPC32_SVR4_ABIInfo::getParamTypeAlignment(QualType Ty) const {
  // Complex types are passed just like their elements.
  if (const ComplexType *CTy = Ty->getAs<ComplexType>())
    Ty = CTy->getElementType();

  if (Ty->isVectorType())
    return CharUnits::fromQuantity(getContext().getTypeSize(Ty) == 128 ? 16
                                                                       : 4);

  // For single-element float/vector structs, we consider the whole type
  // to have the same alignment requirements as its single element.
  const Type *AlignTy = nullptr;
  if (const Type *EltType = isSingleElementStruct(Ty, getContext())) {
    const BuiltinType *BT = EltType->getAs<BuiltinType>();
    if ((EltType->isVectorType() && getContext().getTypeSize(EltType) == 128) ||
        (BT && BT->isFloatingPoint()))
      AlignTy = EltType;
  }

  if (AlignTy)
    return CharUnits::fromQuantity(AlignTy->isVectorType() ? 16 : 4);
  return CharUnits::fromQuantity(4);
}

ABIArgInfo PPC32_SVR4_ABIInfo::classifyReturnType(QualType RetTy) const {
  uint64_t Size;

  // -msvr4-struct-return puts small aggregates in GPR3 and GPR4.
  if (isAggregateTypeForABI(RetTy) && IsRetSmallStructInRegABI &&
      (Size = getContext().getTypeSize(RetTy)) <= 64) {
    // System V ABI (1995), page 3-22, specified:
    // > A structure or union whose size is less than or equal to 8 bytes
    // > shall be returned in r3 and r4, as if it were first stored in the
    // > 8-byte aligned memory area and then the low addressed word were
    // > loaded into r3 and the high-addressed word into r4.  Bits beyond
    // > the last member of the structure or union are not defined.
    //
    // GCC for big-endian PPC32 inserts the pad before the first member,
    // not "beyond the last member" of the struct.  To stay compatible
    // with GCC, we coerce the struct to an integer of the same size.
    // LLVM will extend it and return i32 in r3, or i64 in r3:r4.
    if (Size == 0)
      return ABIArgInfo::getIgnore();
    else {
      llvm::Type *CoerceTy = llvm::Type::getIntNTy(getVMContext(), Size);
      return ABIArgInfo::getDirect(CoerceTy);
    }
  }

  return DefaultABIInfo::classifyReturnType(RetTy);
}

// TODO: this implementation is now likely redundant with
// DefaultABIInfo::EmitVAArg.
Address PPC32_SVR4_ABIInfo::EmitVAArg(CodeGenFunction &CGF, Address VAList,
                                      QualType Ty) const {
  if (getTarget().getTriple().isOSDarwin()) {
    auto TI = getContext().getTypeInfoInChars(Ty);
    TI.Align = getParamTypeAlignment(Ty);

    CharUnits SlotSize = CharUnits::fromQuantity(4);
    return emitVoidPtrVAArg(CGF, VAList, Ty,
                            classifyArgumentType(Ty).isIndirect(), TI, SlotSize,
                            /*AllowHigherAlign=*/true);
  }

  const unsigned OverflowLimit = 8;
  if (const ComplexType *CTy = Ty->getAs<ComplexType>()) {
    // TODO: Implement this. For now ignore.
    (void)CTy;
    return Address::invalid(); // FIXME?
  }

  // struct __va_list_tag {
  //   unsigned char gpr;
  //   unsigned char fpr;
  //   unsigned short reserved;
  //   void *overflow_arg_area;
  //   void *reg_save_area;
  // };

  bool isI64 = Ty->isIntegerType() && getContext().getTypeSize(Ty) == 64;
  bool isInt = !Ty->isFloatingType();
  bool isF64 = Ty->isFloatingType() && getContext().getTypeSize(Ty) == 64;

  // All aggregates are passed indirectly?  That doesn't seem consistent
  // with the argument-lowering code.
  bool isIndirect = isAggregateTypeForABI(Ty);

  CGBuilderTy &Builder = CGF.Builder;

  // The calling convention either uses 1-2 GPRs or 1 FPR.
  Address NumRegsAddr = Address::invalid();
  if (isInt || IsSoftFloatABI) {
    NumRegsAddr = Builder.CreateStructGEP(VAList, 0, "gpr");
  } else {
    NumRegsAddr = Builder.CreateStructGEP(VAList, 1, "fpr");
  }

  llvm::Value *NumRegs = Builder.CreateLoad(NumRegsAddr, "numUsedRegs");

  // "Align" the register count when TY is i64.
  if (isI64 || (isF64 && IsSoftFloatABI)) {
    NumRegs = Builder.CreateAdd(NumRegs, Builder.getInt8(1));
    NumRegs = Builder.CreateAnd(NumRegs, Builder.getInt8((uint8_t) ~1U));
  }

  llvm::Value *CC =
      Builder.CreateICmpULT(NumRegs, Builder.getInt8(OverflowLimit), "cond");

  llvm::BasicBlock *UsingRegs = CGF.createBasicBlock("using_regs");
  llvm::BasicBlock *UsingOverflow = CGF.createBasicBlock("using_overflow");
  llvm::BasicBlock *Cont = CGF.createBasicBlock("cont");

  Builder.CreateCondBr(CC, UsingRegs, UsingOverflow);

  llvm::Type *DirectTy = CGF.ConvertType(Ty), *ElementTy = DirectTy;
  if (isIndirect) DirectTy = DirectTy->getPointerTo(0);

  // Case 1: consume registers.
  Address RegAddr = Address::invalid();
  {
    CGF.EmitBlock(UsingRegs);

    Address RegSaveAreaPtr = Builder.CreateStructGEP(VAList, 4);
    RegAddr = Address(Builder.CreateLoad(RegSaveAreaPtr), CGF.Int8Ty,
                      CharUnits::fromQuantity(8));
    assert(RegAddr.getElementType() == CGF.Int8Ty);

    // Floating-point registers start after the general-purpose registers.
    if (!(isInt || IsSoftFloatABI)) {
      RegAddr = Builder.CreateConstInBoundsByteGEP(RegAddr,
                                                   CharUnits::fromQuantity(32));
    }

    // Get the address of the saved value by scaling the number of
    // registers we've used by the number of
    CharUnits RegSize = CharUnits::fromQuantity((isInt || IsSoftFloatABI) ? 4 : 8);
    llvm::Value *RegOffset =
        Builder.CreateMul(NumRegs, Builder.getInt8(RegSize.getQuantity()));
    RegAddr = Address(
        Builder.CreateInBoundsGEP(CGF.Int8Ty, RegAddr.getPointer(), RegOffset),
        CGF.Int8Ty, RegAddr.getAlignment().alignmentOfArrayElement(RegSize));
    RegAddr = Builder.CreateElementBitCast(RegAddr, DirectTy);

    // Increase the used-register count.
    NumRegs =
      Builder.CreateAdd(NumRegs,
                        Builder.getInt8((isI64 || (isF64 && IsSoftFloatABI)) ? 2 : 1));
    Builder.CreateStore(NumRegs, NumRegsAddr);

    CGF.EmitBranch(Cont);
  }

  // Case 2: consume space in the overflow area.
  Address MemAddr = Address::invalid();
  {
    CGF.EmitBlock(UsingOverflow);

    Builder.CreateStore(Builder.getInt8(OverflowLimit), NumRegsAddr);

    // Everything in the overflow area is rounded up to a size of at least 4.
    CharUnits OverflowAreaAlign = CharUnits::fromQuantity(4);

    CharUnits Size;
    if (!isIndirect) {
      auto TypeInfo = CGF.getContext().getTypeInfoInChars(Ty);
      Size = TypeInfo.Width.alignTo(OverflowAreaAlign);
    } else {
      Size = CGF.getPointerSize();
    }

    Address OverflowAreaAddr = Builder.CreateStructGEP(VAList, 3);
    Address OverflowArea =
        Address(Builder.CreateLoad(OverflowAreaAddr, "argp.cur"), CGF.Int8Ty,
                OverflowAreaAlign);
    // Round up address of argument to alignment
    CharUnits Align = CGF.getContext().getTypeAlignInChars(Ty);
    if (Align > OverflowAreaAlign) {
      llvm::Value *Ptr = OverflowArea.getPointer();
      OverflowArea = Address(emitRoundPointerUpToAlignment(CGF, Ptr, Align),
                             OverflowArea.getElementType(), Align);
    }

    MemAddr = Builder.CreateElementBitCast(OverflowArea, DirectTy);

    // Increase the overflow area.
    OverflowArea = Builder.CreateConstInBoundsByteGEP(OverflowArea, Size);
    Builder.CreateStore(OverflowArea.getPointer(), OverflowAreaAddr);
    CGF.EmitBranch(Cont);
  }

  CGF.EmitBlock(Cont);

  // Merge the cases with a phi.
  Address Result = emitMergePHI(CGF, RegAddr, UsingRegs, MemAddr, UsingOverflow,
                                "vaarg.addr");

  // Load the pointer if the argument was passed indirectly.
  if (isIndirect) {
    Result = Address(Builder.CreateLoad(Result, "aggr"), ElementTy,
                     getContext().getTypeAlignInChars(Ty));
  }

  return Result;
}

bool PPC32TargetCodeGenInfo::isStructReturnInRegABI(
    const llvm::Triple &Triple, const CodeGenOptions &Opts) {
  assert(Triple.isPPC32());

  switch (Opts.getStructReturnConvention()) {
  case CodeGenOptions::SRCK_Default:
    break;
  case CodeGenOptions::SRCK_OnStack: // -maix-struct-return
    return false;
  case CodeGenOptions::SRCK_InRegs: // -msvr4-struct-return
    return true;
  }

  if (Triple.isOSBinFormatELF() && !Triple.isOSLinux())
    return true;

  return false;
}

bool
PPC32TargetCodeGenInfo::initDwarfEHRegSizeTable(CodeGen::CodeGenFunction &CGF,
                                                llvm::Value *Address) const {
  return PPC_initDwarfEHRegSizeTable(CGF, Address, /*Is64Bit*/ false,
                                     /*IsAIX*/ false);
}

// PowerPC-64

namespace {
/// PPC64_SVR4_ABIInfo - The 64-bit PowerPC ELF (SVR4) ABI information.
class PPC64_SVR4_ABIInfo : public ABIInfo {
public:
  enum ABIKind {
    ELFv1 = 0,
    ELFv2
  };

private:
  static const unsigned GPRBits = 64;
  ABIKind Kind;
  bool IsSoftFloatABI;

public:
  PPC64_SVR4_ABIInfo(CodeGen::CodeGenTypes &CGT, ABIKind Kind,
                     bool SoftFloatABI)
      : ABIInfo(CGT), Kind(Kind), IsSoftFloatABI(SoftFloatABI) {}

  bool isPromotableTypeForABI(QualType Ty) const;
  CharUnits getParamTypeAlignment(QualType Ty) const;

  ABIArgInfo classifyReturnType(QualType RetTy) const;
  ABIArgInfo classifyArgumentType(QualType Ty) const;

  bool isHomogeneousAggregateBaseType(QualType Ty) const override;
  bool isHomogeneousAggregateSmallEnough(const Type *Ty,
                                         uint64_t Members) const override;

  // TODO: We can add more logic to computeInfo to improve performance.
  // Example: For aggregate arguments that fit in a register, we could
  // use getDirectInReg (as is done below for structs containing a single
  // floating-point value) to avoid pushing them to memory on function
  // entry.  This would require changing the logic in PPCISelLowering
  // when lowering the parameters in the caller and args in the callee.
  void computeInfo(CGFunctionInfo &FI) const override {
    if (!getCXXABI().classifyReturnType(FI))
      FI.getReturnInfo() = classifyReturnType(FI.getReturnType());
    for (auto &I : FI.arguments()) {
      // We rely on the default argument classification for the most part.
      // One exception:  An aggregate containing a single floating-point
      // or vector item must be passed in a register if one is available.
      const Type *T = isSingleElementStruct(I.type, getContext());
      if (T) {
        const BuiltinType *BT = T->getAs<BuiltinType>();
        if ((T->isVectorType() && getContext().getTypeSize(T) == 128) ||
            (BT && BT->isFloatingPoint())) {
          QualType QT(T, 0);
          I.info = ABIArgInfo::getDirectInReg(CGT.ConvertType(QT));
          continue;
        }
      }
      I.info = classifyArgumentType(I.type);
    }
  }

  Address EmitVAArg(CodeGenFunction &CGF, Address VAListAddr,
                    QualType Ty) const override;
};

class PPC64_SVR4_TargetCodeGenInfo : public TargetCodeGenInfo {

public:
  PPC64_SVR4_TargetCodeGenInfo(CodeGenTypes &CGT,
                               PPC64_SVR4_ABIInfo::ABIKind Kind,
                               bool SoftFloatABI)
      : TargetCodeGenInfo(
            std::make_unique<PPC64_SVR4_ABIInfo>(CGT, Kind, SoftFloatABI)) {
    SwiftInfo =
        std::make_unique<SwiftABIInfo>(CGT, /*SwiftErrorInRegister=*/false);
  }

  int getDwarfEHStackPointer(CodeGen::CodeGenModule &M) const override {
    // This is recovered from gcc output.
    return 1; // r1 is the dedicated stack pointer
  }

  bool initDwarfEHRegSizeTable(CodeGen::CodeGenFunction &CGF,
                               llvm::Value *Address) const override;
};

class PPC64TargetCodeGenInfo : public DefaultTargetCodeGenInfo {
public:
  PPC64TargetCodeGenInfo(CodeGenTypes &CGT) : DefaultTargetCodeGenInfo(CGT) {}

  int getDwarfEHStackPointer(CodeGen::CodeGenModule &M) const override {
    // This is recovered from gcc output.
    return 1; // r1 is the dedicated stack pointer
  }

  bool initDwarfEHRegSizeTable(CodeGen::CodeGenFunction &CGF,
                               llvm::Value *Address) const override;
};

}

// Return true if the ABI requires Ty to be passed sign- or zero-
// extended to 64 bits.
bool
PPC64_SVR4_ABIInfo::isPromotableTypeForABI(QualType Ty) const {
  // Treat an enum type as its underlying type.
  if (const EnumType *EnumTy = Ty->getAs<EnumType>())
    Ty = EnumTy->getDecl()->getIntegerType();

  // Promotable integer types are required to be promoted by the ABI.
  if (isPromotableIntegerTypeForABI(Ty))
    return true;

  // In addition to the usual promotable integer types, we also need to
  // extend all 32-bit types, since the ABI requires promotion to 64 bits.
  if (const BuiltinType *BT = Ty->getAs<BuiltinType>())
    switch (BT->getKind()) {
    case BuiltinType::Int:
    case BuiltinType::UInt:
      return true;
    default:
      break;
    }

  if (const auto *EIT = Ty->getAs<BitIntType>())
    if (EIT->getNumBits() < 64)
      return true;

  return false;
}

/// isAlignedParamType - Determine whether a type requires 16-byte or
/// higher alignment in the parameter area.  Always returns at least 8.
CharUnits PPC64_SVR4_ABIInfo::getParamTypeAlignment(QualType Ty) const {
  // Complex types are passed just like their elements.
  if (const ComplexType *CTy = Ty->getAs<ComplexType>())
    Ty = CTy->getElementType();

  auto FloatUsesVector = [this](QualType Ty){
    return Ty->isRealFloatingType() && &getContext().getFloatTypeSemantics(
                                           Ty) == &llvm::APFloat::IEEEquad();
  };

  // Only vector types of size 16 bytes need alignment (larger types are
  // passed via reference, smaller types are not aligned).
  if (Ty->isVectorType()) {
    return CharUnits::fromQuantity(getContext().getTypeSize(Ty) == 128 ? 16 : 8);
  } else if (FloatUsesVector(Ty)) {
    // According to ABI document section 'Optional Save Areas': If extended
    // precision floating-point values in IEEE BINARY 128 QUADRUPLE PRECISION
    // format are supported, map them to a single quadword, quadword aligned.
    return CharUnits::fromQuantity(16);
  }

  // For single-element float/vector structs, we consider the whole type
  // to have the same alignment requirements as its single element.
  const Type *AlignAsType = nullptr;
  const Type *EltType = isSingleElementStruct(Ty, getContext());
  if (EltType) {
    const BuiltinType *BT = EltType->getAs<BuiltinType>();
    if ((EltType->isVectorType() && getContext().getTypeSize(EltType) == 128) ||
        (BT && BT->isFloatingPoint()))
      AlignAsType = EltType;
  }

  // Likewise for ELFv2 homogeneous aggregates.
  const Type *Base = nullptr;
  uint64_t Members = 0;
  if (!AlignAsType && Kind == ELFv2 &&
      isAggregateTypeForABI(Ty) && isHomogeneousAggregate(Ty, Base, Members))
    AlignAsType = Base;

  // With special case aggregates, only vector base types need alignment.
  if (AlignAsType) {
    bool UsesVector = AlignAsType->isVectorType() ||
                      FloatUsesVector(QualType(AlignAsType, 0));
    return CharUnits::fromQuantity(UsesVector ? 16 : 8);
  }

  // Otherwise, we only need alignment for any aggregate type that
  // has an alignment requirement of >= 16 bytes.
  if (isAggregateTypeForABI(Ty) && getContext().getTypeAlign(Ty) >= 128) {
    return CharUnits::fromQuantity(16);
  }

  return CharUnits::fromQuantity(8);
}

/// isHomogeneousAggregate - Return true if a type is an ELFv2 homogeneous
/// aggregate.  Base is set to the base element type, and Members is set
/// to the number of base elements.
bool ABIInfo::isHomogeneousAggregate(QualType Ty, const Type *&Base,
                                     uint64_t &Members) const {
  if (const ConstantArrayType *AT = getContext().getAsConstantArrayType(Ty)) {
    uint64_t NElements = AT->getSize().getZExtValue();
    if (NElements == 0)
      return false;
    if (!isHomogeneousAggregate(AT->getElementType(), Base, Members))
      return false;
    Members *= NElements;
  } else if (const RecordType *RT = Ty->getAs<RecordType>()) {
    const RecordDecl *RD = RT->getDecl();
    if (RD->hasFlexibleArrayMember())
      return false;

    Members = 0;

    // If this is a C++ record, check the properties of the record such as
    // bases and ABI specific restrictions
    if (const CXXRecordDecl *CXXRD = dyn_cast<CXXRecordDecl>(RD)) {
      if (!getCXXABI().isPermittedToBeHomogeneousAggregate(CXXRD))
        return false;

      for (const auto &I : CXXRD->bases()) {
        // Ignore empty records.
        if (isEmptyRecord(getContext(), I.getType(), true))
          continue;

        uint64_t FldMembers;
        if (!isHomogeneousAggregate(I.getType(), Base, FldMembers))
          return false;

        Members += FldMembers;
      }
    }

    for (const auto *FD : RD->fields()) {
      // Ignore (non-zero arrays of) empty records.
      QualType FT = FD->getType();
      while (const ConstantArrayType *AT =
             getContext().getAsConstantArrayType(FT)) {
        if (AT->getSize().getZExtValue() == 0)
          return false;
        FT = AT->getElementType();
      }
      if (isEmptyRecord(getContext(), FT, true))
        continue;

      if (isZeroLengthBitfieldPermittedInHomogeneousAggregate() &&
          FD->isZeroLengthBitField(getContext()))
        continue;

      uint64_t FldMembers;
      if (!isHomogeneousAggregate(FD->getType(), Base, FldMembers))
        return false;

      Members = (RD->isUnion() ?
                 std::max(Members, FldMembers) : Members + FldMembers);
    }

    if (!Base)
      return false;

    // Ensure there is no padding.
    if (getContext().getTypeSize(Base) * Members !=
        getContext().getTypeSize(Ty))
      return false;
  } else {
    Members = 1;
    if (const ComplexType *CT = Ty->getAs<ComplexType>()) {
      Members = 2;
      Ty = CT->getElementType();
    }

    // Most ABIs only support float, double, and some vector type widths.
    if (!isHomogeneousAggregateBaseType(Ty))
      return false;

    // The base type must be the same for all members.  Types that
    // agree in both total size and mode (float vs. vector) are
    // treated as being equivalent here.
    const Type *TyPtr = Ty.getTypePtr();
    if (!Base) {
      Base = TyPtr;
      // If it's a non-power-of-2 vector, its size is already a power-of-2,
      // so make sure to widen it explicitly.
      if (const VectorType *VT = Base->getAs<VectorType>()) {
        QualType EltTy = VT->getElementType();
        unsigned NumElements =
            getContext().getTypeSize(VT) / getContext().getTypeSize(EltTy);
        Base = getContext()
                   .getVectorType(EltTy, NumElements, VT->getVectorKind())
                   .getTypePtr();
      }
    }

    if (Base->isVectorType() != TyPtr->isVectorType() ||
        getContext().getTypeSize(Base) != getContext().getTypeSize(TyPtr))
      return false;
  }
  return Members > 0 && isHomogeneousAggregateSmallEnough(Base, Members);
}

bool PPC64_SVR4_ABIInfo::isHomogeneousAggregateBaseType(QualType Ty) const {
  // Homogeneous aggregates for ELFv2 must have base types of float,
  // double, long double, or 128-bit vectors.
  if (const BuiltinType *BT = Ty->getAs<BuiltinType>()) {
    if (BT->getKind() == BuiltinType::Float ||
        BT->getKind() == BuiltinType::Double ||
        BT->getKind() == BuiltinType::LongDouble ||
        BT->getKind() == BuiltinType::Ibm128 ||
        (getContext().getTargetInfo().hasFloat128Type() &&
         (BT->getKind() == BuiltinType::Float128))) {
      if (IsSoftFloatABI)
        return false;
      return true;
    }
  }
  if (const VectorType *VT = Ty->getAs<VectorType>()) {
    if (getContext().getTypeSize(VT) == 128)
      return true;
  }
  return false;
}

bool PPC64_SVR4_ABIInfo::isHomogeneousAggregateSmallEnough(
    const Type *Base, uint64_t Members) const {
  // Vector and fp128 types require one register, other floating point types
  // require one or two registers depending on their size.
  uint32_t NumRegs =
      ((getContext().getTargetInfo().hasFloat128Type() &&
          Base->isFloat128Type()) ||
        Base->isVectorType()) ? 1
                              : (getContext().getTypeSize(Base) + 63) / 64;

  // Homogeneous Aggregates may occupy at most 8 registers.
  return Members * NumRegs <= 8;
}

ABIArgInfo
PPC64_SVR4_ABIInfo::classifyArgumentType(QualType Ty) const {
  Ty = useFirstFieldIfTransparentUnion(Ty);

  if (Ty->isAnyComplexType())
    return ABIArgInfo::getDirect();

  // Non-Altivec vector types are passed in GPRs (smaller than 16 bytes)
  // or via reference (larger than 16 bytes).
  if (Ty->isVectorType()) {
    uint64_t Size = getContext().getTypeSize(Ty);
    if (Size > 128)
      return getNaturalAlignIndirect(Ty, /*ByVal=*/false);
    else if (Size < 128) {
      llvm::Type *CoerceTy = llvm::IntegerType::get(getVMContext(), Size);
      return ABIArgInfo::getDirect(CoerceTy);
    }
  }

  if (const auto *EIT = Ty->getAs<BitIntType>())
    if (EIT->getNumBits() > 128)
      return getNaturalAlignIndirect(Ty, /*ByVal=*/true);

  if (isAggregateTypeForABI(Ty)) {
    if (CGCXXABI::RecordArgABI RAA = getRecordArgABI(Ty, getCXXABI()))
      return getNaturalAlignIndirect(Ty, RAA == CGCXXABI::RAA_DirectInMemory);

    uint64_t ABIAlign = getParamTypeAlignment(Ty).getQuantity();
    uint64_t TyAlign = getContext().getTypeAlignInChars(Ty).getQuantity();

    // ELFv2 homogeneous aggregates are passed as array types.
    const Type *Base = nullptr;
    uint64_t Members = 0;
    if (Kind == ELFv2 &&
        isHomogeneousAggregate(Ty, Base, Members)) {
      llvm::Type *BaseTy = CGT.ConvertType(QualType(Base, 0));
      llvm::Type *CoerceTy = llvm::ArrayType::get(BaseTy, Members);
      return ABIArgInfo::getDirect(CoerceTy);
    }

    // If an aggregate may end up fully in registers, we do not
    // use the ByVal method, but pass the aggregate as array.
    // This is usually beneficial since we avoid forcing the
    // back-end to store the argument to memory.
    uint64_t Bits = getContext().getTypeSize(Ty);
    if (Bits > 0 && Bits <= 8 * GPRBits) {
      llvm::Type *CoerceTy;

      // Types up to 8 bytes are passed as integer type (which will be
      // properly aligned in the argument save area doubleword).
      if (Bits <= GPRBits)
        CoerceTy =
            llvm::IntegerType::get(getVMContext(), llvm::alignTo(Bits, 8));
      // Larger types are passed as arrays, with the base type selected
      // according to the required alignment in the save area.
      else {
        uint64_t RegBits = ABIAlign * 8;
        uint64_t NumRegs = llvm::alignTo(Bits, RegBits) / RegBits;
        llvm::Type *RegTy = llvm::IntegerType::get(getVMContext(), RegBits);
        CoerceTy = llvm::ArrayType::get(RegTy, NumRegs);
      }

      return ABIArgInfo::getDirect(CoerceTy);
    }

    // All other aggregates are passed ByVal.
    return ABIArgInfo::getIndirect(CharUnits::fromQuantity(ABIAlign),
                                   /*ByVal=*/true,
                                   /*Realign=*/TyAlign > ABIAlign);
  }

  return (isPromotableTypeForABI(Ty) ? ABIArgInfo::getExtend(Ty)
                                     : ABIArgInfo::getDirect());
}

ABIArgInfo
PPC64_SVR4_ABIInfo::classifyReturnType(QualType RetTy) const {
  if (RetTy->isVoidType())
    return ABIArgInfo::getIgnore();

  if (RetTy->isAnyComplexType())
    return ABIArgInfo::getDirect();

  // Non-Altivec vector types are returned in GPRs (smaller than 16 bytes)
  // or via reference (larger than 16 bytes).
  if (RetTy->isVectorType()) {
    uint64_t Size = getContext().getTypeSize(RetTy);
    if (Size > 128)
      return getNaturalAlignIndirect(RetTy);
    else if (Size < 128) {
      llvm::Type *CoerceTy = llvm::IntegerType::get(getVMContext(), Size);
      return ABIArgInfo::getDirect(CoerceTy);
    }
  }

  if (const auto *EIT = RetTy->getAs<BitIntType>())
    if (EIT->getNumBits() > 128)
      return getNaturalAlignIndirect(RetTy, /*ByVal=*/false);

  if (isAggregateTypeForABI(RetTy)) {
    // ELFv2 homogeneous aggregates are returned as array types.
    const Type *Base = nullptr;
    uint64_t Members = 0;
    if (Kind == ELFv2 &&
        isHomogeneousAggregate(RetTy, Base, Members)) {
      llvm::Type *BaseTy = CGT.ConvertType(QualType(Base, 0));
      llvm::Type *CoerceTy = llvm::ArrayType::get(BaseTy, Members);
      return ABIArgInfo::getDirect(CoerceTy);
    }

    // ELFv2 small aggregates are returned in up to two registers.
    uint64_t Bits = getContext().getTypeSize(RetTy);
    if (Kind == ELFv2 && Bits <= 2 * GPRBits) {
      if (Bits == 0)
        return ABIArgInfo::getIgnore();

      llvm::Type *CoerceTy;
      if (Bits > GPRBits) {
        CoerceTy = llvm::IntegerType::get(getVMContext(), GPRBits);
        CoerceTy = llvm::StructType::get(CoerceTy, CoerceTy);
      } else
        CoerceTy =
            llvm::IntegerType::get(getVMContext(), llvm::alignTo(Bits, 8));
      return ABIArgInfo::getDirect(CoerceTy);
    }

    // All other aggregates are returned indirectly.
    return getNaturalAlignIndirect(RetTy);
  }

  return (isPromotableTypeForABI(RetTy) ? ABIArgInfo::getExtend(RetTy)
                                        : ABIArgInfo::getDirect());
}

// Based on ARMABIInfo::EmitVAArg, adjusted for 64-bit machine.
Address PPC64_SVR4_ABIInfo::EmitVAArg(CodeGenFunction &CGF, Address VAListAddr,
                                      QualType Ty) const {
  auto TypeInfo = getContext().getTypeInfoInChars(Ty);
  TypeInfo.Align = getParamTypeAlignment(Ty);

  CharUnits SlotSize = CharUnits::fromQuantity(8);

  // If we have a complex type and the base type is smaller than 8 bytes,
  // the ABI calls for the real and imaginary parts to be right-adjusted
  // in separate doublewords.  However, Clang expects us to produce a
  // pointer to a structure with the two parts packed tightly.  So generate
  // loads of the real and imaginary parts relative to the va_list pointer,
  // and store them to a temporary structure.
  if (const ComplexType *CTy = Ty->getAs<ComplexType>()) {
    CharUnits EltSize = TypeInfo.Width / 2;
    if (EltSize < SlotSize)
      return complexTempStructure(CGF, VAListAddr, Ty, SlotSize, EltSize, CTy);
  }

  // Otherwise, just use the general rule.
  return emitVoidPtrVAArg(CGF, VAListAddr, Ty, /*Indirect*/ false,
                          TypeInfo, SlotSize, /*AllowHigher*/ true);
}

bool
PPC64_SVR4_TargetCodeGenInfo::initDwarfEHRegSizeTable(
  CodeGen::CodeGenFunction &CGF,
  llvm::Value *Address) const {
  return PPC_initDwarfEHRegSizeTable(CGF, Address, /*Is64Bit*/ true,
                                     /*IsAIX*/ false);
}

bool
PPC64TargetCodeGenInfo::initDwarfEHRegSizeTable(CodeGen::CodeGenFunction &CGF,
                                                llvm::Value *Address) const {
  return PPC_initDwarfEHRegSizeTable(CGF, Address, /*Is64Bit*/ true,
                                     /*IsAIX*/ false);
}

//===----------------------------------------------------------------------===//
// AArch64 ABI Implementation
//===----------------------------------------------------------------------===//

namespace {

class AArch64ABIInfo : public ABIInfo {
public:
  enum ABIKind {
    AAPCS = 0,
    DarwinPCS,
    Win64
  };

private:
  ABIKind Kind;

public:
  AArch64ABIInfo(CodeGenTypes &CGT, ABIKind Kind) : ABIInfo(CGT), Kind(Kind) {}

private:
  ABIKind getABIKind() const { return Kind; }
  bool isDarwinPCS() const { return Kind == DarwinPCS; }

  ABIArgInfo classifyReturnType(QualType RetTy, bool IsVariadic) const;
  ABIArgInfo classifyArgumentType(QualType RetTy, bool IsVariadic,
                                  unsigned CallingConvention) const;
  ABIArgInfo coerceIllegalVector(QualType Ty) const;
  bool isHomogeneousAggregateBaseType(QualType Ty) const override;
  bool isHomogeneousAggregateSmallEnough(const Type *Ty,
                                         uint64_t Members) const override;
  bool isZeroLengthBitfieldPermittedInHomogeneousAggregate() const override;

  bool isIllegalVectorType(QualType Ty) const;

  void computeInfo(CGFunctionInfo &FI) const override {
    if (!::classifyReturnType(getCXXABI(), FI, *this))
      FI.getReturnInfo() =
          classifyReturnType(FI.getReturnType(), FI.isVariadic());

    for (auto &it : FI.arguments())
      it.info = classifyArgumentType(it.type, FI.isVariadic(),
                                     FI.getCallingConvention());
  }

  Address EmitDarwinVAArg(Address VAListAddr, QualType Ty,
                          CodeGenFunction &CGF) const;

  Address EmitAAPCSVAArg(Address VAListAddr, QualType Ty,
                         CodeGenFunction &CGF) const;

  Address EmitVAArg(CodeGenFunction &CGF, Address VAListAddr,
                    QualType Ty) const override {
    llvm::Type *BaseTy = CGF.ConvertType(Ty);
    if (isa<llvm::ScalableVectorType>(BaseTy))
      llvm::report_fatal_error("Passing SVE types to variadic functions is "
                               "currently not supported");

    return Kind == Win64 ? EmitMSVAArg(CGF, VAListAddr, Ty)
                         : isDarwinPCS() ? EmitDarwinVAArg(VAListAddr, Ty, CGF)
                                         : EmitAAPCSVAArg(VAListAddr, Ty, CGF);
  }

  Address EmitMSVAArg(CodeGenFunction &CGF, Address VAListAddr,
                      QualType Ty) const override;

  bool allowBFloatArgsAndRet() const override {
    return getTarget().hasBFloat16Type();
  }
};

class AArch64SwiftABIInfo : public SwiftABIInfo {
public:
  explicit AArch64SwiftABIInfo(CodeGenTypes &CGT)
      : SwiftABIInfo(CGT, /*SwiftErrorInRegister=*/true) {}

  bool isLegalVectorType(CharUnits VectorSize, llvm::Type *EltTy,
                         unsigned NumElts) const override;
};

class AArch64TargetCodeGenInfo : public TargetCodeGenInfo {
public:
  AArch64TargetCodeGenInfo(CodeGenTypes &CGT, AArch64ABIInfo::ABIKind Kind)
      : TargetCodeGenInfo(std::make_unique<AArch64ABIInfo>(CGT, Kind)) {
    SwiftInfo = std::make_unique<AArch64SwiftABIInfo>(CGT);
  }

  StringRef getARCRetainAutoreleasedReturnValueMarker() const override {
    return "mov\tfp, fp\t\t// marker for objc_retainAutoreleaseReturnValue";
  }

  int getDwarfEHStackPointer(CodeGen::CodeGenModule &M) const override {
    return 31;
  }

  bool doesReturnSlotInterfereWithArgs() const override { return false; }

  void setTargetAttributes(const Decl *D, llvm::GlobalValue *GV,
                           CodeGen::CodeGenModule &CGM) const override {
    const FunctionDecl *FD = dyn_cast_or_null<FunctionDecl>(D);
    if (!FD)
      return;

    const auto *TA = FD->getAttr<TargetAttr>();
    if (TA == nullptr)
      return;

    ParsedTargetAttr Attr = TA->parse();
    if (Attr.BranchProtection.empty())
      return;

    TargetInfo::BranchProtectionInfo BPI;
    StringRef Error;
    (void)CGM.getTarget().validateBranchProtection(
        Attr.BranchProtection, Attr.Architecture, BPI, Error);
    assert(Error.empty());

    auto *Fn = cast<llvm::Function>(GV);
    static const char *SignReturnAddrStr[] = {"none", "non-leaf", "all"};
    Fn->addFnAttr("sign-return-address", SignReturnAddrStr[static_cast<int>(BPI.SignReturnAddr)]);

    if (BPI.SignReturnAddr != LangOptions::SignReturnAddressScopeKind::None) {
      Fn->addFnAttr("sign-return-address-key",
                    BPI.SignKey == LangOptions::SignReturnAddressKeyKind::AKey
                        ? "a_key"
                        : "b_key");
    }

    Fn->addFnAttr("branch-target-enforcement",
                  BPI.BranchTargetEnforcement ? "true" : "false");
  }

  bool isScalarizableAsmOperand(CodeGen::CodeGenFunction &CGF,
                                llvm::Type *Ty) const override {
    if (CGF.getTarget().hasFeature("ls64")) {
      auto *ST = dyn_cast<llvm::StructType>(Ty);
      if (ST && ST->getNumElements() == 1) {
        auto *AT = dyn_cast<llvm::ArrayType>(ST->getElementType(0));
        if (AT && AT->getNumElements() == 8 &&
            AT->getElementType()->isIntegerTy(64))
          return true;
      }
    }
    return TargetCodeGenInfo::isScalarizableAsmOperand(CGF, Ty);
  }
};

class WindowsAArch64TargetCodeGenInfo : public AArch64TargetCodeGenInfo {
public:
  WindowsAArch64TargetCodeGenInfo(CodeGenTypes &CGT, AArch64ABIInfo::ABIKind K)
      : AArch64TargetCodeGenInfo(CGT, K) {}

  void setTargetAttributes(const Decl *D, llvm::GlobalValue *GV,
                           CodeGen::CodeGenModule &CGM) const override;

  void getDependentLibraryOption(llvm::StringRef Lib,
                                 llvm::SmallString<24> &Opt) const override {
    Opt = "/DEFAULTLIB:" + qualifyWindowsLibrary(Lib);
  }

  void getDetectMismatchOption(llvm::StringRef Name, llvm::StringRef Value,
                               llvm::SmallString<32> &Opt) const override {
    Opt = "/FAILIFMISMATCH:\"" + Name.str() + "=" + Value.str() + "\"";
  }
};

void WindowsAArch64TargetCodeGenInfo::setTargetAttributes(
    const Decl *D, llvm::GlobalValue *GV, CodeGen::CodeGenModule &CGM) const {
  AArch64TargetCodeGenInfo::setTargetAttributes(D, GV, CGM);
  if (GV->isDeclaration())
    return;
  addStackProbeTargetAttributes(D, GV, CGM);
}
}

ABIArgInfo AArch64ABIInfo::coerceIllegalVector(QualType Ty) const {
  assert(Ty->isVectorType() && "expected vector type!");

  const auto *VT = Ty->castAs<VectorType>();
  if (VT->getVectorKind() == VectorType::SveFixedLengthPredicateVector) {
    assert(VT->getElementType()->isBuiltinType() && "expected builtin type!");
    assert(VT->getElementType()->castAs<BuiltinType>()->getKind() ==
               BuiltinType::UChar &&
           "unexpected builtin type for SVE predicate!");
    return ABIArgInfo::getDirect(llvm::ScalableVectorType::get(
        llvm::Type::getInt1Ty(getVMContext()), 16));
  }

  if (VT->getVectorKind() == VectorType::SveFixedLengthDataVector) {
    assert(VT->getElementType()->isBuiltinType() && "expected builtin type!");

    const auto *BT = VT->getElementType()->castAs<BuiltinType>();
    llvm::ScalableVectorType *ResType = nullptr;
    switch (BT->getKind()) {
    default:
      llvm_unreachable("unexpected builtin type for SVE vector!");
    case BuiltinType::SChar:
    case BuiltinType::UChar:
      ResType = llvm::ScalableVectorType::get(
          llvm::Type::getInt8Ty(getVMContext()), 16);
      break;
    case BuiltinType::Short:
    case BuiltinType::UShort:
      ResType = llvm::ScalableVectorType::get(
          llvm::Type::getInt16Ty(getVMContext()), 8);
      break;
    case BuiltinType::Int:
    case BuiltinType::UInt:
      ResType = llvm::ScalableVectorType::get(
          llvm::Type::getInt32Ty(getVMContext()), 4);
      break;
    case BuiltinType::Long:
    case BuiltinType::ULong:
      ResType = llvm::ScalableVectorType::get(
          llvm::Type::getInt64Ty(getVMContext()), 2);
      break;
    case BuiltinType::Half:
      ResType = llvm::ScalableVectorType::get(
          llvm::Type::getHalfTy(getVMContext()), 8);
      break;
    case BuiltinType::Float:
      ResType = llvm::ScalableVectorType::get(
          llvm::Type::getFloatTy(getVMContext()), 4);
      break;
    case BuiltinType::Double:
      ResType = llvm::ScalableVectorType::get(
          llvm::Type::getDoubleTy(getVMContext()), 2);
      break;
    case BuiltinType::BFloat16:
      ResType = llvm::ScalableVectorType::get(
          llvm::Type::getBFloatTy(getVMContext()), 8);
      break;
    }
    return ABIArgInfo::getDirect(ResType);
  }

  uint64_t Size = getContext().getTypeSize(Ty);
  // Android promotes <2 x i8> to i16, not i32
  if (isAndroid() && (Size <= 16)) {
    llvm::Type *ResType = llvm::Type::getInt16Ty(getVMContext());
    return ABIArgInfo::getDirect(ResType);
  }
  if (Size <= 32) {
    llvm::Type *ResType = llvm::Type::getInt32Ty(getVMContext());
    return ABIArgInfo::getDirect(ResType);
  }
  if (Size == 64) {
    auto *ResType =
        llvm::FixedVectorType::get(llvm::Type::getInt32Ty(getVMContext()), 2);
    return ABIArgInfo::getDirect(ResType);
  }
  if (Size == 128) {
    auto *ResType =
        llvm::FixedVectorType::get(llvm::Type::getInt32Ty(getVMContext()), 4);
    return ABIArgInfo::getDirect(ResType);
  }
  return getNaturalAlignIndirect(Ty, /*ByVal=*/false);
}

ABIArgInfo
AArch64ABIInfo::classifyArgumentType(QualType Ty, bool IsVariadic,
                                     unsigned CallingConvention) const {
  Ty = useFirstFieldIfTransparentUnion(Ty);

  // Handle illegal vector types here.
  if (isIllegalVectorType(Ty))
    return coerceIllegalVector(Ty);

  if (!isAggregateTypeForABI(Ty)) {
    // Treat an enum type as its underlying type.
    if (const EnumType *EnumTy = Ty->getAs<EnumType>())
      Ty = EnumTy->getDecl()->getIntegerType();

    if (const auto *EIT = Ty->getAs<BitIntType>())
      if (EIT->getNumBits() > 128)
        return getNaturalAlignIndirect(Ty);

    return (isPromotableIntegerTypeForABI(Ty) && isDarwinPCS()
                ? ABIArgInfo::getExtend(Ty)
                : ABIArgInfo::getDirect());
  }

  // Structures with either a non-trivial destructor or a non-trivial
  // copy constructor are always indirect.
  if (CGCXXABI::RecordArgABI RAA = getRecordArgABI(Ty, getCXXABI())) {
    return getNaturalAlignIndirect(Ty, /*ByVal=*/RAA ==
                                     CGCXXABI::RAA_DirectInMemory);
  }

  // Empty records are always ignored on Darwin, but actually passed in C++ mode
  // elsewhere for GNU compatibility.
  uint64_t Size = getContext().getTypeSize(Ty);
  bool IsEmpty = isEmptyRecord(getContext(), Ty, true);
  if (IsEmpty || Size == 0) {
    if (!getContext().getLangOpts().CPlusPlus || isDarwinPCS())
      return ABIArgInfo::getIgnore();

    // GNU C mode. The only argument that gets ignored is an empty one with size
    // 0.
    if (IsEmpty && Size == 0)
      return ABIArgInfo::getIgnore();
    return ABIArgInfo::getDirect(llvm::Type::getInt8Ty(getVMContext()));
  }

  // Homogeneous Floating-point Aggregates (HFAs) need to be expanded.
  const Type *Base = nullptr;
  uint64_t Members = 0;
  bool IsWin64 = Kind == Win64 || CallingConvention == llvm::CallingConv::Win64;
  bool IsWinVariadic = IsWin64 && IsVariadic;
  // In variadic functions on Windows, all composite types are treated alike,
  // no special handling of HFAs/HVAs.
  if (!IsWinVariadic && isHomogeneousAggregate(Ty, Base, Members)) {
    if (Kind != AArch64ABIInfo::AAPCS)
      return ABIArgInfo::getDirect(
          llvm::ArrayType::get(CGT.ConvertType(QualType(Base, 0)), Members));

    // For alignment adjusted HFAs, cap the argument alignment to 16, leave it
    // default otherwise.
    unsigned Align =
        getContext().getTypeUnadjustedAlignInChars(Ty).getQuantity();
    unsigned BaseAlign = getContext().getTypeAlignInChars(Base).getQuantity();
    Align = (Align > BaseAlign && Align >= 16) ? 16 : 0;
    return ABIArgInfo::getDirect(
        llvm::ArrayType::get(CGT.ConvertType(QualType(Base, 0)), Members), 0,
        nullptr, true, Align);
  }

  // Aggregates <= 16 bytes are passed directly in registers or on the stack.
  if (Size <= 128) {
    // On RenderScript, coerce Aggregates <= 16 bytes to an integer array of
    // same size and alignment.
    if (getTarget().isRenderScriptTarget()) {
      return coerceToIntArray(Ty, getContext(), getVMContext());
    }
    unsigned Alignment;
    if (Kind == AArch64ABIInfo::AAPCS) {
      Alignment = getContext().getTypeUnadjustedAlign(Ty);
      Alignment = Alignment < 128 ? 64 : 128;
    } else {
      Alignment = std::max(getContext().getTypeAlign(Ty),
                           (unsigned)getTarget().getPointerWidth(0));
    }
    Size = llvm::alignTo(Size, Alignment);

    // We use a pair of i64 for 16-byte aggregate with 8-byte alignment.
    // For aggregates with 16-byte alignment, we use i128.
    llvm::Type *BaseTy = llvm::Type::getIntNTy(getVMContext(), Alignment);
    return ABIArgInfo::getDirect(
        Size == Alignment ? BaseTy
                          : llvm::ArrayType::get(BaseTy, Size / Alignment));
  }

  return getNaturalAlignIndirect(Ty, /*ByVal=*/false);
}

ABIArgInfo AArch64ABIInfo::classifyReturnType(QualType RetTy,
                                              bool IsVariadic) const {
  if (RetTy->isVoidType())
    return ABIArgInfo::getIgnore();

  if (const auto *VT = RetTy->getAs<VectorType>()) {
    if (VT->getVectorKind() == VectorType::SveFixedLengthDataVector ||
        VT->getVectorKind() == VectorType::SveFixedLengthPredicateVector)
      return coerceIllegalVector(RetTy);
  }

  // Large vector types should be returned via memory.
  if (RetTy->isVectorType() && getContext().getTypeSize(RetTy) > 128)
    return getNaturalAlignIndirect(RetTy);

  if (!isAggregateTypeForABI(RetTy)) {
    // Treat an enum type as its underlying type.
    if (const EnumType *EnumTy = RetTy->getAs<EnumType>())
      RetTy = EnumTy->getDecl()->getIntegerType();

    if (const auto *EIT = RetTy->getAs<BitIntType>())
      if (EIT->getNumBits() > 128)
        return getNaturalAlignIndirect(RetTy);

    return (isPromotableIntegerTypeForABI(RetTy) && isDarwinPCS()
                ? ABIArgInfo::getExtend(RetTy)
                : ABIArgInfo::getDirect());
  }

  uint64_t Size = getContext().getTypeSize(RetTy);
  if (isEmptyRecord(getContext(), RetTy, true) || Size == 0)
    return ABIArgInfo::getIgnore();

  const Type *Base = nullptr;
  uint64_t Members = 0;
  if (isHomogeneousAggregate(RetTy, Base, Members) &&
      !(getTarget().getTriple().getArch() == llvm::Triple::aarch64_32 &&
        IsVariadic))
    // Homogeneous Floating-point Aggregates (HFAs) are returned directly.
    return ABIArgInfo::getDirect();

  // Aggregates <= 16 bytes are returned directly in registers or on the stack.
  if (Size <= 128) {
    // On RenderScript, coerce Aggregates <= 16 bytes to an integer array of
    // same size and alignment.
    if (getTarget().isRenderScriptTarget()) {
      return coerceToIntArray(RetTy, getContext(), getVMContext());
    }

    if (Size <= 64 && getDataLayout().isLittleEndian()) {
      // Composite types are returned in lower bits of a 64-bit register for LE,
      // and in higher bits for BE. However, integer types are always returned
      // in lower bits for both LE and BE, and they are not rounded up to
      // 64-bits. We can skip rounding up of composite types for LE, but not for
      // BE, otherwise composite types will be indistinguishable from integer
      // types.
      return ABIArgInfo::getDirect(
          llvm::IntegerType::get(getVMContext(), Size));
    }

    unsigned Alignment = getContext().getTypeAlign(RetTy);
    Size = llvm::alignTo(Size, 64); // round up to multiple of 8 bytes

    // We use a pair of i64 for 16-byte aggregate with 8-byte alignment.
    // For aggregates with 16-byte alignment, we use i128.
    if (Alignment < 128 && Size == 128) {
      llvm::Type *BaseTy = llvm::Type::getInt64Ty(getVMContext());
      return ABIArgInfo::getDirect(llvm::ArrayType::get(BaseTy, Size / 64));
    }
    return ABIArgInfo::getDirect(llvm::IntegerType::get(getVMContext(), Size));
  }

  return getNaturalAlignIndirect(RetTy);
}

/// isIllegalVectorType - check whether the vector type is legal for AArch64.
bool AArch64ABIInfo::isIllegalVectorType(QualType Ty) const {
  if (const VectorType *VT = Ty->getAs<VectorType>()) {
    // Check whether VT is a fixed-length SVE vector. These types are
    // represented as scalable vectors in function args/return and must be
    // coerced from fixed vectors.
    if (VT->getVectorKind() == VectorType::SveFixedLengthDataVector ||
        VT->getVectorKind() == VectorType::SveFixedLengthPredicateVector)
      return true;

    // Check whether VT is legal.
    unsigned NumElements = VT->getNumElements();
    uint64_t Size = getContext().getTypeSize(VT);
    // NumElements should be power of 2.
    if (!llvm::isPowerOf2_32(NumElements))
      return true;

    // arm64_32 has to be compatible with the ARM logic here, which allows huge
    // vectors for some reason.
    llvm::Triple Triple = getTarget().getTriple();
    if (Triple.getArch() == llvm::Triple::aarch64_32 &&
        Triple.isOSBinFormatMachO())
      return Size <= 32;

    return Size != 64 && (Size != 128 || NumElements == 1);
  }
  return false;
}

bool AArch64SwiftABIInfo::isLegalVectorType(CharUnits VectorSize,
                                            llvm::Type *EltTy,
                                            unsigned NumElts) const {
  if (!llvm::isPowerOf2_32(NumElts))
    return false;
  if (VectorSize.getQuantity() != 8 &&
      (VectorSize.getQuantity() != 16 || NumElts == 1))
    return false;
  return true;
}

bool AArch64ABIInfo::isHomogeneousAggregateBaseType(QualType Ty) const {
  // Homogeneous aggregates for AAPCS64 must have base types of a floating
  // point type or a short-vector type. This is the same as the 32-bit ABI,
  // but with the difference that any floating-point type is allowed,
  // including __fp16.
  if (const BuiltinType *BT = Ty->getAs<BuiltinType>()) {
    if (BT->isFloatingPoint())
      return true;
  } else if (const VectorType *VT = Ty->getAs<VectorType>()) {
    unsigned VecSize = getContext().getTypeSize(VT);
    if (VecSize == 64 || VecSize == 128)
      return true;
  }
  return false;
}

bool AArch64ABIInfo::isHomogeneousAggregateSmallEnough(const Type *Base,
                                                       uint64_t Members) const {
  return Members <= 4;
}

bool AArch64ABIInfo::isZeroLengthBitfieldPermittedInHomogeneousAggregate()
    const {
  // AAPCS64 says that the rule for whether something is a homogeneous
  // aggregate is applied to the output of the data layout decision. So
  // anything that doesn't affect the data layout also does not affect
  // homogeneity. In particular, zero-length bitfields don't stop a struct
  // being homogeneous.
  return true;
}

Address AArch64ABIInfo::EmitAAPCSVAArg(Address VAListAddr, QualType Ty,
                                       CodeGenFunction &CGF) const {
  ABIArgInfo AI = classifyArgumentType(Ty, /*IsVariadic=*/true,
                                       CGF.CurFnInfo->getCallingConvention());
  bool IsIndirect = AI.isIndirect();

  llvm::Type *BaseTy = CGF.ConvertType(Ty);
  if (IsIndirect)
    BaseTy = llvm::PointerType::getUnqual(BaseTy);
  else if (AI.getCoerceToType())
    BaseTy = AI.getCoerceToType();

  unsigned NumRegs = 1;
  if (llvm::ArrayType *ArrTy = dyn_cast<llvm::ArrayType>(BaseTy)) {
    BaseTy = ArrTy->getElementType();
    NumRegs = ArrTy->getNumElements();
  }
  bool IsFPR = BaseTy->isFloatingPointTy() || BaseTy->isVectorTy();

  // The AArch64 va_list type and handling is specified in the Procedure Call
  // Standard, section B.4:
  //
  // struct {
  //   void *__stack;
  //   void *__gr_top;
  //   void *__vr_top;
  //   int __gr_offs;
  //   int __vr_offs;
  // };

  llvm::BasicBlock *MaybeRegBlock = CGF.createBasicBlock("vaarg.maybe_reg");
  llvm::BasicBlock *InRegBlock = CGF.createBasicBlock("vaarg.in_reg");
  llvm::BasicBlock *OnStackBlock = CGF.createBasicBlock("vaarg.on_stack");
  llvm::BasicBlock *ContBlock = CGF.createBasicBlock("vaarg.end");

  CharUnits TySize = getContext().getTypeSizeInChars(Ty);
  CharUnits TyAlign = getContext().getTypeUnadjustedAlignInChars(Ty);

  Address reg_offs_p = Address::invalid();
  llvm::Value *reg_offs = nullptr;
  int reg_top_index;
  int RegSize = IsIndirect ? 8 : TySize.getQuantity();
  if (!IsFPR) {
    // 3 is the field number of __gr_offs
    reg_offs_p = CGF.Builder.CreateStructGEP(VAListAddr, 3, "gr_offs_p");
    reg_offs = CGF.Builder.CreateLoad(reg_offs_p, "gr_offs");
    reg_top_index = 1; // field number for __gr_top
    RegSize = llvm::alignTo(RegSize, 8);
  } else {
    // 4 is the field number of __vr_offs.
    reg_offs_p = CGF.Builder.CreateStructGEP(VAListAddr, 4, "vr_offs_p");
    reg_offs = CGF.Builder.CreateLoad(reg_offs_p, "vr_offs");
    reg_top_index = 2; // field number for __vr_top
    RegSize = 16 * NumRegs;
  }

  //=======================================
  // Find out where argument was passed
  //=======================================

  // If reg_offs >= 0 we're already using the stack for this type of
  // argument. We don't want to keep updating reg_offs (in case it overflows,
  // though anyone passing 2GB of arguments, each at most 16 bytes, deserves
  // whatever they get).
  llvm::Value *UsingStack = nullptr;
  UsingStack = CGF.Builder.CreateICmpSGE(
      reg_offs, llvm::ConstantInt::get(CGF.Int32Ty, 0));

  CGF.Builder.CreateCondBr(UsingStack, OnStackBlock, MaybeRegBlock);

  // Otherwise, at least some kind of argument could go in these registers, the
  // question is whether this particular type is too big.
  CGF.EmitBlock(MaybeRegBlock);

  // Integer arguments may need to correct register alignment (for example a
  // "struct { __int128 a; };" gets passed in x_2N, x_{2N+1}). In this case we
  // align __gr_offs to calculate the potential address.
  if (!IsFPR && !IsIndirect && TyAlign.getQuantity() > 8) {
    int Align = TyAlign.getQuantity();

    reg_offs = CGF.Builder.CreateAdd(
        reg_offs, llvm::ConstantInt::get(CGF.Int32Ty, Align - 1),
        "align_regoffs");
    reg_offs = CGF.Builder.CreateAnd(
        reg_offs, llvm::ConstantInt::get(CGF.Int32Ty, -Align),
        "aligned_regoffs");
  }

  // Update the gr_offs/vr_offs pointer for next call to va_arg on this va_list.
  // The fact that this is done unconditionally reflects the fact that
  // allocating an argument to the stack also uses up all the remaining
  // registers of the appropriate kind.
  llvm::Value *NewOffset = nullptr;
  NewOffset = CGF.Builder.CreateAdd(
      reg_offs, llvm::ConstantInt::get(CGF.Int32Ty, RegSize), "new_reg_offs");
  CGF.Builder.CreateStore(NewOffset, reg_offs_p);

  // Now we're in a position to decide whether this argument really was in
  // registers or not.
  llvm::Value *InRegs = nullptr;
  InRegs = CGF.Builder.CreateICmpSLE(
      NewOffset, llvm::ConstantInt::get(CGF.Int32Ty, 0), "inreg");

  CGF.Builder.CreateCondBr(InRegs, InRegBlock, OnStackBlock);

  //=======================================
  // Argument was in registers
  //=======================================

  // Now we emit the code for if the argument was originally passed in
  // registers. First start the appropriate block:
  CGF.EmitBlock(InRegBlock);

  llvm::Value *reg_top = nullptr;
  Address reg_top_p =
      CGF.Builder.CreateStructGEP(VAListAddr, reg_top_index, "reg_top_p");
  reg_top = CGF.Builder.CreateLoad(reg_top_p, "reg_top");
  Address BaseAddr(CGF.Builder.CreateInBoundsGEP(CGF.Int8Ty, reg_top, reg_offs),
                   CGF.Int8Ty, CharUnits::fromQuantity(IsFPR ? 16 : 8));
  Address RegAddr = Address::invalid();
  llvm::Type *MemTy = CGF.ConvertTypeForMem(Ty), *ElementTy = MemTy;

  if (IsIndirect) {
    // If it's been passed indirectly (actually a struct), whatever we find from
    // stored registers or on the stack will actually be a struct **.
    MemTy = llvm::PointerType::getUnqual(MemTy);
  }

  const Type *Base = nullptr;
  uint64_t NumMembers = 0;
  bool IsHFA = isHomogeneousAggregate(Ty, Base, NumMembers);
  if (IsHFA && NumMembers > 1) {
    // Homogeneous aggregates passed in registers will have their elements split
    // and stored 16-bytes apart regardless of size (they're notionally in qN,
    // qN+1, ...). We reload and store into a temporary local variable
    // contiguously.
    assert(!IsIndirect && "Homogeneous aggregates should be passed directly");
    auto BaseTyInfo = getContext().getTypeInfoInChars(QualType(Base, 0));
    llvm::Type *BaseTy = CGF.ConvertType(QualType(Base, 0));
    llvm::Type *HFATy = llvm::ArrayType::get(BaseTy, NumMembers);
    Address Tmp = CGF.CreateTempAlloca(HFATy,
                                       std::max(TyAlign, BaseTyInfo.Align));

    // On big-endian platforms, the value will be right-aligned in its slot.
    int Offset = 0;
    if (CGF.CGM.getDataLayout().isBigEndian() &&
        BaseTyInfo.Width.getQuantity() < 16)
      Offset = 16 - BaseTyInfo.Width.getQuantity();

    for (unsigned i = 0; i < NumMembers; ++i) {
      CharUnits BaseOffset = CharUnits::fromQuantity(16 * i + Offset);
      Address LoadAddr =
        CGF.Builder.CreateConstInBoundsByteGEP(BaseAddr, BaseOffset);
      LoadAddr = CGF.Builder.CreateElementBitCast(LoadAddr, BaseTy);

      Address StoreAddr = CGF.Builder.CreateConstArrayGEP(Tmp, i);

      llvm::Value *Elem = CGF.Builder.CreateLoad(LoadAddr);
      CGF.Builder.CreateStore(Elem, StoreAddr);
    }

    RegAddr = CGF.Builder.CreateElementBitCast(Tmp, MemTy);
  } else {
    // Otherwise the object is contiguous in memory.

    // It might be right-aligned in its slot.
    CharUnits SlotSize = BaseAddr.getAlignment();
    if (CGF.CGM.getDataLayout().isBigEndian() && !IsIndirect &&
        (IsHFA || !isAggregateTypeForABI(Ty)) &&
        TySize < SlotSize) {
      CharUnits Offset = SlotSize - TySize;
      BaseAddr = CGF.Builder.CreateConstInBoundsByteGEP(BaseAddr, Offset);
    }

    RegAddr = CGF.Builder.CreateElementBitCast(BaseAddr, MemTy);
  }

  CGF.EmitBranch(ContBlock);

  //=======================================
  // Argument was on the stack
  //=======================================
  CGF.EmitBlock(OnStackBlock);

  Address stack_p = CGF.Builder.CreateStructGEP(VAListAddr, 0, "stack_p");
  llvm::Value *OnStackPtr = CGF.Builder.CreateLoad(stack_p, "stack");

  // Again, stack arguments may need realignment. In this case both integer and
  // floating-point ones might be affected.
  if (!IsIndirect && TyAlign.getQuantity() > 8) {
    int Align = TyAlign.getQuantity();

    OnStackPtr = CGF.Builder.CreatePtrToInt(OnStackPtr, CGF.Int64Ty);

    OnStackPtr = CGF.Builder.CreateAdd(
        OnStackPtr, llvm::ConstantInt::get(CGF.Int64Ty, Align - 1),
        "align_stack");
    OnStackPtr = CGF.Builder.CreateAnd(
        OnStackPtr, llvm::ConstantInt::get(CGF.Int64Ty, -Align),
        "align_stack");

    OnStackPtr = CGF.Builder.CreateIntToPtr(OnStackPtr, CGF.Int8PtrTy);
  }
  Address OnStackAddr = Address(OnStackPtr, CGF.Int8Ty,
                                std::max(CharUnits::fromQuantity(8), TyAlign));

  // All stack slots are multiples of 8 bytes.
  CharUnits StackSlotSize = CharUnits::fromQuantity(8);
  CharUnits StackSize;
  if (IsIndirect)
    StackSize = StackSlotSize;
  else
    StackSize = TySize.alignTo(StackSlotSize);

  llvm::Value *StackSizeC = CGF.Builder.getSize(StackSize);
  llvm::Value *NewStack = CGF.Builder.CreateInBoundsGEP(
      CGF.Int8Ty, OnStackPtr, StackSizeC, "new_stack");

  // Write the new value of __stack for the next call to va_arg
  CGF.Builder.CreateStore(NewStack, stack_p);

  if (CGF.CGM.getDataLayout().isBigEndian() && !isAggregateTypeForABI(Ty) &&
      TySize < StackSlotSize) {
    CharUnits Offset = StackSlotSize - TySize;
    OnStackAddr = CGF.Builder.CreateConstInBoundsByteGEP(OnStackAddr, Offset);
  }

  OnStackAddr = CGF.Builder.CreateElementBitCast(OnStackAddr, MemTy);

  CGF.EmitBranch(ContBlock);

  //=======================================
  // Tidy up
  //=======================================
  CGF.EmitBlock(ContBlock);

  Address ResAddr = emitMergePHI(CGF, RegAddr, InRegBlock, OnStackAddr,
                                 OnStackBlock, "vaargs.addr");

  if (IsIndirect)
    return Address(CGF.Builder.CreateLoad(ResAddr, "vaarg.addr"), ElementTy,
                   TyAlign);

  return ResAddr;
}

Address AArch64ABIInfo::EmitDarwinVAArg(Address VAListAddr, QualType Ty,
                                        CodeGenFunction &CGF) const {
  // The backend's lowering doesn't support va_arg for aggregates or
  // illegal vector types.  Lower VAArg here for these cases and use
  // the LLVM va_arg instruction for everything else.
  if (!isAggregateTypeForABI(Ty) && !isIllegalVectorType(Ty))
    return EmitVAArgInstr(CGF, VAListAddr, Ty, ABIArgInfo::getDirect());

  uint64_t PointerSize = getTarget().getPointerWidth(0) / 8;
  CharUnits SlotSize = CharUnits::fromQuantity(PointerSize);

  // Empty records are ignored for parameter passing purposes.
  if (isEmptyRecord(getContext(), Ty, true)) {
    Address Addr = Address(CGF.Builder.CreateLoad(VAListAddr, "ap.cur"),
                           getVAListElementType(CGF), SlotSize);
    Addr = CGF.Builder.CreateElementBitCast(Addr, CGF.ConvertTypeForMem(Ty));
    return Addr;
  }

  // The size of the actual thing passed, which might end up just
  // being a pointer for indirect types.
  auto TyInfo = getContext().getTypeInfoInChars(Ty);

  // Arguments bigger than 16 bytes which aren't homogeneous
  // aggregates should be passed indirectly.
  bool IsIndirect = false;
  if (TyInfo.Width.getQuantity() > 16) {
    const Type *Base = nullptr;
    uint64_t Members = 0;
    IsIndirect = !isHomogeneousAggregate(Ty, Base, Members);
  }

  return emitVoidPtrVAArg(CGF, VAListAddr, Ty, IsIndirect,
                          TyInfo, SlotSize, /*AllowHigherAlign*/ true);
}

Address AArch64ABIInfo::EmitMSVAArg(CodeGenFunction &CGF, Address VAListAddr,
                                    QualType Ty) const {
  bool IsIndirect = false;

  // Composites larger than 16 bytes are passed by reference.
  if (isAggregateTypeForABI(Ty) && getContext().getTypeSize(Ty) > 128)
    IsIndirect = true;

  return emitVoidPtrVAArg(CGF, VAListAddr, Ty, IsIndirect,
                          CGF.getContext().getTypeInfoInChars(Ty),
                          CharUnits::fromQuantity(8),
                          /*allowHigherAlign*/ false);
}

//===----------------------------------------------------------------------===//
// ARM ABI Implementation
//===----------------------------------------------------------------------===//

namespace {

class ARMABIInfo : public ABIInfo {
public:
  enum ABIKind {
    APCS = 0,
    AAPCS = 1,
    AAPCS_VFP = 2,
    AAPCS16_VFP = 3,
  };

private:
  ABIKind Kind;
  bool IsFloatABISoftFP;

public:
  ARMABIInfo(CodeGenTypes &CGT, ABIKind Kind) : ABIInfo(CGT), Kind(Kind) {
    setCCs();
    IsFloatABISoftFP = CGT.getCodeGenOpts().FloatABI == "softfp" ||
        CGT.getCodeGenOpts().FloatABI == ""; // default
  }

  bool isEABI() const {
    switch (getTarget().getTriple().getEnvironment()) {
    case llvm::Triple::Android:
    case llvm::Triple::EABI:
    case llvm::Triple::EABIHF:
    case llvm::Triple::GNUEABI:
    case llvm::Triple::GNUEABIHF:
    case llvm::Triple::MuslEABI:
    case llvm::Triple::MuslEABIHF:
      return true;
    default:
      return false;
    }
  }

  bool isEABIHF() const {
    switch (getTarget().getTriple().getEnvironment()) {
    case llvm::Triple::EABIHF:
    case llvm::Triple::GNUEABIHF:
    case llvm::Triple::MuslEABIHF:
      return true;
    default:
      return false;
    }
  }

  ABIKind getABIKind() const { return Kind; }

  bool allowBFloatArgsAndRet() const override {
    return !IsFloatABISoftFP && getTarget().hasBFloat16Type();
  }

private:
  ABIArgInfo classifyReturnType(QualType RetTy, bool isVariadic,
                                unsigned functionCallConv) const;
  ABIArgInfo classifyArgumentType(QualType RetTy, bool isVariadic,
                                  unsigned functionCallConv) const;
  ABIArgInfo classifyHomogeneousAggregate(QualType Ty, const Type *Base,
                                          uint64_t Members) const;
  ABIArgInfo coerceIllegalVector(QualType Ty) const;
  bool isIllegalVectorType(QualType Ty) const;
  bool containsAnyFP16Vectors(QualType Ty) const;

  bool isHomogeneousAggregateBaseType(QualType Ty) const override;
  bool isHomogeneousAggregateSmallEnough(const Type *Ty,
                                         uint64_t Members) const override;
  bool isZeroLengthBitfieldPermittedInHomogeneousAggregate() const override;

  bool isEffectivelyAAPCS_VFP(unsigned callConvention, bool acceptHalf) const;

  void computeInfo(CGFunctionInfo &FI) const override;

  Address EmitVAArg(CodeGenFunction &CGF, Address VAListAddr,
                    QualType Ty) const override;

  llvm::CallingConv::ID getLLVMDefaultCC() const;
  llvm::CallingConv::ID getABIDefaultCC() const;
  void setCCs();
};

class ARMSwiftABIInfo : public SwiftABIInfo {
public:
  explicit ARMSwiftABIInfo(CodeGenTypes &CGT)
      : SwiftABIInfo(CGT, /*SwiftErrorInRegister=*/true) {}

  bool isLegalVectorType(CharUnits VectorSize, llvm::Type *EltTy,
                         unsigned NumElts) const override;
};

class ARMTargetCodeGenInfo : public TargetCodeGenInfo {
public:
  ARMTargetCodeGenInfo(CodeGenTypes &CGT, ARMABIInfo::ABIKind K)
      : TargetCodeGenInfo(std::make_unique<ARMABIInfo>(CGT, K)) {
    SwiftInfo = std::make_unique<ARMSwiftABIInfo>(CGT);
  }

  const ARMABIInfo &getABIInfo() const {
    return static_cast<const ARMABIInfo&>(TargetCodeGenInfo::getABIInfo());
  }

  int getDwarfEHStackPointer(CodeGen::CodeGenModule &M) const override {
    return 13;
  }

  StringRef getARCRetainAutoreleasedReturnValueMarker() const override {
    return "mov\tr7, r7\t\t// marker for objc_retainAutoreleaseReturnValue";
  }

  bool initDwarfEHRegSizeTable(CodeGen::CodeGenFunction &CGF,
                               llvm::Value *Address) const override {
    llvm::Value *Four8 = llvm::ConstantInt::get(CGF.Int8Ty, 4);

    // 0-15 are the 16 integer registers.
    AssignToArrayRange(CGF.Builder, Address, Four8, 0, 15);
    return false;
  }

  unsigned getSizeOfUnwindException() const override {
    if (getABIInfo().isEABI()) return 88;
    return TargetCodeGenInfo::getSizeOfUnwindException();
  }

  void setTargetAttributes(const Decl *D, llvm::GlobalValue *GV,
                           CodeGen::CodeGenModule &CGM) const override {
    if (GV->isDeclaration())
      return;
    const FunctionDecl *FD = dyn_cast_or_null<FunctionDecl>(D);
    if (!FD)
      return;
    auto *Fn = cast<llvm::Function>(GV);

    if (const auto *TA = FD->getAttr<TargetAttr>()) {
      ParsedTargetAttr Attr = TA->parse();
      if (!Attr.BranchProtection.empty()) {
        TargetInfo::BranchProtectionInfo BPI;
        StringRef DiagMsg;
        StringRef Arch = Attr.Architecture.empty()
                             ? CGM.getTarget().getTargetOpts().CPU
                             : Attr.Architecture;
        if (!CGM.getTarget().validateBranchProtection(Attr.BranchProtection,
                                                      Arch, BPI, DiagMsg)) {
          CGM.getDiags().Report(
              D->getLocation(),
              diag::warn_target_unsupported_branch_protection_attribute)
              << Arch;
        } else {
          static const char *SignReturnAddrStr[] = {"none", "non-leaf", "all"};
          assert(static_cast<unsigned>(BPI.SignReturnAddr) <= 2 &&
                 "Unexpected SignReturnAddressScopeKind");
          Fn->addFnAttr(
              "sign-return-address",
              SignReturnAddrStr[static_cast<int>(BPI.SignReturnAddr)]);

          Fn->addFnAttr("branch-target-enforcement",
                        BPI.BranchTargetEnforcement ? "true" : "false");
        }
      } else if (CGM.getLangOpts().BranchTargetEnforcement ||
                 CGM.getLangOpts().hasSignReturnAddress()) {
        // If the Branch Protection attribute is missing, validate the target
        // Architecture attribute against Branch Protection command line
        // settings.
        if (!CGM.getTarget().isBranchProtectionSupportedArch(Attr.Architecture))
          CGM.getDiags().Report(
              D->getLocation(),
              diag::warn_target_unsupported_branch_protection_attribute)
              << Attr.Architecture;
      }
    }

    const ARMInterruptAttr *Attr = FD->getAttr<ARMInterruptAttr>();
    if (!Attr)
      return;

    const char *Kind;
    switch (Attr->getInterrupt()) {
    case ARMInterruptAttr::Generic: Kind = ""; break;
    case ARMInterruptAttr::IRQ:     Kind = "IRQ"; break;
    case ARMInterruptAttr::FIQ:     Kind = "FIQ"; break;
    case ARMInterruptAttr::SWI:     Kind = "SWI"; break;
    case ARMInterruptAttr::ABORT:   Kind = "ABORT"; break;
    case ARMInterruptAttr::UNDEF:   Kind = "UNDEF"; break;
    }

    Fn->addFnAttr("interrupt", Kind);

    ARMABIInfo::ABIKind ABI = cast<ARMABIInfo>(getABIInfo()).getABIKind();
    if (ABI == ARMABIInfo::APCS)
      return;

    // AAPCS guarantees that sp will be 8-byte aligned on any public interface,
    // however this is not necessarily true on taking any interrupt. Instruct
    // the backend to perform a realignment as part of the function prologue.
    llvm::AttrBuilder B(Fn->getContext());
    B.addStackAlignmentAttr(8);
    Fn->addFnAttrs(B);
  }
};

class WindowsARMTargetCodeGenInfo : public ARMTargetCodeGenInfo {
public:
  WindowsARMTargetCodeGenInfo(CodeGenTypes &CGT, ARMABIInfo::ABIKind K)
      : ARMTargetCodeGenInfo(CGT, K) {}

  void setTargetAttributes(const Decl *D, llvm::GlobalValue *GV,
                           CodeGen::CodeGenModule &CGM) const override;

  void getDependentLibraryOption(llvm::StringRef Lib,
                                 llvm::SmallString<24> &Opt) const override {
    Opt = "/DEFAULTLIB:" + qualifyWindowsLibrary(Lib);
  }

  void getDetectMismatchOption(llvm::StringRef Name, llvm::StringRef Value,
                               llvm::SmallString<32> &Opt) const override {
    Opt = "/FAILIFMISMATCH:\"" + Name.str() + "=" + Value.str() + "\"";
  }
};

void WindowsARMTargetCodeGenInfo::setTargetAttributes(
    const Decl *D, llvm::GlobalValue *GV, CodeGen::CodeGenModule &CGM) const {
  ARMTargetCodeGenInfo::setTargetAttributes(D, GV, CGM);
  if (GV->isDeclaration())
    return;
  addStackProbeTargetAttributes(D, GV, CGM);
}
}

void ARMABIInfo::computeInfo(CGFunctionInfo &FI) const {
  if (!::classifyReturnType(getCXXABI(), FI, *this))
    FI.getReturnInfo() = classifyReturnType(FI.getReturnType(), FI.isVariadic(),
                                            FI.getCallingConvention());

  for (auto &I : FI.arguments())
    I.info = classifyArgumentType(I.type, FI.isVariadic(),
                                  FI.getCallingConvention());


  // Always honor user-specified calling convention.
  if (FI.getCallingConvention() != llvm::CallingConv::C)
    return;

  llvm::CallingConv::ID cc = getRuntimeCC();
  if (cc != llvm::CallingConv::C)
    FI.setEffectiveCallingConvention(cc);
}

/// Return the default calling convention that LLVM will use.
llvm::CallingConv::ID ARMABIInfo::getLLVMDefaultCC() const {
  // The default calling convention that LLVM will infer.
  if (isEABIHF() || getTarget().getTriple().isWatchABI())
    return llvm::CallingConv::ARM_AAPCS_VFP;
  else if (isEABI())
    return llvm::CallingConv::ARM_AAPCS;
  else
    return llvm::CallingConv::ARM_APCS;
}

/// Return the calling convention that our ABI would like us to use
/// as the C calling convention.
llvm::CallingConv::ID ARMABIInfo::getABIDefaultCC() const {
  switch (getABIKind()) {
  case APCS: return llvm::CallingConv::ARM_APCS;
  case AAPCS: return llvm::CallingConv::ARM_AAPCS;
  case AAPCS_VFP: return llvm::CallingConv::ARM_AAPCS_VFP;
  case AAPCS16_VFP: return llvm::CallingConv::ARM_AAPCS_VFP;
  }
  llvm_unreachable("bad ABI kind");
}

void ARMABIInfo::setCCs() {
  assert(getRuntimeCC() == llvm::CallingConv::C);

  // Don't muddy up the IR with a ton of explicit annotations if
  // they'd just match what LLVM will infer from the triple.
  llvm::CallingConv::ID abiCC = getABIDefaultCC();
  if (abiCC != getLLVMDefaultCC())
    RuntimeCC = abiCC;
}

ABIArgInfo ARMABIInfo::coerceIllegalVector(QualType Ty) const {
  uint64_t Size = getContext().getTypeSize(Ty);
  if (Size <= 32) {
    llvm::Type *ResType =
        llvm::Type::getInt32Ty(getVMContext());
    return ABIArgInfo::getDirect(ResType);
  }
  if (Size == 64 || Size == 128) {
    auto *ResType = llvm::FixedVectorType::get(
        llvm::Type::getInt32Ty(getVMContext()), Size / 32);
    return ABIArgInfo::getDirect(ResType);
  }
  return getNaturalAlignIndirect(Ty, /*ByVal=*/false);
}

ABIArgInfo ARMABIInfo::classifyHomogeneousAggregate(QualType Ty,
                                                    const Type *Base,
                                                    uint64_t Members) const {
  assert(Base && "Base class should be set for homogeneous aggregate");
  // Base can be a floating-point or a vector.
  if (const VectorType *VT = Base->getAs<VectorType>()) {
    // FP16 vectors should be converted to integer vectors
    if (!getTarget().hasLegalHalfType() && containsAnyFP16Vectors(Ty)) {
      uint64_t Size = getContext().getTypeSize(VT);
      auto *NewVecTy = llvm::FixedVectorType::get(
          llvm::Type::getInt32Ty(getVMContext()), Size / 32);
      llvm::Type *Ty = llvm::ArrayType::get(NewVecTy, Members);
      return ABIArgInfo::getDirect(Ty, 0, nullptr, false);
    }
  }
  unsigned Align = 0;
  if (getABIKind() == ARMABIInfo::AAPCS ||
      getABIKind() == ARMABIInfo::AAPCS_VFP) {
    // For alignment adjusted HFAs, cap the argument alignment to 8, leave it
    // default otherwise.
    Align = getContext().getTypeUnadjustedAlignInChars(Ty).getQuantity();
    unsigned BaseAlign = getContext().getTypeAlignInChars(Base).getQuantity();
    Align = (Align > BaseAlign && Align >= 8) ? 8 : 0;
  }
  return ABIArgInfo::getDirect(nullptr, 0, nullptr, false, Align);
}

ABIArgInfo ARMABIInfo::classifyArgumentType(QualType Ty, bool isVariadic,
                                            unsigned functionCallConv) const {
  // 6.1.2.1 The following argument types are VFP CPRCs:
  //   A single-precision floating-point type (including promoted
  //   half-precision types); A double-precision floating-point type;
  //   A 64-bit or 128-bit containerized vector type; Homogeneous Aggregate
  //   with a Base Type of a single- or double-precision floating-point type,
  //   64-bit containerized vectors or 128-bit containerized vectors with one
  //   to four Elements.
  // Variadic functions should always marshal to the base standard.
  bool IsAAPCS_VFP =
      !isVariadic && isEffectivelyAAPCS_VFP(functionCallConv, /* AAPCS16 */ false);

  Ty = useFirstFieldIfTransparentUnion(Ty);

  // Handle illegal vector types here.
  if (isIllegalVectorType(Ty))
    return coerceIllegalVector(Ty);

  if (!isAggregateTypeForABI(Ty)) {
    // Treat an enum type as its underlying type.
    if (const EnumType *EnumTy = Ty->getAs<EnumType>()) {
      Ty = EnumTy->getDecl()->getIntegerType();
    }

    if (const auto *EIT = Ty->getAs<BitIntType>())
      if (EIT->getNumBits() > 64)
        return getNaturalAlignIndirect(Ty, /*ByVal=*/true);

    return (isPromotableIntegerTypeForABI(Ty) ? ABIArgInfo::getExtend(Ty)
                                              : ABIArgInfo::getDirect());
  }

  if (CGCXXABI::RecordArgABI RAA = getRecordArgABI(Ty, getCXXABI())) {
    return getNaturalAlignIndirect(Ty, RAA == CGCXXABI::RAA_DirectInMemory);
  }

  // Ignore empty records.
  if (isEmptyRecord(getContext(), Ty, true))
    return ABIArgInfo::getIgnore();

  if (IsAAPCS_VFP) {
    // Homogeneous Aggregates need to be expanded when we can fit the aggregate
    // into VFP registers.
    const Type *Base = nullptr;
    uint64_t Members = 0;
    if (isHomogeneousAggregate(Ty, Base, Members))
      return classifyHomogeneousAggregate(Ty, Base, Members);
  } else if (getABIKind() == ARMABIInfo::AAPCS16_VFP) {
    // WatchOS does have homogeneous aggregates. Note that we intentionally use
    // this convention even for a variadic function: the backend will use GPRs
    // if needed.
    const Type *Base = nullptr;
    uint64_t Members = 0;
    if (isHomogeneousAggregate(Ty, Base, Members)) {
      assert(Base && Members <= 4 && "unexpected homogeneous aggregate");
      llvm::Type *Ty =
        llvm::ArrayType::get(CGT.ConvertType(QualType(Base, 0)), Members);
      return ABIArgInfo::getDirect(Ty, 0, nullptr, false);
    }
  }

  if (getABIKind() == ARMABIInfo::AAPCS16_VFP &&
      getContext().getTypeSizeInChars(Ty) > CharUnits::fromQuantity(16)) {
    // WatchOS is adopting the 64-bit AAPCS rule on composite types: if they're
    // bigger than 128-bits, they get placed in space allocated by the caller,
    // and a pointer is passed.
    return ABIArgInfo::getIndirect(
        CharUnits::fromQuantity(getContext().getTypeAlign(Ty) / 8), false);
  }

  // Support byval for ARM.
  // The ABI alignment for APCS is 4-byte and for AAPCS at least 4-byte and at
  // most 8-byte. We realign the indirect argument if type alignment is bigger
  // than ABI alignment.
  uint64_t ABIAlign = 4;
  uint64_t TyAlign;
  if (getABIKind() == ARMABIInfo::AAPCS_VFP ||
      getABIKind() == ARMABIInfo::AAPCS) {
    TyAlign = getContext().getTypeUnadjustedAlignInChars(Ty).getQuantity();
    ABIAlign = std::min(std::max(TyAlign, (uint64_t)4), (uint64_t)8);
  } else {
    TyAlign = getContext().getTypeAlignInChars(Ty).getQuantity();
  }
  if (getContext().getTypeSizeInChars(Ty) > CharUnits::fromQuantity(64)) {
    assert(getABIKind() != ARMABIInfo::AAPCS16_VFP && "unexpected byval");
    return ABIArgInfo::getIndirect(CharUnits::fromQuantity(ABIAlign),
                                   /*ByVal=*/true,
                                   /*Realign=*/TyAlign > ABIAlign);
  }

  // On RenderScript, coerce Aggregates <= 64 bytes to an integer array of
  // same size and alignment.
  if (getTarget().isRenderScriptTarget()) {
    return coerceToIntArray(Ty, getContext(), getVMContext());
  }

  // Otherwise, pass by coercing to a structure of the appropriate size.
  llvm::Type* ElemTy;
  unsigned SizeRegs;
  // FIXME: Try to match the types of the arguments more accurately where
  // we can.
  if (TyAlign <= 4) {
    ElemTy = llvm::Type::getInt32Ty(getVMContext());
    SizeRegs = (getContext().getTypeSize(Ty) + 31) / 32;
  } else {
    ElemTy = llvm::Type::getInt64Ty(getVMContext());
    SizeRegs = (getContext().getTypeSize(Ty) + 63) / 64;
  }

  return ABIArgInfo::getDirect(llvm::ArrayType::get(ElemTy, SizeRegs));
}

static bool isIntegerLikeType(QualType Ty, ASTContext &Context,
                              llvm::LLVMContext &VMContext) {
  // APCS, C Language Calling Conventions, Non-Simple Return Values: A structure
  // is called integer-like if its size is less than or equal to one word, and
  // the offset of each of its addressable sub-fields is zero.

  uint64_t Size = Context.getTypeSize(Ty);

  // Check that the type fits in a word.
  if (Size > 32)
    return false;

  // FIXME: Handle vector types!
  if (Ty->isVectorType())
    return false;

  // Float types are never treated as "integer like".
  if (Ty->isRealFloatingType())
    return false;

  // If this is a builtin or pointer type then it is ok.
  if (Ty->getAs<BuiltinType>() || Ty->isPointerType())
    return true;

  // Small complex integer types are "integer like".
  if (const ComplexType *CT = Ty->getAs<ComplexType>())
    return isIntegerLikeType(CT->getElementType(), Context, VMContext);

  // Single element and zero sized arrays should be allowed, by the definition
  // above, but they are not.

  // Otherwise, it must be a record type.
  const RecordType *RT = Ty->getAs<RecordType>();
  if (!RT) return false;

  // Ignore records with flexible arrays.
  const RecordDecl *RD = RT->getDecl();
  if (RD->hasFlexibleArrayMember())
    return false;

  // Check that all sub-fields are at offset 0, and are themselves "integer
  // like".
  const ASTRecordLayout &Layout = Context.getASTRecordLayout(RD);

  bool HadField = false;
  unsigned idx = 0;
  for (RecordDecl::field_iterator i = RD->field_begin(), e = RD->field_end();
       i != e; ++i, ++idx) {
    const FieldDecl *FD = *i;

    // Bit-fields are not addressable, we only need to verify they are "integer
    // like". We still have to disallow a subsequent non-bitfield, for example:
    //   struct { int : 0; int x }
    // is non-integer like according to gcc.
    if (FD->isBitField()) {
      if (!RD->isUnion())
        HadField = true;

      if (!isIntegerLikeType(FD->getType(), Context, VMContext))
        return false;

      continue;
    }

    // Check if this field is at offset 0.
    if (Layout.getFieldOffset(idx) != 0)
      return false;

    if (!isIntegerLikeType(FD->getType(), Context, VMContext))
      return false;

    // Only allow at most one field in a structure. This doesn't match the
    // wording above, but follows gcc in situations with a field following an
    // empty structure.
    if (!RD->isUnion()) {
      if (HadField)
        return false;

      HadField = true;
    }
  }

  return true;
}

ABIArgInfo ARMABIInfo::classifyReturnType(QualType RetTy, bool isVariadic,
                                          unsigned functionCallConv) const {

  // Variadic functions should always marshal to the base standard.
  bool IsAAPCS_VFP =
      !isVariadic && isEffectivelyAAPCS_VFP(functionCallConv, /* AAPCS16 */ true);

  if (RetTy->isVoidType())
    return ABIArgInfo::getIgnore();

  if (const VectorType *VT = RetTy->getAs<VectorType>()) {
    // Large vector types should be returned via memory.
    if (getContext().getTypeSize(RetTy) > 128)
      return getNaturalAlignIndirect(RetTy);
    // TODO: FP16/BF16 vectors should be converted to integer vectors
    // This check is similar  to isIllegalVectorType - refactor?
    if ((!getTarget().hasLegalHalfType() &&
        (VT->getElementType()->isFloat16Type() ||
         VT->getElementType()->isHalfType())) ||
        (IsFloatABISoftFP &&
         VT->getElementType()->isBFloat16Type()))
      return coerceIllegalVector(RetTy);
  }

  if (!isAggregateTypeForABI(RetTy)) {
    // Treat an enum type as its underlying type.
    if (const EnumType *EnumTy = RetTy->getAs<EnumType>())
      RetTy = EnumTy->getDecl()->getIntegerType();

    if (const auto *EIT = RetTy->getAs<BitIntType>())
      if (EIT->getNumBits() > 64)
        return getNaturalAlignIndirect(RetTy, /*ByVal=*/false);

    return isPromotableIntegerTypeForABI(RetTy) ? ABIArgInfo::getExtend(RetTy)
                                                : ABIArgInfo::getDirect();
  }

  // Are we following APCS?
  if (getABIKind() == APCS) {
    if (isEmptyRecord(getContext(), RetTy, false))
      return ABIArgInfo::getIgnore();

    // Complex types are all returned as packed integers.
    //
    // FIXME: Consider using 2 x vector types if the back end handles them
    // correctly.
    if (RetTy->isAnyComplexType())
      return ABIArgInfo::getDirect(llvm::IntegerType::get(
          getVMContext(), getContext().getTypeSize(RetTy)));

    // Integer like structures are returned in r0.
    if (isIntegerLikeType(RetTy, getContext(), getVMContext())) {
      // Return in the smallest viable integer type.
      uint64_t Size = getContext().getTypeSize(RetTy);
      if (Size <= 8)
        return ABIArgInfo::getDirect(llvm::Type::getInt8Ty(getVMContext()));
      if (Size <= 16)
        return ABIArgInfo::getDirect(llvm::Type::getInt16Ty(getVMContext()));
      return ABIArgInfo::getDirect(llvm::Type::getInt32Ty(getVMContext()));
    }

    // Otherwise return in memory.
    return getNaturalAlignIndirect(RetTy);
  }

  // Otherwise this is an AAPCS variant.

  if (isEmptyRecord(getContext(), RetTy, true))
    return ABIArgInfo::getIgnore();

  // Check for homogeneous aggregates with AAPCS-VFP.
  if (IsAAPCS_VFP) {
    const Type *Base = nullptr;
    uint64_t Members = 0;
    if (isHomogeneousAggregate(RetTy, Base, Members))
      return classifyHomogeneousAggregate(RetTy, Base, Members);
  }

  // Aggregates <= 4 bytes are returned in r0; other aggregates
  // are returned indirectly.
  uint64_t Size = getContext().getTypeSize(RetTy);
  if (Size <= 32) {
    // On RenderScript, coerce Aggregates <= 4 bytes to an integer array of
    // same size and alignment.
    if (getTarget().isRenderScriptTarget()) {
      return coerceToIntArray(RetTy, getContext(), getVMContext());
    }
    if (getDataLayout().isBigEndian())
      // Return in 32 bit integer integer type (as if loaded by LDR, AAPCS 5.4)
      return ABIArgInfo::getDirect(llvm::Type::getInt32Ty(getVMContext()));

    // Return in the smallest viable integer type.
    if (Size <= 8)
      return ABIArgInfo::getDirect(llvm::Type::getInt8Ty(getVMContext()));
    if (Size <= 16)
      return ABIArgInfo::getDirect(llvm::Type::getInt16Ty(getVMContext()));
    return ABIArgInfo::getDirect(llvm::Type::getInt32Ty(getVMContext()));
  } else if (Size <= 128 && getABIKind() == AAPCS16_VFP) {
    llvm::Type *Int32Ty = llvm::Type::getInt32Ty(getVMContext());
    llvm::Type *CoerceTy =
        llvm::ArrayType::get(Int32Ty, llvm::alignTo(Size, 32) / 32);
    return ABIArgInfo::getDirect(CoerceTy);
  }

  return getNaturalAlignIndirect(RetTy);
}

/// isIllegalVector - check whether Ty is an illegal vector type.
bool ARMABIInfo::isIllegalVectorType(QualType Ty) const {
  if (const VectorType *VT = Ty->getAs<VectorType> ()) {
    // On targets that don't support half, fp16 or bfloat, they are expanded
    // into float, and we don't want the ABI to depend on whether or not they
    // are supported in hardware. Thus return false to coerce vectors of these
    // types into integer vectors.
    // We do not depend on hasLegalHalfType for bfloat as it is a
    // separate IR type.
    if ((!getTarget().hasLegalHalfType() &&
        (VT->getElementType()->isFloat16Type() ||
         VT->getElementType()->isHalfType())) ||
        (IsFloatABISoftFP &&
         VT->getElementType()->isBFloat16Type()))
      return true;
    if (isAndroid()) {
      // Android shipped using Clang 3.1, which supported a slightly different
      // vector ABI. The primary differences were that 3-element vector types
      // were legal, and so were sub 32-bit vectors (i.e. <2 x i8>). This path
      // accepts that legacy behavior for Android only.
      // Check whether VT is legal.
      unsigned NumElements = VT->getNumElements();
      // NumElements should be power of 2 or equal to 3.
      if (!llvm::isPowerOf2_32(NumElements) && NumElements != 3)
        return true;
    } else {
      // Check whether VT is legal.
      unsigned NumElements = VT->getNumElements();
      uint64_t Size = getContext().getTypeSize(VT);
      // NumElements should be power of 2.
      if (!llvm::isPowerOf2_32(NumElements))
        return true;
      // Size should be greater than 32 bits.
      return Size <= 32;
    }
  }
  return false;
}

/// Return true if a type contains any 16-bit floating point vectors
bool ARMABIInfo::containsAnyFP16Vectors(QualType Ty) const {
  if (const ConstantArrayType *AT = getContext().getAsConstantArrayType(Ty)) {
    uint64_t NElements = AT->getSize().getZExtValue();
    if (NElements == 0)
      return false;
    return containsAnyFP16Vectors(AT->getElementType());
  } else if (const RecordType *RT = Ty->getAs<RecordType>()) {
    const RecordDecl *RD = RT->getDecl();

    // If this is a C++ record, check the bases first.
    if (const CXXRecordDecl *CXXRD = dyn_cast<CXXRecordDecl>(RD))
      if (llvm::any_of(CXXRD->bases(), [this](const CXXBaseSpecifier &B) {
            return containsAnyFP16Vectors(B.getType());
          }))
        return true;

    if (llvm::any_of(RD->fields(), [this](FieldDecl *FD) {
          return FD && containsAnyFP16Vectors(FD->getType());
        }))
      return true;

    return false;
  } else {
    if (const VectorType *VT = Ty->getAs<VectorType>())
      return (VT->getElementType()->isFloat16Type() ||
              VT->getElementType()->isBFloat16Type() ||
              VT->getElementType()->isHalfType());
    return false;
  }
}

bool ARMSwiftABIInfo::isLegalVectorType(CharUnits VectorSize, llvm::Type *EltTy,
                                        unsigned NumElts) const {
  if (!llvm::isPowerOf2_32(NumElts))
    return false;
  unsigned size = CGT.getDataLayout().getTypeStoreSizeInBits(EltTy);
  if (size > 64)
    return false;
  if (VectorSize.getQuantity() != 8 &&
      (VectorSize.getQuantity() != 16 || NumElts == 1))
    return false;
  return true;
}

bool ARMABIInfo::isHomogeneousAggregateBaseType(QualType Ty) const {
  // Homogeneous aggregates for AAPCS-VFP must have base types of float,
  // double, or 64-bit or 128-bit vectors.
  if (const BuiltinType *BT = Ty->getAs<BuiltinType>()) {
    if (BT->getKind() == BuiltinType::Float ||
        BT->getKind() == BuiltinType::Double ||
        BT->getKind() == BuiltinType::LongDouble)
      return true;
  } else if (const VectorType *VT = Ty->getAs<VectorType>()) {
    unsigned VecSize = getContext().getTypeSize(VT);
    if (VecSize == 64 || VecSize == 128)
      return true;
  }
  return false;
}

bool ARMABIInfo::isHomogeneousAggregateSmallEnough(const Type *Base,
                                                   uint64_t Members) const {
  return Members <= 4;
}

bool ARMABIInfo::isZeroLengthBitfieldPermittedInHomogeneousAggregate() const {
  // AAPCS32 says that the rule for whether something is a homogeneous
  // aggregate is applied to the output of the data layout decision. So
  // anything that doesn't affect the data layout also does not affect
  // homogeneity. In particular, zero-length bitfields don't stop a struct
  // being homogeneous.
  return true;
}

bool ARMABIInfo::isEffectivelyAAPCS_VFP(unsigned callConvention,
                                        bool acceptHalf) const {
  // Give precedence to user-specified calling conventions.
  if (callConvention != llvm::CallingConv::C)
    return (callConvention == llvm::CallingConv::ARM_AAPCS_VFP);
  else
    return (getABIKind() == AAPCS_VFP) ||
           (acceptHalf && (getABIKind() == AAPCS16_VFP));
}

Address ARMABIInfo::EmitVAArg(CodeGenFunction &CGF, Address VAListAddr,
                              QualType Ty) const {
  CharUnits SlotSize = CharUnits::fromQuantity(4);

  // Empty records are ignored for parameter passing purposes.
  if (isEmptyRecord(getContext(), Ty, true)) {
    Address Addr = Address(CGF.Builder.CreateLoad(VAListAddr),
                           getVAListElementType(CGF), SlotSize);
    Addr = CGF.Builder.CreateElementBitCast(Addr, CGF.ConvertTypeForMem(Ty));
    return Addr;
  }

  CharUnits TySize = getContext().getTypeSizeInChars(Ty);
  CharUnits TyAlignForABI = getContext().getTypeUnadjustedAlignInChars(Ty);

  // Use indirect if size of the illegal vector is bigger than 16 bytes.
  bool IsIndirect = false;
  const Type *Base = nullptr;
  uint64_t Members = 0;
  if (TySize > CharUnits::fromQuantity(16) && isIllegalVectorType(Ty)) {
    IsIndirect = true;

  // ARMv7k passes structs bigger than 16 bytes indirectly, in space
  // allocated by the caller.
  } else if (TySize > CharUnits::fromQuantity(16) &&
             getABIKind() == ARMABIInfo::AAPCS16_VFP &&
             !isHomogeneousAggregate(Ty, Base, Members)) {
    IsIndirect = true;

  // Otherwise, bound the type's ABI alignment.
  // The ABI alignment for 64-bit or 128-bit vectors is 8 for AAPCS and 4 for
  // APCS. For AAPCS, the ABI alignment is at least 4-byte and at most 8-byte.
  // Our callers should be prepared to handle an under-aligned address.
  } else if (getABIKind() == ARMABIInfo::AAPCS_VFP ||
             getABIKind() == ARMABIInfo::AAPCS) {
    TyAlignForABI = std::max(TyAlignForABI, CharUnits::fromQuantity(4));
    TyAlignForABI = std::min(TyAlignForABI, CharUnits::fromQuantity(8));
  } else if (getABIKind() == ARMABIInfo::AAPCS16_VFP) {
    // ARMv7k allows type alignment up to 16 bytes.
    TyAlignForABI = std::max(TyAlignForABI, CharUnits::fromQuantity(4));
    TyAlignForABI = std::min(TyAlignForABI, CharUnits::fromQuantity(16));
  } else {
    TyAlignForABI = CharUnits::fromQuantity(4);
  }

  TypeInfoChars TyInfo(TySize, TyAlignForABI, AlignRequirementKind::None);
  return emitVoidPtrVAArg(CGF, VAListAddr, Ty, IsIndirect, TyInfo,
                          SlotSize, /*AllowHigherAlign*/ true);
}

//===----------------------------------------------------------------------===//
// NVPTX ABI Implementation
//===----------------------------------------------------------------------===//

namespace {

class NVPTXTargetCodeGenInfo;

class NVPTXABIInfo : public ABIInfo {
  NVPTXTargetCodeGenInfo &CGInfo;

public:
  NVPTXABIInfo(CodeGenTypes &CGT, NVPTXTargetCodeGenInfo &Info)
      : ABIInfo(CGT), CGInfo(Info) {}

  ABIArgInfo classifyReturnType(QualType RetTy) const;
  ABIArgInfo classifyArgumentType(QualType Ty) const;

  void computeInfo(CGFunctionInfo &FI) const override;
  Address EmitVAArg(CodeGenFunction &CGF, Address VAListAddr,
                    QualType Ty) const override;
  bool isUnsupportedType(QualType T) const;
  ABIArgInfo coerceToIntArrayWithLimit(QualType Ty, unsigned MaxSize) const;
};

class NVPTXTargetCodeGenInfo : public TargetCodeGenInfo {
public:
  NVPTXTargetCodeGenInfo(CodeGenTypes &CGT)
      : TargetCodeGenInfo(std::make_unique<NVPTXABIInfo>(CGT, *this)) {}

  void setTargetAttributes(const Decl *D, llvm::GlobalValue *GV,
                           CodeGen::CodeGenModule &M) const override;
  bool shouldEmitStaticExternCAliases() const override;

  llvm::Type *getCUDADeviceBuiltinSurfaceDeviceType() const override {
    // On the device side, surface reference is represented as an object handle
    // in 64-bit integer.
    return llvm::Type::getInt64Ty(getABIInfo().getVMContext());
  }

  llvm::Type *getCUDADeviceBuiltinTextureDeviceType() const override {
    // On the device side, texture reference is represented as an object handle
    // in 64-bit integer.
    return llvm::Type::getInt64Ty(getABIInfo().getVMContext());
  }

  bool emitCUDADeviceBuiltinSurfaceDeviceCopy(CodeGenFunction &CGF, LValue Dst,
                                              LValue Src) const override {
    emitBuiltinSurfTexDeviceCopy(CGF, Dst, Src);
    return true;
  }

  bool emitCUDADeviceBuiltinTextureDeviceCopy(CodeGenFunction &CGF, LValue Dst,
                                              LValue Src) const override {
    emitBuiltinSurfTexDeviceCopy(CGF, Dst, Src);
    return true;
  }

private:
  // Adds a NamedMDNode with GV, Name, and Operand as operands, and adds the
  // resulting MDNode to the nvvm.annotations MDNode.
  static void addNVVMMetadata(llvm::GlobalValue *GV, StringRef Name,
                              int Operand);

  static void emitBuiltinSurfTexDeviceCopy(CodeGenFunction &CGF, LValue Dst,
                                           LValue Src) {
    llvm::Value *Handle = nullptr;
    llvm::Constant *C =
        llvm::dyn_cast<llvm::Constant>(Src.getAddress(CGF).getPointer());
    // Lookup `addrspacecast` through the constant pointer if any.
    if (auto *ASC = llvm::dyn_cast_or_null<llvm::AddrSpaceCastOperator>(C))
      C = llvm::cast<llvm::Constant>(ASC->getPointerOperand());
    if (auto *GV = llvm::dyn_cast_or_null<llvm::GlobalVariable>(C)) {
      // Load the handle from the specific global variable using
      // `nvvm.texsurf.handle.internal` intrinsic.
      Handle = CGF.EmitRuntimeCall(
          CGF.CGM.getIntrinsic(llvm::Intrinsic::nvvm_texsurf_handle_internal,
                               {GV->getType()}),
          {GV}, "texsurf_handle");
    } else
      Handle = CGF.EmitLoadOfScalar(Src, SourceLocation());
    CGF.EmitStoreOfScalar(Handle, Dst);
  }
};

/// Checks if the type is unsupported directly by the current target.
bool NVPTXABIInfo::isUnsupportedType(QualType T) const {
  ASTContext &Context = getContext();
  if (!Context.getTargetInfo().hasFloat16Type() && T->isFloat16Type())
    return true;
  if (!Context.getTargetInfo().hasFloat128Type() &&
      (T->isFloat128Type() ||
       (T->isRealFloatingType() && Context.getTypeSize(T) == 128)))
    return true;
  if (const auto *EIT = T->getAs<BitIntType>())
    return EIT->getNumBits() >
           (Context.getTargetInfo().hasInt128Type() ? 128U : 64U);
  if (!Context.getTargetInfo().hasInt128Type() && T->isIntegerType() &&
      Context.getTypeSize(T) > 64U)
    return true;
  if (const auto *AT = T->getAsArrayTypeUnsafe())
    return isUnsupportedType(AT->getElementType());
  const auto *RT = T->getAs<RecordType>();
  if (!RT)
    return false;
  const RecordDecl *RD = RT->getDecl();

  // If this is a C++ record, check the bases first.
  if (const CXXRecordDecl *CXXRD = dyn_cast<CXXRecordDecl>(RD))
    for (const CXXBaseSpecifier &I : CXXRD->bases())
      if (isUnsupportedType(I.getType()))
        return true;

  for (const FieldDecl *I : RD->fields())
    if (isUnsupportedType(I->getType()))
      return true;
  return false;
}

/// Coerce the given type into an array with maximum allowed size of elements.
ABIArgInfo NVPTXABIInfo::coerceToIntArrayWithLimit(QualType Ty,
                                                   unsigned MaxSize) const {
  // Alignment and Size are measured in bits.
  const uint64_t Size = getContext().getTypeSize(Ty);
  const uint64_t Alignment = getContext().getTypeAlign(Ty);
  const unsigned Div = std::min<unsigned>(MaxSize, Alignment);
  llvm::Type *IntType = llvm::Type::getIntNTy(getVMContext(), Div);
  const uint64_t NumElements = (Size + Div - 1) / Div;
  return ABIArgInfo::getDirect(llvm::ArrayType::get(IntType, NumElements));
}

ABIArgInfo NVPTXABIInfo::classifyReturnType(QualType RetTy) const {
  if (RetTy->isVoidType())
    return ABIArgInfo::getIgnore();

  if (getContext().getLangOpts().OpenMP &&
      getContext().getLangOpts().OpenMPIsDevice && isUnsupportedType(RetTy))
    return coerceToIntArrayWithLimit(RetTy, 64);

  // note: this is different from default ABI
  if (!RetTy->isScalarType())
    return ABIArgInfo::getDirect();

  // Treat an enum type as its underlying type.
  if (const EnumType *EnumTy = RetTy->getAs<EnumType>())
    RetTy = EnumTy->getDecl()->getIntegerType();

  return (isPromotableIntegerTypeForABI(RetTy) ? ABIArgInfo::getExtend(RetTy)
                                               : ABIArgInfo::getDirect());
}

ABIArgInfo NVPTXABIInfo::classifyArgumentType(QualType Ty) const {
  // Treat an enum type as its underlying type.
  if (const EnumType *EnumTy = Ty->getAs<EnumType>())
    Ty = EnumTy->getDecl()->getIntegerType();

  // Return aggregates type as indirect by value
  if (isAggregateTypeForABI(Ty)) {
    // Under CUDA device compilation, tex/surf builtin types are replaced with
    // object types and passed directly.
    if (getContext().getLangOpts().CUDAIsDevice) {
      if (Ty->isCUDADeviceBuiltinSurfaceType())
        return ABIArgInfo::getDirect(
            CGInfo.getCUDADeviceBuiltinSurfaceDeviceType());
      if (Ty->isCUDADeviceBuiltinTextureType())
        return ABIArgInfo::getDirect(
            CGInfo.getCUDADeviceBuiltinTextureDeviceType());
    }
    return getNaturalAlignIndirect(Ty, /* byval */ true);
  }

  if (const auto *EIT = Ty->getAs<BitIntType>()) {
    if ((EIT->getNumBits() > 128) ||
        (!getContext().getTargetInfo().hasInt128Type() &&
         EIT->getNumBits() > 64))
      return getNaturalAlignIndirect(Ty, /* byval */ true);
  }

  return (isPromotableIntegerTypeForABI(Ty) ? ABIArgInfo::getExtend(Ty)
                                            : ABIArgInfo::getDirect());
}

void NVPTXABIInfo::computeInfo(CGFunctionInfo &FI) const {
  if (!getCXXABI().classifyReturnType(FI))
    FI.getReturnInfo() = classifyReturnType(FI.getReturnType());
  for (auto &I : FI.arguments())
    I.info = classifyArgumentType(I.type);

  // Always honor user-specified calling convention.
  if (FI.getCallingConvention() != llvm::CallingConv::C)
    return;

  FI.setEffectiveCallingConvention(getRuntimeCC());
}

Address NVPTXABIInfo::EmitVAArg(CodeGenFunction &CGF, Address VAListAddr,
                                QualType Ty) const {
  llvm_unreachable("NVPTX does not support varargs");
}

void NVPTXTargetCodeGenInfo::setTargetAttributes(
    const Decl *D, llvm::GlobalValue *GV, CodeGen::CodeGenModule &M) const {
  if (GV->isDeclaration())
    return;
  const VarDecl *VD = dyn_cast_or_null<VarDecl>(D);
  if (VD) {
    if (M.getLangOpts().CUDA) {
      if (VD->getType()->isCUDADeviceBuiltinSurfaceType())
        addNVVMMetadata(GV, "surface", 1);
      else if (VD->getType()->isCUDADeviceBuiltinTextureType())
        addNVVMMetadata(GV, "texture", 1);
      return;
    }
  }

  const FunctionDecl *FD = dyn_cast_or_null<FunctionDecl>(D);
  if (!FD) return;

  llvm::Function *F = cast<llvm::Function>(GV);

  // Perform special handling in OpenCL mode
  if (M.getLangOpts().OpenCL || M.getLangOpts().SYCLIsDevice) {
    // Use OpenCL function attributes to check for kernel functions
    // By default, all functions are device functions
    if (FD->hasAttr<OpenCLKernelAttr>()) {
      // OpenCL __kernel functions get kernel metadata
      // Create !{<func-ref>, metadata !"kernel", i32 1} node
      addNVVMMetadata(F, "kernel", 1);
      // And kernel functions are not subject to inlining
      F->addFnAttr(llvm::Attribute::NoInline);
    }
  }

  // Perform special handling in CUDA mode.
  if (M.getLangOpts().CUDA) {
    // CUDA __global__ functions get a kernel metadata entry.  Since
    // __global__ functions cannot be called from the device, we do not
    // need to set the noinline attribute.
    if (FD->hasAttr<CUDAGlobalAttr>()) {
      // Create !{<func-ref>, metadata !"kernel", i32 1} node
      addNVVMMetadata(F, "kernel", 1);
    }
    if (CUDALaunchBoundsAttr *Attr = FD->getAttr<CUDALaunchBoundsAttr>()) {
      // Create !{<func-ref>, metadata !"maxntidx", i32 <val>} node
      llvm::APSInt MaxThreads(32);
      MaxThreads = Attr->getMaxThreads()->EvaluateKnownConstInt(M.getContext());
      if (MaxThreads > 0)
        addNVVMMetadata(F, "maxntidx", MaxThreads.getExtValue());

      // min blocks is an optional argument for CUDALaunchBoundsAttr. If it was
      // not specified in __launch_bounds__ or if the user specified a 0 value,
      // we don't have to add a PTX directive.
      if (Attr->getMinBlocks()) {
        llvm::APSInt MinBlocks(32);
        MinBlocks = Attr->getMinBlocks()->EvaluateKnownConstInt(M.getContext());
        if (MinBlocks > 0)
          // Create !{<func-ref>, metadata !"minctasm", i32 <val>} node
          addNVVMMetadata(F, "minctasm", MinBlocks.getExtValue());
      }
    }
  }
}

void NVPTXTargetCodeGenInfo::addNVVMMetadata(llvm::GlobalValue *GV,
                                             StringRef Name, int Operand) {
  addAMDGCOrNVVMMetadata("nvvm.annotations", GV, Name, Operand);
}

bool NVPTXTargetCodeGenInfo::shouldEmitStaticExternCAliases() const {
  return false;
}
}

//===----------------------------------------------------------------------===//
// SystemZ ABI Implementation
//===----------------------------------------------------------------------===//

namespace {

class SystemZABIInfo : public ABIInfo {
  bool HasVector;
  bool IsSoftFloatABI;

public:
  SystemZABIInfo(CodeGenTypes &CGT, bool HV, bool SF)
      : ABIInfo(CGT), HasVector(HV), IsSoftFloatABI(SF) {}

  bool isPromotableIntegerTypeForABI(QualType Ty) const;
  bool isCompoundType(QualType Ty) const;
  bool isVectorArgumentType(QualType Ty) const;
  bool isFPArgumentType(QualType Ty) const;
  QualType GetSingleElementType(QualType Ty) const;

  ABIArgInfo classifyReturnType(QualType RetTy) const;
  ABIArgInfo classifyArgumentType(QualType ArgTy) const;

  void computeInfo(CGFunctionInfo &FI) const override {
    if (!getCXXABI().classifyReturnType(FI))
      FI.getReturnInfo() = classifyReturnType(FI.getReturnType());
    for (auto &I : FI.arguments())
      I.info = classifyArgumentType(I.type);
  }

  Address EmitVAArg(CodeGenFunction &CGF, Address VAListAddr,
                    QualType Ty) const override;
};

class SystemZTargetCodeGenInfo : public TargetCodeGenInfo {
public:
  SystemZTargetCodeGenInfo(CodeGenTypes &CGT, bool HasVector, bool SoftFloatABI)
      : TargetCodeGenInfo(
            std::make_unique<SystemZABIInfo>(CGT, HasVector, SoftFloatABI)) {
    SwiftInfo =
        std::make_unique<SwiftABIInfo>(CGT, /*SwiftErrorInRegister=*/false);
  }

  llvm::Value *testFPKind(llvm::Value *V, unsigned BuiltinID,
                          CGBuilderTy &Builder,
                          CodeGenModule &CGM) const override {
    assert(V->getType()->isFloatingPointTy() && "V should have an FP type.");
    // Only use TDC in constrained FP mode.
    if (!Builder.getIsFPConstrained())
      return nullptr;

    llvm::Type *Ty = V->getType();
    if (Ty->isFloatTy() || Ty->isDoubleTy() || Ty->isFP128Ty()) {
      llvm::Module &M = CGM.getModule();
      auto &Ctx = M.getContext();
      llvm::Function *TDCFunc =
          llvm::Intrinsic::getDeclaration(&M, llvm::Intrinsic::s390_tdc, Ty);
      unsigned TDCBits = 0;
      switch (BuiltinID) {
      case Builtin::BI__builtin_isnan:
        TDCBits = 0xf;
        break;
      case Builtin::BIfinite:
      case Builtin::BI__finite:
      case Builtin::BIfinitef:
      case Builtin::BI__finitef:
      case Builtin::BIfinitel:
      case Builtin::BI__finitel:
      case Builtin::BI__builtin_isfinite:
        TDCBits = 0xfc0;
        break;
      case Builtin::BI__builtin_isinf:
        TDCBits = 0x30;
        break;
      default:
        break;
      }
      if (TDCBits)
        return Builder.CreateCall(
            TDCFunc,
            {V, llvm::ConstantInt::get(llvm::Type::getInt64Ty(Ctx), TDCBits)});
    }
    return nullptr;
  }
};
}

bool SystemZABIInfo::isPromotableIntegerTypeForABI(QualType Ty) const {
  // Treat an enum type as its underlying type.
  if (const EnumType *EnumTy = Ty->getAs<EnumType>())
    Ty = EnumTy->getDecl()->getIntegerType();

  // Promotable integer types are required to be promoted by the ABI.
  if (ABIInfo::isPromotableIntegerTypeForABI(Ty))
    return true;

  if (const auto *EIT = Ty->getAs<BitIntType>())
    if (EIT->getNumBits() < 64)
      return true;

  // 32-bit values must also be promoted.
  if (const BuiltinType *BT = Ty->getAs<BuiltinType>())
    switch (BT->getKind()) {
    case BuiltinType::Int:
    case BuiltinType::UInt:
      return true;
    default:
      return false;
    }
  return false;
}

bool SystemZABIInfo::isCompoundType(QualType Ty) const {
  return (Ty->isAnyComplexType() ||
          Ty->isVectorType() ||
          isAggregateTypeForABI(Ty));
}

bool SystemZABIInfo::isVectorArgumentType(QualType Ty) const {
  return (HasVector &&
          Ty->isVectorType() &&
          getContext().getTypeSize(Ty) <= 128);
}

bool SystemZABIInfo::isFPArgumentType(QualType Ty) const {
  if (IsSoftFloatABI)
    return false;

  if (const BuiltinType *BT = Ty->getAs<BuiltinType>())
    switch (BT->getKind()) {
    case BuiltinType::Float:
    case BuiltinType::Double:
      return true;
    default:
      return false;
    }

  return false;
}

QualType SystemZABIInfo::GetSingleElementType(QualType Ty) const {
  const RecordType *RT = Ty->getAs<RecordType>();

  if (RT && RT->isStructureOrClassType()) {
    const RecordDecl *RD = RT->getDecl();
    QualType Found;

    // If this is a C++ record, check the bases first.
    if (const CXXRecordDecl *CXXRD = dyn_cast<CXXRecordDecl>(RD))
      for (const auto &I : CXXRD->bases()) {
        QualType Base = I.getType();

        // Empty bases don't affect things either way.
        if (isEmptyRecord(getContext(), Base, true))
          continue;

        if (!Found.isNull())
          return Ty;
        Found = GetSingleElementType(Base);
      }

    // Check the fields.
    for (const auto *FD : RD->fields()) {
      // Unlike isSingleElementStruct(), empty structure and array fields
      // do count.  So do anonymous bitfields that aren't zero-sized.

      // Like isSingleElementStruct(), ignore C++20 empty data members.
      if (FD->hasAttr<NoUniqueAddressAttr>() &&
          isEmptyRecord(getContext(), FD->getType(), true))
        continue;

      // Unlike isSingleElementStruct(), arrays do not count.
      // Nested structures still do though.
      if (!Found.isNull())
        return Ty;
      Found = GetSingleElementType(FD->getType());
    }

    // Unlike isSingleElementStruct(), trailing padding is allowed.
    // An 8-byte aligned struct s { float f; } is passed as a double.
    if (!Found.isNull())
      return Found;
  }

  return Ty;
}

Address SystemZABIInfo::EmitVAArg(CodeGenFunction &CGF, Address VAListAddr,
                                  QualType Ty) const {
  // Assume that va_list type is correct; should be pointer to LLVM type:
  // struct {
  //   i64 __gpr;
  //   i64 __fpr;
  //   i8 *__overflow_arg_area;
  //   i8 *__reg_save_area;
  // };

  // Every non-vector argument occupies 8 bytes and is passed by preference
  // in either GPRs or FPRs.  Vector arguments occupy 8 or 16 bytes and are
  // always passed on the stack.
  Ty = getContext().getCanonicalType(Ty);
  auto TyInfo = getContext().getTypeInfoInChars(Ty);
  llvm::Type *ArgTy = CGF.ConvertTypeForMem(Ty);
  llvm::Type *DirectTy = ArgTy;
  ABIArgInfo AI = classifyArgumentType(Ty);
  bool IsIndirect = AI.isIndirect();
  bool InFPRs = false;
  bool IsVector = false;
  CharUnits UnpaddedSize;
  CharUnits DirectAlign;
  if (IsIndirect) {
    DirectTy = llvm::PointerType::getUnqual(DirectTy);
    UnpaddedSize = DirectAlign = CharUnits::fromQuantity(8);
  } else {
    if (AI.getCoerceToType())
      ArgTy = AI.getCoerceToType();
    InFPRs = (!IsSoftFloatABI && (ArgTy->isFloatTy() || ArgTy->isDoubleTy()));
    IsVector = ArgTy->isVectorTy();
    UnpaddedSize = TyInfo.Width;
    DirectAlign = TyInfo.Align;
  }
  CharUnits PaddedSize = CharUnits::fromQuantity(8);
  if (IsVector && UnpaddedSize > PaddedSize)
    PaddedSize = CharUnits::fromQuantity(16);
  assert((UnpaddedSize <= PaddedSize) && "Invalid argument size.");

  CharUnits Padding = (PaddedSize - UnpaddedSize);

  llvm::Type *IndexTy = CGF.Int64Ty;
  llvm::Value *PaddedSizeV =
    llvm::ConstantInt::get(IndexTy, PaddedSize.getQuantity());

  if (IsVector) {
    // Work out the address of a vector argument on the stack.
    // Vector arguments are always passed in the high bits of a
    // single (8 byte) or double (16 byte) stack slot.
    Address OverflowArgAreaPtr =
        CGF.Builder.CreateStructGEP(VAListAddr, 2, "overflow_arg_area_ptr");
    Address OverflowArgArea =
        Address(CGF.Builder.CreateLoad(OverflowArgAreaPtr, "overflow_arg_area"),
                CGF.Int8Ty, TyInfo.Align);
    Address MemAddr =
        CGF.Builder.CreateElementBitCast(OverflowArgArea, DirectTy, "mem_addr");

    // Update overflow_arg_area_ptr pointer
    llvm::Value *NewOverflowArgArea = CGF.Builder.CreateGEP(
        OverflowArgArea.getElementType(), OverflowArgArea.getPointer(),
        PaddedSizeV, "overflow_arg_area");
    CGF.Builder.CreateStore(NewOverflowArgArea, OverflowArgAreaPtr);

    return MemAddr;
  }

  assert(PaddedSize.getQuantity() == 8);

  unsigned MaxRegs, RegCountField, RegSaveIndex;
  CharUnits RegPadding;
  if (InFPRs) {
    MaxRegs = 4; // Maximum of 4 FPR arguments
    RegCountField = 1; // __fpr
    RegSaveIndex = 16; // save offset for f0
    RegPadding = CharUnits(); // floats are passed in the high bits of an FPR
  } else {
    MaxRegs = 5; // Maximum of 5 GPR arguments
    RegCountField = 0; // __gpr
    RegSaveIndex = 2; // save offset for r2
    RegPadding = Padding; // values are passed in the low bits of a GPR
  }

  Address RegCountPtr =
      CGF.Builder.CreateStructGEP(VAListAddr, RegCountField, "reg_count_ptr");
  llvm::Value *RegCount = CGF.Builder.CreateLoad(RegCountPtr, "reg_count");
  llvm::Value *MaxRegsV = llvm::ConstantInt::get(IndexTy, MaxRegs);
  llvm::Value *InRegs = CGF.Builder.CreateICmpULT(RegCount, MaxRegsV,
                                                 "fits_in_regs");

  llvm::BasicBlock *InRegBlock = CGF.createBasicBlock("vaarg.in_reg");
  llvm::BasicBlock *InMemBlock = CGF.createBasicBlock("vaarg.in_mem");
  llvm::BasicBlock *ContBlock = CGF.createBasicBlock("vaarg.end");
  CGF.Builder.CreateCondBr(InRegs, InRegBlock, InMemBlock);

  // Emit code to load the value if it was passed in registers.
  CGF.EmitBlock(InRegBlock);

  // Work out the address of an argument register.
  llvm::Value *ScaledRegCount =
    CGF.Builder.CreateMul(RegCount, PaddedSizeV, "scaled_reg_count");
  llvm::Value *RegBase =
    llvm::ConstantInt::get(IndexTy, RegSaveIndex * PaddedSize.getQuantity()
                                      + RegPadding.getQuantity());
  llvm::Value *RegOffset =
    CGF.Builder.CreateAdd(ScaledRegCount, RegBase, "reg_offset");
  Address RegSaveAreaPtr =
      CGF.Builder.CreateStructGEP(VAListAddr, 3, "reg_save_area_ptr");
  llvm::Value *RegSaveArea =
      CGF.Builder.CreateLoad(RegSaveAreaPtr, "reg_save_area");
  Address RawRegAddr(
      CGF.Builder.CreateGEP(CGF.Int8Ty, RegSaveArea, RegOffset, "raw_reg_addr"),
      CGF.Int8Ty, PaddedSize);
  Address RegAddr =
      CGF.Builder.CreateElementBitCast(RawRegAddr, DirectTy, "reg_addr");

  // Update the register count
  llvm::Value *One = llvm::ConstantInt::get(IndexTy, 1);
  llvm::Value *NewRegCount =
    CGF.Builder.CreateAdd(RegCount, One, "reg_count");
  CGF.Builder.CreateStore(NewRegCount, RegCountPtr);
  CGF.EmitBranch(ContBlock);

  // Emit code to load the value if it was passed in memory.
  CGF.EmitBlock(InMemBlock);

  // Work out the address of a stack argument.
  Address OverflowArgAreaPtr =
      CGF.Builder.CreateStructGEP(VAListAddr, 2, "overflow_arg_area_ptr");
  Address OverflowArgArea =
      Address(CGF.Builder.CreateLoad(OverflowArgAreaPtr, "overflow_arg_area"),
              CGF.Int8Ty, PaddedSize);
  Address RawMemAddr =
      CGF.Builder.CreateConstByteGEP(OverflowArgArea, Padding, "raw_mem_addr");
  Address MemAddr =
    CGF.Builder.CreateElementBitCast(RawMemAddr, DirectTy, "mem_addr");

  // Update overflow_arg_area_ptr pointer
  llvm::Value *NewOverflowArgArea =
    CGF.Builder.CreateGEP(OverflowArgArea.getElementType(),
                          OverflowArgArea.getPointer(), PaddedSizeV,
                          "overflow_arg_area");
  CGF.Builder.CreateStore(NewOverflowArgArea, OverflowArgAreaPtr);
  CGF.EmitBranch(ContBlock);

  // Return the appropriate result.
  CGF.EmitBlock(ContBlock);
  Address ResAddr = emitMergePHI(CGF, RegAddr, InRegBlock, MemAddr, InMemBlock,
                                 "va_arg.addr");

  if (IsIndirect)
    ResAddr = Address(CGF.Builder.CreateLoad(ResAddr, "indirect_arg"), ArgTy,
                      TyInfo.Align);

  return ResAddr;
}

ABIArgInfo SystemZABIInfo::classifyReturnType(QualType RetTy) const {
  if (RetTy->isVoidType())
    return ABIArgInfo::getIgnore();
  if (isVectorArgumentType(RetTy))
    return ABIArgInfo::getDirect();
  if (isCompoundType(RetTy) || getContext().getTypeSize(RetTy) > 64)
    return getNaturalAlignIndirect(RetTy);
  return (isPromotableIntegerTypeForABI(RetTy) ? ABIArgInfo::getExtend(RetTy)
                                               : ABIArgInfo::getDirect());
}

ABIArgInfo SystemZABIInfo::classifyArgumentType(QualType Ty) const {
  // Handle the generic C++ ABI.
  if (CGCXXABI::RecordArgABI RAA = getRecordArgABI(Ty, getCXXABI()))
    return getNaturalAlignIndirect(Ty, RAA == CGCXXABI::RAA_DirectInMemory);

  // Integers and enums are extended to full register width.
  if (isPromotableIntegerTypeForABI(Ty))
    return ABIArgInfo::getExtend(Ty);

  // Handle vector types and vector-like structure types.  Note that
  // as opposed to float-like structure types, we do not allow any
  // padding for vector-like structures, so verify the sizes match.
  uint64_t Size = getContext().getTypeSize(Ty);
  QualType SingleElementTy = GetSingleElementType(Ty);
  if (isVectorArgumentType(SingleElementTy) &&
      getContext().getTypeSize(SingleElementTy) == Size)
    return ABIArgInfo::getDirect(CGT.ConvertType(SingleElementTy));

  // Values that are not 1, 2, 4 or 8 bytes in size are passed indirectly.
  if (Size != 8 && Size != 16 && Size != 32 && Size != 64)
    return getNaturalAlignIndirect(Ty, /*ByVal=*/false);

  // Handle small structures.
  if (const RecordType *RT = Ty->getAs<RecordType>()) {
    // Structures with flexible arrays have variable length, so really
    // fail the size test above.
    const RecordDecl *RD = RT->getDecl();
    if (RD->hasFlexibleArrayMember())
      return getNaturalAlignIndirect(Ty, /*ByVal=*/false);

    // The structure is passed as an unextended integer, a float, or a double.
    llvm::Type *PassTy;
    if (isFPArgumentType(SingleElementTy)) {
      assert(Size == 32 || Size == 64);
      if (Size == 32)
        PassTy = llvm::Type::getFloatTy(getVMContext());
      else
        PassTy = llvm::Type::getDoubleTy(getVMContext());
    } else
      PassTy = llvm::IntegerType::get(getVMContext(), Size);
    return ABIArgInfo::getDirect(PassTy);
  }

  // Non-structure compounds are passed indirectly.
  if (isCompoundType(Ty))
    return getNaturalAlignIndirect(Ty, /*ByVal=*/false);

  return ABIArgInfo::getDirect(nullptr);
}

//===----------------------------------------------------------------------===//
// MSP430 ABI Implementation
//===----------------------------------------------------------------------===//

namespace {

class MSP430ABIInfo : public DefaultABIInfo {
  static ABIArgInfo complexArgInfo() {
    ABIArgInfo Info = ABIArgInfo::getDirect();
    Info.setCanBeFlattened(false);
    return Info;
  }

public:
  MSP430ABIInfo(CodeGenTypes &CGT) : DefaultABIInfo(CGT) {}

  ABIArgInfo classifyReturnType(QualType RetTy) const {
    if (RetTy->isAnyComplexType())
      return complexArgInfo();

    return DefaultABIInfo::classifyReturnType(RetTy);
  }

  ABIArgInfo classifyArgumentType(QualType RetTy) const {
    if (RetTy->isAnyComplexType())
      return complexArgInfo();

    return DefaultABIInfo::classifyArgumentType(RetTy);
  }

  // Just copy the original implementations because
  // DefaultABIInfo::classify{Return,Argument}Type() are not virtual
  void computeInfo(CGFunctionInfo &FI) const override {
    if (!getCXXABI().classifyReturnType(FI))
      FI.getReturnInfo() = classifyReturnType(FI.getReturnType());
    for (auto &I : FI.arguments())
      I.info = classifyArgumentType(I.type);
  }

  Address EmitVAArg(CodeGenFunction &CGF, Address VAListAddr,
                    QualType Ty) const override {
    return EmitVAArgInstr(CGF, VAListAddr, Ty, classifyArgumentType(Ty));
  }
};

class MSP430TargetCodeGenInfo : public TargetCodeGenInfo {
public:
  MSP430TargetCodeGenInfo(CodeGenTypes &CGT)
      : TargetCodeGenInfo(std::make_unique<MSP430ABIInfo>(CGT)) {}
  void setTargetAttributes(const Decl *D, llvm::GlobalValue *GV,
                           CodeGen::CodeGenModule &M) const override;
};

}

void MSP430TargetCodeGenInfo::setTargetAttributes(
    const Decl *D, llvm::GlobalValue *GV, CodeGen::CodeGenModule &M) const {
  if (GV->isDeclaration())
    return;
  if (const FunctionDecl *FD = dyn_cast_or_null<FunctionDecl>(D)) {
    const auto *InterruptAttr = FD->getAttr<MSP430InterruptAttr>();
    if (!InterruptAttr)
      return;

    // Handle 'interrupt' attribute:
    llvm::Function *F = cast<llvm::Function>(GV);

    // Step 1: Set ISR calling convention.
    F->setCallingConv(llvm::CallingConv::MSP430_INTR);

    // Step 2: Add attributes goodness.
    F->addFnAttr(llvm::Attribute::NoInline);
    F->addFnAttr("interrupt", llvm::utostr(InterruptAttr->getNumber()));
  }
}

//===----------------------------------------------------------------------===//
// MIPS ABI Implementation.  This works for both little-endian and
// big-endian variants.
//===----------------------------------------------------------------------===//

namespace {
class MipsABIInfo : public ABIInfo {
  bool IsO32;
  unsigned MinABIStackAlignInBytes, StackAlignInBytes;
  void CoerceToIntArgs(uint64_t TySize,
                       SmallVectorImpl<llvm::Type *> &ArgList) const;
  llvm::Type* HandleAggregates(QualType Ty, uint64_t TySize) const;
  llvm::Type* returnAggregateInRegs(QualType RetTy, uint64_t Size) const;
  llvm::Type* getPaddingType(uint64_t Align, uint64_t Offset) const;
public:
  MipsABIInfo(CodeGenTypes &CGT, bool _IsO32) :
    ABIInfo(CGT), IsO32(_IsO32), MinABIStackAlignInBytes(IsO32 ? 4 : 8),
    StackAlignInBytes(IsO32 ? 8 : 16) {}

  ABIArgInfo classifyReturnType(QualType RetTy) const;
  ABIArgInfo classifyArgumentType(QualType RetTy, uint64_t &Offset) const;
  void computeInfo(CGFunctionInfo &FI) const override;
  Address EmitVAArg(CodeGenFunction &CGF, Address VAListAddr,
                    QualType Ty) const override;
  ABIArgInfo extendType(QualType Ty) const;
};

class MIPSTargetCodeGenInfo : public TargetCodeGenInfo {
  unsigned SizeOfUnwindException;
public:
  MIPSTargetCodeGenInfo(CodeGenTypes &CGT, bool IsO32)
      : TargetCodeGenInfo(std::make_unique<MipsABIInfo>(CGT, IsO32)),
        SizeOfUnwindException(IsO32 ? 24 : 32) {}

  int getDwarfEHStackPointer(CodeGen::CodeGenModule &CGM) const override {
    return 29;
  }

  void setTargetAttributes(const Decl *D, llvm::GlobalValue *GV,
                           CodeGen::CodeGenModule &CGM) const override {
    const FunctionDecl *FD = dyn_cast_or_null<FunctionDecl>(D);
    if (!FD) return;
    llvm::Function *Fn = cast<llvm::Function>(GV);

    if (FD->hasAttr<MipsLongCallAttr>())
      Fn->addFnAttr("long-call");
    else if (FD->hasAttr<MipsShortCallAttr>())
      Fn->addFnAttr("short-call");

    // Other attributes do not have a meaning for declarations.
    if (GV->isDeclaration())
      return;

    if (FD->hasAttr<Mips16Attr>()) {
      Fn->addFnAttr("mips16");
    }
    else if (FD->hasAttr<NoMips16Attr>()) {
      Fn->addFnAttr("nomips16");
    }

    if (FD->hasAttr<MicroMipsAttr>())
      Fn->addFnAttr("micromips");
    else if (FD->hasAttr<NoMicroMipsAttr>())
      Fn->addFnAttr("nomicromips");

    const MipsInterruptAttr *Attr = FD->getAttr<MipsInterruptAttr>();
    if (!Attr)
      return;

    const char *Kind;
    switch (Attr->getInterrupt()) {
    case MipsInterruptAttr::eic:     Kind = "eic"; break;
    case MipsInterruptAttr::sw0:     Kind = "sw0"; break;
    case MipsInterruptAttr::sw1:     Kind = "sw1"; break;
    case MipsInterruptAttr::hw0:     Kind = "hw0"; break;
    case MipsInterruptAttr::hw1:     Kind = "hw1"; break;
    case MipsInterruptAttr::hw2:     Kind = "hw2"; break;
    case MipsInterruptAttr::hw3:     Kind = "hw3"; break;
    case MipsInterruptAttr::hw4:     Kind = "hw4"; break;
    case MipsInterruptAttr::hw5:     Kind = "hw5"; break;
    }

    Fn->addFnAttr("interrupt", Kind);

  }

  bool initDwarfEHRegSizeTable(CodeGen::CodeGenFunction &CGF,
                               llvm::Value *Address) const override;

  unsigned getSizeOfUnwindException() const override {
    return SizeOfUnwindException;
  }
};
}

void MipsABIInfo::CoerceToIntArgs(
    uint64_t TySize, SmallVectorImpl<llvm::Type *> &ArgList) const {
  llvm::IntegerType *IntTy =
    llvm::IntegerType::get(getVMContext(), MinABIStackAlignInBytes * 8);

  // Add (TySize / MinABIStackAlignInBytes) args of IntTy.
  for (unsigned N = TySize / (MinABIStackAlignInBytes * 8); N; --N)
    ArgList.push_back(IntTy);

  // If necessary, add one more integer type to ArgList.
  unsigned R = TySize % (MinABIStackAlignInBytes * 8);

  if (R)
    ArgList.push_back(llvm::IntegerType::get(getVMContext(), R));
}

// In N32/64, an aligned double precision floating point field is passed in
// a register.
llvm::Type* MipsABIInfo::HandleAggregates(QualType Ty, uint64_t TySize) const {
  SmallVector<llvm::Type*, 8> ArgList, IntArgList;

  if (IsO32) {
    CoerceToIntArgs(TySize, ArgList);
    return llvm::StructType::get(getVMContext(), ArgList);
  }

  if (Ty->isComplexType())
    return CGT.ConvertType(Ty);

  const RecordType *RT = Ty->getAs<RecordType>();

  // Unions/vectors are passed in integer registers.
  if (!RT || !RT->isStructureOrClassType()) {
    CoerceToIntArgs(TySize, ArgList);
    return llvm::StructType::get(getVMContext(), ArgList);
  }

  const RecordDecl *RD = RT->getDecl();
  const ASTRecordLayout &Layout = getContext().getASTRecordLayout(RD);
  assert(!(TySize % 8) && "Size of structure must be multiple of 8.");

  uint64_t LastOffset = 0;
  unsigned idx = 0;
  llvm::IntegerType *I64 = llvm::IntegerType::get(getVMContext(), 64);

  // Iterate over fields in the struct/class and check if there are any aligned
  // double fields.
  for (RecordDecl::field_iterator i = RD->field_begin(), e = RD->field_end();
       i != e; ++i, ++idx) {
    const QualType Ty = i->getType();
    const BuiltinType *BT = Ty->getAs<BuiltinType>();

    if (!BT || BT->getKind() != BuiltinType::Double)
      continue;

    uint64_t Offset = Layout.getFieldOffset(idx);
    if (Offset % 64) // Ignore doubles that are not aligned.
      continue;

    // Add ((Offset - LastOffset) / 64) args of type i64.
    for (unsigned j = (Offset - LastOffset) / 64; j > 0; --j)
      ArgList.push_back(I64);

    // Add double type.
    ArgList.push_back(llvm::Type::getDoubleTy(getVMContext()));
    LastOffset = Offset + 64;
  }

  CoerceToIntArgs(TySize - LastOffset, IntArgList);
  ArgList.append(IntArgList.begin(), IntArgList.end());

  return llvm::StructType::get(getVMContext(), ArgList);
}

llvm::Type *MipsABIInfo::getPaddingType(uint64_t OrigOffset,
                                        uint64_t Offset) const {
  if (OrigOffset + MinABIStackAlignInBytes > Offset)
    return nullptr;

  return llvm::IntegerType::get(getVMContext(), (Offset - OrigOffset) * 8);
}

ABIArgInfo
MipsABIInfo::classifyArgumentType(QualType Ty, uint64_t &Offset) const {
  Ty = useFirstFieldIfTransparentUnion(Ty);

  uint64_t OrigOffset = Offset;
  uint64_t TySize = getContext().getTypeSize(Ty);
  uint64_t Align = getContext().getTypeAlign(Ty) / 8;

  Align = std::min(std::max(Align, (uint64_t)MinABIStackAlignInBytes),
                   (uint64_t)StackAlignInBytes);
  unsigned CurrOffset = llvm::alignTo(Offset, Align);
  Offset = CurrOffset + llvm::alignTo(TySize, Align * 8) / 8;

  if (isAggregateTypeForABI(Ty) || Ty->isVectorType()) {
    // Ignore empty aggregates.
    if (TySize == 0)
      return ABIArgInfo::getIgnore();

    if (CGCXXABI::RecordArgABI RAA = getRecordArgABI(Ty, getCXXABI())) {
      Offset = OrigOffset + MinABIStackAlignInBytes;
      return getNaturalAlignIndirect(Ty, RAA == CGCXXABI::RAA_DirectInMemory);
    }

    // If we have reached here, aggregates are passed directly by coercing to
    // another structure type. Padding is inserted if the offset of the
    // aggregate is unaligned.
    ABIArgInfo ArgInfo =
        ABIArgInfo::getDirect(HandleAggregates(Ty, TySize), 0,
                              getPaddingType(OrigOffset, CurrOffset));
    ArgInfo.setInReg(true);
    return ArgInfo;
  }

  // Treat an enum type as its underlying type.
  if (const EnumType *EnumTy = Ty->getAs<EnumType>())
    Ty = EnumTy->getDecl()->getIntegerType();

  // Make sure we pass indirectly things that are too large.
  if (const auto *EIT = Ty->getAs<BitIntType>())
    if (EIT->getNumBits() > 128 ||
        (EIT->getNumBits() > 64 &&
         !getContext().getTargetInfo().hasInt128Type()))
      return getNaturalAlignIndirect(Ty);

  // All integral types are promoted to the GPR width.
  if (Ty->isIntegralOrEnumerationType())
    return extendType(Ty);

  return ABIArgInfo::getDirect(
      nullptr, 0, IsO32 ? nullptr : getPaddingType(OrigOffset, CurrOffset));
}

llvm::Type*
MipsABIInfo::returnAggregateInRegs(QualType RetTy, uint64_t Size) const {
  const RecordType *RT = RetTy->getAs<RecordType>();
  SmallVector<llvm::Type*, 8> RTList;

  if (RT && RT->isStructureOrClassType()) {
    const RecordDecl *RD = RT->getDecl();
    const ASTRecordLayout &Layout = getContext().getASTRecordLayout(RD);
    unsigned FieldCnt = Layout.getFieldCount();

    // N32/64 returns struct/classes in floating point registers if the
    // following conditions are met:
    // 1. The size of the struct/class is no larger than 128-bit.
    // 2. The struct/class has one or two fields all of which are floating
    //    point types.
    // 3. The offset of the first field is zero (this follows what gcc does).
    //
    // Any other composite results are returned in integer registers.
    //
    if (FieldCnt && (FieldCnt <= 2) && !Layout.getFieldOffset(0)) {
      RecordDecl::field_iterator b = RD->field_begin(), e = RD->field_end();
      for (; b != e; ++b) {
        const BuiltinType *BT = b->getType()->getAs<BuiltinType>();

        if (!BT || !BT->isFloatingPoint())
          break;

        RTList.push_back(CGT.ConvertType(b->getType()));
      }

      if (b == e)
        return llvm::StructType::get(getVMContext(), RTList,
                                     RD->hasAttr<PackedAttr>());

      RTList.clear();
    }
  }

  CoerceToIntArgs(Size, RTList);
  return llvm::StructType::get(getVMContext(), RTList);
}

ABIArgInfo MipsABIInfo::classifyReturnType(QualType RetTy) const {
  uint64_t Size = getContext().getTypeSize(RetTy);

  if (RetTy->isVoidType())
    return ABIArgInfo::getIgnore();

  // O32 doesn't treat zero-sized structs differently from other structs.
  // However, N32/N64 ignores zero sized return values.
  if (!IsO32 && Size == 0)
    return ABIArgInfo::getIgnore();

  if (isAggregateTypeForABI(RetTy) || RetTy->isVectorType()) {
    if (Size <= 128) {
      if (RetTy->isAnyComplexType())
        return ABIArgInfo::getDirect();

      // O32 returns integer vectors in registers and N32/N64 returns all small
      // aggregates in registers.
      if (!IsO32 ||
          (RetTy->isVectorType() && !RetTy->hasFloatingRepresentation())) {
        ABIArgInfo ArgInfo =
            ABIArgInfo::getDirect(returnAggregateInRegs(RetTy, Size));
        ArgInfo.setInReg(true);
        return ArgInfo;
      }
    }

    return getNaturalAlignIndirect(RetTy);
  }

  // Treat an enum type as its underlying type.
  if (const EnumType *EnumTy = RetTy->getAs<EnumType>())
    RetTy = EnumTy->getDecl()->getIntegerType();

  // Make sure we pass indirectly things that are too large.
  if (const auto *EIT = RetTy->getAs<BitIntType>())
    if (EIT->getNumBits() > 128 ||
        (EIT->getNumBits() > 64 &&
         !getContext().getTargetInfo().hasInt128Type()))
      return getNaturalAlignIndirect(RetTy);

  if (isPromotableIntegerTypeForABI(RetTy))
    return ABIArgInfo::getExtend(RetTy);

  if ((RetTy->isUnsignedIntegerOrEnumerationType() ||
      RetTy->isSignedIntegerOrEnumerationType()) && Size == 32 && !IsO32)
    return ABIArgInfo::getSignExtend(RetTy);

  return ABIArgInfo::getDirect();
}

void MipsABIInfo::computeInfo(CGFunctionInfo &FI) const {
  ABIArgInfo &RetInfo = FI.getReturnInfo();
  if (!getCXXABI().classifyReturnType(FI))
    RetInfo = classifyReturnType(FI.getReturnType());

  // Check if a pointer to an aggregate is passed as a hidden argument.
  uint64_t Offset = RetInfo.isIndirect() ? MinABIStackAlignInBytes : 0;

  for (auto &I : FI.arguments())
    I.info = classifyArgumentType(I.type, Offset);
}

Address MipsABIInfo::EmitVAArg(CodeGenFunction &CGF, Address VAListAddr,
                               QualType OrigTy) const {
  QualType Ty = OrigTy;

  // Integer arguments are promoted to 32-bit on O32 and 64-bit on N32/N64.
  // Pointers are also promoted in the same way but this only matters for N32.
  unsigned SlotSizeInBits = IsO32 ? 32 : 64;
  unsigned PtrWidth = getTarget().getPointerWidth(0);
  bool DidPromote = false;
  if ((Ty->isIntegerType() &&
          getContext().getIntWidth(Ty) < SlotSizeInBits) ||
      (Ty->isPointerType() && PtrWidth < SlotSizeInBits)) {
    DidPromote = true;
    Ty = getContext().getIntTypeForBitwidth(SlotSizeInBits,
                                            Ty->isSignedIntegerType());
  }

  auto TyInfo = getContext().getTypeInfoInChars(Ty);

  // The alignment of things in the argument area is never larger than
  // StackAlignInBytes.
  TyInfo.Align =
    std::min(TyInfo.Align, CharUnits::fromQuantity(StackAlignInBytes));

  // MinABIStackAlignInBytes is the size of argument slots on the stack.
  CharUnits ArgSlotSize = CharUnits::fromQuantity(MinABIStackAlignInBytes);

  Address Addr = emitVoidPtrVAArg(CGF, VAListAddr, Ty, /*indirect*/ false,
                          TyInfo, ArgSlotSize, /*AllowHigherAlign*/ true);


  // If there was a promotion, "unpromote" into a temporary.
  // TODO: can we just use a pointer into a subset of the original slot?
  if (DidPromote) {
    Address Temp = CGF.CreateMemTemp(OrigTy, "vaarg.promotion-temp");
    llvm::Value *Promoted = CGF.Builder.CreateLoad(Addr);

    // Truncate down to the right width.
    llvm::Type *IntTy = (OrigTy->isIntegerType() ? Temp.getElementType()
                                                 : CGF.IntPtrTy);
    llvm::Value *V = CGF.Builder.CreateTrunc(Promoted, IntTy);
    if (OrigTy->isPointerType())
      V = CGF.Builder.CreateIntToPtr(V, Temp.getElementType());

    CGF.Builder.CreateStore(V, Temp);
    Addr = Temp;
  }

  return Addr;
}

ABIArgInfo MipsABIInfo::extendType(QualType Ty) const {
  int TySize = getContext().getTypeSize(Ty);

  // MIPS64 ABI requires unsigned 32 bit integers to be sign extended.
  if (Ty->isUnsignedIntegerOrEnumerationType() && TySize == 32)
    return ABIArgInfo::getSignExtend(Ty);

  return ABIArgInfo::getExtend(Ty);
}

bool
MIPSTargetCodeGenInfo::initDwarfEHRegSizeTable(CodeGen::CodeGenFunction &CGF,
                                               llvm::Value *Address) const {
  // This information comes from gcc's implementation, which seems to
  // as canonical as it gets.

  // Everything on MIPS is 4 bytes.  Double-precision FP registers
  // are aliased to pairs of single-precision FP registers.
  llvm::Value *Four8 = llvm::ConstantInt::get(CGF.Int8Ty, 4);

  // 0-31 are the general purpose registers, $0 - $31.
  // 32-63 are the floating-point registers, $f0 - $f31.
  // 64 and 65 are the multiply/divide registers, $hi and $lo.
  // 66 is the (notional, I think) register for signal-handler return.
  AssignToArrayRange(CGF.Builder, Address, Four8, 0, 65);

  // 67-74 are the floating-point status registers, $fcc0 - $fcc7.
  // They are one bit wide and ignored here.

  // 80-111 are the coprocessor 0 registers, $c0r0 - $c0r31.
  // (coprocessor 1 is the FP unit)
  // 112-143 are the coprocessor 2 registers, $c2r0 - $c2r31.
  // 144-175 are the coprocessor 3 registers, $c3r0 - $c3r31.
  // 176-181 are the DSP accumulator registers.
  AssignToArrayRange(CGF.Builder, Address, Four8, 80, 181);
  return false;
}

//===----------------------------------------------------------------------===//
// M68k ABI Implementation
//===----------------------------------------------------------------------===//

namespace {

class M68kTargetCodeGenInfo : public TargetCodeGenInfo {
public:
  M68kTargetCodeGenInfo(CodeGenTypes &CGT)
      : TargetCodeGenInfo(std::make_unique<DefaultABIInfo>(CGT)) {}
  void setTargetAttributes(const Decl *D, llvm::GlobalValue *GV,
                           CodeGen::CodeGenModule &M) const override;
};

} // namespace

void M68kTargetCodeGenInfo::setTargetAttributes(
    const Decl *D, llvm::GlobalValue *GV, CodeGen::CodeGenModule &M) const {
  if (const auto *FD = dyn_cast_or_null<FunctionDecl>(D)) {
    if (const auto *attr = FD->getAttr<M68kInterruptAttr>()) {
      // Handle 'interrupt' attribute:
      llvm::Function *F = cast<llvm::Function>(GV);

      // Step 1: Set ISR calling convention.
      F->setCallingConv(llvm::CallingConv::M68k_INTR);

      // Step 2: Add attributes goodness.
      F->addFnAttr(llvm::Attribute::NoInline);

      // Step 3: Emit ISR vector alias.
      unsigned Num = attr->getNumber() / 2;
      llvm::GlobalAlias::create(llvm::Function::ExternalLinkage,
                                "__isr_" + Twine(Num), F);
    }
  }
}

//===----------------------------------------------------------------------===//
// AVR ABI Implementation. Documented at
// https://gcc.gnu.org/wiki/avr-gcc#Calling_Convention
// https://gcc.gnu.org/wiki/avr-gcc#Reduced_Tiny
//===----------------------------------------------------------------------===//

namespace {
class AVRABIInfo : public DefaultABIInfo {
private:
  // The total amount of registers can be used to pass parameters. It is 18 on
  // AVR, or 6 on AVRTiny.
  const unsigned ParamRegs;
  // The total amount of registers can be used to pass return value. It is 8 on
  // AVR, or 4 on AVRTiny.
  const unsigned RetRegs;

public:
  AVRABIInfo(CodeGenTypes &CGT, unsigned NPR, unsigned NRR)
      : DefaultABIInfo(CGT), ParamRegs(NPR), RetRegs(NRR) {}

  ABIArgInfo classifyReturnType(QualType Ty, bool &LargeRet) const {
    if (isAggregateTypeForABI(Ty)) {
      // On AVR, a return struct with size less than or equals to 8 bytes is
      // returned directly via registers R18-R25. On AVRTiny, a return struct
      // with size less than or equals to 4 bytes is returned directly via
      // registers R22-R25.
      if (getContext().getTypeSize(Ty) <= RetRegs * 8)
        return ABIArgInfo::getDirect();
      // A return struct with larger size is returned via a stack
      // slot, along with a pointer to it as the function's implicit argument.
      LargeRet = true;
      return getNaturalAlignIndirect(Ty);
    }
    // Otherwise we follow the default way which is compatible.
    return DefaultABIInfo::classifyReturnType(Ty);
  }

  ABIArgInfo classifyArgumentType(QualType Ty, unsigned &NumRegs) const {
    unsigned TySize = getContext().getTypeSize(Ty);

    // An int8 type argument always costs two registers like an int16.
    if (TySize == 8 && NumRegs >= 2) {
      NumRegs -= 2;
      return ABIArgInfo::getExtend(Ty);
    }

    // If the argument size is an odd number of bytes, round up the size
    // to the next even number.
    TySize = llvm::alignTo(TySize, 16);

    // Any type including an array/struct type can be passed in rgisters,
    // if there are enough registers left.
    if (TySize <= NumRegs * 8) {
      NumRegs -= TySize / 8;
      return ABIArgInfo::getDirect();
    }

    // An argument is passed either completely in registers or completely in
    // memory. Since there are not enough registers left, current argument
    // and all other unprocessed arguments should be passed in memory.
    // However we still need to return `ABIArgInfo::getDirect()` other than
    // `ABIInfo::getNaturalAlignIndirect(Ty)`, otherwise an extra stack slot
    // will be allocated, so the stack frame layout will be incompatible with
    // avr-gcc.
    NumRegs = 0;
    return ABIArgInfo::getDirect();
  }

  void computeInfo(CGFunctionInfo &FI) const override {
    // Decide the return type.
    bool LargeRet = false;
    if (!getCXXABI().classifyReturnType(FI))
      FI.getReturnInfo() = classifyReturnType(FI.getReturnType(), LargeRet);

    // Decide each argument type. The total number of registers can be used for
    // arguments depends on several factors:
    // 1. Arguments of varargs functions are passed on the stack. This applies
    //    even to the named arguments. So no register can be used.
    // 2. Total 18 registers can be used on avr and 6 ones on avrtiny.
    // 3. If the return type is a struct with too large size, two registers
    //    (out of 18/6) will be cost as an implicit pointer argument.
    unsigned NumRegs = ParamRegs;
    if (FI.isVariadic())
      NumRegs = 0;
    else if (LargeRet)
      NumRegs -= 2;
    for (auto &I : FI.arguments())
      I.info = classifyArgumentType(I.type, NumRegs);
  }
};

class AVRTargetCodeGenInfo : public TargetCodeGenInfo {
public:
  AVRTargetCodeGenInfo(CodeGenTypes &CGT, unsigned NPR, unsigned NRR)
      : TargetCodeGenInfo(std::make_unique<AVRABIInfo>(CGT, NPR, NRR)) {}

  LangAS getGlobalVarAddressSpace(CodeGenModule &CGM,
                                  const VarDecl *D) const override {
    // Check if global/static variable is defined in address space
    // 1~6 (__flash, __flash1, __flash2, __flash3, __flash4, __flash5)
    // but not constant.
    if (D) {
      LangAS AS = D->getType().getAddressSpace();
      if (isTargetAddressSpace(AS) && 1 <= toTargetAddressSpace(AS) &&
          toTargetAddressSpace(AS) <= 6 && !D->getType().isConstQualified())
        CGM.getDiags().Report(D->getLocation(),
                              diag::err_verify_nonconst_addrspace)
            << "__flash*";
    }
    return TargetCodeGenInfo::getGlobalVarAddressSpace(CGM, D);
  }

  void setTargetAttributes(const Decl *D, llvm::GlobalValue *GV,
                           CodeGen::CodeGenModule &CGM) const override {
    if (GV->isDeclaration())
      return;
    const auto *FD = dyn_cast_or_null<FunctionDecl>(D);
    if (!FD) return;
    auto *Fn = cast<llvm::Function>(GV);

    if (FD->getAttr<AVRInterruptAttr>())
      Fn->addFnAttr("interrupt");

    if (FD->getAttr<AVRSignalAttr>())
      Fn->addFnAttr("signal");
  }
};
}

//===----------------------------------------------------------------------===//
// TCE ABI Implementation (see http://tce.cs.tut.fi). Uses mostly the defaults.
// Currently subclassed only to implement custom OpenCL C function attribute
// handling.
//===----------------------------------------------------------------------===//

namespace {

class TCETargetCodeGenInfo : public DefaultTargetCodeGenInfo {
public:
  TCETargetCodeGenInfo(CodeGenTypes &CGT)
    : DefaultTargetCodeGenInfo(CGT) {}

  void setTargetAttributes(const Decl *D, llvm::GlobalValue *GV,
                           CodeGen::CodeGenModule &M) const override;
};

void TCETargetCodeGenInfo::setTargetAttributes(
    const Decl *D, llvm::GlobalValue *GV, CodeGen::CodeGenModule &M) const {
  if (GV->isDeclaration())
    return;
  const FunctionDecl *FD = dyn_cast_or_null<FunctionDecl>(D);
  if (!FD) return;

  llvm::Function *F = cast<llvm::Function>(GV);

  if (M.getLangOpts().OpenCL) {
    if (FD->hasAttr<OpenCLKernelAttr>()) {
      // OpenCL C Kernel functions are not subject to inlining
      F->addFnAttr(llvm::Attribute::NoInline);
      const ReqdWorkGroupSizeAttr *Attr = FD->getAttr<ReqdWorkGroupSizeAttr>();
      if (Attr) {
        // Convert the reqd_work_group_size() attributes to metadata.
        llvm::LLVMContext &Context = F->getContext();
        llvm::NamedMDNode *OpenCLMetadata =
            M.getModule().getOrInsertNamedMetadata(
                "opencl.kernel_wg_size_info");

        SmallVector<llvm::Metadata *, 5> Operands;
        Operands.push_back(llvm::ConstantAsMetadata::get(F));
        unsigned XDim = Attr->getXDimVal()->getZExtValue();
        unsigned YDim = Attr->getYDimVal()->getZExtValue();
        unsigned ZDim = Attr->getZDimVal()->getZExtValue();

        Operands.push_back(llvm::ConstantAsMetadata::get(
            llvm::Constant::getIntegerValue(M.Int32Ty, llvm::APInt(32, XDim))));
        Operands.push_back(llvm::ConstantAsMetadata::get(
            llvm::Constant::getIntegerValue(M.Int32Ty, llvm::APInt(32, YDim))));
        Operands.push_back(llvm::ConstantAsMetadata::get(
            llvm::Constant::getIntegerValue(M.Int32Ty, llvm::APInt(32, ZDim))));

        // Add a boolean constant operand for "required" (true) or "hint"
        // (false) for implementing the work_group_size_hint attr later.
        // Currently always true as the hint is not yet implemented.
        Operands.push_back(
            llvm::ConstantAsMetadata::get(llvm::ConstantInt::getTrue(Context)));
        OpenCLMetadata->addOperand(llvm::MDNode::get(Context, Operands));
      }
    }
  }
}

}

//===----------------------------------------------------------------------===//
// Hexagon ABI Implementation
//===----------------------------------------------------------------------===//

namespace {

class HexagonABIInfo : public DefaultABIInfo {
public:
  HexagonABIInfo(CodeGenTypes &CGT) : DefaultABIInfo(CGT) {}

private:
  ABIArgInfo classifyReturnType(QualType RetTy) const;
  ABIArgInfo classifyArgumentType(QualType RetTy) const;
  ABIArgInfo classifyArgumentType(QualType RetTy, unsigned *RegsLeft) const;

  void computeInfo(CGFunctionInfo &FI) const override;

  Address EmitVAArg(CodeGenFunction &CGF, Address VAListAddr,
                    QualType Ty) const override;
  Address EmitVAArgFromMemory(CodeGenFunction &CFG, Address VAListAddr,
                              QualType Ty) const;
  Address EmitVAArgForHexagon(CodeGenFunction &CFG, Address VAListAddr,
                              QualType Ty) const;
  Address EmitVAArgForHexagonLinux(CodeGenFunction &CFG, Address VAListAddr,
                                   QualType Ty) const;
};

class HexagonTargetCodeGenInfo : public TargetCodeGenInfo {
public:
  HexagonTargetCodeGenInfo(CodeGenTypes &CGT)
      : TargetCodeGenInfo(std::make_unique<HexagonABIInfo>(CGT)) {}

  int getDwarfEHStackPointer(CodeGen::CodeGenModule &M) const override {
    return 29;
  }

  void setTargetAttributes(const Decl *D, llvm::GlobalValue *GV,
                           CodeGen::CodeGenModule &GCM) const override {
    if (GV->isDeclaration())
      return;
    const FunctionDecl *FD = dyn_cast_or_null<FunctionDecl>(D);
    if (!FD)
      return;
  }
};

} // namespace

void HexagonABIInfo::computeInfo(CGFunctionInfo &FI) const {
  unsigned RegsLeft = 6;
  if (!getCXXABI().classifyReturnType(FI))
    FI.getReturnInfo() = classifyReturnType(FI.getReturnType());
  for (auto &I : FI.arguments())
    I.info = classifyArgumentType(I.type, &RegsLeft);
}

static bool HexagonAdjustRegsLeft(uint64_t Size, unsigned *RegsLeft) {
  assert(Size <= 64 && "Not expecting to pass arguments larger than 64 bits"
                       " through registers");

  if (*RegsLeft == 0)
    return false;

  if (Size <= 32) {
    (*RegsLeft)--;
    return true;
  }

  if (2 <= (*RegsLeft & (~1U))) {
    *RegsLeft = (*RegsLeft & (~1U)) - 2;
    return true;
  }

  // Next available register was r5 but candidate was greater than 32-bits so it
  // has to go on the stack. However we still consume r5
  if (*RegsLeft == 1)
    *RegsLeft = 0;

  return false;
}

ABIArgInfo HexagonABIInfo::classifyArgumentType(QualType Ty,
                                                unsigned *RegsLeft) const {
  if (!isAggregateTypeForABI(Ty)) {
    // Treat an enum type as its underlying type.
    if (const EnumType *EnumTy = Ty->getAs<EnumType>())
      Ty = EnumTy->getDecl()->getIntegerType();

    uint64_t Size = getContext().getTypeSize(Ty);
    if (Size <= 64)
      HexagonAdjustRegsLeft(Size, RegsLeft);

    if (Size > 64 && Ty->isBitIntType())
      return getNaturalAlignIndirect(Ty, /*ByVal=*/true);

    return isPromotableIntegerTypeForABI(Ty) ? ABIArgInfo::getExtend(Ty)
                                             : ABIArgInfo::getDirect();
  }

  if (CGCXXABI::RecordArgABI RAA = getRecordArgABI(Ty, getCXXABI()))
    return getNaturalAlignIndirect(Ty, RAA == CGCXXABI::RAA_DirectInMemory);

  // Ignore empty records.
  if (isEmptyRecord(getContext(), Ty, true))
    return ABIArgInfo::getIgnore();

  uint64_t Size = getContext().getTypeSize(Ty);
  unsigned Align = getContext().getTypeAlign(Ty);

  if (Size > 64)
    return getNaturalAlignIndirect(Ty, /*ByVal=*/true);

  if (HexagonAdjustRegsLeft(Size, RegsLeft))
    Align = Size <= 32 ? 32 : 64;
  if (Size <= Align) {
    // Pass in the smallest viable integer type.
    if (!llvm::isPowerOf2_64(Size))
      Size = llvm::NextPowerOf2(Size);
    return ABIArgInfo::getDirect(llvm::Type::getIntNTy(getVMContext(), Size));
  }
  return DefaultABIInfo::classifyArgumentType(Ty);
}

ABIArgInfo HexagonABIInfo::classifyReturnType(QualType RetTy) const {
  if (RetTy->isVoidType())
    return ABIArgInfo::getIgnore();

  const TargetInfo &T = CGT.getTarget();
  uint64_t Size = getContext().getTypeSize(RetTy);

  if (RetTy->getAs<VectorType>()) {
    // HVX vectors are returned in vector registers or register pairs.
    if (T.hasFeature("hvx")) {
      assert(T.hasFeature("hvx-length64b") || T.hasFeature("hvx-length128b"));
      uint64_t VecSize = T.hasFeature("hvx-length64b") ? 64*8 : 128*8;
      if (Size == VecSize || Size == 2*VecSize)
        return ABIArgInfo::getDirectInReg();
    }
    // Large vector types should be returned via memory.
    if (Size > 64)
      return getNaturalAlignIndirect(RetTy);
  }

  if (!isAggregateTypeForABI(RetTy)) {
    // Treat an enum type as its underlying type.
    if (const EnumType *EnumTy = RetTy->getAs<EnumType>())
      RetTy = EnumTy->getDecl()->getIntegerType();

    if (Size > 64 && RetTy->isBitIntType())
      return getNaturalAlignIndirect(RetTy, /*ByVal=*/false);

    return isPromotableIntegerTypeForABI(RetTy) ? ABIArgInfo::getExtend(RetTy)
                                                : ABIArgInfo::getDirect();
  }

  if (isEmptyRecord(getContext(), RetTy, true))
    return ABIArgInfo::getIgnore();

  // Aggregates <= 8 bytes are returned in registers, other aggregates
  // are returned indirectly.
  if (Size <= 64) {
    // Return in the smallest viable integer type.
    if (!llvm::isPowerOf2_64(Size))
      Size = llvm::NextPowerOf2(Size);
    return ABIArgInfo::getDirect(llvm::Type::getIntNTy(getVMContext(), Size));
  }
  return getNaturalAlignIndirect(RetTy, /*ByVal=*/true);
}

Address HexagonABIInfo::EmitVAArgFromMemory(CodeGenFunction &CGF,
                                            Address VAListAddr,
                                            QualType Ty) const {
  // Load the overflow area pointer.
  Address __overflow_area_pointer_p =
      CGF.Builder.CreateStructGEP(VAListAddr, 2, "__overflow_area_pointer_p");
  llvm::Value *__overflow_area_pointer = CGF.Builder.CreateLoad(
      __overflow_area_pointer_p, "__overflow_area_pointer");

  uint64_t Align = CGF.getContext().getTypeAlign(Ty) / 8;
  if (Align > 4) {
    // Alignment should be a power of 2.
    assert((Align & (Align - 1)) == 0 && "Alignment is not power of 2!");

    // overflow_arg_area = (overflow_arg_area + align - 1) & -align;
    llvm::Value *Offset = llvm::ConstantInt::get(CGF.Int64Ty, Align - 1);

    // Add offset to the current pointer to access the argument.
    __overflow_area_pointer =
        CGF.Builder.CreateGEP(CGF.Int8Ty, __overflow_area_pointer, Offset);
    llvm::Value *AsInt =
        CGF.Builder.CreatePtrToInt(__overflow_area_pointer, CGF.Int32Ty);

    // Create a mask which should be "AND"ed
    // with (overflow_arg_area + align - 1)
    llvm::Value *Mask = llvm::ConstantInt::get(CGF.Int32Ty, -(int)Align);
    __overflow_area_pointer = CGF.Builder.CreateIntToPtr(
        CGF.Builder.CreateAnd(AsInt, Mask), __overflow_area_pointer->getType(),
        "__overflow_area_pointer.align");
  }

  // Get the type of the argument from memory and bitcast
  // overflow area pointer to the argument type.
  llvm::Type *PTy = CGF.ConvertTypeForMem(Ty);
  Address AddrTyped = CGF.Builder.CreateElementBitCast(
      Address(__overflow_area_pointer, CGF.Int8Ty,
              CharUnits::fromQuantity(Align)),
      PTy);

  // Round up to the minimum stack alignment for varargs which is 4 bytes.
  uint64_t Offset = llvm::alignTo(CGF.getContext().getTypeSize(Ty) / 8, 4);

  __overflow_area_pointer = CGF.Builder.CreateGEP(
      CGF.Int8Ty, __overflow_area_pointer,
      llvm::ConstantInt::get(CGF.Int32Ty, Offset),
      "__overflow_area_pointer.next");
  CGF.Builder.CreateStore(__overflow_area_pointer, __overflow_area_pointer_p);

  return AddrTyped;
}

Address HexagonABIInfo::EmitVAArgForHexagon(CodeGenFunction &CGF,
                                            Address VAListAddr,
                                            QualType Ty) const {
  // FIXME: Need to handle alignment
  llvm::Type *BP = CGF.Int8PtrTy;
  CGBuilderTy &Builder = CGF.Builder;
  Address VAListAddrAsBPP = Builder.CreateElementBitCast(VAListAddr, BP, "ap");
  llvm::Value *Addr = Builder.CreateLoad(VAListAddrAsBPP, "ap.cur");
  // Handle address alignment for type alignment > 32 bits
  uint64_t TyAlign = CGF.getContext().getTypeAlign(Ty) / 8;
  if (TyAlign > 4) {
    assert((TyAlign & (TyAlign - 1)) == 0 && "Alignment is not power of 2!");
    llvm::Value *AddrAsInt = Builder.CreatePtrToInt(Addr, CGF.Int32Ty);
    AddrAsInt = Builder.CreateAdd(AddrAsInt, Builder.getInt32(TyAlign - 1));
    AddrAsInt = Builder.CreateAnd(AddrAsInt, Builder.getInt32(~(TyAlign - 1)));
    Addr = Builder.CreateIntToPtr(AddrAsInt, BP);
  }
  Address AddrTyped = Builder.CreateElementBitCast(
      Address(Addr, CGF.Int8Ty, CharUnits::fromQuantity(TyAlign)),
      CGF.ConvertType(Ty));

  uint64_t Offset = llvm::alignTo(CGF.getContext().getTypeSize(Ty) / 8, 4);
  llvm::Value *NextAddr = Builder.CreateGEP(
      CGF.Int8Ty, Addr, llvm::ConstantInt::get(CGF.Int32Ty, Offset), "ap.next");
  Builder.CreateStore(NextAddr, VAListAddrAsBPP);

  return AddrTyped;
}

Address HexagonABIInfo::EmitVAArgForHexagonLinux(CodeGenFunction &CGF,
                                                 Address VAListAddr,
                                                 QualType Ty) const {
  int ArgSize = CGF.getContext().getTypeSize(Ty) / 8;

  if (ArgSize > 8)
    return EmitVAArgFromMemory(CGF, VAListAddr, Ty);

  // Here we have check if the argument is in register area or
  // in overflow area.
  // If the saved register area pointer + argsize rounded up to alignment >
  // saved register area end pointer, argument is in overflow area.
  unsigned RegsLeft = 6;
  Ty = CGF.getContext().getCanonicalType(Ty);
  (void)classifyArgumentType(Ty, &RegsLeft);

  llvm::BasicBlock *MaybeRegBlock = CGF.createBasicBlock("vaarg.maybe_reg");
  llvm::BasicBlock *InRegBlock = CGF.createBasicBlock("vaarg.in_reg");
  llvm::BasicBlock *OnStackBlock = CGF.createBasicBlock("vaarg.on_stack");
  llvm::BasicBlock *ContBlock = CGF.createBasicBlock("vaarg.end");

  // Get rounded size of the argument.GCC does not allow vararg of
  // size < 4 bytes. We follow the same logic here.
  ArgSize = (CGF.getContext().getTypeSize(Ty) <= 32) ? 4 : 8;
  int ArgAlign = (CGF.getContext().getTypeSize(Ty) <= 32) ? 4 : 8;

  // Argument may be in saved register area
  CGF.EmitBlock(MaybeRegBlock);

  // Load the current saved register area pointer.
  Address __current_saved_reg_area_pointer_p = CGF.Builder.CreateStructGEP(
      VAListAddr, 0, "__current_saved_reg_area_pointer_p");
  llvm::Value *__current_saved_reg_area_pointer = CGF.Builder.CreateLoad(
      __current_saved_reg_area_pointer_p, "__current_saved_reg_area_pointer");

  // Load the saved register area end pointer.
  Address __saved_reg_area_end_pointer_p = CGF.Builder.CreateStructGEP(
      VAListAddr, 1, "__saved_reg_area_end_pointer_p");
  llvm::Value *__saved_reg_area_end_pointer = CGF.Builder.CreateLoad(
      __saved_reg_area_end_pointer_p, "__saved_reg_area_end_pointer");

  // If the size of argument is > 4 bytes, check if the stack
  // location is aligned to 8 bytes
  if (ArgAlign > 4) {

    llvm::Value *__current_saved_reg_area_pointer_int =
        CGF.Builder.CreatePtrToInt(__current_saved_reg_area_pointer,
                                   CGF.Int32Ty);

    __current_saved_reg_area_pointer_int = CGF.Builder.CreateAdd(
        __current_saved_reg_area_pointer_int,
        llvm::ConstantInt::get(CGF.Int32Ty, (ArgAlign - 1)),
        "align_current_saved_reg_area_pointer");

    __current_saved_reg_area_pointer_int =
        CGF.Builder.CreateAnd(__current_saved_reg_area_pointer_int,
                              llvm::ConstantInt::get(CGF.Int32Ty, -ArgAlign),
                              "align_current_saved_reg_area_pointer");

    __current_saved_reg_area_pointer =
        CGF.Builder.CreateIntToPtr(__current_saved_reg_area_pointer_int,
                                   __current_saved_reg_area_pointer->getType(),
                                   "align_current_saved_reg_area_pointer");
  }

  llvm::Value *__new_saved_reg_area_pointer =
      CGF.Builder.CreateGEP(CGF.Int8Ty, __current_saved_reg_area_pointer,
                            llvm::ConstantInt::get(CGF.Int32Ty, ArgSize),
                            "__new_saved_reg_area_pointer");

  llvm::Value *UsingStack = nullptr;
  UsingStack = CGF.Builder.CreateICmpSGT(__new_saved_reg_area_pointer,
                                         __saved_reg_area_end_pointer);

  CGF.Builder.CreateCondBr(UsingStack, OnStackBlock, InRegBlock);

  // Argument in saved register area
  // Implement the block where argument is in register saved area
  CGF.EmitBlock(InRegBlock);

  llvm::Type *PTy = CGF.ConvertType(Ty);
  llvm::Value *__saved_reg_area_p = CGF.Builder.CreateBitCast(
      __current_saved_reg_area_pointer, llvm::PointerType::getUnqual(PTy));

  CGF.Builder.CreateStore(__new_saved_reg_area_pointer,
                          __current_saved_reg_area_pointer_p);

  CGF.EmitBranch(ContBlock);

  // Argument in overflow area
  // Implement the block where the argument is in overflow area.
  CGF.EmitBlock(OnStackBlock);

  // Load the overflow area pointer
  Address __overflow_area_pointer_p =
      CGF.Builder.CreateStructGEP(VAListAddr, 2, "__overflow_area_pointer_p");
  llvm::Value *__overflow_area_pointer = CGF.Builder.CreateLoad(
      __overflow_area_pointer_p, "__overflow_area_pointer");

  // Align the overflow area pointer according to the alignment of the argument
  if (ArgAlign > 4) {
    llvm::Value *__overflow_area_pointer_int =
        CGF.Builder.CreatePtrToInt(__overflow_area_pointer, CGF.Int32Ty);

    __overflow_area_pointer_int =
        CGF.Builder.CreateAdd(__overflow_area_pointer_int,
                              llvm::ConstantInt::get(CGF.Int32Ty, ArgAlign - 1),
                              "align_overflow_area_pointer");

    __overflow_area_pointer_int =
        CGF.Builder.CreateAnd(__overflow_area_pointer_int,
                              llvm::ConstantInt::get(CGF.Int32Ty, -ArgAlign),
                              "align_overflow_area_pointer");

    __overflow_area_pointer = CGF.Builder.CreateIntToPtr(
        __overflow_area_pointer_int, __overflow_area_pointer->getType(),
        "align_overflow_area_pointer");
  }

  // Get the pointer for next argument in overflow area and store it
  // to overflow area pointer.
  llvm::Value *__new_overflow_area_pointer = CGF.Builder.CreateGEP(
      CGF.Int8Ty, __overflow_area_pointer,
      llvm::ConstantInt::get(CGF.Int32Ty, ArgSize),
      "__overflow_area_pointer.next");

  CGF.Builder.CreateStore(__new_overflow_area_pointer,
                          __overflow_area_pointer_p);

  CGF.Builder.CreateStore(__new_overflow_area_pointer,
                          __current_saved_reg_area_pointer_p);

  // Bitcast the overflow area pointer to the type of argument.
  llvm::Type *OverflowPTy = CGF.ConvertTypeForMem(Ty);
  llvm::Value *__overflow_area_p = CGF.Builder.CreateBitCast(
      __overflow_area_pointer, llvm::PointerType::getUnqual(OverflowPTy));

  CGF.EmitBranch(ContBlock);

  // Get the correct pointer to load the variable argument
  // Implement the ContBlock
  CGF.EmitBlock(ContBlock);

  llvm::Type *MemTy = CGF.ConvertTypeForMem(Ty);
  llvm::Type *MemPTy = llvm::PointerType::getUnqual(MemTy);
  llvm::PHINode *ArgAddr = CGF.Builder.CreatePHI(MemPTy, 2, "vaarg.addr");
  ArgAddr->addIncoming(__saved_reg_area_p, InRegBlock);
  ArgAddr->addIncoming(__overflow_area_p, OnStackBlock);

  return Address(ArgAddr, MemTy, CharUnits::fromQuantity(ArgAlign));
}

Address HexagonABIInfo::EmitVAArg(CodeGenFunction &CGF, Address VAListAddr,
                                  QualType Ty) const {

  if (getTarget().getTriple().isMusl())
    return EmitVAArgForHexagonLinux(CGF, VAListAddr, Ty);

  return EmitVAArgForHexagon(CGF, VAListAddr, Ty);
}

//===----------------------------------------------------------------------===//
// Lanai ABI Implementation
//===----------------------------------------------------------------------===//

namespace {
class LanaiABIInfo : public DefaultABIInfo {
public:
  LanaiABIInfo(CodeGen::CodeGenTypes &CGT) : DefaultABIInfo(CGT) {}

  bool shouldUseInReg(QualType Ty, CCState &State) const;

  void computeInfo(CGFunctionInfo &FI) const override {
    CCState State(FI);
    // Lanai uses 4 registers to pass arguments unless the function has the
    // regparm attribute set.
    if (FI.getHasRegParm()) {
      State.FreeRegs = FI.getRegParm();
    } else {
      State.FreeRegs = 4;
    }

    if (!getCXXABI().classifyReturnType(FI))
      FI.getReturnInfo() = classifyReturnType(FI.getReturnType());
    for (auto &I : FI.arguments())
      I.info = classifyArgumentType(I.type, State);
  }

  ABIArgInfo getIndirectResult(QualType Ty, bool ByVal, CCState &State) const;
  ABIArgInfo classifyArgumentType(QualType RetTy, CCState &State) const;
};
} // end anonymous namespace

bool LanaiABIInfo::shouldUseInReg(QualType Ty, CCState &State) const {
  unsigned Size = getContext().getTypeSize(Ty);
  unsigned SizeInRegs = llvm::alignTo(Size, 32U) / 32U;

  if (SizeInRegs == 0)
    return false;

  if (SizeInRegs > State.FreeRegs) {
    State.FreeRegs = 0;
    return false;
  }

  State.FreeRegs -= SizeInRegs;

  return true;
}

ABIArgInfo LanaiABIInfo::getIndirectResult(QualType Ty, bool ByVal,
                                           CCState &State) const {
  if (!ByVal) {
    if (State.FreeRegs) {
      --State.FreeRegs; // Non-byval indirects just use one pointer.
      return getNaturalAlignIndirectInReg(Ty);
    }
    return getNaturalAlignIndirect(Ty, false);
  }

  // Compute the byval alignment.
  const unsigned MinABIStackAlignInBytes = 4;
  unsigned TypeAlign = getContext().getTypeAlign(Ty) / 8;
  return ABIArgInfo::getIndirect(CharUnits::fromQuantity(4), /*ByVal=*/true,
                                 /*Realign=*/TypeAlign >
                                     MinABIStackAlignInBytes);
}

ABIArgInfo LanaiABIInfo::classifyArgumentType(QualType Ty,
                                              CCState &State) const {
  // Check with the C++ ABI first.
  const RecordType *RT = Ty->getAs<RecordType>();
  if (RT) {
    CGCXXABI::RecordArgABI RAA = getRecordArgABI(RT, getCXXABI());
    if (RAA == CGCXXABI::RAA_Indirect) {
      return getIndirectResult(Ty, /*ByVal=*/false, State);
    } else if (RAA == CGCXXABI::RAA_DirectInMemory) {
      return getNaturalAlignIndirect(Ty, /*ByVal=*/true);
    }
  }

  if (isAggregateTypeForABI(Ty)) {
    // Structures with flexible arrays are always indirect.
    if (RT && RT->getDecl()->hasFlexibleArrayMember())
      return getIndirectResult(Ty, /*ByVal=*/true, State);

    // Ignore empty structs/unions.
    if (isEmptyRecord(getContext(), Ty, true))
      return ABIArgInfo::getIgnore();

    llvm::LLVMContext &LLVMContext = getVMContext();
    unsigned SizeInRegs = (getContext().getTypeSize(Ty) + 31) / 32;
    if (SizeInRegs <= State.FreeRegs) {
      llvm::IntegerType *Int32 = llvm::Type::getInt32Ty(LLVMContext);
      SmallVector<llvm::Type *, 3> Elements(SizeInRegs, Int32);
      llvm::Type *Result = llvm::StructType::get(LLVMContext, Elements);
      State.FreeRegs -= SizeInRegs;
      return ABIArgInfo::getDirectInReg(Result);
    } else {
      State.FreeRegs = 0;
    }
    return getIndirectResult(Ty, true, State);
  }

  // Treat an enum type as its underlying type.
  if (const auto *EnumTy = Ty->getAs<EnumType>())
    Ty = EnumTy->getDecl()->getIntegerType();

  bool InReg = shouldUseInReg(Ty, State);

  // Don't pass >64 bit integers in registers.
  if (const auto *EIT = Ty->getAs<BitIntType>())
    if (EIT->getNumBits() > 64)
      return getIndirectResult(Ty, /*ByVal=*/true, State);

  if (isPromotableIntegerTypeForABI(Ty)) {
    if (InReg)
      return ABIArgInfo::getDirectInReg();
    return ABIArgInfo::getExtend(Ty);
  }
  if (InReg)
    return ABIArgInfo::getDirectInReg();
  return ABIArgInfo::getDirect();
}

namespace {
class LanaiTargetCodeGenInfo : public TargetCodeGenInfo {
public:
  LanaiTargetCodeGenInfo(CodeGen::CodeGenTypes &CGT)
      : TargetCodeGenInfo(std::make_unique<LanaiABIInfo>(CGT)) {}
};
}

//===----------------------------------------------------------------------===//
// AMDGPU ABI Implementation
//===----------------------------------------------------------------------===//

namespace {

class AMDGPUABIInfo final : public DefaultABIInfo {
private:
  static const unsigned MaxNumRegsForArgsRet = 16;

  unsigned numRegsForType(QualType Ty) const;

  bool isHomogeneousAggregateBaseType(QualType Ty) const override;
  bool isHomogeneousAggregateSmallEnough(const Type *Base,
                                         uint64_t Members) const override;

  // Coerce HIP scalar pointer arguments from generic pointers to global ones.
  llvm::Type *coerceKernelArgumentType(llvm::Type *Ty, unsigned FromAS,
                                       unsigned ToAS) const {
    // Single value types.
    auto *PtrTy = llvm::dyn_cast<llvm::PointerType>(Ty);
    if (PtrTy && PtrTy->getAddressSpace() == FromAS)
      return llvm::PointerType::getWithSamePointeeType(PtrTy, ToAS);
    return Ty;
  }

public:
  explicit AMDGPUABIInfo(CodeGen::CodeGenTypes &CGT) :
    DefaultABIInfo(CGT) {}

  ABIArgInfo classifyReturnType(QualType RetTy) const;
  ABIArgInfo classifyKernelArgumentType(QualType Ty) const;
  ABIArgInfo classifyArgumentType(QualType Ty, unsigned &NumRegsLeft) const;

  void computeInfo(CGFunctionInfo &FI) const override;
  Address EmitVAArg(CodeGenFunction &CGF, Address VAListAddr,
                    QualType Ty) const override;
};

bool AMDGPUABIInfo::isHomogeneousAggregateBaseType(QualType Ty) const {
  return true;
}

bool AMDGPUABIInfo::isHomogeneousAggregateSmallEnough(
  const Type *Base, uint64_t Members) const {
  uint32_t NumRegs = (getContext().getTypeSize(Base) + 31) / 32;

  // Homogeneous Aggregates may occupy at most 16 registers.
  return Members * NumRegs <= MaxNumRegsForArgsRet;
}

/// Estimate number of registers the type will use when passed in registers.
unsigned AMDGPUABIInfo::numRegsForType(QualType Ty) const {
  unsigned NumRegs = 0;

  if (const VectorType *VT = Ty->getAs<VectorType>()) {
    // Compute from the number of elements. The reported size is based on the
    // in-memory size, which includes the padding 4th element for 3-vectors.
    QualType EltTy = VT->getElementType();
    unsigned EltSize = getContext().getTypeSize(EltTy);

    // 16-bit element vectors should be passed as packed.
    if (EltSize == 16)
      return (VT->getNumElements() + 1) / 2;

    unsigned EltNumRegs = (EltSize + 31) / 32;
    return EltNumRegs * VT->getNumElements();
  }

  if (const RecordType *RT = Ty->getAs<RecordType>()) {
    const RecordDecl *RD = RT->getDecl();
    assert(!RD->hasFlexibleArrayMember());

    for (const FieldDecl *Field : RD->fields()) {
      QualType FieldTy = Field->getType();
      NumRegs += numRegsForType(FieldTy);
    }

    return NumRegs;
  }

  return (getContext().getTypeSize(Ty) + 31) / 32;
}

void AMDGPUABIInfo::computeInfo(CGFunctionInfo &FI) const {
  llvm::CallingConv::ID CC = FI.getCallingConvention();

  if (!getCXXABI().classifyReturnType(FI))
    FI.getReturnInfo() = classifyReturnType(FI.getReturnType());

  unsigned NumRegsLeft = MaxNumRegsForArgsRet;
  for (auto &Arg : FI.arguments()) {
    if (CC == llvm::CallingConv::AMDGPU_KERNEL) {
      Arg.info = classifyKernelArgumentType(Arg.type);
    } else {
      Arg.info = classifyArgumentType(Arg.type, NumRegsLeft);
    }
  }
}

Address AMDGPUABIInfo::EmitVAArg(CodeGenFunction &CGF, Address VAListAddr,
                                 QualType Ty) const {
  llvm_unreachable("AMDGPU does not support varargs");
}

ABIArgInfo AMDGPUABIInfo::classifyReturnType(QualType RetTy) const {
  if (isAggregateTypeForABI(RetTy)) {
    // Records with non-trivial destructors/copy-constructors should not be
    // returned by value.
    if (!getRecordArgABI(RetTy, getCXXABI())) {
      // Ignore empty structs/unions.
      if (isEmptyRecord(getContext(), RetTy, true))
        return ABIArgInfo::getIgnore();

      // Lower single-element structs to just return a regular value.
      if (const Type *SeltTy = isSingleElementStruct(RetTy, getContext()))
        return ABIArgInfo::getDirect(CGT.ConvertType(QualType(SeltTy, 0)));

      if (const RecordType *RT = RetTy->getAs<RecordType>()) {
        const RecordDecl *RD = RT->getDecl();
        if (RD->hasFlexibleArrayMember())
          return DefaultABIInfo::classifyReturnType(RetTy);
      }

      // Pack aggregates <= 4 bytes into single VGPR or pair.
      uint64_t Size = getContext().getTypeSize(RetTy);
      if (Size <= 16)
        return ABIArgInfo::getDirect(llvm::Type::getInt16Ty(getVMContext()));

      if (Size <= 32)
        return ABIArgInfo::getDirect(llvm::Type::getInt32Ty(getVMContext()));

      if (Size <= 64) {
        llvm::Type *I32Ty = llvm::Type::getInt32Ty(getVMContext());
        return ABIArgInfo::getDirect(llvm::ArrayType::get(I32Ty, 2));
      }

      if (numRegsForType(RetTy) <= MaxNumRegsForArgsRet)
        return ABIArgInfo::getDirect();
    }
  }

  // Otherwise just do the default thing.
  return DefaultABIInfo::classifyReturnType(RetTy);
}

/// For kernels all parameters are really passed in a special buffer. It doesn't
/// make sense to pass anything byval, so everything must be direct.
ABIArgInfo AMDGPUABIInfo::classifyKernelArgumentType(QualType Ty) const {
  Ty = useFirstFieldIfTransparentUnion(Ty);

  // TODO: Can we omit empty structs?

  if (const Type *SeltTy = isSingleElementStruct(Ty, getContext()))
    Ty = QualType(SeltTy, 0);

  llvm::Type *OrigLTy = CGT.ConvertType(Ty);
  llvm::Type *LTy = OrigLTy;
  if (getContext().getLangOpts().HIP) {
    LTy = coerceKernelArgumentType(
        OrigLTy, /*FromAS=*/getContext().getTargetAddressSpace(LangAS::Default),
        /*ToAS=*/getContext().getTargetAddressSpace(LangAS::cuda_device));
  }

  // FIXME: Should also use this for OpenCL, but it requires addressing the
  // problem of kernels being called.
  //
  // FIXME: This doesn't apply the optimization of coercing pointers in structs
  // to global address space when using byref. This would require implementing a
  // new kind of coercion of the in-memory type when for indirect arguments.
  if (!getContext().getLangOpts().OpenCL && LTy == OrigLTy &&
      isAggregateTypeForABI(Ty)) {
    return ABIArgInfo::getIndirectAliased(
        getContext().getTypeAlignInChars(Ty),
        getContext().getTargetAddressSpace(LangAS::opencl_constant),
        false /*Realign*/, nullptr /*Padding*/);
  }

  // If we set CanBeFlattened to true, CodeGen will expand the struct to its
  // individual elements, which confuses the Clover OpenCL backend; therefore we
  // have to set it to false here. Other args of getDirect() are just defaults.
  return ABIArgInfo::getDirect(LTy, 0, nullptr, false);
}

ABIArgInfo AMDGPUABIInfo::classifyArgumentType(QualType Ty,
                                               unsigned &NumRegsLeft) const {
  assert(NumRegsLeft <= MaxNumRegsForArgsRet && "register estimate underflow");

  Ty = useFirstFieldIfTransparentUnion(Ty);

  if (isAggregateTypeForABI(Ty)) {
    // Records with non-trivial destructors/copy-constructors should not be
    // passed by value.
    if (auto RAA = getRecordArgABI(Ty, getCXXABI()))
      return getNaturalAlignIndirect(Ty, RAA == CGCXXABI::RAA_DirectInMemory);

    // Ignore empty structs/unions.
    if (isEmptyRecord(getContext(), Ty, true))
      return ABIArgInfo::getIgnore();

    // Lower single-element structs to just pass a regular value. TODO: We
    // could do reasonable-size multiple-element structs too, using getExpand(),
    // though watch out for things like bitfields.
    if (const Type *SeltTy = isSingleElementStruct(Ty, getContext()))
      return ABIArgInfo::getDirect(CGT.ConvertType(QualType(SeltTy, 0)));

    if (const RecordType *RT = Ty->getAs<RecordType>()) {
      const RecordDecl *RD = RT->getDecl();
      if (RD->hasFlexibleArrayMember())
        return DefaultABIInfo::classifyArgumentType(Ty);
    }

    // Pack aggregates <= 8 bytes into single VGPR or pair.
    uint64_t Size = getContext().getTypeSize(Ty);
    if (Size <= 64) {
      unsigned NumRegs = (Size + 31) / 32;
      NumRegsLeft -= std::min(NumRegsLeft, NumRegs);

      if (Size <= 16)
        return ABIArgInfo::getDirect(llvm::Type::getInt16Ty(getVMContext()));

      if (Size <= 32)
        return ABIArgInfo::getDirect(llvm::Type::getInt32Ty(getVMContext()));

      // XXX: Should this be i64 instead, and should the limit increase?
      llvm::Type *I32Ty = llvm::Type::getInt32Ty(getVMContext());
      return ABIArgInfo::getDirect(llvm::ArrayType::get(I32Ty, 2));
    }

    if (NumRegsLeft > 0) {
      unsigned NumRegs = numRegsForType(Ty);
      if (NumRegsLeft >= NumRegs) {
        NumRegsLeft -= NumRegs;
        return ABIArgInfo::getDirect();
      }
    }
  }

  // Otherwise just do the default thing.
  ABIArgInfo ArgInfo = DefaultABIInfo::classifyArgumentType(Ty);
  if (!ArgInfo.isIndirect()) {
    unsigned NumRegs = numRegsForType(Ty);
    NumRegsLeft -= std::min(NumRegs, NumRegsLeft);
  }

  return ArgInfo;
}

class AMDGPUTargetCodeGenInfo : public TargetCodeGenInfo {
public:
  AMDGPUTargetCodeGenInfo(CodeGenTypes &CGT)
      : TargetCodeGenInfo(std::make_unique<AMDGPUABIInfo>(CGT)) {}

  void setFunctionDeclAttributes(const FunctionDecl *FD, llvm::Function *F,
                                 CodeGenModule &CGM) const;

  void setTargetAttributes(const Decl *D, llvm::GlobalValue *GV,
                           CodeGen::CodeGenModule &M) const override;
  unsigned getOpenCLKernelCallingConv() const override;

  llvm::Constant *getNullPointer(const CodeGen::CodeGenModule &CGM,
      llvm::PointerType *T, QualType QT) const override;

  LangAS getASTAllocaAddressSpace() const override {
    return getLangASFromTargetAS(
        getABIInfo().getDataLayout().getAllocaAddrSpace());
  }
  LangAS getGlobalVarAddressSpace(CodeGenModule &CGM,
                                  const VarDecl *D) const override;
  llvm::SyncScope::ID getLLVMSyncScopeID(const LangOptions &LangOpts,
                                         SyncScope Scope,
                                         llvm::AtomicOrdering Ordering,
                                         llvm::LLVMContext &Ctx) const override;
  llvm::Function *
  createEnqueuedBlockKernel(CodeGenFunction &CGF,
                            llvm::Function *BlockInvokeFunc,
                            llvm::Type *BlockTy) const override;
  bool shouldEmitStaticExternCAliases() const override;
  void setCUDAKernelCallingConvention(const FunctionType *&FT) const override;

private:
  // Adds a NamedMDNode with GV, Name, and Operand as operands, and adds the
  // resulting MDNode to the amdgcn.annotations MDNode.
  static void addAMDGCNMetadata(llvm::GlobalValue *GV, StringRef Name,
                                int Operand);
};
}

static bool requiresAMDGPUProtectedVisibility(const Decl *D,
                                              llvm::GlobalValue *GV) {
  if (GV->getVisibility() != llvm::GlobalValue::HiddenVisibility)
    return false;

  return D->hasAttr<OpenCLKernelAttr>() ||
         (isa<FunctionDecl>(D) && D->hasAttr<CUDAGlobalAttr>()) ||
         (isa<VarDecl>(D) &&
          (D->hasAttr<CUDADeviceAttr>() || D->hasAttr<CUDAConstantAttr>() ||
           cast<VarDecl>(D)->getType()->isCUDADeviceBuiltinSurfaceType() ||
           cast<VarDecl>(D)->getType()->isCUDADeviceBuiltinTextureType()));
}

void AMDGPUTargetCodeGenInfo::addAMDGCNMetadata(llvm::GlobalValue *GV,
                                                StringRef Name, int Operand) {
  addAMDGCOrNVVMMetadata("amdgcn.annotations", GV, Name, Operand);
}

void AMDGPUTargetCodeGenInfo::setFunctionDeclAttributes(
    const FunctionDecl *FD, llvm::Function *F, CodeGenModule &M) const {
  const auto *ReqdWGS =
      M.getLangOpts().OpenCL ? FD->getAttr<ReqdWorkGroupSizeAttr>() : nullptr;
  const bool IsOpenCLKernel =
      M.getLangOpts().OpenCL && FD->hasAttr<OpenCLKernelAttr>();
  const bool IsHIPKernel = M.getLangOpts().HIP && FD->hasAttr<CUDAGlobalAttr>();

  const auto *FlatWGS = FD->getAttr<AMDGPUFlatWorkGroupSizeAttr>();
  if (ReqdWGS || FlatWGS) {
    unsigned Min = 0;
    unsigned Max = 0;
    unsigned XDim = 0;
    unsigned YDim = 0;
    unsigned ZDim = 0;
    ASTContext &Ctx = M.getContext();
    if (FlatWGS) {
      Min = FlatWGS->getMin()->EvaluateKnownConstInt(Ctx).getExtValue();
      Max = FlatWGS->getMax()->EvaluateKnownConstInt(Ctx).getExtValue();
    }
    if (ReqdWGS) {
      XDim = ReqdWGS->getXDimVal()->getZExtValue();
      YDim = ReqdWGS->getYDimVal()->getZExtValue();
      ZDim = ReqdWGS->getZDimVal()->getZExtValue();
    }
    if (ReqdWGS && Min == 0 && Max == 0)
      Min = Max = XDim * YDim * ZDim;

    if (Min != 0) {
      assert(Min <= Max && "Min must be less than or equal Max");

      std::string AttrVal = llvm::utostr(Min) + "," + llvm::utostr(Max);
      F->addFnAttr("amdgpu-flat-work-group-size", AttrVal);
    } else
      assert(Max == 0 && "Max must be zero");
  } else if (IsOpenCLKernel || IsHIPKernel) {
    // By default, restrict the maximum size to a value specified by
    // --gpu-max-threads-per-block=n or its default value for HIP.
    const unsigned OpenCLDefaultMaxWorkGroupSize = 256;
    const unsigned DefaultMaxWorkGroupSize =
        IsOpenCLKernel ? OpenCLDefaultMaxWorkGroupSize
                       : M.getLangOpts().GPUMaxThreadsPerBlock;
    std::string AttrVal =
        std::string("1,") + llvm::utostr(DefaultMaxWorkGroupSize);
    F->addFnAttr("amdgpu-flat-work-group-size", AttrVal);
  }

  if (const auto *Attr = FD->getAttr<AMDGPUWavesPerEUAttr>()) {
    unsigned Min =
        Attr->getMin()->EvaluateKnownConstInt(M.getContext()).getExtValue();
    unsigned Max = Attr->getMax() ? Attr->getMax()
                                        ->EvaluateKnownConstInt(M.getContext())
                                        .getExtValue()
                                  : 0;

    if (Min != 0) {
      assert((Max == 0 || Min <= Max) && "Min must be less than or equal Max");

      std::string AttrVal = llvm::utostr(Min);
      if (Max != 0)
        AttrVal = AttrVal + "," + llvm::utostr(Max);
      F->addFnAttr("amdgpu-waves-per-eu", AttrVal);
    } else
      assert(Max == 0 && "Max must be zero");
  }

  if (const auto *Attr = FD->getAttr<AMDGPUNumSGPRAttr>()) {
    unsigned NumSGPR = Attr->getNumSGPR();

    if (NumSGPR != 0)
      F->addFnAttr("amdgpu-num-sgpr", llvm::utostr(NumSGPR));
  }

  if (const auto *Attr = FD->getAttr<AMDGPUNumVGPRAttr>()) {
    uint32_t NumVGPR = Attr->getNumVGPR();

    if (NumVGPR != 0)
      F->addFnAttr("amdgpu-num-vgpr", llvm::utostr(NumVGPR));
  }
}

void AMDGPUTargetCodeGenInfo::setTargetAttributes(
    const Decl *D, llvm::GlobalValue *GV, CodeGen::CodeGenModule &M) const {
  if (requiresAMDGPUProtectedVisibility(D, GV)) {
    GV->setVisibility(llvm::GlobalValue::ProtectedVisibility);
    GV->setDSOLocal(true);
  }

  if (GV->isDeclaration())
    return;

  llvm::Function *F = dyn_cast<llvm::Function>(GV);
  if (!F)
    return;

  const FunctionDecl *FD = dyn_cast_or_null<FunctionDecl>(D);
  if (FD)
    setFunctionDeclAttributes(FD, F, M);

  const bool IsHIPKernel =
      M.getLangOpts().HIP && FD && FD->hasAttr<CUDAGlobalAttr>();
  if (IsHIPKernel)
    F->addFnAttr("uniform-work-group-size", "true");

  // Create !{<func-ref>, metadata !"kernel", i32 1} node for SYCL kernels.
  const bool IsSYCLKernel =
      FD && M.getLangOpts().SYCLIsDevice && FD->hasAttr<SYCLKernelAttr>();
  if (IsSYCLKernel)
    addAMDGCNMetadata(F, "kernel", 1);

  if (M.getContext().getTargetInfo().allowAMDGPUUnsafeFPAtomics())
    F->addFnAttr("amdgpu-unsafe-fp-atomics", "true");

  if (!getABIInfo().getCodeGenOpts().EmitIEEENaNCompliantInsts)
    F->addFnAttr("amdgpu-ieee", "false");
}

unsigned AMDGPUTargetCodeGenInfo::getOpenCLKernelCallingConv() const {
  return llvm::CallingConv::AMDGPU_KERNEL;
}

// Currently LLVM assumes null pointers always have value 0,
// which results in incorrectly transformed IR. Therefore, instead of
// emitting null pointers in private and local address spaces, a null
// pointer in generic address space is emitted which is casted to a
// pointer in local or private address space.
llvm::Constant *AMDGPUTargetCodeGenInfo::getNullPointer(
    const CodeGen::CodeGenModule &CGM, llvm::PointerType *PT,
    QualType QT) const {
  if (CGM.getContext().getTargetNullPointerValue(QT) == 0)
    return llvm::ConstantPointerNull::get(PT);

  auto &Ctx = CGM.getContext();
  auto NPT = llvm::PointerType::getWithSamePointeeType(
      PT, Ctx.getTargetAddressSpace(LangAS::opencl_generic));
  return llvm::ConstantExpr::getAddrSpaceCast(
      llvm::ConstantPointerNull::get(NPT), PT);
}

LangAS
AMDGPUTargetCodeGenInfo::getGlobalVarAddressSpace(CodeGenModule &CGM,
                                                  const VarDecl *D) const {
  assert(!CGM.getLangOpts().OpenCL &&
         !(CGM.getLangOpts().CUDA && CGM.getLangOpts().CUDAIsDevice) &&
         "Address space agnostic languages only");
  LangAS DefaultGlobalAS = getLangASFromTargetAS(
      CGM.getContext().getTargetAddressSpace(LangAS::opencl_global));
  if (!D)
    return DefaultGlobalAS;

  LangAS AddrSpace = D->getType().getAddressSpace();
  assert(AddrSpace == LangAS::Default || isTargetAddressSpace(AddrSpace));
  if (AddrSpace != LangAS::Default)
    return AddrSpace;

  // Only promote to address space 4 if VarDecl has constant initialization.
  if (CGM.isTypeConstant(D->getType(), false) &&
      D->hasConstantInitialization()) {
    if (auto ConstAS = CGM.getTarget().getConstantAddressSpace())
      return *ConstAS;
  }
  return DefaultGlobalAS;
}

llvm::SyncScope::ID
AMDGPUTargetCodeGenInfo::getLLVMSyncScopeID(const LangOptions &LangOpts,
                                            SyncScope Scope,
                                            llvm::AtomicOrdering Ordering,
                                            llvm::LLVMContext &Ctx) const {
  std::string Name;
  switch (Scope) {
  case SyncScope::HIPSingleThread:
    Name = "singlethread";
    break;
  case SyncScope::HIPWavefront:
  case SyncScope::OpenCLSubGroup:
    Name = "wavefront";
    break;
  case SyncScope::HIPWorkgroup:
  case SyncScope::OpenCLWorkGroup:
    Name = "workgroup";
    break;
  case SyncScope::HIPAgent:
  case SyncScope::OpenCLDevice:
    Name = "agent";
    break;
  case SyncScope::HIPSystem:
  case SyncScope::OpenCLAllSVMDevices:
    Name = "";
    break;
  }

  if (Ordering != llvm::AtomicOrdering::SequentiallyConsistent) {
    if (!Name.empty())
      Name = Twine(Twine(Name) + Twine("-")).str();

    Name = Twine(Twine(Name) + Twine("one-as")).str();
  }

  return Ctx.getOrInsertSyncScopeID(Name);
}

bool AMDGPUTargetCodeGenInfo::shouldEmitStaticExternCAliases() const {
  return false;
}

void AMDGPUTargetCodeGenInfo::setCUDAKernelCallingConvention(
    const FunctionType *&FT) const {
  FT = getABIInfo().getContext().adjustFunctionType(
      FT, FT->getExtInfo().withCallingConv(CC_OpenCLKernel));
}

//===----------------------------------------------------------------------===//
// SPARC v8 ABI Implementation.
// Based on the SPARC Compliance Definition version 2.4.1.
//
// Ensures that complex values are passed in registers.
//
namespace {
class SparcV8ABIInfo : public DefaultABIInfo {
public:
  SparcV8ABIInfo(CodeGenTypes &CGT) : DefaultABIInfo(CGT) {}

private:
  ABIArgInfo classifyReturnType(QualType RetTy) const;
  void computeInfo(CGFunctionInfo &FI) const override;
};
} // end anonymous namespace


ABIArgInfo
SparcV8ABIInfo::classifyReturnType(QualType Ty) const {
  if (Ty->isAnyComplexType()) {
    return ABIArgInfo::getDirect();
  }
  else {
    return DefaultABIInfo::classifyReturnType(Ty);
  }
}

void SparcV8ABIInfo::computeInfo(CGFunctionInfo &FI) const {

  FI.getReturnInfo() = classifyReturnType(FI.getReturnType());
  for (auto &Arg : FI.arguments())
    Arg.info = classifyArgumentType(Arg.type);
}

namespace {
class SparcV8TargetCodeGenInfo : public TargetCodeGenInfo {
public:
  SparcV8TargetCodeGenInfo(CodeGenTypes &CGT)
      : TargetCodeGenInfo(std::make_unique<SparcV8ABIInfo>(CGT)) {}

  llvm::Value *decodeReturnAddress(CodeGen::CodeGenFunction &CGF,
                                   llvm::Value *Address) const override {
    int Offset;
    if (isAggregateTypeForABI(CGF.CurFnInfo->getReturnType()))
      Offset = 12;
    else
      Offset = 8;
    return CGF.Builder.CreateGEP(CGF.Int8Ty, Address,
                                 llvm::ConstantInt::get(CGF.Int32Ty, Offset));
  }

  llvm::Value *encodeReturnAddress(CodeGen::CodeGenFunction &CGF,
                                   llvm::Value *Address) const override {
    int Offset;
    if (isAggregateTypeForABI(CGF.CurFnInfo->getReturnType()))
      Offset = -12;
    else
      Offset = -8;
    return CGF.Builder.CreateGEP(CGF.Int8Ty, Address,
                                 llvm::ConstantInt::get(CGF.Int32Ty, Offset));
  }
};
} // end anonymous namespace

//===----------------------------------------------------------------------===//
// SPARC v9 ABI Implementation.
// Based on the SPARC Compliance Definition version 2.4.1.
//
// Function arguments a mapped to a nominal "parameter array" and promoted to
// registers depending on their type. Each argument occupies 8 or 16 bytes in
// the array, structs larger than 16 bytes are passed indirectly.
//
// One case requires special care:
//
//   struct mixed {
//     int i;
//     float f;
//   };
//
// When a struct mixed is passed by value, it only occupies 8 bytes in the
// parameter array, but the int is passed in an integer register, and the float
// is passed in a floating point register. This is represented as two arguments
// with the LLVM IR inreg attribute:
//
//   declare void f(i32 inreg %i, float inreg %f)
//
// The code generator will only allocate 4 bytes from the parameter array for
// the inreg arguments. All other arguments are allocated a multiple of 8
// bytes.
//
namespace {
class SparcV9ABIInfo : public ABIInfo {
public:
  SparcV9ABIInfo(CodeGenTypes &CGT) : ABIInfo(CGT) {}

private:
  ABIArgInfo classifyType(QualType RetTy, unsigned SizeLimit) const;
  void computeInfo(CGFunctionInfo &FI) const override;
  Address EmitVAArg(CodeGenFunction &CGF, Address VAListAddr,
                    QualType Ty) const override;

  // Coercion type builder for structs passed in registers. The coercion type
  // serves two purposes:
  //
  // 1. Pad structs to a multiple of 64 bits, so they are passed 'left-aligned'
  //    in registers.
  // 2. Expose aligned floating point elements as first-level elements, so the
  //    code generator knows to pass them in floating point registers.
  //
  // We also compute the InReg flag which indicates that the struct contains
  // aligned 32-bit floats.
  //
  struct CoerceBuilder {
    llvm::LLVMContext &Context;
    const llvm::DataLayout &DL;
    SmallVector<llvm::Type*, 8> Elems;
    uint64_t Size;
    bool InReg;

    CoerceBuilder(llvm::LLVMContext &c, const llvm::DataLayout &dl)
      : Context(c), DL(dl), Size(0), InReg(false) {}

    // Pad Elems with integers until Size is ToSize.
    void pad(uint64_t ToSize) {
      assert(ToSize >= Size && "Cannot remove elements");
      if (ToSize == Size)
        return;

      // Finish the current 64-bit word.
      uint64_t Aligned = llvm::alignTo(Size, 64);
      if (Aligned > Size && Aligned <= ToSize) {
        Elems.push_back(llvm::IntegerType::get(Context, Aligned - Size));
        Size = Aligned;
      }

      // Add whole 64-bit words.
      while (Size + 64 <= ToSize) {
        Elems.push_back(llvm::Type::getInt64Ty(Context));
        Size += 64;
      }

      // Final in-word padding.
      if (Size < ToSize) {
        Elems.push_back(llvm::IntegerType::get(Context, ToSize - Size));
        Size = ToSize;
      }
    }

    // Add a floating point element at Offset.
    void addFloat(uint64_t Offset, llvm::Type *Ty, unsigned Bits) {
      // Unaligned floats are treated as integers.
      if (Offset % Bits)
        return;
      // The InReg flag is only required if there are any floats < 64 bits.
      if (Bits < 64)
        InReg = true;
      pad(Offset);
      Elems.push_back(Ty);
      Size = Offset + Bits;
    }

    // Add a struct type to the coercion type, starting at Offset (in bits).
    void addStruct(uint64_t Offset, llvm::StructType *StrTy) {
      const llvm::StructLayout *Layout = DL.getStructLayout(StrTy);
      for (unsigned i = 0, e = StrTy->getNumElements(); i != e; ++i) {
        llvm::Type *ElemTy = StrTy->getElementType(i);
        uint64_t ElemOffset = Offset + Layout->getElementOffsetInBits(i);
        switch (ElemTy->getTypeID()) {
        case llvm::Type::StructTyID:
          addStruct(ElemOffset, cast<llvm::StructType>(ElemTy));
          break;
        case llvm::Type::FloatTyID:
          addFloat(ElemOffset, ElemTy, 32);
          break;
        case llvm::Type::DoubleTyID:
          addFloat(ElemOffset, ElemTy, 64);
          break;
        case llvm::Type::FP128TyID:
          addFloat(ElemOffset, ElemTy, 128);
          break;
        case llvm::Type::PointerTyID:
          if (ElemOffset % 64 == 0) {
            pad(ElemOffset);
            Elems.push_back(ElemTy);
            Size += 64;
          }
          break;
        default:
          break;
        }
      }
    }

    // Check if Ty is a usable substitute for the coercion type.
    bool isUsableType(llvm::StructType *Ty) const {
      return llvm::makeArrayRef(Elems) == Ty->elements();
    }

    // Get the coercion type as a literal struct type.
    llvm::Type *getType() const {
      if (Elems.size() == 1)
        return Elems.front();
      else
        return llvm::StructType::get(Context, Elems);
    }
  };
};
} // end anonymous namespace

ABIArgInfo
SparcV9ABIInfo::classifyType(QualType Ty, unsigned SizeLimit) const {
  if (Ty->isVoidType())
    return ABIArgInfo::getIgnore();

  uint64_t Size = getContext().getTypeSize(Ty);

  // Anything too big to fit in registers is passed with an explicit indirect
  // pointer / sret pointer.
  if (Size > SizeLimit)
    return getNaturalAlignIndirect(Ty, /*ByVal=*/false);

  // Treat an enum type as its underlying type.
  if (const EnumType *EnumTy = Ty->getAs<EnumType>())
    Ty = EnumTy->getDecl()->getIntegerType();

  // Integer types smaller than a register are extended.
  if (Size < 64 && Ty->isIntegerType())
    return ABIArgInfo::getExtend(Ty);

  if (const auto *EIT = Ty->getAs<BitIntType>())
    if (EIT->getNumBits() < 64)
      return ABIArgInfo::getExtend(Ty);

  // Other non-aggregates go in registers.
  if (!isAggregateTypeForABI(Ty))
    return ABIArgInfo::getDirect();

  // If a C++ object has either a non-trivial copy constructor or a non-trivial
  // destructor, it is passed with an explicit indirect pointer / sret pointer.
  if (CGCXXABI::RecordArgABI RAA = getRecordArgABI(Ty, getCXXABI()))
    return getNaturalAlignIndirect(Ty, RAA == CGCXXABI::RAA_DirectInMemory);

  // This is a small aggregate type that should be passed in registers.
  // Build a coercion type from the LLVM struct type.
  llvm::StructType *StrTy = dyn_cast<llvm::StructType>(CGT.ConvertType(Ty));
  if (!StrTy)
    return ABIArgInfo::getDirect();

  CoerceBuilder CB(getVMContext(), getDataLayout());
  CB.addStruct(0, StrTy);
  CB.pad(llvm::alignTo(CB.DL.getTypeSizeInBits(StrTy), 64));

  // Try to use the original type for coercion.
  llvm::Type *CoerceTy = CB.isUsableType(StrTy) ? StrTy : CB.getType();

  if (CB.InReg)
    return ABIArgInfo::getDirectInReg(CoerceTy);
  else
    return ABIArgInfo::getDirect(CoerceTy);
}

Address SparcV9ABIInfo::EmitVAArg(CodeGenFunction &CGF, Address VAListAddr,
                                  QualType Ty) const {
  ABIArgInfo AI = classifyType(Ty, 16 * 8);
  llvm::Type *ArgTy = CGT.ConvertType(Ty);
  if (AI.canHaveCoerceToType() && !AI.getCoerceToType())
    AI.setCoerceToType(ArgTy);

  CharUnits SlotSize = CharUnits::fromQuantity(8);

  CGBuilderTy &Builder = CGF.Builder;
  Address Addr = Address(Builder.CreateLoad(VAListAddr, "ap.cur"),
                         getVAListElementType(CGF), SlotSize);
  llvm::Type *ArgPtrTy = llvm::PointerType::getUnqual(ArgTy);

  auto TypeInfo = getContext().getTypeInfoInChars(Ty);

  Address ArgAddr = Address::invalid();
  CharUnits Stride;
  switch (AI.getKind()) {
  case ABIArgInfo::Expand:
  case ABIArgInfo::CoerceAndExpand:
  case ABIArgInfo::InAlloca:
    llvm_unreachable("Unsupported ABI kind for va_arg");

  case ABIArgInfo::Extend: {
    Stride = SlotSize;
    CharUnits Offset = SlotSize - TypeInfo.Width;
    ArgAddr = Builder.CreateConstInBoundsByteGEP(Addr, Offset, "extend");
    break;
  }

  case ABIArgInfo::Direct: {
    auto AllocSize = getDataLayout().getTypeAllocSize(AI.getCoerceToType());
    Stride = CharUnits::fromQuantity(AllocSize).alignTo(SlotSize);
    ArgAddr = Addr;
    break;
  }

  case ABIArgInfo::Indirect:
  case ABIArgInfo::IndirectAliased:
    Stride = SlotSize;
    ArgAddr = Builder.CreateElementBitCast(Addr, ArgPtrTy, "indirect");
    ArgAddr = Address(Builder.CreateLoad(ArgAddr, "indirect.arg"), ArgTy,
                      TypeInfo.Align);
    break;

  case ABIArgInfo::Ignore:
    return Address(llvm::UndefValue::get(ArgPtrTy), ArgTy, TypeInfo.Align);
  }

  // Update VAList.
  Address NextPtr = Builder.CreateConstInBoundsByteGEP(Addr, Stride, "ap.next");
  Builder.CreateStore(NextPtr.getPointer(), VAListAddr);

  return Builder.CreateElementBitCast(ArgAddr, ArgTy, "arg.addr");
}

void SparcV9ABIInfo::computeInfo(CGFunctionInfo &FI) const {
  FI.getReturnInfo() = classifyType(FI.getReturnType(), 32 * 8);
  for (auto &I : FI.arguments())
    I.info = classifyType(I.type, 16 * 8);
}

namespace {
class SparcV9TargetCodeGenInfo : public TargetCodeGenInfo {
public:
  SparcV9TargetCodeGenInfo(CodeGenTypes &CGT)
      : TargetCodeGenInfo(std::make_unique<SparcV9ABIInfo>(CGT)) {}

  int getDwarfEHStackPointer(CodeGen::CodeGenModule &M) const override {
    return 14;
  }

  bool initDwarfEHRegSizeTable(CodeGen::CodeGenFunction &CGF,
                               llvm::Value *Address) const override;

  llvm::Value *decodeReturnAddress(CodeGen::CodeGenFunction &CGF,
                                   llvm::Value *Address) const override {
    return CGF.Builder.CreateGEP(CGF.Int8Ty, Address,
                                 llvm::ConstantInt::get(CGF.Int32Ty, 8));
  }

  llvm::Value *encodeReturnAddress(CodeGen::CodeGenFunction &CGF,
                                   llvm::Value *Address) const override {
    return CGF.Builder.CreateGEP(CGF.Int8Ty, Address,
                                 llvm::ConstantInt::get(CGF.Int32Ty, -8));
  }
};
} // end anonymous namespace

bool
SparcV9TargetCodeGenInfo::initDwarfEHRegSizeTable(CodeGen::CodeGenFunction &CGF,
                                                llvm::Value *Address) const {
  // This is calculated from the LLVM and GCC tables and verified
  // against gcc output.  AFAIK all ABIs use the same encoding.

  CodeGen::CGBuilderTy &Builder = CGF.Builder;

  llvm::IntegerType *i8 = CGF.Int8Ty;
  llvm::Value *Four8 = llvm::ConstantInt::get(i8, 4);
  llvm::Value *Eight8 = llvm::ConstantInt::get(i8, 8);

  // 0-31: the 8-byte general-purpose registers
  AssignToArrayRange(Builder, Address, Eight8, 0, 31);

  // 32-63: f0-31, the 4-byte floating-point registers
  AssignToArrayRange(Builder, Address, Four8, 32, 63);

  //   Y   = 64
  //   PSR = 65
  //   WIM = 66
  //   TBR = 67
  //   PC  = 68
  //   NPC = 69
  //   FSR = 70
  //   CSR = 71
  AssignToArrayRange(Builder, Address, Eight8, 64, 71);

  // 72-87: d0-15, the 8-byte floating-point registers
  AssignToArrayRange(Builder, Address, Eight8, 72, 87);

  return false;
}

// ARC ABI implementation.
namespace {

class ARCABIInfo : public DefaultABIInfo {
public:
  using DefaultABIInfo::DefaultABIInfo;

private:
  Address EmitVAArg(CodeGenFunction &CGF, Address VAListAddr,
                    QualType Ty) const override;

  void updateState(const ABIArgInfo &Info, QualType Ty, CCState &State) const {
    if (!State.FreeRegs)
      return;
    if (Info.isIndirect() && Info.getInReg())
      State.FreeRegs--;
    else if (Info.isDirect() && Info.getInReg()) {
      unsigned sz = (getContext().getTypeSize(Ty) + 31) / 32;
      if (sz < State.FreeRegs)
        State.FreeRegs -= sz;
      else
        State.FreeRegs = 0;
    }
  }

  void computeInfo(CGFunctionInfo &FI) const override {
    CCState State(FI);
    // ARC uses 8 registers to pass arguments.
    State.FreeRegs = 8;

    if (!getCXXABI().classifyReturnType(FI))
      FI.getReturnInfo() = classifyReturnType(FI.getReturnType());
    updateState(FI.getReturnInfo(), FI.getReturnType(), State);
    for (auto &I : FI.arguments()) {
      I.info = classifyArgumentType(I.type, State.FreeRegs);
      updateState(I.info, I.type, State);
    }
  }

  ABIArgInfo getIndirectByRef(QualType Ty, bool HasFreeRegs) const;
  ABIArgInfo getIndirectByValue(QualType Ty) const;
  ABIArgInfo classifyArgumentType(QualType Ty, uint8_t FreeRegs) const;
  ABIArgInfo classifyReturnType(QualType RetTy) const;
};

class ARCTargetCodeGenInfo : public TargetCodeGenInfo {
public:
  ARCTargetCodeGenInfo(CodeGenTypes &CGT)
      : TargetCodeGenInfo(std::make_unique<ARCABIInfo>(CGT)) {}
};


ABIArgInfo ARCABIInfo::getIndirectByRef(QualType Ty, bool HasFreeRegs) const {
  return HasFreeRegs ? getNaturalAlignIndirectInReg(Ty) :
                       getNaturalAlignIndirect(Ty, false);
}

ABIArgInfo ARCABIInfo::getIndirectByValue(QualType Ty) const {
  // Compute the byval alignment.
  const unsigned MinABIStackAlignInBytes = 4;
  unsigned TypeAlign = getContext().getTypeAlign(Ty) / 8;
  return ABIArgInfo::getIndirect(CharUnits::fromQuantity(4), /*ByVal=*/true,
                                 TypeAlign > MinABIStackAlignInBytes);
}

Address ARCABIInfo::EmitVAArg(CodeGenFunction &CGF, Address VAListAddr,
                              QualType Ty) const {
  return emitVoidPtrVAArg(CGF, VAListAddr, Ty, /*indirect*/ false,
                          getContext().getTypeInfoInChars(Ty),
                          CharUnits::fromQuantity(4), true);
}

ABIArgInfo ARCABIInfo::classifyArgumentType(QualType Ty,
                                            uint8_t FreeRegs) const {
  // Handle the generic C++ ABI.
  const RecordType *RT = Ty->getAs<RecordType>();
  if (RT) {
    CGCXXABI::RecordArgABI RAA = getRecordArgABI(RT, getCXXABI());
    if (RAA == CGCXXABI::RAA_Indirect)
      return getIndirectByRef(Ty, FreeRegs > 0);

    if (RAA == CGCXXABI::RAA_DirectInMemory)
      return getIndirectByValue(Ty);
  }

  // Treat an enum type as its underlying type.
  if (const EnumType *EnumTy = Ty->getAs<EnumType>())
    Ty = EnumTy->getDecl()->getIntegerType();

  auto SizeInRegs = llvm::alignTo(getContext().getTypeSize(Ty), 32) / 32;

  if (isAggregateTypeForABI(Ty)) {
    // Structures with flexible arrays are always indirect.
    if (RT && RT->getDecl()->hasFlexibleArrayMember())
      return getIndirectByValue(Ty);

    // Ignore empty structs/unions.
    if (isEmptyRecord(getContext(), Ty, true))
      return ABIArgInfo::getIgnore();

    llvm::LLVMContext &LLVMContext = getVMContext();

    llvm::IntegerType *Int32 = llvm::Type::getInt32Ty(LLVMContext);
    SmallVector<llvm::Type *, 3> Elements(SizeInRegs, Int32);
    llvm::Type *Result = llvm::StructType::get(LLVMContext, Elements);

    return FreeRegs >= SizeInRegs ?
        ABIArgInfo::getDirectInReg(Result) :
        ABIArgInfo::getDirect(Result, 0, nullptr, false);
  }

  if (const auto *EIT = Ty->getAs<BitIntType>())
    if (EIT->getNumBits() > 64)
      return getIndirectByValue(Ty);

  return isPromotableIntegerTypeForABI(Ty)
             ? (FreeRegs >= SizeInRegs ? ABIArgInfo::getExtendInReg(Ty)
                                       : ABIArgInfo::getExtend(Ty))
             : (FreeRegs >= SizeInRegs ? ABIArgInfo::getDirectInReg()
                                       : ABIArgInfo::getDirect());
}

ABIArgInfo ARCABIInfo::classifyReturnType(QualType RetTy) const {
  if (RetTy->isAnyComplexType())
    return ABIArgInfo::getDirectInReg();

  // Arguments of size > 4 registers are indirect.
  auto RetSize = llvm::alignTo(getContext().getTypeSize(RetTy), 32) / 32;
  if (RetSize > 4)
    return getIndirectByRef(RetTy, /*HasFreeRegs*/ true);

  return DefaultABIInfo::classifyReturnType(RetTy);
}

} // End anonymous namespace.

//===----------------------------------------------------------------------===//
// XCore ABI Implementation
//===----------------------------------------------------------------------===//

namespace {

/// A SmallStringEnc instance is used to build up the TypeString by passing
/// it by reference between functions that append to it.
typedef llvm::SmallString<128> SmallStringEnc;

/// TypeStringCache caches the meta encodings of Types.
///
/// The reason for caching TypeStrings is two fold:
///   1. To cache a type's encoding for later uses;
///   2. As a means to break recursive member type inclusion.
///
/// A cache Entry can have a Status of:
///   NonRecursive:   The type encoding is not recursive;
///   Recursive:      The type encoding is recursive;
///   Incomplete:     An incomplete TypeString;
///   IncompleteUsed: An incomplete TypeString that has been used in a
///                   Recursive type encoding.
///
/// A NonRecursive entry will have all of its sub-members expanded as fully
/// as possible. Whilst it may contain types which are recursive, the type
/// itself is not recursive and thus its encoding may be safely used whenever
/// the type is encountered.
///
/// A Recursive entry will have all of its sub-members expanded as fully as
/// possible. The type itself is recursive and it may contain other types which
/// are recursive. The Recursive encoding must not be used during the expansion
/// of a recursive type's recursive branch. For simplicity the code uses
/// IncompleteCount to reject all usage of Recursive encodings for member types.
///
/// An Incomplete entry is always a RecordType and only encodes its
/// identifier e.g. "s(S){}". Incomplete 'StubEnc' entries are ephemeral and
/// are placed into the cache during type expansion as a means to identify and
/// handle recursive inclusion of types as sub-members. If there is recursion
/// the entry becomes IncompleteUsed.
///
/// During the expansion of a RecordType's members:
///
///   If the cache contains a NonRecursive encoding for the member type, the
///   cached encoding is used;
///
///   If the cache contains a Recursive encoding for the member type, the
///   cached encoding is 'Swapped' out, as it may be incorrect, and...
///
///   If the member is a RecordType, an Incomplete encoding is placed into the
///   cache to break potential recursive inclusion of itself as a sub-member;
///
///   Once a member RecordType has been expanded, its temporary incomplete
///   entry is removed from the cache. If a Recursive encoding was swapped out
///   it is swapped back in;
///
///   If an incomplete entry is used to expand a sub-member, the incomplete
///   entry is marked as IncompleteUsed. The cache keeps count of how many
///   IncompleteUsed entries it currently contains in IncompleteUsedCount;
///
///   If a member's encoding is found to be a NonRecursive or Recursive viz:
///   IncompleteUsedCount==0, the member's encoding is added to the cache.
///   Else the member is part of a recursive type and thus the recursion has
///   been exited too soon for the encoding to be correct for the member.
///
class TypeStringCache {
  enum Status {NonRecursive, Recursive, Incomplete, IncompleteUsed};
  struct Entry {
    std::string Str;     // The encoded TypeString for the type.
    enum Status State;   // Information about the encoding in 'Str'.
    std::string Swapped; // A temporary place holder for a Recursive encoding
                         // during the expansion of RecordType's members.
  };
  std::map<const IdentifierInfo *, struct Entry> Map;
  unsigned IncompleteCount;     // Number of Incomplete entries in the Map.
  unsigned IncompleteUsedCount; // Number of IncompleteUsed entries in the Map.
public:
  TypeStringCache() : IncompleteCount(0), IncompleteUsedCount(0) {}
  void addIncomplete(const IdentifierInfo *ID, std::string StubEnc);
  bool removeIncomplete(const IdentifierInfo *ID);
  void addIfComplete(const IdentifierInfo *ID, StringRef Str,
                     bool IsRecursive);
  StringRef lookupStr(const IdentifierInfo *ID);
};

/// TypeString encodings for enum & union fields must be order.
/// FieldEncoding is a helper for this ordering process.
class FieldEncoding {
  bool HasName;
  std::string Enc;
public:
  FieldEncoding(bool b, SmallStringEnc &e) : HasName(b), Enc(e.c_str()) {}
  StringRef str() { return Enc; }
  bool operator<(const FieldEncoding &rhs) const {
    if (HasName != rhs.HasName) return HasName;
    return Enc < rhs.Enc;
  }
};

class XCoreABIInfo : public DefaultABIInfo {
public:
  XCoreABIInfo(CodeGen::CodeGenTypes &CGT) : DefaultABIInfo(CGT) {}
  Address EmitVAArg(CodeGenFunction &CGF, Address VAListAddr,
                    QualType Ty) const override;
};

class XCoreTargetCodeGenInfo : public TargetCodeGenInfo {
  mutable TypeStringCache TSC;
  void emitTargetMD(const Decl *D, llvm::GlobalValue *GV,
                    const CodeGen::CodeGenModule &M) const;

public:
  XCoreTargetCodeGenInfo(CodeGenTypes &CGT)
      : TargetCodeGenInfo(std::make_unique<XCoreABIInfo>(CGT)) {}
  void emitTargetMetadata(CodeGen::CodeGenModule &CGM,
                          const llvm::MapVector<GlobalDecl, StringRef>
                              &MangledDeclNames) const override;
};

} // End anonymous namespace.

// TODO: this implementation is likely now redundant with the default
// EmitVAArg.
Address XCoreABIInfo::EmitVAArg(CodeGenFunction &CGF, Address VAListAddr,
                                QualType Ty) const {
  CGBuilderTy &Builder = CGF.Builder;

  // Get the VAList.
  CharUnits SlotSize = CharUnits::fromQuantity(4);
  Address AP = Address(Builder.CreateLoad(VAListAddr),
                       getVAListElementType(CGF), SlotSize);

  // Handle the argument.
  ABIArgInfo AI = classifyArgumentType(Ty);
  CharUnits TypeAlign = getContext().getTypeAlignInChars(Ty);
  llvm::Type *ArgTy = CGT.ConvertType(Ty);
  if (AI.canHaveCoerceToType() && !AI.getCoerceToType())
    AI.setCoerceToType(ArgTy);
  llvm::Type *ArgPtrTy = llvm::PointerType::getUnqual(ArgTy);

  Address Val = Address::invalid();
  CharUnits ArgSize = CharUnits::Zero();
  switch (AI.getKind()) {
  case ABIArgInfo::Expand:
  case ABIArgInfo::CoerceAndExpand:
  case ABIArgInfo::InAlloca:
    llvm_unreachable("Unsupported ABI kind for va_arg");
  case ABIArgInfo::Ignore:
    Val = Address(llvm::UndefValue::get(ArgPtrTy), ArgTy, TypeAlign);
    ArgSize = CharUnits::Zero();
    break;
  case ABIArgInfo::Extend:
  case ABIArgInfo::Direct:
    Val = Builder.CreateElementBitCast(AP, ArgTy);
    ArgSize = CharUnits::fromQuantity(
        getDataLayout().getTypeAllocSize(AI.getCoerceToType()));
    ArgSize = ArgSize.alignTo(SlotSize);
    break;
  case ABIArgInfo::Indirect:
  case ABIArgInfo::IndirectAliased:
    Val = Builder.CreateElementBitCast(AP, ArgPtrTy);
    Val = Address(Builder.CreateLoad(Val), ArgTy, TypeAlign);
    ArgSize = SlotSize;
    break;
  }

  // Increment the VAList.
  if (!ArgSize.isZero()) {
    Address APN = Builder.CreateConstInBoundsByteGEP(AP, ArgSize);
    Builder.CreateStore(APN.getPointer(), VAListAddr);
  }

  return Val;
}

/// During the expansion of a RecordType, an incomplete TypeString is placed
/// into the cache as a means to identify and break recursion.
/// If there is a Recursive encoding in the cache, it is swapped out and will
/// be reinserted by removeIncomplete().
/// All other types of encoding should have been used rather than arriving here.
void TypeStringCache::addIncomplete(const IdentifierInfo *ID,
                                    std::string StubEnc) {
  if (!ID)
    return;
  Entry &E = Map[ID];
  assert( (E.Str.empty() || E.State == Recursive) &&
         "Incorrectly use of addIncomplete");
  assert(!StubEnc.empty() && "Passing an empty string to addIncomplete()");
  E.Swapped.swap(E.Str); // swap out the Recursive
  E.Str.swap(StubEnc);
  E.State = Incomplete;
  ++IncompleteCount;
}

/// Once the RecordType has been expanded, the temporary incomplete TypeString
/// must be removed from the cache.
/// If a Recursive was swapped out by addIncomplete(), it will be replaced.
/// Returns true if the RecordType was defined recursively.
bool TypeStringCache::removeIncomplete(const IdentifierInfo *ID) {
  if (!ID)
    return false;
  auto I = Map.find(ID);
  assert(I != Map.end() && "Entry not present");
  Entry &E = I->second;
  assert( (E.State == Incomplete ||
           E.State == IncompleteUsed) &&
         "Entry must be an incomplete type");
  bool IsRecursive = false;
  if (E.State == IncompleteUsed) {
    // We made use of our Incomplete encoding, thus we are recursive.
    IsRecursive = true;
    --IncompleteUsedCount;
  }
  if (E.Swapped.empty())
    Map.erase(I);
  else {
    // Swap the Recursive back.
    E.Swapped.swap(E.Str);
    E.Swapped.clear();
    E.State = Recursive;
  }
  --IncompleteCount;
  return IsRecursive;
}

/// Add the encoded TypeString to the cache only if it is NonRecursive or
/// Recursive (viz: all sub-members were expanded as fully as possible).
void TypeStringCache::addIfComplete(const IdentifierInfo *ID, StringRef Str,
                                    bool IsRecursive) {
  if (!ID || IncompleteUsedCount)
    return; // No key or it is is an incomplete sub-type so don't add.
  Entry &E = Map[ID];
  if (IsRecursive && !E.Str.empty()) {
    assert(E.State==Recursive && E.Str.size() == Str.size() &&
           "This is not the same Recursive entry");
    // The parent container was not recursive after all, so we could have used
    // this Recursive sub-member entry after all, but we assumed the worse when
    // we started viz: IncompleteCount!=0.
    return;
  }
  assert(E.Str.empty() && "Entry already present");
  E.Str = Str.str();
  E.State = IsRecursive? Recursive : NonRecursive;
}

/// Return a cached TypeString encoding for the ID. If there isn't one, or we
/// are recursively expanding a type (IncompleteCount != 0) and the cached
/// encoding is Recursive, return an empty StringRef.
StringRef TypeStringCache::lookupStr(const IdentifierInfo *ID) {
  if (!ID)
    return StringRef();   // We have no key.
  auto I = Map.find(ID);
  if (I == Map.end())
    return StringRef();   // We have no encoding.
  Entry &E = I->second;
  if (E.State == Recursive && IncompleteCount)
    return StringRef();   // We don't use Recursive encodings for member types.

  if (E.State == Incomplete) {
    // The incomplete type is being used to break out of recursion.
    E.State = IncompleteUsed;
    ++IncompleteUsedCount;
  }
  return E.Str;
}

/// The XCore ABI includes a type information section that communicates symbol
/// type information to the linker. The linker uses this information to verify
/// safety/correctness of things such as array bound and pointers et al.
/// The ABI only requires C (and XC) language modules to emit TypeStrings.
/// This type information (TypeString) is emitted into meta data for all global
/// symbols: definitions, declarations, functions & variables.
///
/// The TypeString carries type, qualifier, name, size & value details.
/// Please see 'Tools Development Guide' section 2.16.2 for format details:
/// https://www.xmos.com/download/public/Tools-Development-Guide%28X9114A%29.pdf
/// The output is tested by test/CodeGen/xcore-stringtype.c.
///
static bool getTypeString(SmallStringEnc &Enc, const Decl *D,
                          const CodeGen::CodeGenModule &CGM,
                          TypeStringCache &TSC);

/// XCore uses emitTargetMD to emit TypeString metadata for global symbols.
void XCoreTargetCodeGenInfo::emitTargetMD(
    const Decl *D, llvm::GlobalValue *GV,
    const CodeGen::CodeGenModule &CGM) const {
  SmallStringEnc Enc;
  if (getTypeString(Enc, D, CGM, TSC)) {
    llvm::LLVMContext &Ctx = CGM.getModule().getContext();
    llvm::Metadata *MDVals[] = {llvm::ConstantAsMetadata::get(GV),
                                llvm::MDString::get(Ctx, Enc.str())};
    llvm::NamedMDNode *MD =
      CGM.getModule().getOrInsertNamedMetadata("xcore.typestrings");
    MD->addOperand(llvm::MDNode::get(Ctx, MDVals));
  }
}

void XCoreTargetCodeGenInfo::emitTargetMetadata(
    CodeGen::CodeGenModule &CGM,
    const llvm::MapVector<GlobalDecl, StringRef> &MangledDeclNames) const {
  // Warning, new MangledDeclNames may be appended within this loop.
  // We rely on MapVector insertions adding new elements to the end
  // of the container.
  for (unsigned I = 0; I != MangledDeclNames.size(); ++I) {
    auto Val = *(MangledDeclNames.begin() + I);
    llvm::GlobalValue *GV = CGM.GetGlobalValue(Val.second);
    if (GV) {
      const Decl *D = Val.first.getDecl()->getMostRecentDecl();
      emitTargetMD(D, GV, CGM);
    }
  }
}

//===----------------------------------------------------------------------===//
// Base ABI and target codegen info implementation common between SPIR and
// SPIR-V.
//===----------------------------------------------------------------------===//

namespace {
class CommonSPIRABIInfo : public DefaultABIInfo {
public:
  CommonSPIRABIInfo(CodeGenTypes &CGT) : DefaultABIInfo(CGT) { setCCs(); }

  ABIArgInfo classifyKernelArgumentType(QualType Ty) const;

  // Add new functions rather than overload existing so that these public APIs
  // can't be blindly misused with wrong calling convention.
  ABIArgInfo classifyRegcallReturnType(QualType RetTy) const;
  ABIArgInfo classifyRegcallArgumentType(QualType RetTy) const;

  void computeInfo(CGFunctionInfo &FI) const override;

private:
  void setCCs();
};

ABIArgInfo CommonSPIRABIInfo::classifyKernelArgumentType(QualType Ty) const {
  Ty = useFirstFieldIfTransparentUnion(Ty);

  if (getContext().getLangOpts().SYCLIsDevice && isAggregateTypeForABI(Ty)) {
    // Pass all aggregate types allowed by Sema by value.
    return getNaturalAlignIndirect(Ty);
  }

  return DefaultABIInfo::classifyArgumentType(Ty);
}

void CommonSPIRABIInfo::computeInfo(CGFunctionInfo &FI) const {
  llvm::CallingConv::ID CC = FI.getCallingConvention();
  bool IsRegCall = CC == llvm::CallingConv::X86_RegCall;

  if (!getCXXABI().classifyReturnType(FI)) {
    CanQualType RetT = FI.getReturnType();
    FI.getReturnInfo() =
        IsRegCall ? classifyRegcallReturnType(RetT) : classifyReturnType(RetT);
  }

  for (auto &Arg : FI.arguments()) {
    if (CC == llvm::CallingConv::SPIR_KERNEL) {
      Arg.info = classifyKernelArgumentType(Arg.type);
    } else {
      Arg.info = IsRegCall ? classifyRegcallArgumentType(Arg.type)
                           : classifyArgumentType(Arg.type);
    }
  }
}

// The two functions below are based on AMDGPUABIInfo, but without any
// restriction on the maximum number of arguments passed via registers.
// SPIRV BEs are expected to further adjust the calling convention as
// needed (use stack or byval-like passing) for some of the arguments.

ABIArgInfo CommonSPIRABIInfo::classifyRegcallReturnType(QualType RetTy) const {
  if (isAggregateTypeForABI(RetTy)) {
    // Records with non-trivial destructors/copy-constructors should not be
    // returned by value.
    if (!getRecordArgABI(RetTy, getCXXABI())) {
      // Ignore empty structs/unions.
      if (isEmptyRecord(getContext(), RetTy, true))
        return ABIArgInfo::getIgnore();

      // Lower single-element structs to just return a regular value.
      if (const Type *SeltTy = isSingleElementStruct(RetTy, getContext()))
        return ABIArgInfo::getDirect(CGT.ConvertType(QualType(SeltTy, 0)));

      if (const RecordType *RT = RetTy->getAs<RecordType>()) {
        const RecordDecl *RD = RT->getDecl();
        if (RD->hasFlexibleArrayMember())
          return classifyReturnType(RetTy);
      }

      // Pack aggregates <= 8 bytes into a single vector register or pair.
      // TODO make this parameterizeable/adjustable depending on spir target
      // triple abi component.
      uint64_t Size = getContext().getTypeSize(RetTy);
      if (Size <= 16)
        return ABIArgInfo::getDirect(llvm::Type::getInt16Ty(getVMContext()));

      if (Size <= 32)
        return ABIArgInfo::getDirect(llvm::Type::getInt32Ty(getVMContext()));

      if (Size <= 64) {
        llvm::Type *I32Ty = llvm::Type::getInt32Ty(getVMContext());
        return ABIArgInfo::getDirect(llvm::ArrayType::get(I32Ty, 2));
      }
      return ABIArgInfo::getDirect();
    }
  }
  // Otherwise just do the default thing.
  return classifyReturnType(RetTy);
}

ABIArgInfo CommonSPIRABIInfo::classifyRegcallArgumentType(QualType Ty) const {
  Ty = useFirstFieldIfTransparentUnion(Ty);

  if (isAggregateTypeForABI(Ty)) {
    // Records with non-trivial destructors/copy-constructors should not be
    // passed by value.
    if (auto RAA = getRecordArgABI(Ty, getCXXABI()))
      return getNaturalAlignIndirect(Ty, RAA == CGCXXABI::RAA_DirectInMemory);

    // Ignore empty structs/unions.
    if (isEmptyRecord(getContext(), Ty, true))
      return ABIArgInfo::getIgnore();

    // Lower single-element structs to just pass a regular value. TODO: We
    // could do reasonable-size multiple-element structs too, using getExpand(),
    // though watch out for things like bitfields.
    if (const Type *SeltTy = isSingleElementStruct(Ty, getContext()))
      return ABIArgInfo::getDirect(CGT.ConvertType(QualType(SeltTy, 0)));

    if (const RecordType *RT = Ty->getAs<RecordType>()) {
      const RecordDecl *RD = RT->getDecl();
      if (RD->hasFlexibleArrayMember())
        return classifyArgumentType(Ty);
    }

    // Pack aggregates <= 8 bytes into single vector register or pair.
    // TODO make this parameterizeable/adjustable depending on spir target
    // triple abi component.
    uint64_t Size = getContext().getTypeSize(Ty);
    if (Size <= 64) {
      if (Size <= 16)
        return ABIArgInfo::getDirect(llvm::Type::getInt16Ty(getVMContext()));

      if (Size <= 32)
        return ABIArgInfo::getDirect(llvm::Type::getInt32Ty(getVMContext()));

      // XXX: Should this be i64 instead, and should the limit increase?
      llvm::Type *I32Ty = llvm::Type::getInt32Ty(getVMContext());
      return ABIArgInfo::getDirect(llvm::ArrayType::get(I32Ty, 2));
    }
    return ABIArgInfo::getDirect();
  }

  // Otherwise just do the default thing.
  return classifyArgumentType(Ty);
}

class SPIRVABIInfo : public CommonSPIRABIInfo {
public:
  SPIRVABIInfo(CodeGenTypes &CGT) : CommonSPIRABIInfo(CGT) {}
  void computeInfo(CGFunctionInfo &FI) const override;

private:
  ABIArgInfo classifyKernelArgumentType(QualType Ty) const;
};
} // end anonymous namespace
namespace {
class CommonSPIRTargetCodeGenInfo : public TargetCodeGenInfo {
public:
  CommonSPIRTargetCodeGenInfo(CodeGen::CodeGenTypes &CGT)
      : TargetCodeGenInfo(std::make_unique<CommonSPIRABIInfo>(CGT)) {}
  CommonSPIRTargetCodeGenInfo(std::unique_ptr<ABIInfo> ABIInfo)
      : TargetCodeGenInfo(std::move(ABIInfo)) {}

  LangAS getASTAllocaAddressSpace() const override {
    return getLangASFromTargetAS(
        getABIInfo().getDataLayout().getAllocaAddrSpace());
  }

  unsigned getOpenCLKernelCallingConv() const override;

  bool shouldEmitStaticExternCAliases() const override;
};
class SPIRVTargetCodeGenInfo : public CommonSPIRTargetCodeGenInfo {
public:
  SPIRVTargetCodeGenInfo(CodeGen::CodeGenTypes &CGT)
      : CommonSPIRTargetCodeGenInfo(std::make_unique<SPIRVABIInfo>(CGT)) {}
  void setCUDAKernelCallingConvention(const FunctionType *&FT) const override;
};
} // End anonymous namespace.

void CommonSPIRABIInfo::setCCs() {
  assert(getRuntimeCC() == llvm::CallingConv::C);
  RuntimeCC = llvm::CallingConv::SPIR_FUNC;
}

ABIArgInfo SPIRVABIInfo::classifyKernelArgumentType(QualType Ty) const {
  if (getContext().getLangOpts().CUDAIsDevice) {
    // Coerce pointer arguments with default address space to CrossWorkGroup
    // pointers for HIPSPV/CUDASPV. When the language mode is HIP/CUDA, the
    // SPIRTargetInfo maps cuda_device to SPIR-V's CrossWorkGroup address space.
    llvm::Type *LTy = CGT.ConvertType(Ty);
    auto DefaultAS = getContext().getTargetAddressSpace(LangAS::Default);
    auto GlobalAS = getContext().getTargetAddressSpace(LangAS::cuda_device);
    auto *PtrTy = llvm::dyn_cast<llvm::PointerType>(LTy);
    if (PtrTy && PtrTy->getAddressSpace() == DefaultAS) {
      LTy = llvm::PointerType::getWithSamePointeeType(PtrTy, GlobalAS);
      return ABIArgInfo::getDirect(LTy, 0, nullptr, false);
    }

    // Force copying aggregate type in kernel arguments by value when
    // compiling CUDA targeting SPIR-V. This is required for the object
    // copied to be valid on the device.
    // This behavior follows the CUDA spec
    // https://docs.nvidia.com/cuda/cuda-c-programming-guide/index.html#global-function-argument-processing,
    // and matches the NVPTX implementation.
    if (isAggregateTypeForABI(Ty))
      return getNaturalAlignIndirect(Ty, /* byval */ true);
  }
  return classifyArgumentType(Ty);
}

void SPIRVABIInfo::computeInfo(CGFunctionInfo &FI) const {
  // The logic is same as in DefaultABIInfo with an exception on the kernel
  // arguments handling.
  llvm::CallingConv::ID CC = FI.getCallingConvention();

  if (!getCXXABI().classifyReturnType(FI))
    FI.getReturnInfo() = classifyReturnType(FI.getReturnType());

  for (auto &I : FI.arguments()) {
    if (CC == llvm::CallingConv::SPIR_KERNEL) {
      I.info = classifyKernelArgumentType(I.type);
    } else {
      I.info = classifyArgumentType(I.type);
    }
  }
}

namespace clang {
namespace CodeGen {
void computeSPIRKernelABIInfo(CodeGenModule &CGM, CGFunctionInfo &FI) {
  if (CGM.getTarget().getTriple().isSPIRV())
    SPIRVABIInfo(CGM.getTypes()).computeInfo(FI);
  else
    CommonSPIRABIInfo(CGM.getTypes()).computeInfo(FI);
}
}
}

unsigned CommonSPIRTargetCodeGenInfo::getOpenCLKernelCallingConv() const {
  return llvm::CallingConv::SPIR_KERNEL;
}

bool CommonSPIRTargetCodeGenInfo::shouldEmitStaticExternCAliases() const {
  return false;
}

void SPIRVTargetCodeGenInfo::setCUDAKernelCallingConvention(
    const FunctionType *&FT) const {
  // Convert HIP kernels to SPIR-V kernels.
  if (getABIInfo().getContext().getLangOpts().HIP) {
    FT = getABIInfo().getContext().adjustFunctionType(
        FT, FT->getExtInfo().withCallingConv(CC_OpenCLKernel));
    return;
  }
}

static bool appendType(SmallStringEnc &Enc, QualType QType,
                       const CodeGen::CodeGenModule &CGM,
                       TypeStringCache &TSC);

/// Helper function for appendRecordType().
/// Builds a SmallVector containing the encoded field types in declaration
/// order.
static bool extractFieldType(SmallVectorImpl<FieldEncoding> &FE,
                             const RecordDecl *RD,
                             const CodeGen::CodeGenModule &CGM,
                             TypeStringCache &TSC) {
  for (const auto *Field : RD->fields()) {
    SmallStringEnc Enc;
    Enc += "m(";
    Enc += Field->getName();
    Enc += "){";
    if (Field->isBitField()) {
      Enc += "b(";
      llvm::raw_svector_ostream OS(Enc);
      OS << Field->getBitWidthValue(CGM.getContext());
      Enc += ':';
    }
    if (!appendType(Enc, Field->getType(), CGM, TSC))
      return false;
    if (Field->isBitField())
      Enc += ')';
    Enc += '}';
    FE.emplace_back(!Field->getName().empty(), Enc);
  }
  return true;
}

/// Appends structure and union types to Enc and adds encoding to cache.
/// Recursively calls appendType (via extractFieldType) for each field.
/// Union types have their fields ordered according to the ABI.
static bool appendRecordType(SmallStringEnc &Enc, const RecordType *RT,
                             const CodeGen::CodeGenModule &CGM,
                             TypeStringCache &TSC, const IdentifierInfo *ID) {
  // Append the cached TypeString if we have one.
  StringRef TypeString = TSC.lookupStr(ID);
  if (!TypeString.empty()) {
    Enc += TypeString;
    return true;
  }

  // Start to emit an incomplete TypeString.
  size_t Start = Enc.size();
  Enc += (RT->isUnionType()? 'u' : 's');
  Enc += '(';
  if (ID)
    Enc += ID->getName();
  Enc += "){";

  // We collect all encoded fields and order as necessary.
  bool IsRecursive = false;
  const RecordDecl *RD = RT->getDecl()->getDefinition();
  if (RD && !RD->field_empty()) {
    // An incomplete TypeString stub is placed in the cache for this RecordType
    // so that recursive calls to this RecordType will use it whilst building a
    // complete TypeString for this RecordType.
    SmallVector<FieldEncoding, 16> FE;
    std::string StubEnc(Enc.substr(Start).str());
    StubEnc += '}';  // StubEnc now holds a valid incomplete TypeString.
    TSC.addIncomplete(ID, std::move(StubEnc));
    if (!extractFieldType(FE, RD, CGM, TSC)) {
      (void) TSC.removeIncomplete(ID);
      return false;
    }
    IsRecursive = TSC.removeIncomplete(ID);
    // The ABI requires unions to be sorted but not structures.
    // See FieldEncoding::operator< for sort algorithm.
    if (RT->isUnionType())
      llvm::sort(FE);
    // We can now complete the TypeString.
    unsigned E = FE.size();
    for (unsigned I = 0; I != E; ++I) {
      if (I)
        Enc += ',';
      Enc += FE[I].str();
    }
  }
  Enc += '}';
  TSC.addIfComplete(ID, Enc.substr(Start), IsRecursive);
  return true;
}

/// Appends enum types to Enc and adds the encoding to the cache.
static bool appendEnumType(SmallStringEnc &Enc, const EnumType *ET,
                           TypeStringCache &TSC,
                           const IdentifierInfo *ID) {
  // Append the cached TypeString if we have one.
  StringRef TypeString = TSC.lookupStr(ID);
  if (!TypeString.empty()) {
    Enc += TypeString;
    return true;
  }

  size_t Start = Enc.size();
  Enc += "e(";
  if (ID)
    Enc += ID->getName();
  Enc += "){";

  // We collect all encoded enumerations and order them alphanumerically.
  if (const EnumDecl *ED = ET->getDecl()->getDefinition()) {
    SmallVector<FieldEncoding, 16> FE;
    for (auto I = ED->enumerator_begin(), E = ED->enumerator_end(); I != E;
         ++I) {
      SmallStringEnc EnumEnc;
      EnumEnc += "m(";
      EnumEnc += I->getName();
      EnumEnc += "){";
      I->getInitVal().toString(EnumEnc);
      EnumEnc += '}';
      FE.push_back(FieldEncoding(!I->getName().empty(), EnumEnc));
    }
    llvm::sort(FE);
    unsigned E = FE.size();
    for (unsigned I = 0; I != E; ++I) {
      if (I)
        Enc += ',';
      Enc += FE[I].str();
    }
  }
  Enc += '}';
  TSC.addIfComplete(ID, Enc.substr(Start), false);
  return true;
}

/// Appends type's qualifier to Enc.
/// This is done prior to appending the type's encoding.
static void appendQualifier(SmallStringEnc &Enc, QualType QT) {
  // Qualifiers are emitted in alphabetical order.
  static const char *const Table[]={"","c:","r:","cr:","v:","cv:","rv:","crv:"};
  int Lookup = 0;
  if (QT.isConstQualified())
    Lookup += 1<<0;
  if (QT.isRestrictQualified())
    Lookup += 1<<1;
  if (QT.isVolatileQualified())
    Lookup += 1<<2;
  Enc += Table[Lookup];
}

/// Appends built-in types to Enc.
static bool appendBuiltinType(SmallStringEnc &Enc, const BuiltinType *BT) {
  const char *EncType;
  switch (BT->getKind()) {
    case BuiltinType::Void:
      EncType = "0";
      break;
    case BuiltinType::Bool:
      EncType = "b";
      break;
    case BuiltinType::Char_U:
      EncType = "uc";
      break;
    case BuiltinType::UChar:
      EncType = "uc";
      break;
    case BuiltinType::SChar:
      EncType = "sc";
      break;
    case BuiltinType::UShort:
      EncType = "us";
      break;
    case BuiltinType::Short:
      EncType = "ss";
      break;
    case BuiltinType::UInt:
      EncType = "ui";
      break;
    case BuiltinType::Int:
      EncType = "si";
      break;
    case BuiltinType::ULong:
      EncType = "ul";
      break;
    case BuiltinType::Long:
      EncType = "sl";
      break;
    case BuiltinType::ULongLong:
      EncType = "ull";
      break;
    case BuiltinType::LongLong:
      EncType = "sll";
      break;
    case BuiltinType::Float:
      EncType = "ft";
      break;
    case BuiltinType::Double:
      EncType = "d";
      break;
    case BuiltinType::LongDouble:
      EncType = "ld";
      break;
    default:
      return false;
  }
  Enc += EncType;
  return true;
}

/// Appends a pointer encoding to Enc before calling appendType for the pointee.
static bool appendPointerType(SmallStringEnc &Enc, const PointerType *PT,
                              const CodeGen::CodeGenModule &CGM,
                              TypeStringCache &TSC) {
  Enc += "p(";
  if (!appendType(Enc, PT->getPointeeType(), CGM, TSC))
    return false;
  Enc += ')';
  return true;
}

/// Appends array encoding to Enc before calling appendType for the element.
static bool appendArrayType(SmallStringEnc &Enc, QualType QT,
                            const ArrayType *AT,
                            const CodeGen::CodeGenModule &CGM,
                            TypeStringCache &TSC, StringRef NoSizeEnc) {
  if (AT->getSizeModifier() != ArrayType::Normal)
    return false;
  Enc += "a(";
  if (const ConstantArrayType *CAT = dyn_cast<ConstantArrayType>(AT))
    CAT->getSize().toStringUnsigned(Enc);
  else
    Enc += NoSizeEnc; // Global arrays use "*", otherwise it is "".
  Enc += ':';
  // The Qualifiers should be attached to the type rather than the array.
  appendQualifier(Enc, QT);
  if (!appendType(Enc, AT->getElementType(), CGM, TSC))
    return false;
  Enc += ')';
  return true;
}

/// Appends a function encoding to Enc, calling appendType for the return type
/// and the arguments.
static bool appendFunctionType(SmallStringEnc &Enc, const FunctionType *FT,
                             const CodeGen::CodeGenModule &CGM,
                             TypeStringCache &TSC) {
  Enc += "f{";
  if (!appendType(Enc, FT->getReturnType(), CGM, TSC))
    return false;
  Enc += "}(";
  if (const FunctionProtoType *FPT = FT->getAs<FunctionProtoType>()) {
    // N.B. we are only interested in the adjusted param types.
    auto I = FPT->param_type_begin();
    auto E = FPT->param_type_end();
    if (I != E) {
      do {
        if (!appendType(Enc, *I, CGM, TSC))
          return false;
        ++I;
        if (I != E)
          Enc += ',';
      } while (I != E);
      if (FPT->isVariadic())
        Enc += ",va";
    } else {
      if (FPT->isVariadic())
        Enc += "va";
      else
        Enc += '0';
    }
  }
  Enc += ')';
  return true;
}

/// Handles the type's qualifier before dispatching a call to handle specific
/// type encodings.
static bool appendType(SmallStringEnc &Enc, QualType QType,
                       const CodeGen::CodeGenModule &CGM,
                       TypeStringCache &TSC) {

  QualType QT = QType.getCanonicalType();

  if (const ArrayType *AT = QT->getAsArrayTypeUnsafe())
    // The Qualifiers should be attached to the type rather than the array.
    // Thus we don't call appendQualifier() here.
    return appendArrayType(Enc, QT, AT, CGM, TSC, "");

  appendQualifier(Enc, QT);

  if (const BuiltinType *BT = QT->getAs<BuiltinType>())
    return appendBuiltinType(Enc, BT);

  if (const PointerType *PT = QT->getAs<PointerType>())
    return appendPointerType(Enc, PT, CGM, TSC);

  if (const EnumType *ET = QT->getAs<EnumType>())
    return appendEnumType(Enc, ET, TSC, QT.getBaseTypeIdentifier());

  if (const RecordType *RT = QT->getAsStructureType())
    return appendRecordType(Enc, RT, CGM, TSC, QT.getBaseTypeIdentifier());

  if (const RecordType *RT = QT->getAsUnionType())
    return appendRecordType(Enc, RT, CGM, TSC, QT.getBaseTypeIdentifier());

  if (const FunctionType *FT = QT->getAs<FunctionType>())
    return appendFunctionType(Enc, FT, CGM, TSC);

  return false;
}

static bool getTypeString(SmallStringEnc &Enc, const Decl *D,
                          const CodeGen::CodeGenModule &CGM,
                          TypeStringCache &TSC) {
  if (!D)
    return false;

  if (const FunctionDecl *FD = dyn_cast<FunctionDecl>(D)) {
    if (FD->getLanguageLinkage() != CLanguageLinkage)
      return false;
    return appendType(Enc, FD->getType(), CGM, TSC);
  }

  if (const VarDecl *VD = dyn_cast<VarDecl>(D)) {
    if (VD->getLanguageLinkage() != CLanguageLinkage)
      return false;
    QualType QT = VD->getType().getCanonicalType();
    if (const ArrayType *AT = QT->getAsArrayTypeUnsafe()) {
      // Global ArrayTypes are given a size of '*' if the size is unknown.
      // The Qualifiers should be attached to the type rather than the array.
      // Thus we don't call appendQualifier() here.
      return appendArrayType(Enc, QT, AT, CGM, TSC, "*");
    }
    return appendType(Enc, QT, CGM, TSC);
  }
  return false;
}

//===----------------------------------------------------------------------===//
// RISCV ABI Implementation
//===----------------------------------------------------------------------===//

namespace {
class RISCVABIInfo : public DefaultABIInfo {
private:
  // Size of the integer ('x') registers in bits.
  unsigned XLen;
  // Size of the floating point ('f') registers in bits. Note that the target
  // ISA might have a wider FLen than the selected ABI (e.g. an RV32IF target
  // with soft float ABI has FLen==0).
  unsigned FLen;
  static const int NumArgGPRs = 8;
  static const int NumArgFPRs = 8;
  bool detectFPCCEligibleStructHelper(QualType Ty, CharUnits CurOff,
                                      llvm::Type *&Field1Ty,
                                      CharUnits &Field1Off,
                                      llvm::Type *&Field2Ty,
                                      CharUnits &Field2Off) const;

public:
  RISCVABIInfo(CodeGen::CodeGenTypes &CGT, unsigned XLen, unsigned FLen)
      : DefaultABIInfo(CGT), XLen(XLen), FLen(FLen) {}

  // DefaultABIInfo's classifyReturnType and classifyArgumentType are
  // non-virtual, but computeInfo is virtual, so we overload it.
  void computeInfo(CGFunctionInfo &FI) const override;

  ABIArgInfo classifyArgumentType(QualType Ty, bool IsFixed, int &ArgGPRsLeft,
                                  int &ArgFPRsLeft) const;
  ABIArgInfo classifyReturnType(QualType RetTy) const;

  Address EmitVAArg(CodeGenFunction &CGF, Address VAListAddr,
                    QualType Ty) const override;

  ABIArgInfo extendType(QualType Ty) const;

  bool detectFPCCEligibleStruct(QualType Ty, llvm::Type *&Field1Ty,
                                CharUnits &Field1Off, llvm::Type *&Field2Ty,
                                CharUnits &Field2Off, int &NeededArgGPRs,
                                int &NeededArgFPRs) const;
  ABIArgInfo coerceAndExpandFPCCEligibleStruct(llvm::Type *Field1Ty,
                                               CharUnits Field1Off,
                                               llvm::Type *Field2Ty,
                                               CharUnits Field2Off) const;
};
} // end anonymous namespace

void RISCVABIInfo::computeInfo(CGFunctionInfo &FI) const {
  QualType RetTy = FI.getReturnType();
  if (!getCXXABI().classifyReturnType(FI))
    FI.getReturnInfo() = classifyReturnType(RetTy);

  // IsRetIndirect is true if classifyArgumentType indicated the value should
  // be passed indirect, or if the type size is a scalar greater than 2*XLen
  // and not a complex type with elements <= FLen. e.g. fp128 is passed direct
  // in LLVM IR, relying on the backend lowering code to rewrite the argument
  // list and pass indirectly on RV32.
  bool IsRetIndirect = FI.getReturnInfo().getKind() == ABIArgInfo::Indirect;
  if (!IsRetIndirect && RetTy->isScalarType() &&
      getContext().getTypeSize(RetTy) > (2 * XLen)) {
    if (RetTy->isComplexType() && FLen) {
      QualType EltTy = RetTy->castAs<ComplexType>()->getElementType();
      IsRetIndirect = getContext().getTypeSize(EltTy) > FLen;
    } else {
      // This is a normal scalar > 2*XLen, such as fp128 on RV32.
      IsRetIndirect = true;
    }
  }

  // We must track the number of GPRs used in order to conform to the RISC-V
  // ABI, as integer scalars passed in registers should have signext/zeroext
  // when promoted, but are anyext if passed on the stack. As GPR usage is
  // different for variadic arguments, we must also track whether we are
  // examining a vararg or not.
  int ArgGPRsLeft = IsRetIndirect ? NumArgGPRs - 1 : NumArgGPRs;
  int ArgFPRsLeft = FLen ? NumArgFPRs : 0;
  int NumFixedArgs = FI.getNumRequiredArgs();

  int ArgNum = 0;
  for (auto &ArgInfo : FI.arguments()) {
    bool IsFixed = ArgNum < NumFixedArgs;
    ArgInfo.info =
        classifyArgumentType(ArgInfo.type, IsFixed, ArgGPRsLeft, ArgFPRsLeft);
    ArgNum++;
  }
}

// Returns true if the struct is a potential candidate for the floating point
// calling convention. If this function returns true, the caller is
// responsible for checking that if there is only a single field then that
// field is a float.
bool RISCVABIInfo::detectFPCCEligibleStructHelper(QualType Ty, CharUnits CurOff,
                                                  llvm::Type *&Field1Ty,
                                                  CharUnits &Field1Off,
                                                  llvm::Type *&Field2Ty,
                                                  CharUnits &Field2Off) const {
  bool IsInt = Ty->isIntegralOrEnumerationType();
  bool IsFloat = Ty->isRealFloatingType();

  if (IsInt || IsFloat) {
    uint64_t Size = getContext().getTypeSize(Ty);
    if (IsInt && Size > XLen)
      return false;
    // Can't be eligible if larger than the FP registers. Half precision isn't
    // currently supported on RISC-V and the ABI hasn't been confirmed, so
    // default to the integer ABI in that case.
    if (IsFloat && (Size > FLen || Size < 32))
      return false;
    // Can't be eligible if an integer type was already found (int+int pairs
    // are not eligible).
    if (IsInt && Field1Ty && Field1Ty->isIntegerTy())
      return false;
    if (!Field1Ty) {
      Field1Ty = CGT.ConvertType(Ty);
      Field1Off = CurOff;
      return true;
    }
    if (!Field2Ty) {
      Field2Ty = CGT.ConvertType(Ty);
      Field2Off = CurOff;
      return true;
    }
    return false;
  }

  if (auto CTy = Ty->getAs<ComplexType>()) {
    if (Field1Ty)
      return false;
    QualType EltTy = CTy->getElementType();
    if (getContext().getTypeSize(EltTy) > FLen)
      return false;
    Field1Ty = CGT.ConvertType(EltTy);
    Field1Off = CurOff;
    Field2Ty = Field1Ty;
    Field2Off = Field1Off + getContext().getTypeSizeInChars(EltTy);
    return true;
  }

  if (const ConstantArrayType *ATy = getContext().getAsConstantArrayType(Ty)) {
    uint64_t ArraySize = ATy->getSize().getZExtValue();
    QualType EltTy = ATy->getElementType();
    CharUnits EltSize = getContext().getTypeSizeInChars(EltTy);
    for (uint64_t i = 0; i < ArraySize; ++i) {
      bool Ret = detectFPCCEligibleStructHelper(EltTy, CurOff, Field1Ty,
                                                Field1Off, Field2Ty, Field2Off);
      if (!Ret)
        return false;
      CurOff += EltSize;
    }
    return true;
  }

  if (const auto *RTy = Ty->getAs<RecordType>()) {
    // Structures with either a non-trivial destructor or a non-trivial
    // copy constructor are not eligible for the FP calling convention.
    if (getRecordArgABI(Ty, CGT.getCXXABI()))
      return false;
    if (isEmptyRecord(getContext(), Ty, true))
      return true;
    const RecordDecl *RD = RTy->getDecl();
    // Unions aren't eligible unless they're empty (which is caught above).
    if (RD->isUnion())
      return false;
    int ZeroWidthBitFieldCount = 0;
    for (const FieldDecl *FD : RD->fields()) {
      const ASTRecordLayout &Layout = getContext().getASTRecordLayout(RD);
      uint64_t FieldOffInBits = Layout.getFieldOffset(FD->getFieldIndex());
      QualType QTy = FD->getType();
      if (FD->isBitField()) {
        unsigned BitWidth = FD->getBitWidthValue(getContext());
        // Allow a bitfield with a type greater than XLen as long as the
        // bitwidth is XLen or less.
        if (getContext().getTypeSize(QTy) > XLen && BitWidth <= XLen)
          QTy = getContext().getIntTypeForBitwidth(XLen, false);
        if (BitWidth == 0) {
          ZeroWidthBitFieldCount++;
          continue;
        }
      }

      bool Ret = detectFPCCEligibleStructHelper(
          QTy, CurOff + getContext().toCharUnitsFromBits(FieldOffInBits),
          Field1Ty, Field1Off, Field2Ty, Field2Off);
      if (!Ret)
        return false;

      // As a quirk of the ABI, zero-width bitfields aren't ignored for fp+fp
      // or int+fp structs, but are ignored for a struct with an fp field and
      // any number of zero-width bitfields.
      if (Field2Ty && ZeroWidthBitFieldCount > 0)
        return false;
    }
    return Field1Ty != nullptr;
  }

  return false;
}

// Determine if a struct is eligible for passing according to the floating
// point calling convention (i.e., when flattened it contains a single fp
// value, fp+fp, or int+fp of appropriate size). If so, NeededArgFPRs and
// NeededArgGPRs are incremented appropriately.
bool RISCVABIInfo::detectFPCCEligibleStruct(QualType Ty, llvm::Type *&Field1Ty,
                                            CharUnits &Field1Off,
                                            llvm::Type *&Field2Ty,
                                            CharUnits &Field2Off,
                                            int &NeededArgGPRs,
                                            int &NeededArgFPRs) const {
  Field1Ty = nullptr;
  Field2Ty = nullptr;
  NeededArgGPRs = 0;
  NeededArgFPRs = 0;
  bool IsCandidate = detectFPCCEligibleStructHelper(
      Ty, CharUnits::Zero(), Field1Ty, Field1Off, Field2Ty, Field2Off);
  // Not really a candidate if we have a single int but no float.
  if (Field1Ty && !Field2Ty && !Field1Ty->isFloatingPointTy())
    return false;
  if (!IsCandidate)
    return false;
  if (Field1Ty && Field1Ty->isFloatingPointTy())
    NeededArgFPRs++;
  else if (Field1Ty)
    NeededArgGPRs++;
  if (Field2Ty && Field2Ty->isFloatingPointTy())
    NeededArgFPRs++;
  else if (Field2Ty)
    NeededArgGPRs++;
  return true;
}

// Call getCoerceAndExpand for the two-element flattened struct described by
// Field1Ty, Field1Off, Field2Ty, Field2Off. This method will create an
// appropriate coerceToType and unpaddedCoerceToType.
ABIArgInfo RISCVABIInfo::coerceAndExpandFPCCEligibleStruct(
    llvm::Type *Field1Ty, CharUnits Field1Off, llvm::Type *Field2Ty,
    CharUnits Field2Off) const {
  SmallVector<llvm::Type *, 3> CoerceElts;
  SmallVector<llvm::Type *, 2> UnpaddedCoerceElts;
  if (!Field1Off.isZero())
    CoerceElts.push_back(llvm::ArrayType::get(
        llvm::Type::getInt8Ty(getVMContext()), Field1Off.getQuantity()));

  CoerceElts.push_back(Field1Ty);
  UnpaddedCoerceElts.push_back(Field1Ty);

  if (!Field2Ty) {
    return ABIArgInfo::getCoerceAndExpand(
        llvm::StructType::get(getVMContext(), CoerceElts, !Field1Off.isZero()),
        UnpaddedCoerceElts[0]);
  }

  CharUnits Field2Align =
      CharUnits::fromQuantity(getDataLayout().getABITypeAlignment(Field2Ty));
  CharUnits Field1End = Field1Off +
      CharUnits::fromQuantity(getDataLayout().getTypeStoreSize(Field1Ty));
  CharUnits Field2OffNoPadNoPack = Field1End.alignTo(Field2Align);

  CharUnits Padding = CharUnits::Zero();
  if (Field2Off > Field2OffNoPadNoPack)
    Padding = Field2Off - Field2OffNoPadNoPack;
  else if (Field2Off != Field2Align && Field2Off > Field1End)
    Padding = Field2Off - Field1End;

  bool IsPacked = !Field2Off.isMultipleOf(Field2Align);

  if (!Padding.isZero())
    CoerceElts.push_back(llvm::ArrayType::get(
        llvm::Type::getInt8Ty(getVMContext()), Padding.getQuantity()));

  CoerceElts.push_back(Field2Ty);
  UnpaddedCoerceElts.push_back(Field2Ty);

  auto CoerceToType =
      llvm::StructType::get(getVMContext(), CoerceElts, IsPacked);
  auto UnpaddedCoerceToType =
      llvm::StructType::get(getVMContext(), UnpaddedCoerceElts, IsPacked);

  return ABIArgInfo::getCoerceAndExpand(CoerceToType, UnpaddedCoerceToType);
}

ABIArgInfo RISCVABIInfo::classifyArgumentType(QualType Ty, bool IsFixed,
                                              int &ArgGPRsLeft,
                                              int &ArgFPRsLeft) const {
  assert(ArgGPRsLeft <= NumArgGPRs && "Arg GPR tracking underflow");
  Ty = useFirstFieldIfTransparentUnion(Ty);

  // Structures with either a non-trivial destructor or a non-trivial
  // copy constructor are always passed indirectly.
  if (CGCXXABI::RecordArgABI RAA = getRecordArgABI(Ty, getCXXABI())) {
    if (ArgGPRsLeft)
      ArgGPRsLeft -= 1;
    return getNaturalAlignIndirect(Ty, /*ByVal=*/RAA ==
                                           CGCXXABI::RAA_DirectInMemory);
  }

  // Ignore empty structs/unions.
  if (isEmptyRecord(getContext(), Ty, true))
    return ABIArgInfo::getIgnore();

  uint64_t Size = getContext().getTypeSize(Ty);

  // Pass floating point values via FPRs if possible.
  if (IsFixed && Ty->isFloatingType() && !Ty->isComplexType() &&
      FLen >= Size && ArgFPRsLeft) {
    ArgFPRsLeft--;
    return ABIArgInfo::getDirect();
  }

  // Complex types for the hard float ABI must be passed direct rather than
  // using CoerceAndExpand.
  if (IsFixed && Ty->isComplexType() && FLen && ArgFPRsLeft >= 2) {
    QualType EltTy = Ty->castAs<ComplexType>()->getElementType();
    if (getContext().getTypeSize(EltTy) <= FLen) {
      ArgFPRsLeft -= 2;
      return ABIArgInfo::getDirect();
    }
  }

  if (IsFixed && FLen && Ty->isStructureOrClassType()) {
    llvm::Type *Field1Ty = nullptr;
    llvm::Type *Field2Ty = nullptr;
    CharUnits Field1Off = CharUnits::Zero();
    CharUnits Field2Off = CharUnits::Zero();
    int NeededArgGPRs = 0;
    int NeededArgFPRs = 0;
    bool IsCandidate =
        detectFPCCEligibleStruct(Ty, Field1Ty, Field1Off, Field2Ty, Field2Off,
                                 NeededArgGPRs, NeededArgFPRs);
    if (IsCandidate && NeededArgGPRs <= ArgGPRsLeft &&
        NeededArgFPRs <= ArgFPRsLeft) {
      ArgGPRsLeft -= NeededArgGPRs;
      ArgFPRsLeft -= NeededArgFPRs;
      return coerceAndExpandFPCCEligibleStruct(Field1Ty, Field1Off, Field2Ty,
                                               Field2Off);
    }
  }

  uint64_t NeededAlign = getContext().getTypeAlign(Ty);
  bool MustUseStack = false;
  // Determine the number of GPRs needed to pass the current argument
  // according to the ABI. 2*XLen-aligned varargs are passed in "aligned"
  // register pairs, so may consume 3 registers.
  int NeededArgGPRs = 1;
  if (!IsFixed && NeededAlign == 2 * XLen)
    NeededArgGPRs = 2 + (ArgGPRsLeft % 2);
  else if (Size > XLen && Size <= 2 * XLen)
    NeededArgGPRs = 2;

  if (NeededArgGPRs > ArgGPRsLeft) {
    MustUseStack = true;
    NeededArgGPRs = ArgGPRsLeft;
  }

  ArgGPRsLeft -= NeededArgGPRs;

  if (!isAggregateTypeForABI(Ty) && !Ty->isVectorType()) {
    // Treat an enum type as its underlying type.
    if (const EnumType *EnumTy = Ty->getAs<EnumType>())
      Ty = EnumTy->getDecl()->getIntegerType();

    // All integral types are promoted to XLen width, unless passed on the
    // stack.
    if (Size < XLen && Ty->isIntegralOrEnumerationType() && !MustUseStack) {
      return extendType(Ty);
    }

    if (const auto *EIT = Ty->getAs<BitIntType>()) {
      if (EIT->getNumBits() < XLen && !MustUseStack)
        return extendType(Ty);
      if (EIT->getNumBits() > 128 ||
          (!getContext().getTargetInfo().hasInt128Type() &&
           EIT->getNumBits() > 64))
        return getNaturalAlignIndirect(Ty, /*ByVal=*/false);
    }

    return ABIArgInfo::getDirect();
  }

  // Aggregates which are <= 2*XLen will be passed in registers if possible,
  // so coerce to integers.
  if (Size <= 2 * XLen) {
    unsigned Alignment = getContext().getTypeAlign(Ty);

    // Use a single XLen int if possible, 2*XLen if 2*XLen alignment is
    // required, and a 2-element XLen array if only XLen alignment is required.
    if (Size <= XLen) {
      return ABIArgInfo::getDirect(
          llvm::IntegerType::get(getVMContext(), XLen));
    } else if (Alignment == 2 * XLen) {
      return ABIArgInfo::getDirect(
          llvm::IntegerType::get(getVMContext(), 2 * XLen));
    } else {
      return ABIArgInfo::getDirect(llvm::ArrayType::get(
          llvm::IntegerType::get(getVMContext(), XLen), 2));
    }
  }
  return getNaturalAlignIndirect(Ty, /*ByVal=*/false);
}

ABIArgInfo RISCVABIInfo::classifyReturnType(QualType RetTy) const {
  if (RetTy->isVoidType())
    return ABIArgInfo::getIgnore();

  int ArgGPRsLeft = 2;
  int ArgFPRsLeft = FLen ? 2 : 0;

  // The rules for return and argument types are the same, so defer to
  // classifyArgumentType.
  return classifyArgumentType(RetTy, /*IsFixed=*/true, ArgGPRsLeft,
                              ArgFPRsLeft);
}

Address RISCVABIInfo::EmitVAArg(CodeGenFunction &CGF, Address VAListAddr,
                                QualType Ty) const {
  CharUnits SlotSize = CharUnits::fromQuantity(XLen / 8);

  // Empty records are ignored for parameter passing purposes.
  if (isEmptyRecord(getContext(), Ty, true)) {
    Address Addr = Address(CGF.Builder.CreateLoad(VAListAddr),
                           getVAListElementType(CGF), SlotSize);
    Addr = CGF.Builder.CreateElementBitCast(Addr, CGF.ConvertTypeForMem(Ty));
    return Addr;
  }

  auto TInfo = getContext().getTypeInfoInChars(Ty);

  // Arguments bigger than 2*Xlen bytes are passed indirectly.
  bool IsIndirect = TInfo.Width > 2 * SlotSize;

  return emitVoidPtrVAArg(CGF, VAListAddr, Ty, IsIndirect, TInfo,
                          SlotSize, /*AllowHigherAlign=*/true);
}

ABIArgInfo RISCVABIInfo::extendType(QualType Ty) const {
  int TySize = getContext().getTypeSize(Ty);
  // RV64 ABI requires unsigned 32 bit integers to be sign extended.
  if (XLen == 64 && Ty->isUnsignedIntegerOrEnumerationType() && TySize == 32)
    return ABIArgInfo::getSignExtend(Ty);
  return ABIArgInfo::getExtend(Ty);
}

namespace {
class RISCVTargetCodeGenInfo : public TargetCodeGenInfo {
public:
  RISCVTargetCodeGenInfo(CodeGen::CodeGenTypes &CGT, unsigned XLen,
                         unsigned FLen)
      : TargetCodeGenInfo(std::make_unique<RISCVABIInfo>(CGT, XLen, FLen)) {}

  void setTargetAttributes(const Decl *D, llvm::GlobalValue *GV,
                           CodeGen::CodeGenModule &CGM) const override {
    const auto *FD = dyn_cast_or_null<FunctionDecl>(D);
    if (!FD) return;

    const auto *Attr = FD->getAttr<RISCVInterruptAttr>();
    if (!Attr)
      return;

    const char *Kind;
    switch (Attr->getInterrupt()) {
    case RISCVInterruptAttr::user: Kind = "user"; break;
    case RISCVInterruptAttr::supervisor: Kind = "supervisor"; break;
    case RISCVInterruptAttr::machine: Kind = "machine"; break;
    }

    auto *Fn = cast<llvm::Function>(GV);

    Fn->addFnAttr("interrupt", Kind);
  }
};
} // namespace

//===----------------------------------------------------------------------===//
// VE ABI Implementation.
//
namespace {
class VEABIInfo : public DefaultABIInfo {
public:
  VEABIInfo(CodeGenTypes &CGT) : DefaultABIInfo(CGT) {}

private:
  ABIArgInfo classifyReturnType(QualType RetTy) const;
  ABIArgInfo classifyArgumentType(QualType RetTy) const;
  void computeInfo(CGFunctionInfo &FI) const override;
};
} // end anonymous namespace

ABIArgInfo VEABIInfo::classifyReturnType(QualType Ty) const {
  if (Ty->isAnyComplexType())
    return ABIArgInfo::getDirect();
  uint64_t Size = getContext().getTypeSize(Ty);
  if (Size < 64 && Ty->isIntegerType())
    return ABIArgInfo::getExtend(Ty);
  return DefaultABIInfo::classifyReturnType(Ty);
}

ABIArgInfo VEABIInfo::classifyArgumentType(QualType Ty) const {
  if (Ty->isAnyComplexType())
    return ABIArgInfo::getDirect();
  uint64_t Size = getContext().getTypeSize(Ty);
  if (Size < 64 && Ty->isIntegerType())
    return ABIArgInfo::getExtend(Ty);
  return DefaultABIInfo::classifyArgumentType(Ty);
}

void VEABIInfo::computeInfo(CGFunctionInfo &FI) const {
  FI.getReturnInfo() = classifyReturnType(FI.getReturnType());
  for (auto &Arg : FI.arguments())
    Arg.info = classifyArgumentType(Arg.type);
}

namespace {
class VETargetCodeGenInfo : public TargetCodeGenInfo {
public:
  VETargetCodeGenInfo(CodeGenTypes &CGT)
      : TargetCodeGenInfo(std::make_unique<VEABIInfo>(CGT)) {}
  // VE ABI requires the arguments of variadic and prototype-less functions
  // are passed in both registers and memory.
  bool isNoProtoCallVariadic(const CallArgList &args,
                             const FunctionNoProtoType *fnType) const override {
    return true;
  }
};
} // end anonymous namespace

//===----------------------------------------------------------------------===//
// CSKY ABI Implementation
//===----------------------------------------------------------------------===//
namespace {
class CSKYABIInfo : public DefaultABIInfo {
  static const int NumArgGPRs = 4;
  static const int NumArgFPRs = 4;

  static const unsigned XLen = 32;
  unsigned FLen;

public:
  CSKYABIInfo(CodeGen::CodeGenTypes &CGT, unsigned FLen)
      : DefaultABIInfo(CGT), FLen(FLen) {}

  void computeInfo(CGFunctionInfo &FI) const override;
  ABIArgInfo classifyArgumentType(QualType Ty, int &ArgGPRsLeft,
                                  int &ArgFPRsLeft,
                                  bool isReturnType = false) const;
  ABIArgInfo classifyReturnType(QualType RetTy) const;

  Address EmitVAArg(CodeGenFunction &CGF, Address VAListAddr,
                    QualType Ty) const override;
};

} // end anonymous namespace

void CSKYABIInfo::computeInfo(CGFunctionInfo &FI) const {
  QualType RetTy = FI.getReturnType();
  if (!getCXXABI().classifyReturnType(FI))
    FI.getReturnInfo() = classifyReturnType(RetTy);

  bool IsRetIndirect = FI.getReturnInfo().getKind() == ABIArgInfo::Indirect;

  // We must track the number of GPRs used in order to conform to the CSKY
  // ABI, as integer scalars passed in registers should have signext/zeroext
  // when promoted.
  int ArgGPRsLeft = IsRetIndirect ? NumArgGPRs - 1 : NumArgGPRs;
  int ArgFPRsLeft = FLen ? NumArgFPRs : 0;

  for (auto &ArgInfo : FI.arguments()) {
    ArgInfo.info = classifyArgumentType(ArgInfo.type, ArgGPRsLeft, ArgFPRsLeft);
  }
}

Address CSKYABIInfo::EmitVAArg(CodeGenFunction &CGF, Address VAListAddr,
                               QualType Ty) const {
  CharUnits SlotSize = CharUnits::fromQuantity(XLen / 8);

  // Empty records are ignored for parameter passing purposes.
  if (isEmptyRecord(getContext(), Ty, true)) {
    Address Addr = Address(CGF.Builder.CreateLoad(VAListAddr),
                           getVAListElementType(CGF), SlotSize);
    Addr = CGF.Builder.CreateElementBitCast(Addr, CGF.ConvertTypeForMem(Ty));
    return Addr;
  }

  auto TInfo = getContext().getTypeInfoInChars(Ty);

  return emitVoidPtrVAArg(CGF, VAListAddr, Ty, false, TInfo, SlotSize,
                          /*AllowHigherAlign=*/true);
}

ABIArgInfo CSKYABIInfo::classifyArgumentType(QualType Ty, int &ArgGPRsLeft,
                                             int &ArgFPRsLeft,
                                             bool isReturnType) const {
  assert(ArgGPRsLeft <= NumArgGPRs && "Arg GPR tracking underflow");
  Ty = useFirstFieldIfTransparentUnion(Ty);

  // Structures with either a non-trivial destructor or a non-trivial
  // copy constructor are always passed indirectly.
  if (CGCXXABI::RecordArgABI RAA = getRecordArgABI(Ty, getCXXABI())) {
    if (ArgGPRsLeft)
      ArgGPRsLeft -= 1;
    return getNaturalAlignIndirect(Ty, /*ByVal=*/RAA ==
                                           CGCXXABI::RAA_DirectInMemory);
  }

  // Ignore empty structs/unions.
  if (isEmptyRecord(getContext(), Ty, true))
    return ABIArgInfo::getIgnore();

  if (!Ty->getAsUnionType())
    if (const Type *SeltTy = isSingleElementStruct(Ty, getContext()))
      return ABIArgInfo::getDirect(CGT.ConvertType(QualType(SeltTy, 0)));

  uint64_t Size = getContext().getTypeSize(Ty);
  // Pass floating point values via FPRs if possible.
  if (Ty->isFloatingType() && !Ty->isComplexType() && FLen >= Size &&
      ArgFPRsLeft) {
    ArgFPRsLeft--;
    return ABIArgInfo::getDirect();
  }

  // Complex types for the hard float ABI must be passed direct rather than
  // using CoerceAndExpand.
  if (Ty->isComplexType() && FLen && !isReturnType) {
    QualType EltTy = Ty->castAs<ComplexType>()->getElementType();
    if (getContext().getTypeSize(EltTy) <= FLen) {
      ArgFPRsLeft -= 2;
      return ABIArgInfo::getDirect();
    }
  }

  if (!isAggregateTypeForABI(Ty)) {
    // Treat an enum type as its underlying type.
    if (const EnumType *EnumTy = Ty->getAs<EnumType>())
      Ty = EnumTy->getDecl()->getIntegerType();

    // All integral types are promoted to XLen width, unless passed on the
    // stack.
    if (Size < XLen && Ty->isIntegralOrEnumerationType())
      return ABIArgInfo::getExtend(Ty);

    if (const auto *EIT = Ty->getAs<BitIntType>()) {
      if (EIT->getNumBits() < XLen)
        return ABIArgInfo::getExtend(Ty);
    }

    return ABIArgInfo::getDirect();
  }

  // For argument type, the first 4*XLen parts of aggregate will be passed
  // in registers, and the rest will be passed in stack.
  // So we can coerce to integers directly and let backend handle it correctly.
  // For return type, aggregate which <= 2*XLen will be returned in registers.
  // Otherwise, aggregate will be returned indirectly.
  if (!isReturnType || (isReturnType && Size <= 2 * XLen)) {
    if (Size <= XLen) {
      return ABIArgInfo::getDirect(
          llvm::IntegerType::get(getVMContext(), XLen));
    } else {
      return ABIArgInfo::getDirect(llvm::ArrayType::get(
          llvm::IntegerType::get(getVMContext(), XLen), (Size + 31) / XLen));
    }
  }
  return getNaturalAlignIndirect(Ty, /*ByVal=*/false);
}

ABIArgInfo CSKYABIInfo::classifyReturnType(QualType RetTy) const {
  if (RetTy->isVoidType())
    return ABIArgInfo::getIgnore();

  int ArgGPRsLeft = 2;
  int ArgFPRsLeft = FLen ? 1 : 0;

  // The rules for return and argument types are the same, so defer to
  // classifyArgumentType.
  return classifyArgumentType(RetTy, ArgGPRsLeft, ArgFPRsLeft, true);
}

namespace {
class CSKYTargetCodeGenInfo : public TargetCodeGenInfo {
public:
  CSKYTargetCodeGenInfo(CodeGen::CodeGenTypes &CGT, unsigned FLen)
      : TargetCodeGenInfo(std::make_unique<CSKYABIInfo>(CGT, FLen)) {}
};
} // end anonymous namespace

//===----------------------------------------------------------------------===//
// Driver code
//===----------------------------------------------------------------------===//

bool CodeGenModule::supportsCOMDAT() const {
  return getTriple().supportsCOMDAT();
}

const TargetCodeGenInfo &CodeGenModule::getTargetCodeGenInfo() {
  if (TheTargetCodeGenInfo)
    return *TheTargetCodeGenInfo;

  // Helper to set the unique_ptr while still keeping the return value.
  auto SetCGInfo = [&](TargetCodeGenInfo *P) -> const TargetCodeGenInfo & {
    this->TheTargetCodeGenInfo.reset(P);
    return *P;
  };

  const llvm::Triple &Triple = getTarget().getTriple();
  switch (Triple.getArch()) {
  default:
    return SetCGInfo(new DefaultTargetCodeGenInfo(Types));

  case llvm::Triple::le32:
    return SetCGInfo(new PNaClTargetCodeGenInfo(Types));
  case llvm::Triple::m68k:
    return SetCGInfo(new M68kTargetCodeGenInfo(Types));
  case llvm::Triple::mips:
  case llvm::Triple::mipsel:
    if (Triple.getOS() == llvm::Triple::NaCl)
      return SetCGInfo(new PNaClTargetCodeGenInfo(Types));
    return SetCGInfo(new MIPSTargetCodeGenInfo(Types, true));

  case llvm::Triple::mips64:
  case llvm::Triple::mips64el:
    return SetCGInfo(new MIPSTargetCodeGenInfo(Types, false));

  case llvm::Triple::avr: {
    // For passing parameters, R8~R25 are used on avr, and R18~R25 are used
    // on avrtiny. For passing return value, R18~R25 are used on avr, and
    // R22~R25 are used on avrtiny.
    unsigned NPR = getTarget().getABI() == "avrtiny" ? 6 : 18;
    unsigned NRR = getTarget().getABI() == "avrtiny" ? 4 : 8;
    return SetCGInfo(new AVRTargetCodeGenInfo(Types, NPR, NRR));
  }

  case llvm::Triple::aarch64:
  case llvm::Triple::aarch64_32:
  case llvm::Triple::aarch64_be: {
    AArch64ABIInfo::ABIKind Kind = AArch64ABIInfo::AAPCS;
    if (getTarget().getABI() == "darwinpcs")
      Kind = AArch64ABIInfo::DarwinPCS;
    else if (Triple.isOSWindows())
      return SetCGInfo(
          new WindowsAArch64TargetCodeGenInfo(Types, AArch64ABIInfo::Win64));

    return SetCGInfo(new AArch64TargetCodeGenInfo(Types, Kind));
  }

  case llvm::Triple::wasm32:
  case llvm::Triple::wasm64: {
    WebAssemblyABIInfo::ABIKind Kind = WebAssemblyABIInfo::MVP;
    if (getTarget().getABI() == "experimental-mv")
      Kind = WebAssemblyABIInfo::ExperimentalMV;
    return SetCGInfo(new WebAssemblyTargetCodeGenInfo(Types, Kind));
  }

  case llvm::Triple::arm:
  case llvm::Triple::armeb:
  case llvm::Triple::thumb:
  case llvm::Triple::thumbeb: {
    if (Triple.getOS() == llvm::Triple::Win32) {
      return SetCGInfo(
          new WindowsARMTargetCodeGenInfo(Types, ARMABIInfo::AAPCS_VFP));
    }

    ARMABIInfo::ABIKind Kind = ARMABIInfo::AAPCS;
    StringRef ABIStr = getTarget().getABI();
    if (ABIStr == "apcs-gnu")
      Kind = ARMABIInfo::APCS;
    else if (ABIStr == "aapcs16")
      Kind = ARMABIInfo::AAPCS16_VFP;
    else if (CodeGenOpts.FloatABI == "hard" ||
             (CodeGenOpts.FloatABI != "soft" &&
              (Triple.getEnvironment() == llvm::Triple::GNUEABIHF ||
               Triple.getEnvironment() == llvm::Triple::MuslEABIHF ||
               Triple.getEnvironment() == llvm::Triple::EABIHF)))
      Kind = ARMABIInfo::AAPCS_VFP;

    return SetCGInfo(new ARMTargetCodeGenInfo(Types, Kind));
  }

  case llvm::Triple::ppc: {
    if (Triple.isOSAIX())
      return SetCGInfo(new AIXTargetCodeGenInfo(Types, /*Is64Bit*/ false));

    bool IsSoftFloat =
        CodeGenOpts.FloatABI == "soft" || getTarget().hasFeature("spe");
    bool RetSmallStructInRegABI =
        PPC32TargetCodeGenInfo::isStructReturnInRegABI(Triple, CodeGenOpts);
    return SetCGInfo(
        new PPC32TargetCodeGenInfo(Types, IsSoftFloat, RetSmallStructInRegABI));
  }
  case llvm::Triple::ppcle: {
    bool IsSoftFloat = CodeGenOpts.FloatABI == "soft";
    bool RetSmallStructInRegABI =
        PPC32TargetCodeGenInfo::isStructReturnInRegABI(Triple, CodeGenOpts);
    return SetCGInfo(
        new PPC32TargetCodeGenInfo(Types, IsSoftFloat, RetSmallStructInRegABI));
  }
  case llvm::Triple::ppc64:
    if (Triple.isOSAIX())
      return SetCGInfo(new AIXTargetCodeGenInfo(Types, /*Is64Bit*/ true));

    if (Triple.isOSBinFormatELF()) {
      PPC64_SVR4_ABIInfo::ABIKind Kind = PPC64_SVR4_ABIInfo::ELFv1;
      if (getTarget().getABI() == "elfv2")
        Kind = PPC64_SVR4_ABIInfo::ELFv2;
      bool IsSoftFloat = CodeGenOpts.FloatABI == "soft";

      return SetCGInfo(
          new PPC64_SVR4_TargetCodeGenInfo(Types, Kind, IsSoftFloat));
    }
    return SetCGInfo(new PPC64TargetCodeGenInfo(Types));
  case llvm::Triple::ppc64le: {
    assert(Triple.isOSBinFormatELF() && "PPC64 LE non-ELF not supported!");
    PPC64_SVR4_ABIInfo::ABIKind Kind = PPC64_SVR4_ABIInfo::ELFv2;
    if (getTarget().getABI() == "elfv1")
      Kind = PPC64_SVR4_ABIInfo::ELFv1;
    bool IsSoftFloat = CodeGenOpts.FloatABI == "soft";

    return SetCGInfo(
        new PPC64_SVR4_TargetCodeGenInfo(Types, Kind, IsSoftFloat));
  }

  case llvm::Triple::nvptx:
  case llvm::Triple::nvptx64:
    return SetCGInfo(new NVPTXTargetCodeGenInfo(Types));

  case llvm::Triple::msp430:
    return SetCGInfo(new MSP430TargetCodeGenInfo(Types));

  case llvm::Triple::riscv32:
  case llvm::Triple::riscv64: {
    StringRef ABIStr = getTarget().getABI();
    unsigned XLen = getTarget().getPointerWidth(0);
    unsigned ABIFLen = 0;
    if (ABIStr.endswith("f"))
      ABIFLen = 32;
    else if (ABIStr.endswith("d"))
      ABIFLen = 64;
    return SetCGInfo(new RISCVTargetCodeGenInfo(Types, XLen, ABIFLen));
  }

  case llvm::Triple::systemz: {
    bool SoftFloat = CodeGenOpts.FloatABI == "soft";
    bool HasVector = !SoftFloat && getTarget().getABI() == "vector";
    return SetCGInfo(new SystemZTargetCodeGenInfo(Types, HasVector, SoftFloat));
  }

  case llvm::Triple::tce:
  case llvm::Triple::tcele:
    return SetCGInfo(new TCETargetCodeGenInfo(Types));

  case llvm::Triple::x86: {
    bool IsDarwinVectorABI = Triple.isOSDarwin();
    bool RetSmallStructInRegABI =
        X86_32TargetCodeGenInfo::isStructReturnInRegABI(Triple, CodeGenOpts);
    bool IsWin32FloatStructABI = Triple.isOSWindows() && !Triple.isOSCygMing();

    if (Triple.getOS() == llvm::Triple::Win32) {
      return SetCGInfo(new WinX86_32TargetCodeGenInfo(
          Types, IsDarwinVectorABI, RetSmallStructInRegABI,
          IsWin32FloatStructABI, CodeGenOpts.NumRegisterParameters));
    } else {
      return SetCGInfo(new X86_32TargetCodeGenInfo(
          Types, IsDarwinVectorABI, RetSmallStructInRegABI,
          IsWin32FloatStructABI, CodeGenOpts.NumRegisterParameters,
          CodeGenOpts.FloatABI == "soft"));
    }
  }

  case llvm::Triple::x86_64: {
    StringRef ABI = getTarget().getABI();
    X86AVXABILevel AVXLevel =
        (ABI == "avx512"
             ? X86AVXABILevel::AVX512
             : ABI == "avx" ? X86AVXABILevel::AVX : X86AVXABILevel::None);

    switch (Triple.getOS()) {
    case llvm::Triple::Win32:
      return SetCGInfo(new WinX86_64TargetCodeGenInfo(Types, AVXLevel));
    default:
      return SetCGInfo(new X86_64TargetCodeGenInfo(Types, AVXLevel));
    }
  }
  case llvm::Triple::hexagon:
    return SetCGInfo(new HexagonTargetCodeGenInfo(Types));
  case llvm::Triple::lanai:
    return SetCGInfo(new LanaiTargetCodeGenInfo(Types));
  case llvm::Triple::r600:
    return SetCGInfo(new AMDGPUTargetCodeGenInfo(Types));
  case llvm::Triple::amdgcn:
    return SetCGInfo(new AMDGPUTargetCodeGenInfo(Types));
  case llvm::Triple::sparc:
    return SetCGInfo(new SparcV8TargetCodeGenInfo(Types));
  case llvm::Triple::sparcv9:
    return SetCGInfo(new SparcV9TargetCodeGenInfo(Types));
  case llvm::Triple::xcore:
    return SetCGInfo(new XCoreTargetCodeGenInfo(Types));
  case llvm::Triple::arc:
    return SetCGInfo(new ARCTargetCodeGenInfo(Types));
  case llvm::Triple::spir:
  case llvm::Triple::spir64:
    return SetCGInfo(new CommonSPIRTargetCodeGenInfo(Types));
  case llvm::Triple::spirv32:
  case llvm::Triple::spirv64:
    return SetCGInfo(new SPIRVTargetCodeGenInfo(Types));
  case llvm::Triple::ve:
    return SetCGInfo(new VETargetCodeGenInfo(Types));
  case llvm::Triple::csky: {
    bool IsSoftFloat = !getTarget().hasFeature("hard-float-abi");
    bool hasFP64 = getTarget().hasFeature("fpuv2_df") ||
                   getTarget().hasFeature("fpuv3_df");
    return SetCGInfo(new CSKYTargetCodeGenInfo(Types, IsSoftFloat ? 0
                                                      : hasFP64   ? 64
                                                                  : 32));
  }
  }
}

/// Create an OpenCL kernel for an enqueued block.
///
/// The kernel has the same function type as the block invoke function. Its
/// name is the name of the block invoke function postfixed with "_kernel".
/// It simply calls the block invoke function then returns.
llvm::Function *
TargetCodeGenInfo::createEnqueuedBlockKernel(CodeGenFunction &CGF,
                                             llvm::Function *Invoke,
                                             llvm::Type *BlockTy) const {
  auto *InvokeFT = Invoke->getFunctionType();
  auto &C = CGF.getLLVMContext();
  std::string Name = Invoke->getName().str() + "_kernel";
  auto *FT = llvm::FunctionType::get(llvm::Type::getVoidTy(C),
                                     InvokeFT->params(), false);
  auto *F = llvm::Function::Create(FT, llvm::GlobalValue::ExternalLinkage, Name,
                                   &CGF.CGM.getModule());
  auto IP = CGF.Builder.saveIP();
  auto *BB = llvm::BasicBlock::Create(C, "entry", F);
  auto &Builder = CGF.Builder;
  Builder.SetInsertPoint(BB);
  llvm::SmallVector<llvm::Value *, 2> Args(llvm::make_pointer_range(F->args()));
  llvm::CallInst *call = Builder.CreateCall(Invoke, Args);
  call->setCallingConv(Invoke->getCallingConv());
  Builder.CreateRetVoid();
  Builder.restoreIP(IP);
  return F;
}

/// Create an OpenCL kernel for an enqueued block.
///
/// The type of the first argument (the block literal) is the struct type
/// of the block literal instead of a pointer type. The first argument
/// (block literal) is passed directly by value to the kernel. The kernel
/// allocates the same type of struct on stack and stores the block literal
/// to it and passes its pointer to the block invoke function. The kernel
/// has "enqueued-block" function attribute and kernel argument metadata.
llvm::Function *AMDGPUTargetCodeGenInfo::createEnqueuedBlockKernel(
    CodeGenFunction &CGF, llvm::Function *Invoke,
    llvm::Type *BlockTy) const {
  auto &Builder = CGF.Builder;
  auto &C = CGF.getLLVMContext();

  auto *InvokeFT = Invoke->getFunctionType();
  llvm::SmallVector<llvm::Type *, 2> ArgTys;
  llvm::SmallVector<llvm::Metadata *, 8> AddressQuals;
  llvm::SmallVector<llvm::Metadata *, 8> AccessQuals;
  llvm::SmallVector<llvm::Metadata *, 8> ArgTypeNames;
  llvm::SmallVector<llvm::Metadata *, 8> ArgBaseTypeNames;
  llvm::SmallVector<llvm::Metadata *, 8> ArgTypeQuals;
  llvm::SmallVector<llvm::Metadata *, 8> ArgNames;

  ArgTys.push_back(BlockTy);
  ArgTypeNames.push_back(llvm::MDString::get(C, "__block_literal"));
  AddressQuals.push_back(llvm::ConstantAsMetadata::get(Builder.getInt32(0)));
  ArgBaseTypeNames.push_back(llvm::MDString::get(C, "__block_literal"));
  ArgTypeQuals.push_back(llvm::MDString::get(C, ""));
  AccessQuals.push_back(llvm::MDString::get(C, "none"));
  ArgNames.push_back(llvm::MDString::get(C, "block_literal"));
  for (unsigned I = 1, E = InvokeFT->getNumParams(); I < E; ++I) {
    ArgTys.push_back(InvokeFT->getParamType(I));
    ArgTypeNames.push_back(llvm::MDString::get(C, "void*"));
    AddressQuals.push_back(llvm::ConstantAsMetadata::get(Builder.getInt32(3)));
    AccessQuals.push_back(llvm::MDString::get(C, "none"));
    ArgBaseTypeNames.push_back(llvm::MDString::get(C, "void*"));
    ArgTypeQuals.push_back(llvm::MDString::get(C, ""));
    ArgNames.push_back(
        llvm::MDString::get(C, (Twine("local_arg") + Twine(I)).str()));
  }
  std::string Name = Invoke->getName().str() + "_kernel";
  auto *FT = llvm::FunctionType::get(llvm::Type::getVoidTy(C), ArgTys, false);
  auto *F = llvm::Function::Create(FT, llvm::GlobalValue::InternalLinkage, Name,
                                   &CGF.CGM.getModule());
  F->addFnAttr("enqueued-block");
  auto IP = CGF.Builder.saveIP();
  auto *BB = llvm::BasicBlock::Create(C, "entry", F);
  Builder.SetInsertPoint(BB);
  const auto BlockAlign = CGF.CGM.getDataLayout().getPrefTypeAlign(BlockTy);
  auto *BlockPtr = Builder.CreateAlloca(BlockTy, nullptr);
  BlockPtr->setAlignment(BlockAlign);
  Builder.CreateAlignedStore(F->arg_begin(), BlockPtr, BlockAlign);
  auto *Cast = Builder.CreatePointerCast(BlockPtr, InvokeFT->getParamType(0));
  llvm::SmallVector<llvm::Value *, 2> Args;
  Args.push_back(Cast);
  for (auto I = F->arg_begin() + 1, E = F->arg_end(); I != E; ++I)
    Args.push_back(I);
  llvm::CallInst *call = Builder.CreateCall(Invoke, Args);
  call->setCallingConv(Invoke->getCallingConv());
  Builder.CreateRetVoid();
  Builder.restoreIP(IP);

  F->setMetadata("kernel_arg_addr_space", llvm::MDNode::get(C, AddressQuals));
  F->setMetadata("kernel_arg_access_qual", llvm::MDNode::get(C, AccessQuals));
  F->setMetadata("kernel_arg_type", llvm::MDNode::get(C, ArgTypeNames));
  F->setMetadata("kernel_arg_base_type",
                 llvm::MDNode::get(C, ArgBaseTypeNames));
  F->setMetadata("kernel_arg_type_qual", llvm::MDNode::get(C, ArgTypeQuals));
  if (CGF.CGM.getCodeGenOpts().EmitOpenCLArgMetadata)
    F->setMetadata("kernel_arg_name", llvm::MDNode::get(C, ArgNames));

  return F;
}<|MERGE_RESOLUTION|>--- conflicted
+++ resolved
@@ -152,7 +152,6 @@
   return (intCount + fpCount > maxAllRegisters);
 }
 
-<<<<<<< HEAD
 /// Helper function for AMDGCN and NVVM targets, adds a NamedMDNode with GV,
 /// Name, and Operand as operands, and adds the resulting MDNode to the
 /// AnnotationName MDNode.
@@ -173,10 +172,6 @@
   MD->addOperand(llvm::MDNode::get(Ctx, MDVals));
 }
 
-bool SwiftABIInfo::isLegalVectorTypeForSwift(CharUnits vectorSize,
-                                             llvm::Type *eltTy,
-                                             unsigned numElts) const {
-=======
 bool SwiftABIInfo::shouldPassIndirectly(ArrayRef<llvm::Type *> ComponentTys,
                                         bool AsReturnValue) const {
   return occupiesMoreThan(CGT, ComponentTys, /*total=*/4);
@@ -184,7 +179,6 @@
 
 bool SwiftABIInfo::isLegalVectorType(CharUnits VectorSize, llvm::Type *EltTy,
                                      unsigned NumElts) const {
->>>>>>> 87dc7d4b
   // The default implementation of this assumes that the target guarantees
   // 128-bit SIMD support but nothing more.
   return (VectorSize.getQuantity() > 8 && VectorSize.getQuantity() <= 16);
