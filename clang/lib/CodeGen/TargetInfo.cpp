//===---- TargetInfo.cpp - Encapsulate target details -----------*- C++ -*-===//
//
// Part of the LLVM Project, under the Apache License v2.0 with LLVM Exceptions.
// See https://llvm.org/LICENSE.txt for license information.
// SPDX-License-Identifier: Apache-2.0 WITH LLVM-exception
//
//===----------------------------------------------------------------------===//
//
// These classes wrap the information about a call or function
// definition used to handle ABI compliancy.
//
//===----------------------------------------------------------------------===//

#include "TargetInfo.h"
#include "ABIInfo.h"
#include "ABIInfoImpl.h"
#include "CodeGenFunction.h"
#include "clang/Basic/CodeGenOptions.h"
#include "clang/CodeGen/CGFunctionInfo.h"
#include "llvm/ADT/StringExtras.h"
#include "llvm/ADT/Twine.h"
#include "llvm/IR/Type.h"
#include "llvm/Support/raw_ostream.h"

using namespace clang;
using namespace CodeGen;

<<<<<<< HEAD
// Helper for coercing an aggregate argument or return value into an integer
// array of the same size (including padding) and alignment.  This alternate
// coercion happens only for the RenderScript ABI and can be removed after
// runtimes that rely on it are no longer supported.
//
// RenderScript assumes that the size of the argument / return value in the IR
// is the same as the size of the corresponding qualified type. This helper
// coerces the aggregate type into an array of the same size (including
// padding).  This coercion is used in lieu of expansion of struct members or
// other canonical coercions that return a coerced-type of larger size.
//
// Ty          - The argument / return value type
// Context     - The associated ASTContext
// LLVMContext - The associated LLVMContext
static ABIArgInfo coerceToIntArray(QualType Ty,
                                   ASTContext &Context,
                                   llvm::LLVMContext &LLVMContext) {
  // Alignment and Size are measured in bits.
  const uint64_t Size = Context.getTypeSize(Ty);
  const uint64_t Alignment = Context.getTypeAlign(Ty);
  llvm::Type *IntType = llvm::Type::getIntNTy(LLVMContext, Alignment);
  const uint64_t NumElements = (Size + Alignment - 1) / Alignment;
  return ABIArgInfo::getDirect(llvm::ArrayType::get(IntType, NumElements));
}

static void AssignToArrayRange(CodeGen::CGBuilderTy &Builder,
                               llvm::Value *Array,
                               llvm::Value *Value,
                               unsigned FirstIndex,
                               unsigned LastIndex) {
  // Alternatively, we could emit this as a loop in the source.
  for (unsigned I = FirstIndex; I <= LastIndex; ++I) {
    llvm::Value *Cell =
        Builder.CreateConstInBoundsGEP1_32(Builder.getInt8Ty(), Array, I);
    Builder.CreateAlignedStore(Value, Cell, CharUnits::One());
  }
}

static bool isAggregateTypeForABI(QualType T) {
  return !CodeGenFunction::hasScalarEvaluationKind(T) ||
         T->isMemberFunctionPointerType();
}

ABIArgInfo ABIInfo::getNaturalAlignIndirect(QualType Ty, bool ByVal,
                                            bool Realign,
                                            llvm::Type *Padding) const {
  return ABIArgInfo::getIndirect(getContext().getTypeAlignInChars(Ty), ByVal,
                                 Realign, Padding);
}

ABIArgInfo
ABIInfo::getNaturalAlignIndirectInReg(QualType Ty, bool Realign) const {
  return ABIArgInfo::getIndirectInReg(getContext().getTypeAlignInChars(Ty),
                                      /*ByVal*/ false, Realign);
}

Address ABIInfo::EmitMSVAArg(CodeGenFunction &CGF, Address VAListAddr,
                             QualType Ty) const {
  return Address::invalid();
}

static ABIArgInfo classifyOpenCL(QualType Ty, ASTContext &Context) {
  if (Ty->isVoidType())
    return ABIArgInfo::getIgnore();

  if (const EnumType *EnumTy = Ty->getAs<EnumType>())
    Ty = EnumTy->getDecl()->getIntegerType();

  if (const RecordType *RT = Ty->getAs<RecordType>())
    return ABIArgInfo::getIndirect(Context.getTypeAlignInChars(RT),
                                   /*ByVal=*/false);

  if (Context.isPromotableIntegerType(Ty))
    return ABIArgInfo::getExtend(Ty);

  return ABIArgInfo::getDirect();
}

static bool doOpenCLClassification(CGFunctionInfo &FI, ASTContext &Context) {
  if (!Context.getLangOpts().OpenCL)
    return false;
  if (!Context.getLangOpts().OpenCLForceVectorABI)
    return false;

  // Use OpenCL classify to prevent coercing.
  // Vector ABI must be enforced by enabling the corresponding option.
  // Otherwise, vector types will be coerced to a matching integer
  // type to conform with ABI, e.g.: <8 x i8> will be coerced to i64.
  FI.getReturnInfo() = classifyOpenCL(FI.getReturnType(), Context);

  for (auto &Arg : FI.arguments())
    Arg.info = classifyOpenCL(Arg.type, Context);

  return true;
}

static llvm::Type *getVAListElementType(CodeGenFunction &CGF) {
  return CGF.ConvertTypeForMem(
      CGF.getContext().getBuiltinVaListType()->getPointeeType());
}

bool ABIInfo::isPromotableIntegerTypeForABI(QualType Ty) const {
  if (getContext().isPromotableIntegerType(Ty))
    return true;

  if (const auto *EIT = Ty->getAs<BitIntType>())
    if (EIT->getNumBits() < getContext().getTypeSize(getContext().IntTy))
      return true;

  return false;
}

ABIInfo::~ABIInfo() = default;

SwiftABIInfo::~SwiftABIInfo() = default;

/// Does the given lowering require more than the given number of
/// registers when expanded?
///
/// This is intended to be the basis of a reasonable basic implementation
/// of should{Pass,Return}Indirectly.
///
/// For most targets, a limit of four total registers is reasonable; this
/// limits the amount of code required in order to move around the value
/// in case it wasn't produced immediately prior to the call by the caller
/// (or wasn't produced in exactly the right registers) or isn't used
/// immediately within the callee.  But some targets may need to further
/// limit the register count due to an inability to support that many
/// return registers.
bool SwiftABIInfo::occupiesMoreThan(ArrayRef<llvm::Type *> scalarTypes,
                                    unsigned maxAllRegisters) const {
  unsigned intCount = 0, fpCount = 0;
  for (llvm::Type *type : scalarTypes) {
    if (type->isPointerTy()) {
      intCount++;
    } else if (auto intTy = dyn_cast<llvm::IntegerType>(type)) {
      auto ptrWidth = CGT.getTarget().getPointerWidth(LangAS::Default);
      intCount += (intTy->getBitWidth() + ptrWidth - 1) / ptrWidth;
    } else {
      assert(type->isVectorTy() || type->isFloatingPointTy());
      fpCount++;
    }
  }

  return (intCount + fpCount > maxAllRegisters);
}

/// Helper function for AMDGCN and NVVM targets, adds a NamedMDNode with GV,
/// Name, and Operand as operands, and adds the resulting MDNode to the
/// AnnotationName MDNode.
static void addAMDGCOrNVVMMetadata(const char *AnnotationName,
                                   llvm::GlobalValue *GV, StringRef Name,
                                   int Operand) {
  llvm::Module *M = GV->getParent();
  llvm::LLVMContext &Ctx = M->getContext();

  // Get annotations metadata node.
  llvm::NamedMDNode *MD = M->getOrInsertNamedMetadata(AnnotationName);

  llvm::Metadata *MDVals[] = {
      llvm::ConstantAsMetadata::get(GV), llvm::MDString::get(Ctx, Name),
      llvm::ConstantAsMetadata::get(
          llvm::ConstantInt::get(llvm::Type::getInt32Ty(Ctx), Operand))};
  // Append metadata to annotations node.
  MD->addOperand(llvm::MDNode::get(Ctx, MDVals));
}

bool SwiftABIInfo::shouldPassIndirectly(ArrayRef<llvm::Type *> ComponentTys,
                                        bool AsReturnValue) const {
  return occupiesMoreThan(ComponentTys, /*total=*/4);
}

bool SwiftABIInfo::isLegalVectorType(CharUnits VectorSize, llvm::Type *EltTy,
                                     unsigned NumElts) const {
  // The default implementation of this assumes that the target guarantees
  // 128-bit SIMD support but nothing more.
  return (VectorSize.getQuantity() > 8 && VectorSize.getQuantity() <= 16);
}

static CGCXXABI::RecordArgABI getRecordArgABI(const RecordType *RT,
                                              CGCXXABI &CXXABI) {
  const CXXRecordDecl *RD = dyn_cast<CXXRecordDecl>(RT->getDecl());
  if (!RD) {
    if (!RT->getDecl()->canPassInRegisters())
      return CGCXXABI::RAA_Indirect;
    return CGCXXABI::RAA_Default;
  }
  return CXXABI.getRecordArgABI(RD);
}

static CGCXXABI::RecordArgABI getRecordArgABI(QualType T,
                                              CGCXXABI &CXXABI) {
  const RecordType *RT = T->getAs<RecordType>();
  if (!RT)
    return CGCXXABI::RAA_Default;
  return getRecordArgABI(RT, CXXABI);
}

static bool classifyReturnType(const CGCXXABI &CXXABI, CGFunctionInfo &FI,
                               const ABIInfo &Info) {
  QualType Ty = FI.getReturnType();

  if (const auto *RT = Ty->getAs<RecordType>())
    if (!isa<CXXRecordDecl>(RT->getDecl()) &&
        !RT->getDecl()->canPassInRegisters()) {
      FI.getReturnInfo() = Info.getNaturalAlignIndirect(Ty);
      return true;
    }

  return CXXABI.classifyReturnType(FI);
}

/// Pass transparent unions as if they were the type of the first element. Sema
/// should ensure that all elements of the union have the same "machine type".
static QualType useFirstFieldIfTransparentUnion(QualType Ty) {
  if (const RecordType *UT = Ty->getAsUnionType()) {
    const RecordDecl *UD = UT->getDecl();
    if (UD->hasAttr<TransparentUnionAttr>()) {
      assert(!UD->field_empty() && "sema created an empty transparent union");
      return UD->field_begin()->getType();
    }
  }
  return Ty;
}

CGCXXABI &ABIInfo::getCXXABI() const {
  return CGT.getCXXABI();
}

ASTContext &ABIInfo::getContext() const {
  return CGT.getContext();
}

llvm::LLVMContext &ABIInfo::getVMContext() const {
  return CGT.getLLVMContext();
}

const llvm::DataLayout &ABIInfo::getDataLayout() const {
  return CGT.getDataLayout();
}

const TargetInfo &ABIInfo::getTarget() const {
  return CGT.getTarget();
}

const CodeGenOptions &ABIInfo::getCodeGenOpts() const {
  return CGT.getCodeGenOpts();
}

bool ABIInfo::isAndroid() const { return getTarget().getTriple().isAndroid(); }

bool ABIInfo::isOHOSFamily() const {
  return getTarget().getTriple().isOHOSFamily();
}

bool ABIInfo::isHomogeneousAggregateBaseType(QualType Ty) const {
  return false;
}

bool ABIInfo::isHomogeneousAggregateSmallEnough(const Type *Base,
                                                uint64_t Members) const {
  return false;
}

bool ABIInfo::isZeroLengthBitfieldPermittedInHomogeneousAggregate() const {
  // For compatibility with GCC, ignore empty bitfields in C++ mode.
  return getContext().getLangOpts().CPlusPlus;
}

=======
>>>>>>> 992cb984
LLVM_DUMP_METHOD void ABIArgInfo::dump() const {
  raw_ostream &OS = llvm::errs();
  OS << "(ABIArgInfo Kind=";
  switch (TheKind) {
  case Direct:
    OS << "Direct Type=";
    if (llvm::Type *Ty = getCoerceToType())
      Ty->print(OS);
    else
      OS << "null";
    break;
  case Extend:
    OS << "Extend";
    break;
  case Ignore:
    OS << "Ignore";
    break;
  case InAlloca:
    OS << "InAlloca Offset=" << getInAllocaFieldIndex();
    break;
  case Indirect:
    OS << "Indirect Align=" << getIndirectAlign().getQuantity()
       << " ByVal=" << getIndirectByVal()
       << " Realign=" << getIndirectRealign();
    break;
  case IndirectAliased:
    OS << "Indirect Align=" << getIndirectAlign().getQuantity()
       << " AadrSpace=" << getIndirectAddrSpace()
       << " Realign=" << getIndirectRealign();
    break;
  case Expand:
    OS << "Expand";
    break;
  case CoerceAndExpand:
    OS << "CoerceAndExpand Type=";
    getCoerceAndExpandType()->print(OS);
    break;
  }
  OS << ")\n";
}

TargetCodeGenInfo::TargetCodeGenInfo(std::unique_ptr<ABIInfo> Info)
    : Info(std::move(Info)) {}

TargetCodeGenInfo::~TargetCodeGenInfo() = default;

// If someone can figure out a general rule for this, that would be great.
// It's probably just doomed to be platform-dependent, though.
unsigned TargetCodeGenInfo::getSizeOfUnwindException() const {
  // Verified for:
  //   x86-64     FreeBSD, Linux, Darwin
  //   x86-32     FreeBSD, Linux, Darwin
  //   PowerPC    Linux
  //   ARM        Darwin (*not* EABI)
  //   AArch64    Linux
  return 32;
}

bool TargetCodeGenInfo::isNoProtoCallVariadic(const CallArgList &args,
                                     const FunctionNoProtoType *fnType) const {
  // The following conventions are known to require this to be false:
  //   x86_stdcall
  //   MIPS
  // For everything else, we just prefer false unless we opt out.
  return false;
}

void
TargetCodeGenInfo::getDependentLibraryOption(llvm::StringRef Lib,
                                             llvm::SmallString<24> &Opt) const {
  // This assumes the user is passing a library name like "rt" instead of a
  // filename like "librt.a/so", and that they don't care whether it's static or
  // dynamic.
  Opt = "-l";
  Opt += Lib;
}

unsigned TargetCodeGenInfo::getOpenCLKernelCallingConv() const {
  // OpenCL kernels are called via an explicit runtime API with arguments
  // set with clSetKernelArg(), not as normal sub-functions.
  // Return SPIR_KERNEL by default as the kernel calling convention to
  // ensure the fingerprint is fixed such way that each OpenCL argument
  // gets one matching argument in the produced kernel function argument
  // list to enable feasible implementation of clSetKernelArg() with
  // aggregates etc. In case we would use the default C calling conv here,
  // clSetKernelArg() might break depending on the target-specific
  // conventions; different targets might split structs passed as values
  // to multiple function arguments etc.
  return llvm::CallingConv::SPIR_KERNEL;
}

llvm::Constant *TargetCodeGenInfo::getNullPointer(const CodeGen::CodeGenModule &CGM,
    llvm::PointerType *T, QualType QT) const {
  return llvm::ConstantPointerNull::get(T);
}

LangAS TargetCodeGenInfo::getGlobalVarAddressSpace(CodeGenModule &CGM,
                                                   const VarDecl *D) const {
  assert(!CGM.getLangOpts().OpenCL &&
         !(CGM.getLangOpts().CUDA && CGM.getLangOpts().CUDAIsDevice) &&
         "Address space agnostic languages only");
  return D ? D->getType().getAddressSpace() : LangAS::Default;
}

llvm::Value *TargetCodeGenInfo::performAddrSpaceCast(
    CodeGen::CodeGenFunction &CGF, llvm::Value *Src, LangAS SrcAddr,
    LangAS DestAddr, llvm::Type *DestTy, bool isNonNull) const {
  // Since target may map different address spaces in AST to the same address
  // space, an address space conversion may end up as a bitcast.
  if (auto *C = dyn_cast<llvm::Constant>(Src))
    return performAddrSpaceCast(CGF.CGM, C, SrcAddr, DestAddr, DestTy);
  // Try to preserve the source's name to make IR more readable.
  return CGF.Builder.CreatePointerBitCastOrAddrSpaceCast(
      Src, DestTy, Src->hasName() ? Src->getName() + ".ascast" : "");
}

llvm::Constant *
TargetCodeGenInfo::performAddrSpaceCast(CodeGenModule &CGM, llvm::Constant *Src,
                                        LangAS SrcAddr, LangAS DestAddr,
                                        llvm::Type *DestTy) const {
  // Since target may map different address spaces in AST to the same address
  // space, an address space conversion may end up as a bitcast.
  return llvm::ConstantExpr::getPointerCast(Src, DestTy);
}

llvm::SyncScope::ID
TargetCodeGenInfo::getLLVMSyncScopeID(const LangOptions &LangOpts,
                                      SyncScope Scope,
                                      llvm::AtomicOrdering Ordering,
                                      llvm::LLVMContext &Ctx) const {
  return Ctx.getOrInsertSyncScopeID(""); /* default sync scope */
}

void TargetCodeGenInfo::addStackProbeTargetAttributes(
    const Decl *D, llvm::GlobalValue *GV, CodeGen::CodeGenModule &CGM) const {
  if (llvm::Function *Fn = dyn_cast_or_null<llvm::Function>(GV)) {
    if (CGM.getCodeGenOpts().StackProbeSize != 4096)
      Fn->addFnAttr("stack-probe-size",
                    llvm::utostr(CGM.getCodeGenOpts().StackProbeSize));
    if (CGM.getCodeGenOpts().NoStackArgProbe)
      Fn->addFnAttr("no-stack-arg-probe");
  }
}

/// Create an OpenCL kernel for an enqueued block.
///
/// The kernel has the same function type as the block invoke function. Its
/// name is the name of the block invoke function postfixed with "_kernel".
/// It simply calls the block invoke function then returns.
llvm::Value *TargetCodeGenInfo::createEnqueuedBlockKernel(
    CodeGenFunction &CGF, llvm::Function *Invoke, llvm::Type *BlockTy) const {
  auto *InvokeFT = Invoke->getFunctionType();
  auto &C = CGF.getLLVMContext();
  std::string Name = Invoke->getName().str() + "_kernel";
  auto *FT = llvm::FunctionType::get(llvm::Type::getVoidTy(C),
                                     InvokeFT->params(), false);
  auto *F = llvm::Function::Create(FT, llvm::GlobalValue::ExternalLinkage, Name,
                                   &CGF.CGM.getModule());
  llvm::CallingConv::ID KernelCC =
      CGF.getTypes().ClangCallConvToLLVMCallConv(CallingConv::CC_OpenCLKernel);
  F->setCallingConv(KernelCC);

  llvm::AttrBuilder KernelAttrs(C);

  // FIXME: This is missing setTargetAttributes
  CGF.CGM.addDefaultFunctionDefinitionAttributes(KernelAttrs);
  F->addFnAttrs(KernelAttrs);

  auto IP = CGF.Builder.saveIP();
  auto *BB = llvm::BasicBlock::Create(C, "entry", F);
  auto &Builder = CGF.Builder;
  Builder.SetInsertPoint(BB);
  llvm::SmallVector<llvm::Value *, 2> Args(llvm::make_pointer_range(F->args()));
  llvm::CallInst *Call = Builder.CreateCall(Invoke, Args);
  Call->setCallingConv(Invoke->getCallingConv());

  Builder.CreateRetVoid();
  Builder.restoreIP(IP);
  return F;
}

namespace {
class DefaultTargetCodeGenInfo : public TargetCodeGenInfo {
public:
  DefaultTargetCodeGenInfo(CodeGen::CodeGenTypes &CGT)
      : TargetCodeGenInfo(std::make_unique<DefaultABIInfo>(CGT)) {}
};
} // namespace

<<<<<<< HEAD
ABIArgInfo DefaultABIInfo::classifyArgumentType(QualType Ty) const {
  Ty = useFirstFieldIfTransparentUnion(Ty);

  if (isAggregateTypeForABI(Ty)) {
    // Records with non-trivial destructors/copy-constructors should not be
    // passed by value.
    if (CGCXXABI::RecordArgABI RAA = getRecordArgABI(Ty, getCXXABI()))
      return getNaturalAlignIndirect(Ty, RAA == CGCXXABI::RAA_DirectInMemory);

    return getNaturalAlignIndirect(Ty);
  }

  // Treat an enum type as its underlying type.
  if (const EnumType *EnumTy = Ty->getAs<EnumType>())
    Ty = EnumTy->getDecl()->getIntegerType();

  ASTContext &Context = getContext();
  if (const auto *EIT = Ty->getAs<BitIntType>())
    if (EIT->getNumBits() >
        Context.getTypeSize(Context.getTargetInfo().hasInt128Type()
                                ? Context.Int128Ty
                                : Context.LongLongTy))
      return getNaturalAlignIndirect(Ty);

  return (isPromotableIntegerTypeForABI(Ty) ? ABIArgInfo::getExtend(Ty)
                                            : ABIArgInfo::getDirect());
}

ABIArgInfo DefaultABIInfo::classifyReturnType(QualType RetTy) const {
  if (RetTy->isVoidType())
    return ABIArgInfo::getIgnore();

  if (isAggregateTypeForABI(RetTy))
    return getNaturalAlignIndirect(RetTy);

  // Treat an enum type as its underlying type.
  if (const EnumType *EnumTy = RetTy->getAs<EnumType>())
    RetTy = EnumTy->getDecl()->getIntegerType();

  if (const auto *EIT = RetTy->getAs<BitIntType>())
    if (EIT->getNumBits() >
        getContext().getTypeSize(getContext().getTargetInfo().hasInt128Type()
                                     ? getContext().Int128Ty
                                     : getContext().LongLongTy))
      return getNaturalAlignIndirect(RetTy);

  return (isPromotableIntegerTypeForABI(RetTy) ? ABIArgInfo::getExtend(RetTy)
                                               : ABIArgInfo::getDirect());
}

//===----------------------------------------------------------------------===//
// WebAssembly ABI Implementation
//
// This is a very simple ABI that relies a lot on DefaultABIInfo.
//===----------------------------------------------------------------------===//

enum class WebAssemblyABIKind {
  MVP = 0,
  ExperimentalMV = 1,
};

class WebAssemblyABIInfo final : public ABIInfo {
  DefaultABIInfo defaultInfo;
  WebAssemblyABIKind Kind;

public:
  explicit WebAssemblyABIInfo(CodeGen::CodeGenTypes &CGT,
                              WebAssemblyABIKind Kind)
      : ABIInfo(CGT), defaultInfo(CGT), Kind(Kind) {}

private:
  ABIArgInfo classifyReturnType(QualType RetTy) const;
  ABIArgInfo classifyArgumentType(QualType Ty) const;

  // DefaultABIInfo's classifyReturnType and classifyArgumentType are
  // non-virtual, but computeInfo and EmitVAArg are virtual, so we
  // overload them.
  void computeInfo(CGFunctionInfo &FI) const override {
    if (!getCXXABI().classifyReturnType(FI))
      FI.getReturnInfo() = classifyReturnType(FI.getReturnType());
    for (auto &Arg : FI.arguments())
      Arg.info = classifyArgumentType(Arg.type);
  }

  Address EmitVAArg(CodeGenFunction &CGF, Address VAListAddr,
                    QualType Ty) const override;
};

class WebAssemblyTargetCodeGenInfo final : public TargetCodeGenInfo {
public:
  explicit WebAssemblyTargetCodeGenInfo(CodeGen::CodeGenTypes &CGT,
                                        WebAssemblyABIKind K)
      : TargetCodeGenInfo(std::make_unique<WebAssemblyABIInfo>(CGT, K)) {
    SwiftInfo =
        std::make_unique<SwiftABIInfo>(CGT, /*SwiftErrorInRegister=*/false);
  }

  void setTargetAttributes(const Decl *D, llvm::GlobalValue *GV,
                           CodeGen::CodeGenModule &CGM) const override {
    TargetCodeGenInfo::setTargetAttributes(D, GV, CGM);
    if (const auto *FD = dyn_cast_or_null<FunctionDecl>(D)) {
      if (const auto *Attr = FD->getAttr<WebAssemblyImportModuleAttr>()) {
        llvm::Function *Fn = cast<llvm::Function>(GV);
        llvm::AttrBuilder B(GV->getContext());
        B.addAttribute("wasm-import-module", Attr->getImportModule());
        Fn->addFnAttrs(B);
      }
      if (const auto *Attr = FD->getAttr<WebAssemblyImportNameAttr>()) {
        llvm::Function *Fn = cast<llvm::Function>(GV);
        llvm::AttrBuilder B(GV->getContext());
        B.addAttribute("wasm-import-name", Attr->getImportName());
        Fn->addFnAttrs(B);
      }
      if (const auto *Attr = FD->getAttr<WebAssemblyExportNameAttr>()) {
        llvm::Function *Fn = cast<llvm::Function>(GV);
        llvm::AttrBuilder B(GV->getContext());
        B.addAttribute("wasm-export-name", Attr->getExportName());
        Fn->addFnAttrs(B);
      }
    }

    if (auto *FD = dyn_cast_or_null<FunctionDecl>(D)) {
      llvm::Function *Fn = cast<llvm::Function>(GV);
      if (!FD->doesThisDeclarationHaveABody() && !FD->hasPrototype())
        Fn->addFnAttr("no-prototype");
    }
  }

  /// Return the WebAssembly externref reference type.
  virtual llvm::Type *getWasmExternrefReferenceType() const override {
    return llvm::Type::getWasm_ExternrefTy(getABIInfo().getVMContext());
  }
  /// Return the WebAssembly funcref reference type.
  virtual llvm::Type *getWasmFuncrefReferenceType() const override {
    return llvm::Type::getWasm_FuncrefTy(getABIInfo().getVMContext());
  }
};

/// Classify argument of given type \p Ty.
ABIArgInfo WebAssemblyABIInfo::classifyArgumentType(QualType Ty) const {
  Ty = useFirstFieldIfTransparentUnion(Ty);

  if (isAggregateTypeForABI(Ty)) {
    // Records with non-trivial destructors/copy-constructors should not be
    // passed by value.
    if (auto RAA = getRecordArgABI(Ty, getCXXABI()))
      return getNaturalAlignIndirect(Ty, RAA == CGCXXABI::RAA_DirectInMemory);
    // Ignore empty structs/unions.
    if (isEmptyRecord(getContext(), Ty, true))
      return ABIArgInfo::getIgnore();
    // Lower single-element structs to just pass a regular value. TODO: We
    // could do reasonable-size multiple-element structs too, using getExpand(),
    // though watch out for things like bitfields.
    if (const Type *SeltTy = isSingleElementStruct(Ty, getContext()))
      return ABIArgInfo::getDirect(CGT.ConvertType(QualType(SeltTy, 0)));
    // For the experimental multivalue ABI, fully expand all other aggregates
    if (Kind == WebAssemblyABIKind::ExperimentalMV) {
      const RecordType *RT = Ty->getAs<RecordType>();
      assert(RT);
      bool HasBitField = false;
      for (auto *Field : RT->getDecl()->fields()) {
        if (Field->isBitField()) {
          HasBitField = true;
          break;
        }
      }
      if (!HasBitField)
        return ABIArgInfo::getExpand();
    }
  }

  // Otherwise just do the default thing.
  return defaultInfo.classifyArgumentType(Ty);
}

ABIArgInfo WebAssemblyABIInfo::classifyReturnType(QualType RetTy) const {
  if (isAggregateTypeForABI(RetTy)) {
    // Records with non-trivial destructors/copy-constructors should not be
    // returned by value.
    if (!getRecordArgABI(RetTy, getCXXABI())) {
      // Ignore empty structs/unions.
      if (isEmptyRecord(getContext(), RetTy, true))
        return ABIArgInfo::getIgnore();
      // Lower single-element structs to just return a regular value. TODO: We
      // could do reasonable-size multiple-element structs too, using
      // ABIArgInfo::getDirect().
      if (const Type *SeltTy = isSingleElementStruct(RetTy, getContext()))
        return ABIArgInfo::getDirect(CGT.ConvertType(QualType(SeltTy, 0)));
      // For the experimental multivalue ABI, return all other aggregates
      if (Kind == WebAssemblyABIKind::ExperimentalMV)
        return ABIArgInfo::getDirect();
    }
  }

  // Otherwise just do the default thing.
  return defaultInfo.classifyReturnType(RetTy);
}

Address WebAssemblyABIInfo::EmitVAArg(CodeGenFunction &CGF, Address VAListAddr,
                                      QualType Ty) const {
  bool IsIndirect = isAggregateTypeForABI(Ty) &&
                    !isEmptyRecord(getContext(), Ty, true) &&
                    !isSingleElementStruct(Ty, getContext());
  return emitVoidPtrVAArg(CGF, VAListAddr, Ty, IsIndirect,
                          getContext().getTypeInfoInChars(Ty),
                          CharUnits::fromQuantity(4),
                          /*AllowHigherAlign=*/true);
}

//===----------------------------------------------------------------------===//
// le32/PNaCl bitcode ABI Implementation
//
// This is a simplified version of the x86_32 ABI.  Arguments and return values
// are always passed on the stack.
//===----------------------------------------------------------------------===//

class PNaClABIInfo : public ABIInfo {
 public:
  PNaClABIInfo(CodeGen::CodeGenTypes &CGT) : ABIInfo(CGT) {}

  ABIArgInfo classifyReturnType(QualType RetTy) const;
  ABIArgInfo classifyArgumentType(QualType RetTy) const;

  void computeInfo(CGFunctionInfo &FI) const override;
  Address EmitVAArg(CodeGenFunction &CGF,
                    Address VAListAddr, QualType Ty) const override;
};

class PNaClTargetCodeGenInfo : public TargetCodeGenInfo {
 public:
   PNaClTargetCodeGenInfo(CodeGen::CodeGenTypes &CGT)
       : TargetCodeGenInfo(std::make_unique<PNaClABIInfo>(CGT)) {}
};

void PNaClABIInfo::computeInfo(CGFunctionInfo &FI) const {
  if (!getCXXABI().classifyReturnType(FI))
    FI.getReturnInfo() = classifyReturnType(FI.getReturnType());

  for (auto &I : FI.arguments())
    I.info = classifyArgumentType(I.type);
}

Address PNaClABIInfo::EmitVAArg(CodeGenFunction &CGF, Address VAListAddr,
                                QualType Ty) const {
  // The PNaCL ABI is a bit odd, in that varargs don't use normal
  // function classification. Structs get passed directly for varargs
  // functions, through a rewriting transform in
  // pnacl-llvm/lib/Transforms/NaCl/ExpandVarArgs.cpp, which allows
  // this target to actually support a va_arg instructions with an
  // aggregate type, unlike other targets.
  return EmitVAArgInstr(CGF, VAListAddr, Ty, ABIArgInfo::getDirect());
}

/// Classify argument of given type \p Ty.
ABIArgInfo PNaClABIInfo::classifyArgumentType(QualType Ty) const {
  if (isAggregateTypeForABI(Ty)) {
    if (CGCXXABI::RecordArgABI RAA = getRecordArgABI(Ty, getCXXABI()))
      return getNaturalAlignIndirect(Ty, RAA == CGCXXABI::RAA_DirectInMemory);
    return getNaturalAlignIndirect(Ty);
  } else if (const EnumType *EnumTy = Ty->getAs<EnumType>()) {
    // Treat an enum type as its underlying type.
    Ty = EnumTy->getDecl()->getIntegerType();
  } else if (Ty->isFloatingType()) {
    // Floating-point types don't go inreg.
    return ABIArgInfo::getDirect();
  } else if (const auto *EIT = Ty->getAs<BitIntType>()) {
    // Treat bit-precise integers as integers if <= 64, otherwise pass
    // indirectly.
    if (EIT->getNumBits() > 64)
      return getNaturalAlignIndirect(Ty);
    return ABIArgInfo::getDirect();
  }

  return (isPromotableIntegerTypeForABI(Ty) ? ABIArgInfo::getExtend(Ty)
                                            : ABIArgInfo::getDirect());
}

ABIArgInfo PNaClABIInfo::classifyReturnType(QualType RetTy) const {
  if (RetTy->isVoidType())
    return ABIArgInfo::getIgnore();

  // In the PNaCl ABI we always return records/structures on the stack.
  if (isAggregateTypeForABI(RetTy))
    return getNaturalAlignIndirect(RetTy);

  // Treat bit-precise integers as integers if <= 64, otherwise pass indirectly.
  if (const auto *EIT = RetTy->getAs<BitIntType>()) {
    if (EIT->getNumBits() > 64)
      return getNaturalAlignIndirect(RetTy);
    return ABIArgInfo::getDirect();
  }

  // Treat an enum type as its underlying type.
  if (const EnumType *EnumTy = RetTy->getAs<EnumType>())
    RetTy = EnumTy->getDecl()->getIntegerType();

  return (isPromotableIntegerTypeForABI(RetTy) ? ABIArgInfo::getExtend(RetTy)
                                               : ABIArgInfo::getDirect());
}

/// IsX86_MMXType - Return true if this is an MMX type.
bool IsX86_MMXType(llvm::Type *IRType) {
  // Return true if the type is an MMX type <2 x i32>, <4 x i16>, or <8 x i8>.
  return IRType->isVectorTy() && IRType->getPrimitiveSizeInBits() == 64 &&
    cast<llvm::VectorType>(IRType)->getElementType()->isIntegerTy() &&
    IRType->getScalarSizeInBits() != 64;
}

static llvm::Type* X86AdjustInlineAsmType(CodeGen::CodeGenFunction &CGF,
                                          StringRef Constraint,
                                          llvm::Type* Ty) {
  bool IsMMXCons = llvm::StringSwitch<bool>(Constraint)
                     .Cases("y", "&y", "^Ym", true)
                     .Default(false);
  if (IsMMXCons && Ty->isVectorTy()) {
    if (cast<llvm::VectorType>(Ty)->getPrimitiveSizeInBits().getFixedValue() !=
        64) {
      // Invalid MMX constraint
      return nullptr;
    }

    return llvm::Type::getX86_MMXTy(CGF.getLLVMContext());
  }

  // No operation needed
  return Ty;
}

/// Returns true if this type can be passed in SSE registers with the
/// X86_VectorCall calling convention. Shared between x86_32 and x86_64.
static bool isX86VectorTypeForVectorCall(ASTContext &Context, QualType Ty) {
  if (const BuiltinType *BT = Ty->getAs<BuiltinType>()) {
    if (BT->isFloatingPoint() && BT->getKind() != BuiltinType::Half) {
      if (BT->getKind() == BuiltinType::LongDouble) {
        if (&Context.getTargetInfo().getLongDoubleFormat() ==
            &llvm::APFloat::x87DoubleExtended())
          return false;
      }
      return true;
    }
  } else if (const VectorType *VT = Ty->getAs<VectorType>()) {
    // vectorcall can pass XMM, YMM, and ZMM vectors. We don't pass SSE1 MMX
    // registers specially.
    unsigned VecSize = Context.getTypeSize(VT);
    if (VecSize == 128 || VecSize == 256 || VecSize == 512)
      return true;
  }
  return false;
}

/// Returns true if this aggregate is small enough to be passed in SSE registers
/// in the X86_VectorCall calling convention. Shared between x86_32 and x86_64.
static bool isX86VectorCallAggregateSmallEnough(uint64_t NumMembers) {
  return NumMembers <= 4;
}

/// Returns a Homogeneous Vector Aggregate ABIArgInfo, used in X86.
static ABIArgInfo getDirectX86Hva(llvm::Type* T = nullptr) {
  auto AI = ABIArgInfo::getDirect(T);
  AI.setInReg(true);
  AI.setCanBeFlattened(false);
  return AI;
}

//===----------------------------------------------------------------------===//
// X86-32 ABI Implementation
//===----------------------------------------------------------------------===//

/// Similar to llvm::CCState, but for Clang.
struct CCState {
  CCState(CGFunctionInfo &FI)
      : IsPreassigned(FI.arg_size()), CC(FI.getCallingConvention()) {}

  llvm::SmallBitVector IsPreassigned;
  unsigned CC = CallingConv::CC_C;
  unsigned FreeRegs = 0;
  unsigned FreeSSERegs = 0;
};

/// X86_32ABIInfo - The X86-32 ABI information.
class X86_32ABIInfo : public ABIInfo {
  enum Class {
    Integer,
    Float
  };

  static const unsigned MinABIStackAlignInBytes = 4;

  bool IsDarwinVectorABI;
  bool IsRetSmallStructInRegABI;
  bool IsWin32StructABI;
  bool IsSoftFloatABI;
  bool IsMCUABI;
  bool IsLinuxABI;
  unsigned DefaultNumRegisterParameters;

  static bool isRegisterSize(unsigned Size) {
    return (Size == 8 || Size == 16 || Size == 32 || Size == 64);
  }

  bool isHomogeneousAggregateBaseType(QualType Ty) const override {
    // FIXME: Assumes vectorcall is in use.
    return isX86VectorTypeForVectorCall(getContext(), Ty);
  }

  bool isHomogeneousAggregateSmallEnough(const Type *Ty,
                                         uint64_t NumMembers) const override {
    // FIXME: Assumes vectorcall is in use.
    return isX86VectorCallAggregateSmallEnough(NumMembers);
  }

  bool shouldReturnTypeInRegister(QualType Ty, ASTContext &Context) const;

  /// getIndirectResult - Give a source type \arg Ty, return a suitable result
  /// such that the argument will be passed in memory.
  ABIArgInfo getIndirectResult(QualType Ty, bool ByVal, CCState &State) const;

  ABIArgInfo getIndirectReturnResult(QualType Ty, CCState &State) const;

  /// Return the alignment to use for the given type on the stack.
  unsigned getTypeStackAlignInBytes(QualType Ty, unsigned Align) const;

  Class classify(QualType Ty) const;
  ABIArgInfo classifyReturnType(QualType RetTy, CCState &State) const;
  ABIArgInfo classifyArgumentType(QualType RetTy, CCState &State) const;

  /// Updates the number of available free registers, returns
  /// true if any registers were allocated.
  bool updateFreeRegs(QualType Ty, CCState &State) const;

  bool shouldAggregateUseDirect(QualType Ty, CCState &State, bool &InReg,
                                bool &NeedsPadding) const;
  bool shouldPrimitiveUseInReg(QualType Ty, CCState &State) const;

  bool canExpandIndirectArgument(QualType Ty) const;

  /// Rewrite the function info so that all memory arguments use
  /// inalloca.
  void rewriteWithInAlloca(CGFunctionInfo &FI) const;

  void addFieldToArgStruct(SmallVector<llvm::Type *, 6> &FrameFields,
                           CharUnits &StackOffset, ABIArgInfo &Info,
                           QualType Type) const;
  void runVectorCallFirstPass(CGFunctionInfo &FI, CCState &State) const;

public:

  void computeInfo(CGFunctionInfo &FI) const override;
  Address EmitVAArg(CodeGenFunction &CGF, Address VAListAddr,
                    QualType Ty) const override;

  X86_32ABIInfo(CodeGen::CodeGenTypes &CGT, bool DarwinVectorABI,
                bool RetSmallStructInRegABI, bool Win32StructABI,
                unsigned NumRegisterParameters, bool SoftFloatABI)
      : ABIInfo(CGT), IsDarwinVectorABI(DarwinVectorABI),
        IsRetSmallStructInRegABI(RetSmallStructInRegABI),
        IsWin32StructABI(Win32StructABI), IsSoftFloatABI(SoftFloatABI),
        IsMCUABI(CGT.getTarget().getTriple().isOSIAMCU()),
        IsLinuxABI(CGT.getTarget().getTriple().isOSLinux() ||
                   CGT.getTarget().getTriple().isOSCygMing()),
        DefaultNumRegisterParameters(NumRegisterParameters) {}
};

class X86_32SwiftABIInfo : public SwiftABIInfo {
public:
  explicit X86_32SwiftABIInfo(CodeGenTypes &CGT)
      : SwiftABIInfo(CGT, /*SwiftErrorInRegister=*/false) {}

  bool shouldPassIndirectly(ArrayRef<llvm::Type *> ComponentTys,
                            bool AsReturnValue) const override {
    // LLVM's x86-32 lowering currently only assigns up to three
    // integer registers and three fp registers.  Oddly, it'll use up to
    // four vector registers for vectors, but those can overlap with the
    // scalar registers.
    return occupiesMoreThan(ComponentTys, /*total=*/3);
  }
};

class X86_32TargetCodeGenInfo : public TargetCodeGenInfo {
public:
  X86_32TargetCodeGenInfo(CodeGen::CodeGenTypes &CGT, bool DarwinVectorABI,
                          bool RetSmallStructInRegABI, bool Win32StructABI,
                          unsigned NumRegisterParameters, bool SoftFloatABI)
      : TargetCodeGenInfo(std::make_unique<X86_32ABIInfo>(
            CGT, DarwinVectorABI, RetSmallStructInRegABI, Win32StructABI,
            NumRegisterParameters, SoftFloatABI)) {
    SwiftInfo = std::make_unique<X86_32SwiftABIInfo>(CGT);
  }

  static bool isStructReturnInRegABI(
      const llvm::Triple &Triple, const CodeGenOptions &Opts);

  void setTargetAttributes(const Decl *D, llvm::GlobalValue *GV,
                           CodeGen::CodeGenModule &CGM) const override;

  int getDwarfEHStackPointer(CodeGen::CodeGenModule &CGM) const override {
    // Darwin uses different dwarf register numbers for EH.
    if (CGM.getTarget().getTriple().isOSDarwin()) return 5;
    return 4;
  }

  bool initDwarfEHRegSizeTable(CodeGen::CodeGenFunction &CGF,
                               llvm::Value *Address) const override;

  llvm::Type* adjustInlineAsmType(CodeGen::CodeGenFunction &CGF,
                                  StringRef Constraint,
                                  llvm::Type* Ty) const override {
    return X86AdjustInlineAsmType(CGF, Constraint, Ty);
  }

  void addReturnRegisterOutputs(CodeGenFunction &CGF, LValue ReturnValue,
                                std::string &Constraints,
                                std::vector<llvm::Type *> &ResultRegTypes,
                                std::vector<llvm::Type *> &ResultTruncRegTypes,
                                std::vector<LValue> &ResultRegDests,
                                std::string &AsmString,
                                unsigned NumOutputs) const override;

  StringRef getARCRetainAutoreleasedReturnValueMarker() const override {
    return "movl\t%ebp, %ebp"
           "\t\t// marker for objc_retainAutoreleaseReturnValue";
  }
};

}

/// Rewrite input constraint references after adding some output constraints.
/// In the case where there is one output and one input and we add one output,
/// we need to replace all operand references greater than or equal to 1:
///     mov $0, $1
///     mov eax, $1
/// The result will be:
///     mov $0, $2
///     mov eax, $2
static void rewriteInputConstraintReferences(unsigned FirstIn,
                                             unsigned NumNewOuts,
                                             std::string &AsmString) {
  std::string Buf;
  llvm::raw_string_ostream OS(Buf);
  size_t Pos = 0;
  while (Pos < AsmString.size()) {
    size_t DollarStart = AsmString.find('$', Pos);
    if (DollarStart == std::string::npos)
      DollarStart = AsmString.size();
    size_t DollarEnd = AsmString.find_first_not_of('$', DollarStart);
    if (DollarEnd == std::string::npos)
      DollarEnd = AsmString.size();
    OS << StringRef(&AsmString[Pos], DollarEnd - Pos);
    Pos = DollarEnd;
    size_t NumDollars = DollarEnd - DollarStart;
    if (NumDollars % 2 != 0 && Pos < AsmString.size()) {
      // We have an operand reference.
      size_t DigitStart = Pos;
      if (AsmString[DigitStart] == '{') {
        OS << '{';
        ++DigitStart;
      }
      size_t DigitEnd = AsmString.find_first_not_of("0123456789", DigitStart);
      if (DigitEnd == std::string::npos)
        DigitEnd = AsmString.size();
      StringRef OperandStr(&AsmString[DigitStart], DigitEnd - DigitStart);
      unsigned OperandIndex;
      if (!OperandStr.getAsInteger(10, OperandIndex)) {
        if (OperandIndex >= FirstIn)
          OperandIndex += NumNewOuts;
        OS << OperandIndex;
      } else {
        OS << OperandStr;
      }
      Pos = DigitEnd;
    }
  }
  AsmString = std::move(OS.str());
}

/// Add output constraints for EAX:EDX because they are return registers.
void X86_32TargetCodeGenInfo::addReturnRegisterOutputs(
    CodeGenFunction &CGF, LValue ReturnSlot, std::string &Constraints,
    std::vector<llvm::Type *> &ResultRegTypes,
    std::vector<llvm::Type *> &ResultTruncRegTypes,
    std::vector<LValue> &ResultRegDests, std::string &AsmString,
    unsigned NumOutputs) const {
  uint64_t RetWidth = CGF.getContext().getTypeSize(ReturnSlot.getType());

  // Use the EAX constraint if the width is 32 or smaller and EAX:EDX if it is
  // larger.
  if (!Constraints.empty())
    Constraints += ',';
  if (RetWidth <= 32) {
    Constraints += "={eax}";
    ResultRegTypes.push_back(CGF.Int32Ty);
  } else {
    // Use the 'A' constraint for EAX:EDX.
    Constraints += "=A";
    ResultRegTypes.push_back(CGF.Int64Ty);
  }

  // Truncate EAX or EAX:EDX to an integer of the appropriate size.
  llvm::Type *CoerceTy = llvm::IntegerType::get(CGF.getLLVMContext(), RetWidth);
  ResultTruncRegTypes.push_back(CoerceTy);

  // Coerce the integer by bitcasting the return slot pointer.
  ReturnSlot.setAddress(
      CGF.Builder.CreateElementBitCast(ReturnSlot.getAddress(CGF), CoerceTy));
  ResultRegDests.push_back(ReturnSlot);

  rewriteInputConstraintReferences(NumOutputs, 1, AsmString);
}

/// shouldReturnTypeInRegister - Determine if the given type should be
/// returned in a register (for the Darwin and MCU ABI).
bool X86_32ABIInfo::shouldReturnTypeInRegister(QualType Ty,
                                               ASTContext &Context) const {
  uint64_t Size = Context.getTypeSize(Ty);

  // For i386, type must be register sized.
  // For the MCU ABI, it only needs to be <= 8-byte
  if ((IsMCUABI && Size > 64) || (!IsMCUABI && !isRegisterSize(Size)))
   return false;

  if (Ty->isVectorType()) {
    // 64- and 128- bit vectors inside structures are not returned in
    // registers.
    if (Size == 64 || Size == 128)
      return false;

    return true;
  }

  // If this is a builtin, pointer, enum, complex type, member pointer, or
  // member function pointer it is ok.
  if (Ty->getAs<BuiltinType>() || Ty->hasPointerRepresentation() ||
      Ty->isAnyComplexType() || Ty->isEnumeralType() ||
      Ty->isBlockPointerType() || Ty->isMemberPointerType())
    return true;

  // Arrays are treated like records.
  if (const ConstantArrayType *AT = Context.getAsConstantArrayType(Ty))
    return shouldReturnTypeInRegister(AT->getElementType(), Context);

  // Otherwise, it must be a record type.
  const RecordType *RT = Ty->getAs<RecordType>();
  if (!RT) return false;

  // FIXME: Traverse bases here too.

  // Structure types are passed in register if all fields would be
  // passed in a register.
  for (const auto *FD : RT->getDecl()->fields()) {
    // Empty fields are ignored.
    if (isEmptyField(Context, FD, true))
      continue;

    // Check fields recursively.
    if (!shouldReturnTypeInRegister(FD->getType(), Context))
      return false;
  }
  return true;
}

static bool is32Or64BitBasicType(QualType Ty, ASTContext &Context) {
  // Treat complex types as the element type.
  if (const ComplexType *CTy = Ty->getAs<ComplexType>())
    Ty = CTy->getElementType();

  // Check for a type which we know has a simple scalar argument-passing
  // convention without any padding.  (We're specifically looking for 32
  // and 64-bit integer and integer-equivalents, float, and double.)
  if (!Ty->getAs<BuiltinType>() && !Ty->hasPointerRepresentation() &&
      !Ty->isEnumeralType() && !Ty->isBlockPointerType())
    return false;

  uint64_t Size = Context.getTypeSize(Ty);
  return Size == 32 || Size == 64;
}

static bool addFieldSizes(ASTContext &Context, const RecordDecl *RD,
                          uint64_t &Size) {
  for (const auto *FD : RD->fields()) {
    // Scalar arguments on the stack get 4 byte alignment on x86. If the
    // argument is smaller than 32-bits, expanding the struct will create
    // alignment padding.
    if (!is32Or64BitBasicType(FD->getType(), Context))
      return false;

    // FIXME: Reject bit-fields wholesale; there are two problems, we don't know
    // how to expand them yet, and the predicate for telling if a bitfield still
    // counts as "basic" is more complicated than what we were doing previously.
    if (FD->isBitField())
      return false;

    Size += Context.getTypeSize(FD->getType());
  }
  return true;
}

static bool addBaseAndFieldSizes(ASTContext &Context, const CXXRecordDecl *RD,
                                 uint64_t &Size) {
  // Don't do this if there are any non-empty bases.
  for (const CXXBaseSpecifier &Base : RD->bases()) {
    if (!addBaseAndFieldSizes(Context, Base.getType()->getAsCXXRecordDecl(),
                              Size))
      return false;
  }
  if (!addFieldSizes(Context, RD, Size))
    return false;
  return true;
}

/// Test whether an argument type which is to be passed indirectly (on the
/// stack) would have the equivalent layout if it was expanded into separate
/// arguments. If so, we prefer to do the latter to avoid inhibiting
/// optimizations.
bool X86_32ABIInfo::canExpandIndirectArgument(QualType Ty) const {
  // We can only expand structure types.
  const RecordType *RT = Ty->getAs<RecordType>();
  if (!RT)
    return false;
  const RecordDecl *RD = RT->getDecl();
  uint64_t Size = 0;
  if (const CXXRecordDecl *CXXRD = dyn_cast<CXXRecordDecl>(RD)) {
    if (!IsWin32StructABI) {
      // On non-Windows, we have to conservatively match our old bitcode
      // prototypes in order to be ABI-compatible at the bitcode level.
      if (!CXXRD->isCLike())
        return false;
    } else {
      // Don't do this for dynamic classes.
      if (CXXRD->isDynamicClass())
        return false;
    }
    if (!addBaseAndFieldSizes(getContext(), CXXRD, Size))
      return false;
  } else {
    if (!addFieldSizes(getContext(), RD, Size))
      return false;
  }

  // We can do this if there was no alignment padding.
  return Size == getContext().getTypeSize(Ty);
}

ABIArgInfo X86_32ABIInfo::getIndirectReturnResult(QualType RetTy, CCState &State) const {
  // If the return value is indirect, then the hidden argument is consuming one
  // integer register.
  if (State.FreeRegs) {
    --State.FreeRegs;
    if (!IsMCUABI)
      return getNaturalAlignIndirectInReg(RetTy);
  }
  return getNaturalAlignIndirect(RetTy, /*ByVal=*/false);
}

ABIArgInfo X86_32ABIInfo::classifyReturnType(QualType RetTy,
                                             CCState &State) const {
  if (RetTy->isVoidType())
    return ABIArgInfo::getIgnore();

  const Type *Base = nullptr;
  uint64_t NumElts = 0;
  if ((State.CC == llvm::CallingConv::X86_VectorCall ||
       State.CC == llvm::CallingConv::X86_RegCall) &&
      isHomogeneousAggregate(RetTy, Base, NumElts)) {
    // The LLVM struct type for such an aggregate should lower properly.
    return ABIArgInfo::getDirect();
  }

  if (const VectorType *VT = RetTy->getAs<VectorType>()) {
    // On Darwin, some vectors are returned in registers.
    if (IsDarwinVectorABI) {
      uint64_t Size = getContext().getTypeSize(RetTy);

      // 128-bit vectors are a special case; they are returned in
      // registers and we need to make sure to pick a type the LLVM
      // backend will like.
      if (Size == 128)
        return ABIArgInfo::getDirect(llvm::FixedVectorType::get(
            llvm::Type::getInt64Ty(getVMContext()), 2));

      // Always return in register if it fits in a general purpose
      // register, or if it is 64 bits and has a single element.
      if ((Size == 8 || Size == 16 || Size == 32) ||
          (Size == 64 && VT->getNumElements() == 1))
        return ABIArgInfo::getDirect(llvm::IntegerType::get(getVMContext(),
                                                            Size));

      return getIndirectReturnResult(RetTy, State);
    }

    return ABIArgInfo::getDirect();
  }

  if (isAggregateTypeForABI(RetTy)) {
    if (const RecordType *RT = RetTy->getAs<RecordType>()) {
      // Structures with flexible arrays are always indirect.
      if (RT->getDecl()->hasFlexibleArrayMember())
        return getIndirectReturnResult(RetTy, State);
    }

    // If specified, structs and unions are always indirect.
    if (!IsRetSmallStructInRegABI && !RetTy->isAnyComplexType())
      return getIndirectReturnResult(RetTy, State);

    // Ignore empty structs/unions.
    if (isEmptyRecord(getContext(), RetTy, true))
      return ABIArgInfo::getIgnore();

    // Return complex of _Float16 as <2 x half> so the backend will use xmm0.
    if (const ComplexType *CT = RetTy->getAs<ComplexType>()) {
      QualType ET = getContext().getCanonicalType(CT->getElementType());
      if (ET->isFloat16Type())
        return ABIArgInfo::getDirect(llvm::FixedVectorType::get(
            llvm::Type::getHalfTy(getVMContext()), 2));
    }

    // Small structures which are register sized are generally returned
    // in a register.
    if (shouldReturnTypeInRegister(RetTy, getContext())) {
      uint64_t Size = getContext().getTypeSize(RetTy);

      // As a special-case, if the struct is a "single-element" struct, and
      // the field is of type "float" or "double", return it in a
      // floating-point register. (MSVC does not apply this special case.)
      // We apply a similar transformation for pointer types to improve the
      // quality of the generated IR.
      if (const Type *SeltTy = isSingleElementStruct(RetTy, getContext()))
        if ((!IsWin32StructABI && SeltTy->isRealFloatingType())
            || SeltTy->hasPointerRepresentation())
          return ABIArgInfo::getDirect(CGT.ConvertType(QualType(SeltTy, 0)));

      // FIXME: We should be able to narrow this integer in cases with dead
      // padding.
      return ABIArgInfo::getDirect(llvm::IntegerType::get(getVMContext(),Size));
    }

    return getIndirectReturnResult(RetTy, State);
  }

  // Treat an enum type as its underlying type.
  if (const EnumType *EnumTy = RetTy->getAs<EnumType>())
    RetTy = EnumTy->getDecl()->getIntegerType();

  if (const auto *EIT = RetTy->getAs<BitIntType>())
    if (EIT->getNumBits() > 64)
      return getIndirectReturnResult(RetTy, State);

  return (isPromotableIntegerTypeForABI(RetTy) ? ABIArgInfo::getExtend(RetTy)
                                               : ABIArgInfo::getDirect());
}

static bool isSIMDVectorType(ASTContext &Context, QualType Ty) {
  return Ty->getAs<VectorType>() && Context.getTypeSize(Ty) == 128;
}

static bool isRecordWithSIMDVectorType(ASTContext &Context, QualType Ty) {
  const RecordType *RT = Ty->getAs<RecordType>();
  if (!RT)
    return false;
  const RecordDecl *RD = RT->getDecl();

  // If this is a C++ record, check the bases first.
  if (const CXXRecordDecl *CXXRD = dyn_cast<CXXRecordDecl>(RD))
    for (const auto &I : CXXRD->bases())
      if (!isRecordWithSIMDVectorType(Context, I.getType()))
        return false;

  for (const auto *i : RD->fields()) {
    QualType FT = i->getType();

    if (isSIMDVectorType(Context, FT))
      return true;

    if (isRecordWithSIMDVectorType(Context, FT))
      return true;
  }

  return false;
}

unsigned X86_32ABIInfo::getTypeStackAlignInBytes(QualType Ty,
                                                 unsigned Align) const {
  // Otherwise, if the alignment is less than or equal to the minimum ABI
  // alignment, just use the default; the backend will handle this.
  if (Align <= MinABIStackAlignInBytes)
    return 0; // Use default alignment.

  if (IsLinuxABI) {
    // Exclude other System V OS (e.g Darwin, PS4 and FreeBSD) since we don't
    // want to spend any effort dealing with the ramifications of ABI breaks.
    //
    // If the vector type is __m128/__m256/__m512, return the default alignment.
    if (Ty->isVectorType() && (Align == 16 || Align == 32 || Align == 64))
      return Align;
  }
  // On non-Darwin, the stack type alignment is always 4.
  if (!IsDarwinVectorABI) {
    // Set explicit alignment, since we may need to realign the top.
    return MinABIStackAlignInBytes;
  }

  // Otherwise, if the type contains an SSE vector type, the alignment is 16.
  if (Align >= 16 && (isSIMDVectorType(getContext(), Ty) ||
                      isRecordWithSIMDVectorType(getContext(), Ty)))
    return 16;

  return MinABIStackAlignInBytes;
}

ABIArgInfo X86_32ABIInfo::getIndirectResult(QualType Ty, bool ByVal,
                                            CCState &State) const {
  if (!ByVal) {
    if (State.FreeRegs) {
      --State.FreeRegs; // Non-byval indirects just use one pointer.
      if (!IsMCUABI)
        return getNaturalAlignIndirectInReg(Ty);
    }
    return getNaturalAlignIndirect(Ty, false);
  }

  // Compute the byval alignment.
  unsigned TypeAlign = getContext().getTypeAlign(Ty) / 8;
  unsigned StackAlign = getTypeStackAlignInBytes(Ty, TypeAlign);
  if (StackAlign == 0)
    return ABIArgInfo::getIndirect(CharUnits::fromQuantity(4), /*ByVal=*/true);

  // If the stack alignment is less than the type alignment, realign the
  // argument.
  bool Realign = TypeAlign > StackAlign;
  return ABIArgInfo::getIndirect(CharUnits::fromQuantity(StackAlign),
                                 /*ByVal=*/true, Realign);
}

X86_32ABIInfo::Class X86_32ABIInfo::classify(QualType Ty) const {
  const Type *T = isSingleElementStruct(Ty, getContext());
  if (!T)
    T = Ty.getTypePtr();

  if (const BuiltinType *BT = T->getAs<BuiltinType>()) {
    BuiltinType::Kind K = BT->getKind();
    if (K == BuiltinType::Float || K == BuiltinType::Double)
      return Float;
  }
  return Integer;
}

bool X86_32ABIInfo::updateFreeRegs(QualType Ty, CCState &State) const {
  if (!IsSoftFloatABI) {
    Class C = classify(Ty);
    if (C == Float)
      return false;
  }

  unsigned Size = getContext().getTypeSize(Ty);
  unsigned SizeInRegs = (Size + 31) / 32;

  if (SizeInRegs == 0)
    return false;

  if (!IsMCUABI) {
    if (SizeInRegs > State.FreeRegs) {
      State.FreeRegs = 0;
      return false;
    }
  } else {
    // The MCU psABI allows passing parameters in-reg even if there are
    // earlier parameters that are passed on the stack. Also,
    // it does not allow passing >8-byte structs in-register,
    // even if there are 3 free registers available.
    if (SizeInRegs > State.FreeRegs || SizeInRegs > 2)
      return false;
  }

  State.FreeRegs -= SizeInRegs;
  return true;
}

bool X86_32ABIInfo::shouldAggregateUseDirect(QualType Ty, CCState &State,
                                             bool &InReg,
                                             bool &NeedsPadding) const {
  // On Windows, aggregates other than HFAs are never passed in registers, and
  // they do not consume register slots. Homogenous floating-point aggregates
  // (HFAs) have already been dealt with at this point.
  if (IsWin32StructABI && isAggregateTypeForABI(Ty))
    return false;

  NeedsPadding = false;
  InReg = !IsMCUABI;

  if (!updateFreeRegs(Ty, State))
    return false;

  if (IsMCUABI)
    return true;

  if (State.CC == llvm::CallingConv::X86_FastCall ||
      State.CC == llvm::CallingConv::X86_VectorCall ||
      State.CC == llvm::CallingConv::X86_RegCall) {
    if (getContext().getTypeSize(Ty) <= 32 && State.FreeRegs)
      NeedsPadding = true;

    return false;
  }

  return true;
}

bool X86_32ABIInfo::shouldPrimitiveUseInReg(QualType Ty, CCState &State) const {
  bool IsPtrOrInt = (getContext().getTypeSize(Ty) <= 32) &&
                    (Ty->isIntegralOrEnumerationType() || Ty->isPointerType() ||
                     Ty->isReferenceType());

  if (!IsPtrOrInt && (State.CC == llvm::CallingConv::X86_FastCall ||
                      State.CC == llvm::CallingConv::X86_VectorCall))
    return false;

  if (!updateFreeRegs(Ty, State))
    return false;

  if (!IsPtrOrInt && State.CC == llvm::CallingConv::X86_RegCall)
    return false;

  // Return true to apply inreg to all legal parameters except for MCU targets.
  return !IsMCUABI;
}

void X86_32ABIInfo::runVectorCallFirstPass(CGFunctionInfo &FI, CCState &State) const {
  // Vectorcall x86 works subtly different than in x64, so the format is
  // a bit different than the x64 version.  First, all vector types (not HVAs)
  // are assigned, with the first 6 ending up in the [XYZ]MM0-5 registers.
  // This differs from the x64 implementation, where the first 6 by INDEX get
  // registers.
  // In the second pass over the arguments, HVAs are passed in the remaining
  // vector registers if possible, or indirectly by address. The address will be
  // passed in ECX/EDX if available. Any other arguments are passed according to
  // the usual fastcall rules.
  MutableArrayRef<CGFunctionInfoArgInfo> Args = FI.arguments();
  for (int I = 0, E = Args.size(); I < E; ++I) {
    const Type *Base = nullptr;
    uint64_t NumElts = 0;
    const QualType &Ty = Args[I].type;
    if ((Ty->isVectorType() || Ty->isBuiltinType()) &&
        isHomogeneousAggregate(Ty, Base, NumElts)) {
      if (State.FreeSSERegs >= NumElts) {
        State.FreeSSERegs -= NumElts;
        Args[I].info = ABIArgInfo::getDirectInReg();
        State.IsPreassigned.set(I);
      }
    }
  }
}

ABIArgInfo X86_32ABIInfo::classifyArgumentType(QualType Ty,
                                               CCState &State) const {
  // FIXME: Set alignment on indirect arguments.
  bool IsFastCall = State.CC == llvm::CallingConv::X86_FastCall;
  bool IsRegCall = State.CC == llvm::CallingConv::X86_RegCall;
  bool IsVectorCall = State.CC == llvm::CallingConv::X86_VectorCall;

  Ty = useFirstFieldIfTransparentUnion(Ty);
  TypeInfo TI = getContext().getTypeInfo(Ty);

  // Check with the C++ ABI first.
  const RecordType *RT = Ty->getAs<RecordType>();
  if (RT) {
    CGCXXABI::RecordArgABI RAA = getRecordArgABI(RT, getCXXABI());
    if (RAA == CGCXXABI::RAA_Indirect) {
      return getIndirectResult(Ty, false, State);
    } else if (RAA == CGCXXABI::RAA_DirectInMemory) {
      // The field index doesn't matter, we'll fix it up later.
      return ABIArgInfo::getInAlloca(/*FieldIndex=*/0);
    }
  }

  // Regcall uses the concept of a homogenous vector aggregate, similar
  // to other targets.
  const Type *Base = nullptr;
  uint64_t NumElts = 0;
  if ((IsRegCall || IsVectorCall) &&
      isHomogeneousAggregate(Ty, Base, NumElts)) {
    if (State.FreeSSERegs >= NumElts) {
      State.FreeSSERegs -= NumElts;

      // Vectorcall passes HVAs directly and does not flatten them, but regcall
      // does.
      if (IsVectorCall)
        return getDirectX86Hva();

      if (Ty->isBuiltinType() || Ty->isVectorType())
        return ABIArgInfo::getDirect();
      return ABIArgInfo::getExpand();
    }
    return getIndirectResult(Ty, /*ByVal=*/false, State);
  }

  if (isAggregateTypeForABI(Ty)) {
    // Structures with flexible arrays are always indirect.
    // FIXME: This should not be byval!
    if (RT && RT->getDecl()->hasFlexibleArrayMember())
      return getIndirectResult(Ty, true, State);

    // Ignore empty structs/unions on non-Windows.
    if (!IsWin32StructABI && isEmptyRecord(getContext(), Ty, true))
      return ABIArgInfo::getIgnore();

    llvm::LLVMContext &LLVMContext = getVMContext();
    llvm::IntegerType *Int32 = llvm::Type::getInt32Ty(LLVMContext);
    bool NeedsPadding = false;
    bool InReg;
    if (shouldAggregateUseDirect(Ty, State, InReg, NeedsPadding)) {
      unsigned SizeInRegs = (TI.Width + 31) / 32;
      SmallVector<llvm::Type*, 3> Elements(SizeInRegs, Int32);
      llvm::Type *Result = llvm::StructType::get(LLVMContext, Elements);
      if (InReg)
        return ABIArgInfo::getDirectInReg(Result);
      else
        return ABIArgInfo::getDirect(Result);
    }
    llvm::IntegerType *PaddingType = NeedsPadding ? Int32 : nullptr;

    // Pass over-aligned aggregates on Windows indirectly. This behavior was
    // added in MSVC 2015. Use the required alignment from the record layout,
    // since that may be less than the regular type alignment, and types with
    // required alignment of less than 4 bytes are not passed indirectly.
    if (IsWin32StructABI) {
      unsigned AlignInBits = 0;
      if (RT) {
        const ASTRecordLayout &Layout =
          getContext().getASTRecordLayout(RT->getDecl());
        AlignInBits = getContext().toBits(Layout.getRequiredAlignment());
      } else if (TI.isAlignRequired()) {
        AlignInBits = TI.Align;
      }
      if (AlignInBits > 32)
        return getIndirectResult(Ty, /*ByVal=*/false, State);
    }

    // Expand small (<= 128-bit) record types when we know that the stack layout
    // of those arguments will match the struct. This is important because the
    // LLVM backend isn't smart enough to remove byval, which inhibits many
    // optimizations.
    // Don't do this for the MCU if there are still free integer registers
    // (see X86_64 ABI for full explanation).
    if (TI.Width <= 4 * 32 && (!IsMCUABI || State.FreeRegs == 0) &&
        canExpandIndirectArgument(Ty))
      return ABIArgInfo::getExpandWithPadding(
          IsFastCall || IsVectorCall || IsRegCall, PaddingType);

    return getIndirectResult(Ty, true, State);
  }

  if (const VectorType *VT = Ty->getAs<VectorType>()) {
    // On Windows, vectors are passed directly if registers are available, or
    // indirectly if not. This avoids the need to align argument memory. Pass
    // user-defined vector types larger than 512 bits indirectly for simplicity.
    if (IsWin32StructABI) {
      if (TI.Width <= 512 && State.FreeSSERegs > 0) {
        --State.FreeSSERegs;
        return ABIArgInfo::getDirectInReg();
      }
      return getIndirectResult(Ty, /*ByVal=*/false, State);
    }

    // On Darwin, some vectors are passed in memory, we handle this by passing
    // it as an i8/i16/i32/i64.
    if (IsDarwinVectorABI) {
      if ((TI.Width == 8 || TI.Width == 16 || TI.Width == 32) ||
          (TI.Width == 64 && VT->getNumElements() == 1))
        return ABIArgInfo::getDirect(
            llvm::IntegerType::get(getVMContext(), TI.Width));
    }

    if (IsX86_MMXType(CGT.ConvertType(Ty)))
      return ABIArgInfo::getDirect(llvm::IntegerType::get(getVMContext(), 64));

    return ABIArgInfo::getDirect();
  }


  if (const EnumType *EnumTy = Ty->getAs<EnumType>())
    Ty = EnumTy->getDecl()->getIntegerType();

  bool InReg = shouldPrimitiveUseInReg(Ty, State);

  if (isPromotableIntegerTypeForABI(Ty)) {
    if (InReg)
      return ABIArgInfo::getExtendInReg(Ty);
    return ABIArgInfo::getExtend(Ty);
  }

  if (const auto *EIT = Ty->getAs<BitIntType>()) {
    if (EIT->getNumBits() <= 64) {
      if (InReg)
        return ABIArgInfo::getDirectInReg();
      return ABIArgInfo::getDirect();
    }
    return getIndirectResult(Ty, /*ByVal=*/false, State);
  }

  if (InReg)
    return ABIArgInfo::getDirectInReg();
  return ABIArgInfo::getDirect();
}

void X86_32ABIInfo::computeInfo(CGFunctionInfo &FI) const {
  ASTContext &Context = getContext();
  if (doOpenCLClassification(FI, Context))
    return;

  CCState State(FI);
  if (IsMCUABI)
    State.FreeRegs = 3;
  else if (State.CC == llvm::CallingConv::X86_FastCall) {
    State.FreeRegs = 2;
    State.FreeSSERegs = 3;
  } else if (State.CC == llvm::CallingConv::X86_VectorCall) {
    State.FreeRegs = 2;
    State.FreeSSERegs = 6;
  } else if (FI.getHasRegParm())
    State.FreeRegs = FI.getRegParm();
  else if (State.CC == llvm::CallingConv::X86_RegCall) {
    State.FreeRegs = 5;
    State.FreeSSERegs = 8;
  } else if (IsWin32StructABI) {
    // Since MSVC 2015, the first three SSE vectors have been passed in
    // registers. The rest are passed indirectly.
    State.FreeRegs = DefaultNumRegisterParameters;
    State.FreeSSERegs = 3;
  } else
    State.FreeRegs = DefaultNumRegisterParameters;

  if (!::classifyReturnType(getCXXABI(), FI, *this)) {
    FI.getReturnInfo() = classifyReturnType(FI.getReturnType(), State);
  } else if (FI.getReturnInfo().isIndirect()) {
    // The C++ ABI is not aware of register usage, so we have to check if the
    // return value was sret and put it in a register ourselves if appropriate.
    if (State.FreeRegs) {
      --State.FreeRegs;  // The sret parameter consumes a register.
      if (!IsMCUABI)
        FI.getReturnInfo().setInReg(true);
    }
  }

  // The chain argument effectively gives us another free register.
  if (FI.isChainCall())
    ++State.FreeRegs;

  // For vectorcall, do a first pass over the arguments, assigning FP and vector
  // arguments to XMM registers as available.
  if (State.CC == llvm::CallingConv::X86_VectorCall)
    runVectorCallFirstPass(FI, State);

  bool UsedInAlloca = false;
  MutableArrayRef<CGFunctionInfoArgInfo> Args = FI.arguments();
  for (int I = 0, E = Args.size(); I < E; ++I) {
    // Skip arguments that have already been assigned.
    if (State.IsPreassigned.test(I))
      continue;

    Args[I].info = classifyArgumentType(Args[I].type, State);
    UsedInAlloca |= (Args[I].info.getKind() == ABIArgInfo::InAlloca);
  }

  // If we needed to use inalloca for any argument, do a second pass and rewrite
  // all the memory arguments to use inalloca.
  if (UsedInAlloca)
    rewriteWithInAlloca(FI);
}

void
X86_32ABIInfo::addFieldToArgStruct(SmallVector<llvm::Type *, 6> &FrameFields,
                                   CharUnits &StackOffset, ABIArgInfo &Info,
                                   QualType Type) const {
  // Arguments are always 4-byte-aligned.
  CharUnits WordSize = CharUnits::fromQuantity(4);
  assert(StackOffset.isMultipleOf(WordSize) && "unaligned inalloca struct");

  // sret pointers and indirect things will require an extra pointer
  // indirection, unless they are byval. Most things are byval, and will not
  // require this indirection.
  bool IsIndirect = false;
  if (Info.isIndirect() && !Info.getIndirectByVal())
    IsIndirect = true;
  Info = ABIArgInfo::getInAlloca(FrameFields.size(), IsIndirect);
  llvm::Type *LLTy = CGT.ConvertTypeForMem(Type);
  if (IsIndirect)
    LLTy = LLTy->getPointerTo(0);
  FrameFields.push_back(LLTy);
  StackOffset += IsIndirect ? WordSize : getContext().getTypeSizeInChars(Type);

  // Insert padding bytes to respect alignment.
  CharUnits FieldEnd = StackOffset;
  StackOffset = FieldEnd.alignTo(WordSize);
  if (StackOffset != FieldEnd) {
    CharUnits NumBytes = StackOffset - FieldEnd;
    llvm::Type *Ty = llvm::Type::getInt8Ty(getVMContext());
    Ty = llvm::ArrayType::get(Ty, NumBytes.getQuantity());
    FrameFields.push_back(Ty);
  }
}

static bool isArgInAlloca(const ABIArgInfo &Info) {
  // Leave ignored and inreg arguments alone.
  switch (Info.getKind()) {
  case ABIArgInfo::InAlloca:
    return true;
  case ABIArgInfo::Ignore:
  case ABIArgInfo::IndirectAliased:
    return false;
  case ABIArgInfo::Indirect:
  case ABIArgInfo::Direct:
  case ABIArgInfo::Extend:
    return !Info.getInReg();
  case ABIArgInfo::Expand:
  case ABIArgInfo::CoerceAndExpand:
    // These are aggregate types which are never passed in registers when
    // inalloca is involved.
    return true;
  }
  llvm_unreachable("invalid enum");
}

void X86_32ABIInfo::rewriteWithInAlloca(CGFunctionInfo &FI) const {
  assert(IsWin32StructABI && "inalloca only supported on win32");

  // Build a packed struct type for all of the arguments in memory.
  SmallVector<llvm::Type *, 6> FrameFields;

  // The stack alignment is always 4.
  CharUnits StackAlign = CharUnits::fromQuantity(4);

  CharUnits StackOffset;
  CGFunctionInfo::arg_iterator I = FI.arg_begin(), E = FI.arg_end();

  // Put 'this' into the struct before 'sret', if necessary.
  bool IsThisCall =
      FI.getCallingConvention() == llvm::CallingConv::X86_ThisCall;
  ABIArgInfo &Ret = FI.getReturnInfo();
  if (Ret.isIndirect() && Ret.isSRetAfterThis() && !IsThisCall &&
      isArgInAlloca(I->info)) {
    addFieldToArgStruct(FrameFields, StackOffset, I->info, I->type);
    ++I;
  }

  // Put the sret parameter into the inalloca struct if it's in memory.
  if (Ret.isIndirect() && !Ret.getInReg()) {
    addFieldToArgStruct(FrameFields, StackOffset, Ret, FI.getReturnType());
    // On Windows, the hidden sret parameter is always returned in eax.
    Ret.setInAllocaSRet(IsWin32StructABI);
  }

  // Skip the 'this' parameter in ecx.
  if (IsThisCall)
    ++I;

  // Put arguments passed in memory into the struct.
  for (; I != E; ++I) {
    if (isArgInAlloca(I->info))
      addFieldToArgStruct(FrameFields, StackOffset, I->info, I->type);
  }

  FI.setArgStruct(llvm::StructType::get(getVMContext(), FrameFields,
                                        /*isPacked=*/true),
                  StackAlign);
}

Address X86_32ABIInfo::EmitVAArg(CodeGenFunction &CGF,
                                 Address VAListAddr, QualType Ty) const {

  auto TypeInfo = getContext().getTypeInfoInChars(Ty);

  // x86-32 changes the alignment of certain arguments on the stack.
  //
  // Just messing with TypeInfo like this works because we never pass
  // anything indirectly.
  TypeInfo.Align = CharUnits::fromQuantity(
                getTypeStackAlignInBytes(Ty, TypeInfo.Align.getQuantity()));

  return emitVoidPtrVAArg(CGF, VAListAddr, Ty, /*Indirect*/ false,
                          TypeInfo, CharUnits::fromQuantity(4),
                          /*AllowHigherAlign*/ true);
}

bool X86_32TargetCodeGenInfo::isStructReturnInRegABI(
    const llvm::Triple &Triple, const CodeGenOptions &Opts) {
  assert(Triple.getArch() == llvm::Triple::x86);

  switch (Opts.getStructReturnConvention()) {
  case CodeGenOptions::SRCK_Default:
    break;
  case CodeGenOptions::SRCK_OnStack:  // -fpcc-struct-return
    return false;
  case CodeGenOptions::SRCK_InRegs:  // -freg-struct-return
    return true;
  }

  if (Triple.isOSDarwin() || Triple.isOSIAMCU())
    return true;

  switch (Triple.getOS()) {
  case llvm::Triple::DragonFly:
  case llvm::Triple::FreeBSD:
  case llvm::Triple::OpenBSD:
  case llvm::Triple::Win32:
    return true;
  default:
    return false;
  }
}

static void addX86InterruptAttrs(const FunctionDecl *FD, llvm::GlobalValue *GV,
                                 CodeGen::CodeGenModule &CGM) {
  if (!FD->hasAttr<AnyX86InterruptAttr>())
    return;

  llvm::Function *Fn = cast<llvm::Function>(GV);
  Fn->setCallingConv(llvm::CallingConv::X86_INTR);
  if (FD->getNumParams() == 0)
    return;

  auto PtrTy = cast<PointerType>(FD->getParamDecl(0)->getType());
  llvm::Type *ByValTy = CGM.getTypes().ConvertType(PtrTy->getPointeeType());
  llvm::Attribute NewAttr = llvm::Attribute::getWithByValType(
    Fn->getContext(), ByValTy);
  Fn->addParamAttr(0, NewAttr);
}

void X86_32TargetCodeGenInfo::setTargetAttributes(
    const Decl *D, llvm::GlobalValue *GV, CodeGen::CodeGenModule &CGM) const {
  if (GV->isDeclaration())
    return;
  if (const FunctionDecl *FD = dyn_cast_or_null<FunctionDecl>(D)) {
    if (FD->hasAttr<X86ForceAlignArgPointerAttr>()) {
      llvm::Function *Fn = cast<llvm::Function>(GV);
      Fn->addFnAttr("stackrealign");
    }

    addX86InterruptAttrs(FD, GV, CGM);
  }
}

bool X86_32TargetCodeGenInfo::initDwarfEHRegSizeTable(
                                               CodeGen::CodeGenFunction &CGF,
                                               llvm::Value *Address) const {
  CodeGen::CGBuilderTy &Builder = CGF.Builder;

  llvm::Value *Four8 = llvm::ConstantInt::get(CGF.Int8Ty, 4);

  // 0-7 are the eight integer registers;  the order is different
  //   on Darwin (for EH), but the range is the same.
  // 8 is %eip.
  AssignToArrayRange(Builder, Address, Four8, 0, 8);

  if (CGF.CGM.getTarget().getTriple().isOSDarwin()) {
    // 12-16 are st(0..4).  Not sure why we stop at 4.
    // These have size 16, which is sizeof(long double) on
    // platforms with 8-byte alignment for that type.
    llvm::Value *Sixteen8 = llvm::ConstantInt::get(CGF.Int8Ty, 16);
    AssignToArrayRange(Builder, Address, Sixteen8, 12, 16);

  } else {
    // 9 is %eflags, which doesn't get a size on Darwin for some
    // reason.
    Builder.CreateAlignedStore(
        Four8, Builder.CreateConstInBoundsGEP1_32(CGF.Int8Ty, Address, 9),
                               CharUnits::One());

    // 11-16 are st(0..5).  Not sure why we stop at 5.
    // These have size 12, which is sizeof(long double) on
    // platforms with 4-byte alignment for that type.
    llvm::Value *Twelve8 = llvm::ConstantInt::get(CGF.Int8Ty, 12);
    AssignToArrayRange(Builder, Address, Twelve8, 11, 16);
  }

  return false;
}

//===----------------------------------------------------------------------===//
// X86-64 ABI Implementation
//===----------------------------------------------------------------------===//


namespace {
/// The AVX ABI level for X86 targets.
enum class X86AVXABILevel {
  None,
  AVX,
  AVX512
};

/// \p returns the size in bits of the largest (native) vector for \p AVXLevel.
static unsigned getNativeVectorSizeForAVXABI(X86AVXABILevel AVXLevel) {
  switch (AVXLevel) {
  case X86AVXABILevel::AVX512:
    return 512;
  case X86AVXABILevel::AVX:
    return 256;
  case X86AVXABILevel::None:
    return 128;
  }
  llvm_unreachable("Unknown AVXLevel");
}

/// X86_64ABIInfo - The X86_64 ABI information.
class X86_64ABIInfo : public ABIInfo {
  enum Class {
    Integer = 0,
    SSE,
    SSEUp,
    X87,
    X87Up,
    ComplexX87,
    NoClass,
    Memory
  };

  /// merge - Implement the X86_64 ABI merging algorithm.
  ///
  /// Merge an accumulating classification \arg Accum with a field
  /// classification \arg Field.
  ///
  /// \param Accum - The accumulating classification. This should
  /// always be either NoClass or the result of a previous merge
  /// call. In addition, this should never be Memory (the caller
  /// should just return Memory for the aggregate).
  static Class merge(Class Accum, Class Field);

  /// postMerge - Implement the X86_64 ABI post merging algorithm.
  ///
  /// Post merger cleanup, reduces a malformed Hi and Lo pair to
  /// final MEMORY or SSE classes when necessary.
  ///
  /// \param AggregateSize - The size of the current aggregate in
  /// the classification process.
  ///
  /// \param Lo - The classification for the parts of the type
  /// residing in the low word of the containing object.
  ///
  /// \param Hi - The classification for the parts of the type
  /// residing in the higher words of the containing object.
  ///
  void postMerge(unsigned AggregateSize, Class &Lo, Class &Hi) const;

  /// classify - Determine the x86_64 register classes in which the
  /// given type T should be passed.
  ///
  /// \param Lo - The classification for the parts of the type
  /// residing in the low word of the containing object.
  ///
  /// \param Hi - The classification for the parts of the type
  /// residing in the high word of the containing object.
  ///
  /// \param OffsetBase - The bit offset of this type in the
  /// containing object.  Some parameters are classified different
  /// depending on whether they straddle an eightbyte boundary.
  ///
  /// \param isNamedArg - Whether the argument in question is a "named"
  /// argument, as used in AMD64-ABI 3.5.7.
  ///
  /// \param IsRegCall - Whether the calling conversion is regcall.
  ///
  /// If a word is unused its result will be NoClass; if a type should
  /// be passed in Memory then at least the classification of \arg Lo
  /// will be Memory.
  ///
  /// The \arg Lo class will be NoClass iff the argument is ignored.
  ///
  /// If the \arg Lo class is ComplexX87, then the \arg Hi class will
  /// also be ComplexX87.
  void classify(QualType T, uint64_t OffsetBase, Class &Lo, Class &Hi,
                bool isNamedArg, bool IsRegCall = false) const;

  llvm::Type *GetByteVectorType(QualType Ty) const;
  llvm::Type *GetSSETypeAtOffset(llvm::Type *IRType,
                                 unsigned IROffset, QualType SourceTy,
                                 unsigned SourceOffset) const;
  llvm::Type *GetINTEGERTypeAtOffset(llvm::Type *IRType,
                                     unsigned IROffset, QualType SourceTy,
                                     unsigned SourceOffset) const;

  /// getIndirectResult - Give a source type \arg Ty, return a suitable result
  /// such that the argument will be returned in memory.
  ABIArgInfo getIndirectReturnResult(QualType Ty) const;

  /// getIndirectResult - Give a source type \arg Ty, return a suitable result
  /// such that the argument will be passed in memory.
  ///
  /// \param freeIntRegs - The number of free integer registers remaining
  /// available.
  ABIArgInfo getIndirectResult(QualType Ty, unsigned freeIntRegs) const;

  ABIArgInfo classifyReturnType(QualType RetTy) const;

  ABIArgInfo classifyArgumentType(QualType Ty, unsigned freeIntRegs,
                                  unsigned &neededInt, unsigned &neededSSE,
                                  bool isNamedArg,
                                  bool IsRegCall = false) const;

  ABIArgInfo classifyRegCallStructType(QualType Ty, unsigned &NeededInt,
                                       unsigned &NeededSSE,
                                       unsigned &MaxVectorWidth) const;

  ABIArgInfo classifyRegCallStructTypeImpl(QualType Ty, unsigned &NeededInt,
                                           unsigned &NeededSSE,
                                           unsigned &MaxVectorWidth) const;

  bool IsIllegalVectorType(QualType Ty) const;

  /// The 0.98 ABI revision clarified a lot of ambiguities,
  /// unfortunately in ways that were not always consistent with
  /// certain previous compilers.  In particular, platforms which
  /// required strict binary compatibility with older versions of GCC
  /// may need to exempt themselves.
  bool honorsRevision0_98() const {
    return !getTarget().getTriple().isOSDarwin();
  }

  /// GCC classifies <1 x long long> as SSE but some platform ABIs choose to
  /// classify it as INTEGER (for compatibility with older clang compilers).
  bool classifyIntegerMMXAsSSE() const {
    // Clang <= 3.8 did not do this.
    if (getContext().getLangOpts().getClangABICompat() <=
        LangOptions::ClangABI::Ver3_8)
      return false;

    const llvm::Triple &Triple = getTarget().getTriple();
    if (Triple.isOSDarwin() || Triple.isPS() || Triple.isOSFreeBSD())
      return false;
    return true;
  }

  // GCC classifies vectors of __int128 as memory.
  bool passInt128VectorsInMem() const {
    // Clang <= 9.0 did not do this.
    if (getContext().getLangOpts().getClangABICompat() <=
        LangOptions::ClangABI::Ver9)
      return false;

    const llvm::Triple &T = getTarget().getTriple();
    return T.isOSLinux() || T.isOSNetBSD();
  }

  X86AVXABILevel AVXLevel;
  // Some ABIs (e.g. X32 ABI and Native Client OS) use 32 bit pointers on
  // 64-bit hardware.
  bool Has64BitPointers;

public:
  X86_64ABIInfo(CodeGen::CodeGenTypes &CGT, X86AVXABILevel AVXLevel)
      : ABIInfo(CGT), AVXLevel(AVXLevel),
        Has64BitPointers(CGT.getDataLayout().getPointerSize(0) == 8) {}

  bool isPassedUsingAVXType(QualType type) const {
    unsigned neededInt, neededSSE;
    // The freeIntRegs argument doesn't matter here.
    ABIArgInfo info = classifyArgumentType(type, 0, neededInt, neededSSE,
                                           /*isNamedArg*/true);
    if (info.isDirect()) {
      llvm::Type *ty = info.getCoerceToType();
      if (llvm::VectorType *vectorTy = dyn_cast_or_null<llvm::VectorType>(ty))
        return vectorTy->getPrimitiveSizeInBits().getFixedValue() > 128;
    }
    return false;
  }

  void computeInfo(CGFunctionInfo &FI) const override;

  Address EmitVAArg(CodeGenFunction &CGF, Address VAListAddr,
                    QualType Ty) const override;
  Address EmitMSVAArg(CodeGenFunction &CGF, Address VAListAddr,
                      QualType Ty) const override;

  bool has64BitPointers() const {
    return Has64BitPointers;
  }
};

/// WinX86_64ABIInfo - The Windows X86_64 ABI information.
class WinX86_64ABIInfo : public ABIInfo {
public:
  WinX86_64ABIInfo(CodeGen::CodeGenTypes &CGT, X86AVXABILevel AVXLevel)
      : ABIInfo(CGT), AVXLevel(AVXLevel),
        IsMingw64(getTarget().getTriple().isWindowsGNUEnvironment()) {}

  void computeInfo(CGFunctionInfo &FI) const override;

  Address EmitVAArg(CodeGenFunction &CGF, Address VAListAddr,
                    QualType Ty) const override;

  bool isHomogeneousAggregateBaseType(QualType Ty) const override {
    // FIXME: Assumes vectorcall is in use.
    return isX86VectorTypeForVectorCall(getContext(), Ty);
  }

  bool isHomogeneousAggregateSmallEnough(const Type *Ty,
                                         uint64_t NumMembers) const override {
    // FIXME: Assumes vectorcall is in use.
    return isX86VectorCallAggregateSmallEnough(NumMembers);
  }

private:
  ABIArgInfo classify(QualType Ty, unsigned &FreeSSERegs, bool IsReturnType,
                      bool IsVectorCall, bool IsRegCall) const;
  ABIArgInfo reclassifyHvaArgForVectorCall(QualType Ty, unsigned &FreeSSERegs,
                                           const ABIArgInfo &current) const;

  X86AVXABILevel AVXLevel;

  bool IsMingw64;
};

class X86_64TargetCodeGenInfo : public TargetCodeGenInfo {
public:
  X86_64TargetCodeGenInfo(CodeGen::CodeGenTypes &CGT, X86AVXABILevel AVXLevel)
      : TargetCodeGenInfo(std::make_unique<X86_64ABIInfo>(CGT, AVXLevel)) {
    SwiftInfo =
        std::make_unique<SwiftABIInfo>(CGT, /*SwiftErrorInRegister=*/true);
  }

  /// Disable tail call on x86-64. The epilogue code before the tail jump blocks
  /// autoreleaseRV/retainRV and autoreleaseRV/unsafeClaimRV optimizations.
  bool markARCOptimizedReturnCallsAsNoTail() const override { return true; }

  int getDwarfEHStackPointer(CodeGen::CodeGenModule &CGM) const override {
    return 7;
  }

  bool initDwarfEHRegSizeTable(CodeGen::CodeGenFunction &CGF,
                               llvm::Value *Address) const override {
    llvm::Value *Eight8 = llvm::ConstantInt::get(CGF.Int8Ty, 8);

    // 0-15 are the 16 integer registers.
    // 16 is %rip.
    AssignToArrayRange(CGF.Builder, Address, Eight8, 0, 16);
    return false;
  }

  llvm::Type* adjustInlineAsmType(CodeGen::CodeGenFunction &CGF,
                                  StringRef Constraint,
                                  llvm::Type* Ty) const override {
    return X86AdjustInlineAsmType(CGF, Constraint, Ty);
  }

  bool isNoProtoCallVariadic(const CallArgList &args,
                             const FunctionNoProtoType *fnType) const override {
    // The default CC on x86-64 sets %al to the number of SSA
    // registers used, and GCC sets this when calling an unprototyped
    // function, so we override the default behavior.  However, don't do
    // that when AVX types are involved: the ABI explicitly states it is
    // undefined, and it doesn't work in practice because of how the ABI
    // defines varargs anyway.
    if (fnType->getCallConv() == CC_C) {
      bool HasAVXType = false;
      for (CallArgList::const_iterator
             it = args.begin(), ie = args.end(); it != ie; ++it) {
        if (getABIInfo<X86_64ABIInfo>().isPassedUsingAVXType(it->Ty)) {
          HasAVXType = true;
          break;
        }
      }

      if (!HasAVXType)
        return true;
    }

    return TargetCodeGenInfo::isNoProtoCallVariadic(args, fnType);
  }

  void setTargetAttributes(const Decl *D, llvm::GlobalValue *GV,
                           CodeGen::CodeGenModule &CGM) const override {
    if (GV->isDeclaration())
      return;
    if (const FunctionDecl *FD = dyn_cast_or_null<FunctionDecl>(D)) {
      if (FD->hasAttr<X86ForceAlignArgPointerAttr>()) {
        llvm::Function *Fn = cast<llvm::Function>(GV);
        Fn->addFnAttr("stackrealign");
      }

      addX86InterruptAttrs(FD, GV, CGM);
    }
  }

  void checkFunctionCallABI(CodeGenModule &CGM, SourceLocation CallLoc,
                            const FunctionDecl *Caller,
                            const FunctionDecl *Callee,
                            const CallArgList &Args) const override;
};
} // namespace

static void initFeatureMaps(const ASTContext &Ctx,
                            llvm::StringMap<bool> &CallerMap,
                            const FunctionDecl *Caller,
                            llvm::StringMap<bool> &CalleeMap,
                            const FunctionDecl *Callee) {
  if (CalleeMap.empty() && CallerMap.empty()) {
    // The caller is potentially nullptr in the case where the call isn't in a
    // function.  In this case, the getFunctionFeatureMap ensures we just get
    // the TU level setting (since it cannot be modified by 'target'..
    Ctx.getFunctionFeatureMap(CallerMap, Caller);
    Ctx.getFunctionFeatureMap(CalleeMap, Callee);
  }
}

static bool checkAVXParamFeature(DiagnosticsEngine &Diag,
                                 SourceLocation CallLoc,
                                 const llvm::StringMap<bool> &CallerMap,
                                 const llvm::StringMap<bool> &CalleeMap,
                                 QualType Ty, StringRef Feature,
                                 bool IsArgument) {
  bool CallerHasFeat = CallerMap.lookup(Feature);
  bool CalleeHasFeat = CalleeMap.lookup(Feature);
  if (!CallerHasFeat && !CalleeHasFeat)
    return Diag.Report(CallLoc, diag::warn_avx_calling_convention)
           << IsArgument << Ty << Feature;

  // Mixing calling conventions here is very clearly an error.
  if (!CallerHasFeat || !CalleeHasFeat)
    return Diag.Report(CallLoc, diag::err_avx_calling_convention)
           << IsArgument << Ty << Feature;

  // Else, both caller and callee have the required feature, so there is no need
  // to diagnose.
  return false;
}

static bool checkAVXParam(DiagnosticsEngine &Diag, ASTContext &Ctx,
                          SourceLocation CallLoc,
                          const llvm::StringMap<bool> &CallerMap,
                          const llvm::StringMap<bool> &CalleeMap, QualType Ty,
                          bool IsArgument) {
  uint64_t Size = Ctx.getTypeSize(Ty);
  if (Size > 256)
    return checkAVXParamFeature(Diag, CallLoc, CallerMap, CalleeMap, Ty,
                                "avx512f", IsArgument);

  if (Size > 128)
    return checkAVXParamFeature(Diag, CallLoc, CallerMap, CalleeMap, Ty, "avx",
                                IsArgument);

  return false;
}

void X86_64TargetCodeGenInfo::checkFunctionCallABI(
    CodeGenModule &CGM, SourceLocation CallLoc, const FunctionDecl *Caller,
    const FunctionDecl *Callee, const CallArgList &Args) const {
  llvm::StringMap<bool> CallerMap;
  llvm::StringMap<bool> CalleeMap;
  unsigned ArgIndex = 0;

  // We need to loop through the actual call arguments rather than the
  // function's parameters, in case this variadic.
  for (const CallArg &Arg : Args) {
    // The "avx" feature changes how vectors >128 in size are passed. "avx512f"
    // additionally changes how vectors >256 in size are passed. Like GCC, we
    // warn when a function is called with an argument where this will change.
    // Unlike GCC, we also error when it is an obvious ABI mismatch, that is,
    // the caller and callee features are mismatched.
    // Unfortunately, we cannot do this diagnostic in SEMA, since the callee can
    // change its ABI with attribute-target after this call.
    if (Arg.getType()->isVectorType() &&
        CGM.getContext().getTypeSize(Arg.getType()) > 128) {
      initFeatureMaps(CGM.getContext(), CallerMap, Caller, CalleeMap, Callee);
      QualType Ty = Arg.getType();
      // The CallArg seems to have desugared the type already, so for clearer
      // diagnostics, replace it with the type in the FunctionDecl if possible.
      if (ArgIndex < Callee->getNumParams())
        Ty = Callee->getParamDecl(ArgIndex)->getType();

      if (checkAVXParam(CGM.getDiags(), CGM.getContext(), CallLoc, CallerMap,
                        CalleeMap, Ty, /*IsArgument*/ true))
        return;
    }
    ++ArgIndex;
  }

  // Check return always, as we don't have a good way of knowing in codegen
  // whether this value is used, tail-called, etc.
  if (Callee->getReturnType()->isVectorType() &&
      CGM.getContext().getTypeSize(Callee->getReturnType()) > 128) {
    initFeatureMaps(CGM.getContext(), CallerMap, Caller, CalleeMap, Callee);
    checkAVXParam(CGM.getDiags(), CGM.getContext(), CallLoc, CallerMap,
                  CalleeMap, Callee->getReturnType(),
                  /*IsArgument*/ false);
  }
}

std::string TargetCodeGenInfo::qualifyWindowsLibrary(StringRef Lib) {
  // If the argument does not end in .lib, automatically add the suffix.
  // If the argument contains a space, enclose it in quotes.
  // This matches the behavior of MSVC.
  bool Quote = Lib.contains(' ');
  std::string ArgStr = Quote ? "\"" : "";
  ArgStr += Lib;
  if (!Lib.ends_with_insensitive(".lib") && !Lib.ends_with_insensitive(".a"))
    ArgStr += ".lib";
  ArgStr += Quote ? "\"" : "";
  return ArgStr;
}

namespace {
class WinX86_32TargetCodeGenInfo : public X86_32TargetCodeGenInfo {
public:
  WinX86_32TargetCodeGenInfo(CodeGen::CodeGenTypes &CGT,
        bool DarwinVectorABI, bool RetSmallStructInRegABI, bool Win32StructABI,
        unsigned NumRegisterParameters)
    : X86_32TargetCodeGenInfo(CGT, DarwinVectorABI, RetSmallStructInRegABI,
        Win32StructABI, NumRegisterParameters, false) {}

  void setTargetAttributes(const Decl *D, llvm::GlobalValue *GV,
                           CodeGen::CodeGenModule &CGM) const override;

  void getDependentLibraryOption(llvm::StringRef Lib,
                                 llvm::SmallString<24> &Opt) const override {
    Opt = "/DEFAULTLIB:";
    Opt += qualifyWindowsLibrary(Lib);
  }

  void getDetectMismatchOption(llvm::StringRef Name,
                               llvm::StringRef Value,
                               llvm::SmallString<32> &Opt) const override {
    Opt = "/FAILIFMISMATCH:\"" + Name.str() + "=" + Value.str() + "\"";
  }
};
} // namespace

void TargetCodeGenInfo::addStackProbeTargetAttributes(
    const Decl *D, llvm::GlobalValue *GV, CodeGen::CodeGenModule &CGM) const {
  if (llvm::Function *Fn = dyn_cast_or_null<llvm::Function>(GV)) {
    if (CGM.getCodeGenOpts().StackProbeSize != 4096)
      Fn->addFnAttr("stack-probe-size",
                    llvm::utostr(CGM.getCodeGenOpts().StackProbeSize));
    if (CGM.getCodeGenOpts().NoStackArgProbe)
      Fn->addFnAttr("no-stack-arg-probe");
  }
}

void WinX86_32TargetCodeGenInfo::setTargetAttributes(
    const Decl *D, llvm::GlobalValue *GV, CodeGen::CodeGenModule &CGM) const {
  X86_32TargetCodeGenInfo::setTargetAttributes(D, GV, CGM);
  if (GV->isDeclaration())
    return;
  addStackProbeTargetAttributes(D, GV, CGM);
}

namespace {
class WinX86_64TargetCodeGenInfo : public TargetCodeGenInfo {
public:
  WinX86_64TargetCodeGenInfo(CodeGen::CodeGenTypes &CGT,
                             X86AVXABILevel AVXLevel)
      : TargetCodeGenInfo(std::make_unique<WinX86_64ABIInfo>(CGT, AVXLevel)) {
    SwiftInfo =
        std::make_unique<SwiftABIInfo>(CGT, /*SwiftErrorInRegister=*/true);
  }

  void setTargetAttributes(const Decl *D, llvm::GlobalValue *GV,
                           CodeGen::CodeGenModule &CGM) const override;

  int getDwarfEHStackPointer(CodeGen::CodeGenModule &CGM) const override {
    return 7;
  }

  bool initDwarfEHRegSizeTable(CodeGen::CodeGenFunction &CGF,
                               llvm::Value *Address) const override {
    llvm::Value *Eight8 = llvm::ConstantInt::get(CGF.Int8Ty, 8);

    // 0-15 are the 16 integer registers.
    // 16 is %rip.
    AssignToArrayRange(CGF.Builder, Address, Eight8, 0, 16);
    return false;
  }

  void getDependentLibraryOption(llvm::StringRef Lib,
                                 llvm::SmallString<24> &Opt) const override {
    Opt = "/DEFAULTLIB:";
    Opt += qualifyWindowsLibrary(Lib);
  }

  void getDetectMismatchOption(llvm::StringRef Name,
                               llvm::StringRef Value,
                               llvm::SmallString<32> &Opt) const override {
    Opt = "/FAILIFMISMATCH:\"" + Name.str() + "=" + Value.str() + "\"";
  }
};
} // namespace

void WinX86_64TargetCodeGenInfo::setTargetAttributes(
    const Decl *D, llvm::GlobalValue *GV, CodeGen::CodeGenModule &CGM) const {
  TargetCodeGenInfo::setTargetAttributes(D, GV, CGM);
  if (GV->isDeclaration())
    return;
  if (const FunctionDecl *FD = dyn_cast_or_null<FunctionDecl>(D)) {
    if (FD->hasAttr<X86ForceAlignArgPointerAttr>()) {
      llvm::Function *Fn = cast<llvm::Function>(GV);
      Fn->addFnAttr("stackrealign");
    }

    addX86InterruptAttrs(FD, GV, CGM);
  }

  addStackProbeTargetAttributes(D, GV, CGM);
}

void X86_64ABIInfo::postMerge(unsigned AggregateSize, Class &Lo,
                              Class &Hi) const {
  // AMD64-ABI 3.2.3p2: Rule 5. Then a post merger cleanup is done:
  //
  // (a) If one of the classes is Memory, the whole argument is passed in
  //     memory.
  //
  // (b) If X87UP is not preceded by X87, the whole argument is passed in
  //     memory.
  //
  // (c) If the size of the aggregate exceeds two eightbytes and the first
  //     eightbyte isn't SSE or any other eightbyte isn't SSEUP, the whole
  //     argument is passed in memory. NOTE: This is necessary to keep the
  //     ABI working for processors that don't support the __m256 type.
  //
  // (d) If SSEUP is not preceded by SSE or SSEUP, it is converted to SSE.
  //
  // Some of these are enforced by the merging logic.  Others can arise
  // only with unions; for example:
  //   union { _Complex double; unsigned; }
  //
  // Note that clauses (b) and (c) were added in 0.98.
  //
  if (Hi == Memory)
    Lo = Memory;
  if (Hi == X87Up && Lo != X87 && honorsRevision0_98())
    Lo = Memory;
  if (AggregateSize > 128 && (Lo != SSE || Hi != SSEUp))
    Lo = Memory;
  if (Hi == SSEUp && Lo != SSE)
    Hi = SSE;
}

X86_64ABIInfo::Class X86_64ABIInfo::merge(Class Accum, Class Field) {
  // AMD64-ABI 3.2.3p2: Rule 4. Each field of an object is
  // classified recursively so that always two fields are
  // considered. The resulting class is calculated according to
  // the classes of the fields in the eightbyte:
  //
  // (a) If both classes are equal, this is the resulting class.
  //
  // (b) If one of the classes is NO_CLASS, the resulting class is
  // the other class.
  //
  // (c) If one of the classes is MEMORY, the result is the MEMORY
  // class.
  //
  // (d) If one of the classes is INTEGER, the result is the
  // INTEGER.
  //
  // (e) If one of the classes is X87, X87UP, COMPLEX_X87 class,
  // MEMORY is used as class.
  //
  // (f) Otherwise class SSE is used.

  // Accum should never be memory (we should have returned) or
  // ComplexX87 (because this cannot be passed in a structure).
  assert((Accum != Memory && Accum != ComplexX87) &&
         "Invalid accumulated classification during merge.");
  if (Accum == Field || Field == NoClass)
    return Accum;
  if (Field == Memory)
    return Memory;
  if (Accum == NoClass)
    return Field;
  if (Accum == Integer || Field == Integer)
    return Integer;
  if (Field == X87 || Field == X87Up || Field == ComplexX87 ||
      Accum == X87 || Accum == X87Up)
    return Memory;
  return SSE;
}

void X86_64ABIInfo::classify(QualType Ty, uint64_t OffsetBase, Class &Lo,
                             Class &Hi, bool isNamedArg, bool IsRegCall) const {
  // FIXME: This code can be simplified by introducing a simple value class for
  // Class pairs with appropriate constructor methods for the various
  // situations.

  // FIXME: Some of the split computations are wrong; unaligned vectors
  // shouldn't be passed in registers for example, so there is no chance they
  // can straddle an eightbyte. Verify & simplify.

  Lo = Hi = NoClass;

  Class &Current = OffsetBase < 64 ? Lo : Hi;
  Current = Memory;

  if (const BuiltinType *BT = Ty->getAs<BuiltinType>()) {
    BuiltinType::Kind k = BT->getKind();

    if (k == BuiltinType::Void) {
      Current = NoClass;
    } else if (k == BuiltinType::Int128 || k == BuiltinType::UInt128) {
      Lo = Integer;
      Hi = Integer;
    } else if (k >= BuiltinType::Bool && k <= BuiltinType::LongLong) {
      Current = Integer;
    } else if (k == BuiltinType::Float || k == BuiltinType::Double ||
               k == BuiltinType::Float16 || k == BuiltinType::BFloat16) {
      Current = SSE;
    } else if (k == BuiltinType::LongDouble) {
      const llvm::fltSemantics *LDF = &getTarget().getLongDoubleFormat();
      if (LDF == &llvm::APFloat::IEEEquad()) {
        Lo = SSE;
        Hi = SSEUp;
      } else if (LDF == &llvm::APFloat::x87DoubleExtended()) {
        Lo = X87;
        Hi = X87Up;
      } else if (LDF == &llvm::APFloat::IEEEdouble()) {
        Current = SSE;
      } else
        llvm_unreachable("unexpected long double representation!");
    }
    // FIXME: _Decimal32 and _Decimal64 are SSE.
    // FIXME: _float128 and _Decimal128 are (SSE, SSEUp).
    return;
  }

  if (const EnumType *ET = Ty->getAs<EnumType>()) {
    // Classify the underlying integer type.
    classify(ET->getDecl()->getIntegerType(), OffsetBase, Lo, Hi, isNamedArg);
    return;
  }

  if (Ty->hasPointerRepresentation()) {
    Current = Integer;
    return;
  }

  if (Ty->isMemberPointerType()) {
    if (Ty->isMemberFunctionPointerType()) {
      if (Has64BitPointers) {
        // If Has64BitPointers, this is an {i64, i64}, so classify both
        // Lo and Hi now.
        Lo = Hi = Integer;
      } else {
        // Otherwise, with 32-bit pointers, this is an {i32, i32}. If that
        // straddles an eightbyte boundary, Hi should be classified as well.
        uint64_t EB_FuncPtr = (OffsetBase) / 64;
        uint64_t EB_ThisAdj = (OffsetBase + 64 - 1) / 64;
        if (EB_FuncPtr != EB_ThisAdj) {
          Lo = Hi = Integer;
        } else {
          Current = Integer;
        }
      }
    } else {
      Current = Integer;
    }
    return;
  }

  if (const VectorType *VT = Ty->getAs<VectorType>()) {
    uint64_t Size = getContext().getTypeSize(VT);
    if (Size == 1 || Size == 8 || Size == 16 || Size == 32) {
      // gcc passes the following as integer:
      // 4 bytes - <4 x char>, <2 x short>, <1 x int>, <1 x float>
      // 2 bytes - <2 x char>, <1 x short>
      // 1 byte  - <1 x char>
      Current = Integer;

      // If this type crosses an eightbyte boundary, it should be
      // split.
      uint64_t EB_Lo = (OffsetBase) / 64;
      uint64_t EB_Hi = (OffsetBase + Size - 1) / 64;
      if (EB_Lo != EB_Hi)
        Hi = Lo;
    } else if (Size == 64) {
      QualType ElementType = VT->getElementType();

      // gcc passes <1 x double> in memory. :(
      if (ElementType->isSpecificBuiltinType(BuiltinType::Double))
        return;

      // gcc passes <1 x long long> as SSE but clang used to unconditionally
      // pass them as integer.  For platforms where clang is the de facto
      // platform compiler, we must continue to use integer.
      if (!classifyIntegerMMXAsSSE() &&
          (ElementType->isSpecificBuiltinType(BuiltinType::LongLong) ||
           ElementType->isSpecificBuiltinType(BuiltinType::ULongLong) ||
           ElementType->isSpecificBuiltinType(BuiltinType::Long) ||
           ElementType->isSpecificBuiltinType(BuiltinType::ULong)))
        Current = Integer;
      else
        Current = SSE;

      // If this type crosses an eightbyte boundary, it should be
      // split.
      if (OffsetBase && OffsetBase != 64)
        Hi = Lo;
    } else if (Size == 128 ||
               (isNamedArg && Size <= getNativeVectorSizeForAVXABI(AVXLevel))) {
      QualType ElementType = VT->getElementType();

      // gcc passes 256 and 512 bit <X x __int128> vectors in memory. :(
      if (passInt128VectorsInMem() && Size != 128 &&
          (ElementType->isSpecificBuiltinType(BuiltinType::Int128) ||
           ElementType->isSpecificBuiltinType(BuiltinType::UInt128)))
        return;

      // Arguments of 256-bits are split into four eightbyte chunks. The
      // least significant one belongs to class SSE and all the others to class
      // SSEUP. The original Lo and Hi design considers that types can't be
      // greater than 128-bits, so a 64-bit split in Hi and Lo makes sense.
      // This design isn't correct for 256-bits, but since there're no cases
      // where the upper parts would need to be inspected, avoid adding
      // complexity and just consider Hi to match the 64-256 part.
      //
      // Note that per 3.5.7 of AMD64-ABI, 256-bit args are only passed in
      // registers if they are "named", i.e. not part of the "..." of a
      // variadic function.
      //
      // Similarly, per 3.2.3. of the AVX512 draft, 512-bits ("named") args are
      // split into eight eightbyte chunks, one SSE and seven SSEUP.
      Lo = SSE;
      Hi = SSEUp;
    }
    return;
  }

  if (const ComplexType *CT = Ty->getAs<ComplexType>()) {
    QualType ET = getContext().getCanonicalType(CT->getElementType());

    uint64_t Size = getContext().getTypeSize(Ty);
    if (ET->isIntegralOrEnumerationType()) {
      if (Size <= 64)
        Current = Integer;
      else if (Size <= 128)
        Lo = Hi = Integer;
    } else if (ET->isFloat16Type() || ET == getContext().FloatTy ||
               ET->isBFloat16Type()) {
      Current = SSE;
    } else if (ET == getContext().DoubleTy) {
      Lo = Hi = SSE;
    } else if (ET == getContext().LongDoubleTy) {
      const llvm::fltSemantics *LDF = &getTarget().getLongDoubleFormat();
      if (LDF == &llvm::APFloat::IEEEquad())
        Current = Memory;
      else if (LDF == &llvm::APFloat::x87DoubleExtended())
        Current = ComplexX87;
      else if (LDF == &llvm::APFloat::IEEEdouble())
        Lo = Hi = SSE;
      else
        llvm_unreachable("unexpected long double representation!");
    }

    // If this complex type crosses an eightbyte boundary then it
    // should be split.
    uint64_t EB_Real = (OffsetBase) / 64;
    uint64_t EB_Imag = (OffsetBase + getContext().getTypeSize(ET)) / 64;
    if (Hi == NoClass && EB_Real != EB_Imag)
      Hi = Lo;

    return;
  }

  if (const auto *EITy = Ty->getAs<BitIntType>()) {
    if (EITy->getNumBits() <= 64)
      Current = Integer;
    else if (EITy->getNumBits() <= 128)
      Lo = Hi = Integer;
    // Larger values need to get passed in memory.
    return;
  }

  if (const ConstantArrayType *AT = getContext().getAsConstantArrayType(Ty)) {
    // Arrays are treated like structures.

    uint64_t Size = getContext().getTypeSize(Ty);

    // AMD64-ABI 3.2.3p2: Rule 1. If the size of an object is larger
    // than eight eightbytes, ..., it has class MEMORY.
    // regcall ABI doesn't have limitation to an object. The only limitation
    // is the free registers, which will be checked in computeInfo.
    if (!IsRegCall && Size > 512)
      return;

    // AMD64-ABI 3.2.3p2: Rule 1. If ..., or it contains unaligned
    // fields, it has class MEMORY.
    //
    // Only need to check alignment of array base.
    if (OffsetBase % getContext().getTypeAlign(AT->getElementType()))
      return;

    // Otherwise implement simplified merge. We could be smarter about
    // this, but it isn't worth it and would be harder to verify.
    Current = NoClass;
    uint64_t EltSize = getContext().getTypeSize(AT->getElementType());
    uint64_t ArraySize = AT->getSize().getZExtValue();

    // The only case a 256-bit wide vector could be used is when the array
    // contains a single 256-bit element. Since Lo and Hi logic isn't extended
    // to work for sizes wider than 128, early check and fallback to memory.
    //
    if (Size > 128 &&
        (Size != EltSize || Size > getNativeVectorSizeForAVXABI(AVXLevel)))
      return;

    for (uint64_t i=0, Offset=OffsetBase; i<ArraySize; ++i, Offset += EltSize) {
      Class FieldLo, FieldHi;
      classify(AT->getElementType(), Offset, FieldLo, FieldHi, isNamedArg);
      Lo = merge(Lo, FieldLo);
      Hi = merge(Hi, FieldHi);
      if (Lo == Memory || Hi == Memory)
        break;
    }

    postMerge(Size, Lo, Hi);
    assert((Hi != SSEUp || Lo == SSE) && "Invalid SSEUp array classification.");
    return;
  }

  if (const RecordType *RT = Ty->getAs<RecordType>()) {
    uint64_t Size = getContext().getTypeSize(Ty);

    // AMD64-ABI 3.2.3p2: Rule 1. If the size of an object is larger
    // than eight eightbytes, ..., it has class MEMORY.
    if (Size > 512)
      return;

    // AMD64-ABI 3.2.3p2: Rule 2. If a C++ object has either a non-trivial
    // copy constructor or a non-trivial destructor, it is passed by invisible
    // reference.
    if (getRecordArgABI(RT, getCXXABI()))
      return;

    const RecordDecl *RD = RT->getDecl();

    // Assume variable sized types are passed in memory.
    if (RD->hasFlexibleArrayMember())
      return;

    const ASTRecordLayout &Layout = getContext().getASTRecordLayout(RD);

    // Reset Lo class, this will be recomputed.
    Current = NoClass;

    // If this is a C++ record, classify the bases first.
    if (const CXXRecordDecl *CXXRD = dyn_cast<CXXRecordDecl>(RD)) {
      for (const auto &I : CXXRD->bases()) {
        assert(!I.isVirtual() && !I.getType()->isDependentType() &&
               "Unexpected base class!");
        const auto *Base =
            cast<CXXRecordDecl>(I.getType()->castAs<RecordType>()->getDecl());

        // Classify this field.
        //
        // AMD64-ABI 3.2.3p2: Rule 3. If the size of the aggregate exceeds a
        // single eightbyte, each is classified separately. Each eightbyte gets
        // initialized to class NO_CLASS.
        Class FieldLo, FieldHi;
        uint64_t Offset =
          OffsetBase + getContext().toBits(Layout.getBaseClassOffset(Base));
        classify(I.getType(), Offset, FieldLo, FieldHi, isNamedArg);
        Lo = merge(Lo, FieldLo);
        Hi = merge(Hi, FieldHi);
        if (Lo == Memory || Hi == Memory) {
          postMerge(Size, Lo, Hi);
          return;
        }
      }
    }

    // Classify the fields one at a time, merging the results.
    unsigned idx = 0;
    bool UseClang11Compat = getContext().getLangOpts().getClangABICompat() <=
                                LangOptions::ClangABI::Ver11 ||
                            getContext().getTargetInfo().getTriple().isPS();
    bool IsUnion = RT->isUnionType() && !UseClang11Compat;

    for (RecordDecl::field_iterator i = RD->field_begin(), e = RD->field_end();
           i != e; ++i, ++idx) {
      uint64_t Offset = OffsetBase + Layout.getFieldOffset(idx);
      bool BitField = i->isBitField();

      // Ignore padding bit-fields.
      if (BitField && i->isUnnamedBitfield())
        continue;

      // AMD64-ABI 3.2.3p2: Rule 1. If the size of an object is larger than
      // eight eightbytes, or it contains unaligned fields, it has class MEMORY.
      //
      // The only case a 256-bit or a 512-bit wide vector could be used is when
      // the struct contains a single 256-bit or 512-bit element. Early check
      // and fallback to memory.
      //
      // FIXME: Extended the Lo and Hi logic properly to work for size wider
      // than 128.
      if (Size > 128 &&
          ((!IsUnion && Size != getContext().getTypeSize(i->getType())) ||
           Size > getNativeVectorSizeForAVXABI(AVXLevel))) {
        Lo = Memory;
        postMerge(Size, Lo, Hi);
        return;
      }
      // Note, skip this test for bit-fields, see below.
      if (!BitField && Offset % getContext().getTypeAlign(i->getType())) {
        Lo = Memory;
        postMerge(Size, Lo, Hi);
        return;
      }

      // Classify this field.
      //
      // AMD64-ABI 3.2.3p2: Rule 3. If the size of the aggregate
      // exceeds a single eightbyte, each is classified
      // separately. Each eightbyte gets initialized to class
      // NO_CLASS.
      Class FieldLo, FieldHi;

      // Bit-fields require special handling, they do not force the
      // structure to be passed in memory even if unaligned, and
      // therefore they can straddle an eightbyte.
      if (BitField) {
        assert(!i->isUnnamedBitfield());
        uint64_t Offset = OffsetBase + Layout.getFieldOffset(idx);
        uint64_t Size = i->getBitWidthValue(getContext());

        uint64_t EB_Lo = Offset / 64;
        uint64_t EB_Hi = (Offset + Size - 1) / 64;

        if (EB_Lo) {
          assert(EB_Hi == EB_Lo && "Invalid classification, type > 16 bytes.");
          FieldLo = NoClass;
          FieldHi = Integer;
        } else {
          FieldLo = Integer;
          FieldHi = EB_Hi ? Integer : NoClass;
        }
      } else
        classify(i->getType(), Offset, FieldLo, FieldHi, isNamedArg);
      Lo = merge(Lo, FieldLo);
      Hi = merge(Hi, FieldHi);
      if (Lo == Memory || Hi == Memory)
        break;
    }

    postMerge(Size, Lo, Hi);
  }
}

ABIArgInfo X86_64ABIInfo::getIndirectReturnResult(QualType Ty) const {
  // If this is a scalar LLVM value then assume LLVM will pass it in the right
  // place naturally.
  if (!isAggregateTypeForABI(Ty)) {
    // Treat an enum type as its underlying type.
    if (const EnumType *EnumTy = Ty->getAs<EnumType>())
      Ty = EnumTy->getDecl()->getIntegerType();

    if (Ty->isBitIntType())
      return getNaturalAlignIndirect(Ty);

    return (isPromotableIntegerTypeForABI(Ty) ? ABIArgInfo::getExtend(Ty)
                                              : ABIArgInfo::getDirect());
  }

  return getNaturalAlignIndirect(Ty);
}

bool X86_64ABIInfo::IsIllegalVectorType(QualType Ty) const {
  if (const VectorType *VecTy = Ty->getAs<VectorType>()) {
    uint64_t Size = getContext().getTypeSize(VecTy);
    unsigned LargestVector = getNativeVectorSizeForAVXABI(AVXLevel);
    if (Size <= 64 || Size > LargestVector)
      return true;
    QualType EltTy = VecTy->getElementType();
    if (passInt128VectorsInMem() &&
        (EltTy->isSpecificBuiltinType(BuiltinType::Int128) ||
         EltTy->isSpecificBuiltinType(BuiltinType::UInt128)))
      return true;
  }

  return false;
}

ABIArgInfo X86_64ABIInfo::getIndirectResult(QualType Ty,
                                            unsigned freeIntRegs) const {
  // If this is a scalar LLVM value then assume LLVM will pass it in the right
  // place naturally.
  //
  // This assumption is optimistic, as there could be free registers available
  // when we need to pass this argument in memory, and LLVM could try to pass
  // the argument in the free register. This does not seem to happen currently,
  // but this code would be much safer if we could mark the argument with
  // 'onstack'. See PR12193.
  if (!isAggregateTypeForABI(Ty) && !IsIllegalVectorType(Ty) &&
      !Ty->isBitIntType()) {
    // Treat an enum type as its underlying type.
    if (const EnumType *EnumTy = Ty->getAs<EnumType>())
      Ty = EnumTy->getDecl()->getIntegerType();

    return (isPromotableIntegerTypeForABI(Ty) ? ABIArgInfo::getExtend(Ty)
                                              : ABIArgInfo::getDirect());
  }

  if (CGCXXABI::RecordArgABI RAA = getRecordArgABI(Ty, getCXXABI()))
    return getNaturalAlignIndirect(Ty, RAA == CGCXXABI::RAA_DirectInMemory);

  // Compute the byval alignment. We specify the alignment of the byval in all
  // cases so that the mid-level optimizer knows the alignment of the byval.
  unsigned Align = std::max(getContext().getTypeAlign(Ty) / 8, 8U);

  // Attempt to avoid passing indirect results using byval when possible. This
  // is important for good codegen.
  //
  // We do this by coercing the value into a scalar type which the backend can
  // handle naturally (i.e., without using byval).
  //
  // For simplicity, we currently only do this when we have exhausted all of the
  // free integer registers. Doing this when there are free integer registers
  // would require more care, as we would have to ensure that the coerced value
  // did not claim the unused register. That would require either reording the
  // arguments to the function (so that any subsequent inreg values came first),
  // or only doing this optimization when there were no following arguments that
  // might be inreg.
  //
  // We currently expect it to be rare (particularly in well written code) for
  // arguments to be passed on the stack when there are still free integer
  // registers available (this would typically imply large structs being passed
  // by value), so this seems like a fair tradeoff for now.
  //
  // We can revisit this if the backend grows support for 'onstack' parameter
  // attributes. See PR12193.
  if (freeIntRegs == 0) {
    uint64_t Size = getContext().getTypeSize(Ty);

    // If this type fits in an eightbyte, coerce it into the matching integral
    // type, which will end up on the stack (with alignment 8).
    if (Align == 8 && Size <= 64)
      return ABIArgInfo::getDirect(llvm::IntegerType::get(getVMContext(),
                                                          Size));
  }

  return ABIArgInfo::getIndirect(CharUnits::fromQuantity(Align));
}

/// The ABI specifies that a value should be passed in a full vector XMM/YMM
/// register. Pick an LLVM IR type that will be passed as a vector register.
llvm::Type *X86_64ABIInfo::GetByteVectorType(QualType Ty) const {
  // Wrapper structs/arrays that only contain vectors are passed just like
  // vectors; strip them off if present.
  if (const Type *InnerTy = isSingleElementStruct(Ty, getContext()))
    Ty = QualType(InnerTy, 0);

  llvm::Type *IRType = CGT.ConvertType(Ty);
  if (isa<llvm::VectorType>(IRType)) {
    // Don't pass vXi128 vectors in their native type, the backend can't
    // legalize them.
    if (passInt128VectorsInMem() &&
        cast<llvm::VectorType>(IRType)->getElementType()->isIntegerTy(128)) {
      // Use a vXi64 vector.
      uint64_t Size = getContext().getTypeSize(Ty);
      return llvm::FixedVectorType::get(llvm::Type::getInt64Ty(getVMContext()),
                                        Size / 64);
    }

    return IRType;
  }

  if (IRType->getTypeID() == llvm::Type::FP128TyID)
    return IRType;

  // We couldn't find the preferred IR vector type for 'Ty'.
  uint64_t Size = getContext().getTypeSize(Ty);
  assert((Size == 128 || Size == 256 || Size == 512) && "Invalid type found!");


  // Return a LLVM IR vector type based on the size of 'Ty'.
  return llvm::FixedVectorType::get(llvm::Type::getDoubleTy(getVMContext()),
                                    Size / 64);
}

/// BitsContainNoUserData - Return true if the specified [start,end) bit range
/// is known to either be off the end of the specified type or being in
/// alignment padding.  The user type specified is known to be at most 128 bits
/// in size, and have passed through X86_64ABIInfo::classify with a successful
/// classification that put one of the two halves in the INTEGER class.
///
/// It is conservatively correct to return false.
static bool BitsContainNoUserData(QualType Ty, unsigned StartBit,
                                  unsigned EndBit, ASTContext &Context) {
  // If the bytes being queried are off the end of the type, there is no user
  // data hiding here.  This handles analysis of builtins, vectors and other
  // types that don't contain interesting padding.
  unsigned TySize = (unsigned)Context.getTypeSize(Ty);
  if (TySize <= StartBit)
    return true;

  if (const ConstantArrayType *AT = Context.getAsConstantArrayType(Ty)) {
    unsigned EltSize = (unsigned)Context.getTypeSize(AT->getElementType());
    unsigned NumElts = (unsigned)AT->getSize().getZExtValue();

    // Check each element to see if the element overlaps with the queried range.
    for (unsigned i = 0; i != NumElts; ++i) {
      // If the element is after the span we care about, then we're done..
      unsigned EltOffset = i*EltSize;
      if (EltOffset >= EndBit) break;

      unsigned EltStart = EltOffset < StartBit ? StartBit-EltOffset :0;
      if (!BitsContainNoUserData(AT->getElementType(), EltStart,
                                 EndBit-EltOffset, Context))
        return false;
    }
    // If it overlaps no elements, then it is safe to process as padding.
    return true;
  }

  if (const RecordType *RT = Ty->getAs<RecordType>()) {
    const RecordDecl *RD = RT->getDecl();
    const ASTRecordLayout &Layout = Context.getASTRecordLayout(RD);

    // If this is a C++ record, check the bases first.
    if (const CXXRecordDecl *CXXRD = dyn_cast<CXXRecordDecl>(RD)) {
      for (const auto &I : CXXRD->bases()) {
        assert(!I.isVirtual() && !I.getType()->isDependentType() &&
               "Unexpected base class!");
        const auto *Base =
            cast<CXXRecordDecl>(I.getType()->castAs<RecordType>()->getDecl());

        // If the base is after the span we care about, ignore it.
        unsigned BaseOffset = Context.toBits(Layout.getBaseClassOffset(Base));
        if (BaseOffset >= EndBit) continue;

        unsigned BaseStart = BaseOffset < StartBit ? StartBit-BaseOffset :0;
        if (!BitsContainNoUserData(I.getType(), BaseStart,
                                   EndBit-BaseOffset, Context))
          return false;
      }
    }

    // Verify that no field has data that overlaps the region of interest.  Yes
    // this could be sped up a lot by being smarter about queried fields,
    // however we're only looking at structs up to 16 bytes, so we don't care
    // much.
    unsigned idx = 0;
    for (RecordDecl::field_iterator i = RD->field_begin(), e = RD->field_end();
         i != e; ++i, ++idx) {
      unsigned FieldOffset = (unsigned)Layout.getFieldOffset(idx);

      // If we found a field after the region we care about, then we're done.
      if (FieldOffset >= EndBit) break;

      unsigned FieldStart = FieldOffset < StartBit ? StartBit-FieldOffset :0;
      if (!BitsContainNoUserData(i->getType(), FieldStart, EndBit-FieldOffset,
                                 Context))
        return false;
    }

    // If nothing in this record overlapped the area of interest, then we're
    // clean.
    return true;
  }

  return false;
}

/// getFPTypeAtOffset - Return a floating point type at the specified offset.
static llvm::Type *getFPTypeAtOffset(llvm::Type *IRType, unsigned IROffset,
                                     const llvm::DataLayout &TD) {
  if (IROffset == 0 && IRType->isFloatingPointTy())
    return IRType;

  // If this is a struct, recurse into the field at the specified offset.
  if (llvm::StructType *STy = dyn_cast<llvm::StructType>(IRType)) {
    if (!STy->getNumContainedTypes())
      return nullptr;

    const llvm::StructLayout *SL = TD.getStructLayout(STy);
    unsigned Elt = SL->getElementContainingOffset(IROffset);
    IROffset -= SL->getElementOffset(Elt);
    return getFPTypeAtOffset(STy->getElementType(Elt), IROffset, TD);
  }

  // If this is an array, recurse into the field at the specified offset.
  if (llvm::ArrayType *ATy = dyn_cast<llvm::ArrayType>(IRType)) {
    llvm::Type *EltTy = ATy->getElementType();
    unsigned EltSize = TD.getTypeAllocSize(EltTy);
    IROffset -= IROffset / EltSize * EltSize;
    return getFPTypeAtOffset(EltTy, IROffset, TD);
  }

  return nullptr;
}

/// GetSSETypeAtOffset - Return a type that will be passed by the backend in the
/// low 8 bytes of an XMM register, corresponding to the SSE class.
llvm::Type *X86_64ABIInfo::
GetSSETypeAtOffset(llvm::Type *IRType, unsigned IROffset,
                   QualType SourceTy, unsigned SourceOffset) const {
  const llvm::DataLayout &TD = getDataLayout();
  unsigned SourceSize =
      (unsigned)getContext().getTypeSize(SourceTy) / 8 - SourceOffset;
  llvm::Type *T0 = getFPTypeAtOffset(IRType, IROffset, TD);
  if (!T0 || T0->isDoubleTy())
    return llvm::Type::getDoubleTy(getVMContext());

  // Get the adjacent FP type.
  llvm::Type *T1 = nullptr;
  unsigned T0Size = TD.getTypeAllocSize(T0);
  if (SourceSize > T0Size)
      T1 = getFPTypeAtOffset(IRType, IROffset + T0Size, TD);
  if (T1 == nullptr) {
    // Check if IRType is a half/bfloat + float. float type will be in IROffset+4 due
    // to its alignment.
    if (T0->is16bitFPTy() && SourceSize > 4)
      T1 = getFPTypeAtOffset(IRType, IROffset + 4, TD);
    // If we can't get a second FP type, return a simple half or float.
    // avx512fp16-abi.c:pr51813_2 shows it works to return float for
    // {float, i8} too.
    if (T1 == nullptr)
      return T0;
  }

  if (T0->isFloatTy() && T1->isFloatTy())
    return llvm::FixedVectorType::get(T0, 2);

  if (T0->is16bitFPTy() && T1->is16bitFPTy()) {
    llvm::Type *T2 = nullptr;
    if (SourceSize > 4)
      T2 = getFPTypeAtOffset(IRType, IROffset + 4, TD);
    if (T2 == nullptr)
      return llvm::FixedVectorType::get(T0, 2);
    return llvm::FixedVectorType::get(T0, 4);
  }

  if (T0->is16bitFPTy() || T1->is16bitFPTy())
    return llvm::FixedVectorType::get(llvm::Type::getHalfTy(getVMContext()), 4);

  return llvm::Type::getDoubleTy(getVMContext());
}


/// GetINTEGERTypeAtOffset - The ABI specifies that a value should be passed in
/// an 8-byte GPR.  This means that we either have a scalar or we are talking
/// about the high or low part of an up-to-16-byte struct.  This routine picks
/// the best LLVM IR type to represent this, which may be i64 or may be anything
/// else that the backend will pass in a GPR that works better (e.g. i8, %foo*,
/// etc).
///
/// PrefType is an LLVM IR type that corresponds to (part of) the IR type for
/// the source type.  IROffset is an offset in bytes into the LLVM IR type that
/// the 8-byte value references.  PrefType may be null.
///
/// SourceTy is the source-level type for the entire argument.  SourceOffset is
/// an offset into this that we're processing (which is always either 0 or 8).
///
llvm::Type *X86_64ABIInfo::
GetINTEGERTypeAtOffset(llvm::Type *IRType, unsigned IROffset,
                       QualType SourceTy, unsigned SourceOffset) const {
  // If we're dealing with an un-offset LLVM IR type, then it means that we're
  // returning an 8-byte unit starting with it.  See if we can safely use it.
  if (IROffset == 0) {
    // Pointers and int64's always fill the 8-byte unit.
    if ((isa<llvm::PointerType>(IRType) && Has64BitPointers) ||
        IRType->isIntegerTy(64))
      return IRType;

    // If we have a 1/2/4-byte integer, we can use it only if the rest of the
    // goodness in the source type is just tail padding.  This is allowed to
    // kick in for struct {double,int} on the int, but not on
    // struct{double,int,int} because we wouldn't return the second int.  We
    // have to do this analysis on the source type because we can't depend on
    // unions being lowered a specific way etc.
    if (IRType->isIntegerTy(8) || IRType->isIntegerTy(16) ||
        IRType->isIntegerTy(32) ||
        (isa<llvm::PointerType>(IRType) && !Has64BitPointers)) {
      unsigned BitWidth = isa<llvm::PointerType>(IRType) ? 32 :
          cast<llvm::IntegerType>(IRType)->getBitWidth();

      if (BitsContainNoUserData(SourceTy, SourceOffset*8+BitWidth,
                                SourceOffset*8+64, getContext()))
        return IRType;
    }
  }

  if (llvm::StructType *STy = dyn_cast<llvm::StructType>(IRType)) {
    // If this is a struct, recurse into the field at the specified offset.
    const llvm::StructLayout *SL = getDataLayout().getStructLayout(STy);
    if (IROffset < SL->getSizeInBytes()) {
      unsigned FieldIdx = SL->getElementContainingOffset(IROffset);
      IROffset -= SL->getElementOffset(FieldIdx);

      return GetINTEGERTypeAtOffset(STy->getElementType(FieldIdx), IROffset,
                                    SourceTy, SourceOffset);
    }
  }

  if (llvm::ArrayType *ATy = dyn_cast<llvm::ArrayType>(IRType)) {
    llvm::Type *EltTy = ATy->getElementType();
    unsigned EltSize = getDataLayout().getTypeAllocSize(EltTy);
    unsigned EltOffset = IROffset/EltSize*EltSize;
    return GetINTEGERTypeAtOffset(EltTy, IROffset-EltOffset, SourceTy,
                                  SourceOffset);
  }

  // Okay, we don't have any better idea of what to pass, so we pass this in an
  // integer register that isn't too big to fit the rest of the struct.
  unsigned TySizeInBytes =
    (unsigned)getContext().getTypeSizeInChars(SourceTy).getQuantity();

  assert(TySizeInBytes != SourceOffset && "Empty field?");

  // It is always safe to classify this as an integer type up to i64 that
  // isn't larger than the structure.
  return llvm::IntegerType::get(getVMContext(),
                                std::min(TySizeInBytes-SourceOffset, 8U)*8);
}


/// GetX86_64ByValArgumentPair - Given a high and low type that can ideally
/// be used as elements of a two register pair to pass or return, return a
/// first class aggregate to represent them.  For example, if the low part of
/// a by-value argument should be passed as i32* and the high part as float,
/// return {i32*, float}.
static llvm::Type *
GetX86_64ByValArgumentPair(llvm::Type *Lo, llvm::Type *Hi,
                           const llvm::DataLayout &TD) {
  // In order to correctly satisfy the ABI, we need to the high part to start
  // at offset 8.  If the high and low parts we inferred are both 4-byte types
  // (e.g. i32 and i32) then the resultant struct type ({i32,i32}) won't have
  // the second element at offset 8.  Check for this:
  unsigned LoSize = (unsigned)TD.getTypeAllocSize(Lo);
  llvm::Align HiAlign = TD.getABITypeAlign(Hi);
  unsigned HiStart = llvm::alignTo(LoSize, HiAlign);
  assert(HiStart != 0 && HiStart <= 8 && "Invalid x86-64 argument pair!");

  // To handle this, we have to increase the size of the low part so that the
  // second element will start at an 8 byte offset.  We can't increase the size
  // of the second element because it might make us access off the end of the
  // struct.
  if (HiStart != 8) {
    // There are usually two sorts of types the ABI generation code can produce
    // for the low part of a pair that aren't 8 bytes in size: half, float or
    // i8/i16/i32.  This can also include pointers when they are 32-bit (X32 and
    // NaCl).
    // Promote these to a larger type.
    if (Lo->isHalfTy() || Lo->isFloatTy())
      Lo = llvm::Type::getDoubleTy(Lo->getContext());
    else {
      assert((Lo->isIntegerTy() || Lo->isPointerTy())
             && "Invalid/unknown lo type");
      Lo = llvm::Type::getInt64Ty(Lo->getContext());
    }
  }

  llvm::StructType *Result = llvm::StructType::get(Lo, Hi);

  // Verify that the second element is at an 8-byte offset.
  assert(TD.getStructLayout(Result)->getElementOffset(1) == 8 &&
         "Invalid x86-64 argument pair!");
  return Result;
}

ABIArgInfo X86_64ABIInfo::
classifyReturnType(QualType RetTy) const {
  // AMD64-ABI 3.2.3p4: Rule 1. Classify the return type with the
  // classification algorithm.
  X86_64ABIInfo::Class Lo, Hi;
  classify(RetTy, 0, Lo, Hi, /*isNamedArg*/ true);

  // Check some invariants.
  assert((Hi != Memory || Lo == Memory) && "Invalid memory classification.");
  assert((Hi != SSEUp || Lo == SSE) && "Invalid SSEUp classification.");

  llvm::Type *ResType = nullptr;
  switch (Lo) {
  case NoClass:
    if (Hi == NoClass)
      return ABIArgInfo::getIgnore();
    // If the low part is just padding, it takes no register, leave ResType
    // null.
    assert((Hi == SSE || Hi == Integer || Hi == X87Up) &&
           "Unknown missing lo part");
    break;

  case SSEUp:
  case X87Up:
    llvm_unreachable("Invalid classification for lo word.");

    // AMD64-ABI 3.2.3p4: Rule 2. Types of class memory are returned via
    // hidden argument.
  case Memory:
    return getIndirectReturnResult(RetTy);

    // AMD64-ABI 3.2.3p4: Rule 3. If the class is INTEGER, the next
    // available register of the sequence %rax, %rdx is used.
  case Integer:
    ResType = GetINTEGERTypeAtOffset(CGT.ConvertType(RetTy), 0, RetTy, 0);

    // If we have a sign or zero extended integer, make sure to return Extend
    // so that the parameter gets the right LLVM IR attributes.
    if (Hi == NoClass && isa<llvm::IntegerType>(ResType)) {
      // Treat an enum type as its underlying type.
      if (const EnumType *EnumTy = RetTy->getAs<EnumType>())
        RetTy = EnumTy->getDecl()->getIntegerType();

      if (RetTy->isIntegralOrEnumerationType() &&
          isPromotableIntegerTypeForABI(RetTy))
        return ABIArgInfo::getExtend(RetTy);
    }
    break;

    // AMD64-ABI 3.2.3p4: Rule 4. If the class is SSE, the next
    // available SSE register of the sequence %xmm0, %xmm1 is used.
  case SSE:
    ResType = GetSSETypeAtOffset(CGT.ConvertType(RetTy), 0, RetTy, 0);
    break;

    // AMD64-ABI 3.2.3p4: Rule 6. If the class is X87, the value is
    // returned on the X87 stack in %st0 as 80-bit x87 number.
  case X87:
    ResType = llvm::Type::getX86_FP80Ty(getVMContext());
    break;

    // AMD64-ABI 3.2.3p4: Rule 8. If the class is COMPLEX_X87, the real
    // part of the value is returned in %st0 and the imaginary part in
    // %st1.
  case ComplexX87:
    assert(Hi == ComplexX87 && "Unexpected ComplexX87 classification.");
    ResType = llvm::StructType::get(llvm::Type::getX86_FP80Ty(getVMContext()),
                                    llvm::Type::getX86_FP80Ty(getVMContext()));
    break;
  }

  llvm::Type *HighPart = nullptr;
  switch (Hi) {
    // Memory was handled previously and X87 should
    // never occur as a hi class.
  case Memory:
  case X87:
    llvm_unreachable("Invalid classification for hi word.");

  case ComplexX87: // Previously handled.
  case NoClass:
    break;

  case Integer:
    HighPart = GetINTEGERTypeAtOffset(CGT.ConvertType(RetTy), 8, RetTy, 8);
    if (Lo == NoClass)  // Return HighPart at offset 8 in memory.
      return ABIArgInfo::getDirect(HighPart, 8);
    break;
  case SSE:
    HighPart = GetSSETypeAtOffset(CGT.ConvertType(RetTy), 8, RetTy, 8);
    if (Lo == NoClass)  // Return HighPart at offset 8 in memory.
      return ABIArgInfo::getDirect(HighPart, 8);
    break;

    // AMD64-ABI 3.2.3p4: Rule 5. If the class is SSEUP, the eightbyte
    // is passed in the next available eightbyte chunk if the last used
    // vector register.
    //
    // SSEUP should always be preceded by SSE, just widen.
  case SSEUp:
    assert(Lo == SSE && "Unexpected SSEUp classification.");
    ResType = GetByteVectorType(RetTy);
    break;

    // AMD64-ABI 3.2.3p4: Rule 7. If the class is X87UP, the value is
    // returned together with the previous X87 value in %st0.
  case X87Up:
    // If X87Up is preceded by X87, we don't need to do
    // anything. However, in some cases with unions it may not be
    // preceded by X87. In such situations we follow gcc and pass the
    // extra bits in an SSE reg.
    if (Lo != X87) {
      HighPart = GetSSETypeAtOffset(CGT.ConvertType(RetTy), 8, RetTy, 8);
      if (Lo == NoClass)  // Return HighPart at offset 8 in memory.
        return ABIArgInfo::getDirect(HighPart, 8);
    }
    break;
  }

  // If a high part was specified, merge it together with the low part.  It is
  // known to pass in the high eightbyte of the result.  We do this by forming a
  // first class struct aggregate with the high and low part: {low, high}
  if (HighPart)
    ResType = GetX86_64ByValArgumentPair(ResType, HighPart, getDataLayout());

  return ABIArgInfo::getDirect(ResType);
}

ABIArgInfo
X86_64ABIInfo::classifyArgumentType(QualType Ty, unsigned freeIntRegs,
                                    unsigned &neededInt, unsigned &neededSSE,
                                    bool isNamedArg, bool IsRegCall) const {
  Ty = useFirstFieldIfTransparentUnion(Ty);

  X86_64ABIInfo::Class Lo, Hi;
  classify(Ty, 0, Lo, Hi, isNamedArg, IsRegCall);

  // Check some invariants.
  // FIXME: Enforce these by construction.
  assert((Hi != Memory || Lo == Memory) && "Invalid memory classification.");
  assert((Hi != SSEUp || Lo == SSE) && "Invalid SSEUp classification.");

  neededInt = 0;
  neededSSE = 0;
  llvm::Type *ResType = nullptr;
  switch (Lo) {
  case NoClass:
    if (Hi == NoClass)
      return ABIArgInfo::getIgnore();
    // If the low part is just padding, it takes no register, leave ResType
    // null.
    assert((Hi == SSE || Hi == Integer || Hi == X87Up) &&
           "Unknown missing lo part");
    break;

    // AMD64-ABI 3.2.3p3: Rule 1. If the class is MEMORY, pass the argument
    // on the stack.
  case Memory:

    // AMD64-ABI 3.2.3p3: Rule 5. If the class is X87, X87UP or
    // COMPLEX_X87, it is passed in memory.
  case X87:
  case ComplexX87:
    if (getRecordArgABI(Ty, getCXXABI()) == CGCXXABI::RAA_Indirect)
      ++neededInt;
    return getIndirectResult(Ty, freeIntRegs);

  case SSEUp:
  case X87Up:
    llvm_unreachable("Invalid classification for lo word.");

    // AMD64-ABI 3.2.3p3: Rule 2. If the class is INTEGER, the next
    // available register of the sequence %rdi, %rsi, %rdx, %rcx, %r8
    // and %r9 is used.
  case Integer:
    ++neededInt;

    // Pick an 8-byte type based on the preferred type.
    ResType = GetINTEGERTypeAtOffset(CGT.ConvertType(Ty), 0, Ty, 0);

    // If we have a sign or zero extended integer, make sure to return Extend
    // so that the parameter gets the right LLVM IR attributes.
    if (Hi == NoClass && isa<llvm::IntegerType>(ResType)) {
      // Treat an enum type as its underlying type.
      if (const EnumType *EnumTy = Ty->getAs<EnumType>())
        Ty = EnumTy->getDecl()->getIntegerType();

      if (Ty->isIntegralOrEnumerationType() &&
          isPromotableIntegerTypeForABI(Ty))
        return ABIArgInfo::getExtend(Ty);
    }

    break;

    // AMD64-ABI 3.2.3p3: Rule 3. If the class is SSE, the next
    // available SSE register is used, the registers are taken in the
    // order from %xmm0 to %xmm7.
  case SSE: {
    llvm::Type *IRType = CGT.ConvertType(Ty);
    ResType = GetSSETypeAtOffset(IRType, 0, Ty, 0);
    ++neededSSE;
    break;
  }
  }

  llvm::Type *HighPart = nullptr;
  switch (Hi) {
    // Memory was handled previously, ComplexX87 and X87 should
    // never occur as hi classes, and X87Up must be preceded by X87,
    // which is passed in memory.
  case Memory:
  case X87:
  case ComplexX87:
    llvm_unreachable("Invalid classification for hi word.");

  case NoClass: break;

  case Integer:
    ++neededInt;
    // Pick an 8-byte type based on the preferred type.
    HighPart = GetINTEGERTypeAtOffset(CGT.ConvertType(Ty), 8, Ty, 8);

    if (Lo == NoClass)  // Pass HighPart at offset 8 in memory.
      return ABIArgInfo::getDirect(HighPart, 8);
    break;

    // X87Up generally doesn't occur here (long double is passed in
    // memory), except in situations involving unions.
  case X87Up:
  case SSE:
    HighPart = GetSSETypeAtOffset(CGT.ConvertType(Ty), 8, Ty, 8);

    if (Lo == NoClass)  // Pass HighPart at offset 8 in memory.
      return ABIArgInfo::getDirect(HighPart, 8);

    ++neededSSE;
    break;

    // AMD64-ABI 3.2.3p3: Rule 4. If the class is SSEUP, the
    // eightbyte is passed in the upper half of the last used SSE
    // register.  This only happens when 128-bit vectors are passed.
  case SSEUp:
    assert(Lo == SSE && "Unexpected SSEUp classification");
    ResType = GetByteVectorType(Ty);
    break;
  }

  // If a high part was specified, merge it together with the low part.  It is
  // known to pass in the high eightbyte of the result.  We do this by forming a
  // first class struct aggregate with the high and low part: {low, high}
  if (HighPart)
    ResType = GetX86_64ByValArgumentPair(ResType, HighPart, getDataLayout());

  return ABIArgInfo::getDirect(ResType);
}

ABIArgInfo
X86_64ABIInfo::classifyRegCallStructTypeImpl(QualType Ty, unsigned &NeededInt,
                                             unsigned &NeededSSE,
                                             unsigned &MaxVectorWidth) const {
  auto RT = Ty->getAs<RecordType>();
  assert(RT && "classifyRegCallStructType only valid with struct types");

  if (RT->getDecl()->hasFlexibleArrayMember())
    return getIndirectReturnResult(Ty);

  // Sum up bases
  if (auto CXXRD = dyn_cast<CXXRecordDecl>(RT->getDecl())) {
    if (CXXRD->isDynamicClass()) {
      NeededInt = NeededSSE = 0;
      return getIndirectReturnResult(Ty);
    }

    for (const auto &I : CXXRD->bases())
      if (classifyRegCallStructTypeImpl(I.getType(), NeededInt, NeededSSE,
                                        MaxVectorWidth)
              .isIndirect()) {
        NeededInt = NeededSSE = 0;
        return getIndirectReturnResult(Ty);
      }
  }

  // Sum up members
  for (const auto *FD : RT->getDecl()->fields()) {
    QualType MTy = FD->getType();
    if (MTy->isRecordType() && !MTy->isUnionType()) {
      if (classifyRegCallStructTypeImpl(MTy, NeededInt, NeededSSE,
                                        MaxVectorWidth)
              .isIndirect()) {
        NeededInt = NeededSSE = 0;
        return getIndirectReturnResult(Ty);
      }
    } else {
      unsigned LocalNeededInt, LocalNeededSSE;
      if (classifyArgumentType(MTy, UINT_MAX, LocalNeededInt, LocalNeededSSE,
                               true, true)
              .isIndirect()) {
        NeededInt = NeededSSE = 0;
        return getIndirectReturnResult(Ty);
      }
      if (const auto *AT = getContext().getAsConstantArrayType(MTy))
        MTy = AT->getElementType();
      if (const auto *VT = MTy->getAs<VectorType>())
        if (getContext().getTypeSize(VT) > MaxVectorWidth)
          MaxVectorWidth = getContext().getTypeSize(VT);
      NeededInt += LocalNeededInt;
      NeededSSE += LocalNeededSSE;
    }
  }

  return ABIArgInfo::getDirect();
}

ABIArgInfo
X86_64ABIInfo::classifyRegCallStructType(QualType Ty, unsigned &NeededInt,
                                         unsigned &NeededSSE,
                                         unsigned &MaxVectorWidth) const {

  NeededInt = 0;
  NeededSSE = 0;
  MaxVectorWidth = 0;

  return classifyRegCallStructTypeImpl(Ty, NeededInt, NeededSSE,
                                       MaxVectorWidth);
}

void X86_64ABIInfo::computeInfo(CGFunctionInfo &FI) const {
  ASTContext &Context = getContext();
  if (doOpenCLClassification(FI, Context))
    return;

  const unsigned CallingConv = FI.getCallingConvention();
  // It is possible to force Win64 calling convention on any x86_64 target by
  // using __attribute__((ms_abi)). In such case to correctly emit Win64
  // compatible code delegate this call to WinX86_64ABIInfo::computeInfo.
  if (CallingConv == llvm::CallingConv::Win64) {
    WinX86_64ABIInfo Win64ABIInfo(CGT, AVXLevel);
    Win64ABIInfo.computeInfo(FI);
    return;
  }

  bool IsRegCall = CallingConv == llvm::CallingConv::X86_RegCall;

  // Keep track of the number of assigned registers.
  unsigned FreeIntRegs = IsRegCall ? 11 : 6;
  unsigned FreeSSERegs = IsRegCall ? 16 : 8;
  unsigned NeededInt = 0, NeededSSE = 0, MaxVectorWidth = 0;

  if (!::classifyReturnType(getCXXABI(), FI, *this)) {
    if (IsRegCall && FI.getReturnType()->getTypePtr()->isRecordType() &&
        !FI.getReturnType()->getTypePtr()->isUnionType()) {
      FI.getReturnInfo() = classifyRegCallStructType(
          FI.getReturnType(), NeededInt, NeededSSE, MaxVectorWidth);
      if (FreeIntRegs >= NeededInt && FreeSSERegs >= NeededSSE) {
        FreeIntRegs -= NeededInt;
        FreeSSERegs -= NeededSSE;
      } else {
        FI.getReturnInfo() = getIndirectReturnResult(FI.getReturnType());
      }
    } else if (IsRegCall && FI.getReturnType()->getAs<ComplexType>() &&
               getContext().getCanonicalType(FI.getReturnType()
                                                 ->getAs<ComplexType>()
                                                 ->getElementType()) ==
                   getContext().LongDoubleTy)
      // Complex Long Double Type is passed in Memory when Regcall
      // calling convention is used.
      FI.getReturnInfo() = getIndirectReturnResult(FI.getReturnType());
    else
      FI.getReturnInfo() = classifyReturnType(FI.getReturnType());
  }

  // If the return value is indirect, then the hidden argument is consuming one
  // integer register.
  if (FI.getReturnInfo().isIndirect())
    --FreeIntRegs;
  else if (NeededSSE && MaxVectorWidth > 0)
    FI.setMaxVectorWidth(MaxVectorWidth);

  // The chain argument effectively gives us another free register.
  if (FI.isChainCall())
    ++FreeIntRegs;

  unsigned NumRequiredArgs = FI.getNumRequiredArgs();
  // AMD64-ABI 3.2.3p3: Once arguments are classified, the registers
  // get assigned (in left-to-right order) for passing as follows...
  unsigned ArgNo = 0;
  for (CGFunctionInfo::arg_iterator it = FI.arg_begin(), ie = FI.arg_end();
       it != ie; ++it, ++ArgNo) {
    bool IsNamedArg = ArgNo < NumRequiredArgs;

    if (IsRegCall && it->type->isStructureOrClassType())
      it->info = classifyRegCallStructType(it->type, NeededInt, NeededSSE,
                                           MaxVectorWidth);
    else
      it->info = classifyArgumentType(it->type, FreeIntRegs, NeededInt,
                                      NeededSSE, IsNamedArg);

    // AMD64-ABI 3.2.3p3: If there are no registers available for any
    // eightbyte of an argument, the whole argument is passed on the
    // stack. If registers have already been assigned for some
    // eightbytes of such an argument, the assignments get reverted.
    if (FreeIntRegs >= NeededInt && FreeSSERegs >= NeededSSE) {
      FreeIntRegs -= NeededInt;
      FreeSSERegs -= NeededSSE;
      if (MaxVectorWidth > FI.getMaxVectorWidth())
        FI.setMaxVectorWidth(MaxVectorWidth);
    } else {
      it->info = getIndirectResult(it->type, FreeIntRegs);
    }
  }
}

static Address EmitX86_64VAArgFromMemory(CodeGenFunction &CGF,
                                         Address VAListAddr, QualType Ty) {
  Address overflow_arg_area_p =
      CGF.Builder.CreateStructGEP(VAListAddr, 2, "overflow_arg_area_p");
  llvm::Value *overflow_arg_area =
    CGF.Builder.CreateLoad(overflow_arg_area_p, "overflow_arg_area");

  // AMD64-ABI 3.5.7p5: Step 7. Align l->overflow_arg_area upwards to a 16
  // byte boundary if alignment needed by type exceeds 8 byte boundary.
  // It isn't stated explicitly in the standard, but in practice we use
  // alignment greater than 16 where necessary.
  CharUnits Align = CGF.getContext().getTypeAlignInChars(Ty);
  if (Align > CharUnits::fromQuantity(8)) {
    overflow_arg_area = emitRoundPointerUpToAlignment(CGF, overflow_arg_area,
                                                      Align);
  }

  // AMD64-ABI 3.5.7p5: Step 8. Fetch type from l->overflow_arg_area.
  llvm::Type *LTy = CGF.ConvertTypeForMem(Ty);
  llvm::Value *Res =
    CGF.Builder.CreateBitCast(overflow_arg_area,
                              llvm::PointerType::getUnqual(LTy));

  // AMD64-ABI 3.5.7p5: Step 9. Set l->overflow_arg_area to:
  // l->overflow_arg_area + sizeof(type).
  // AMD64-ABI 3.5.7p5: Step 10. Align l->overflow_arg_area upwards to
  // an 8 byte boundary.

  uint64_t SizeInBytes = (CGF.getContext().getTypeSize(Ty) + 7) / 8;
  llvm::Value *Offset =
      llvm::ConstantInt::get(CGF.Int32Ty, (SizeInBytes + 7)  & ~7);
  overflow_arg_area = CGF.Builder.CreateGEP(CGF.Int8Ty, overflow_arg_area,
                                            Offset, "overflow_arg_area.next");
  CGF.Builder.CreateStore(overflow_arg_area, overflow_arg_area_p);

  // AMD64-ABI 3.5.7p5: Step 11. Return the fetched type.
  return Address(Res, LTy, Align);
}

Address X86_64ABIInfo::EmitVAArg(CodeGenFunction &CGF, Address VAListAddr,
                                 QualType Ty) const {
  // Assume that va_list type is correct; should be pointer to LLVM type:
  // struct {
  //   i32 gp_offset;
  //   i32 fp_offset;
  //   i8* overflow_arg_area;
  //   i8* reg_save_area;
  // };
  unsigned neededInt, neededSSE;

  Ty = getContext().getCanonicalType(Ty);
  ABIArgInfo AI = classifyArgumentType(Ty, 0, neededInt, neededSSE,
                                       /*isNamedArg*/false);

  // AMD64-ABI 3.5.7p5: Step 1. Determine whether type may be passed
  // in the registers. If not go to step 7.
  if (!neededInt && !neededSSE)
    return EmitX86_64VAArgFromMemory(CGF, VAListAddr, Ty);

  // AMD64-ABI 3.5.7p5: Step 2. Compute num_gp to hold the number of
  // general purpose registers needed to pass type and num_fp to hold
  // the number of floating point registers needed.

  // AMD64-ABI 3.5.7p5: Step 3. Verify whether arguments fit into
  // registers. In the case: l->gp_offset > 48 - num_gp * 8 or
  // l->fp_offset > 304 - num_fp * 16 go to step 7.
  //
  // NOTE: 304 is a typo, there are (6 * 8 + 8 * 16) = 176 bytes of
  // register save space).

  llvm::Value *InRegs = nullptr;
  Address gp_offset_p = Address::invalid(), fp_offset_p = Address::invalid();
  llvm::Value *gp_offset = nullptr, *fp_offset = nullptr;
  if (neededInt) {
    gp_offset_p = CGF.Builder.CreateStructGEP(VAListAddr, 0, "gp_offset_p");
    gp_offset = CGF.Builder.CreateLoad(gp_offset_p, "gp_offset");
    InRegs = llvm::ConstantInt::get(CGF.Int32Ty, 48 - neededInt * 8);
    InRegs = CGF.Builder.CreateICmpULE(gp_offset, InRegs, "fits_in_gp");
  }

  if (neededSSE) {
    fp_offset_p = CGF.Builder.CreateStructGEP(VAListAddr, 1, "fp_offset_p");
    fp_offset = CGF.Builder.CreateLoad(fp_offset_p, "fp_offset");
    llvm::Value *FitsInFP =
      llvm::ConstantInt::get(CGF.Int32Ty, 176 - neededSSE * 16);
    FitsInFP = CGF.Builder.CreateICmpULE(fp_offset, FitsInFP, "fits_in_fp");
    InRegs = InRegs ? CGF.Builder.CreateAnd(InRegs, FitsInFP) : FitsInFP;
  }

  llvm::BasicBlock *InRegBlock = CGF.createBasicBlock("vaarg.in_reg");
  llvm::BasicBlock *InMemBlock = CGF.createBasicBlock("vaarg.in_mem");
  llvm::BasicBlock *ContBlock = CGF.createBasicBlock("vaarg.end");
  CGF.Builder.CreateCondBr(InRegs, InRegBlock, InMemBlock);

  // Emit code to load the value if it was passed in registers.

  CGF.EmitBlock(InRegBlock);

  // AMD64-ABI 3.5.7p5: Step 4. Fetch type from l->reg_save_area with
  // an offset of l->gp_offset and/or l->fp_offset. This may require
  // copying to a temporary location in case the parameter is passed
  // in different register classes or requires an alignment greater
  // than 8 for general purpose registers and 16 for XMM registers.
  //
  // FIXME: This really results in shameful code when we end up needing to
  // collect arguments from different places; often what should result in a
  // simple assembling of a structure from scattered addresses has many more
  // loads than necessary. Can we clean this up?
  llvm::Type *LTy = CGF.ConvertTypeForMem(Ty);
  llvm::Value *RegSaveArea = CGF.Builder.CreateLoad(
      CGF.Builder.CreateStructGEP(VAListAddr, 3), "reg_save_area");

  Address RegAddr = Address::invalid();
  if (neededInt && neededSSE) {
    // FIXME: Cleanup.
    assert(AI.isDirect() && "Unexpected ABI info for mixed regs");
    llvm::StructType *ST = cast<llvm::StructType>(AI.getCoerceToType());
    Address Tmp = CGF.CreateMemTemp(Ty);
    Tmp = CGF.Builder.CreateElementBitCast(Tmp, ST);
    assert(ST->getNumElements() == 2 && "Unexpected ABI info for mixed regs");
    llvm::Type *TyLo = ST->getElementType(0);
    llvm::Type *TyHi = ST->getElementType(1);
    assert((TyLo->isFPOrFPVectorTy() ^ TyHi->isFPOrFPVectorTy()) &&
           "Unexpected ABI info for mixed regs");
    llvm::Type *PTyLo = llvm::PointerType::getUnqual(TyLo);
    llvm::Type *PTyHi = llvm::PointerType::getUnqual(TyHi);
    llvm::Value *GPAddr =
        CGF.Builder.CreateGEP(CGF.Int8Ty, RegSaveArea, gp_offset);
    llvm::Value *FPAddr =
        CGF.Builder.CreateGEP(CGF.Int8Ty, RegSaveArea, fp_offset);
    llvm::Value *RegLoAddr = TyLo->isFPOrFPVectorTy() ? FPAddr : GPAddr;
    llvm::Value *RegHiAddr = TyLo->isFPOrFPVectorTy() ? GPAddr : FPAddr;

    // Copy the first element.
    // FIXME: Our choice of alignment here and below is probably pessimistic.
    llvm::Value *V = CGF.Builder.CreateAlignedLoad(
        TyLo, CGF.Builder.CreateBitCast(RegLoAddr, PTyLo),
        CharUnits::fromQuantity(getDataLayout().getABITypeAlign(TyLo)));
    CGF.Builder.CreateStore(V, CGF.Builder.CreateStructGEP(Tmp, 0));

    // Copy the second element.
    V = CGF.Builder.CreateAlignedLoad(
        TyHi, CGF.Builder.CreateBitCast(RegHiAddr, PTyHi),
        CharUnits::fromQuantity(getDataLayout().getABITypeAlign(TyHi)));
    CGF.Builder.CreateStore(V, CGF.Builder.CreateStructGEP(Tmp, 1));

    RegAddr = CGF.Builder.CreateElementBitCast(Tmp, LTy);
  } else if (neededInt) {
    RegAddr = Address(CGF.Builder.CreateGEP(CGF.Int8Ty, RegSaveArea, gp_offset),
                      CGF.Int8Ty, CharUnits::fromQuantity(8));
    RegAddr = CGF.Builder.CreateElementBitCast(RegAddr, LTy);

    // Copy to a temporary if necessary to ensure the appropriate alignment.
    auto TInfo = getContext().getTypeInfoInChars(Ty);
    uint64_t TySize = TInfo.Width.getQuantity();
    CharUnits TyAlign = TInfo.Align;

    // Copy into a temporary if the type is more aligned than the
    // register save area.
    if (TyAlign.getQuantity() > 8) {
      Address Tmp = CGF.CreateMemTemp(Ty);
      CGF.Builder.CreateMemCpy(Tmp, RegAddr, TySize, false);
      RegAddr = Tmp;
    }

  } else if (neededSSE == 1) {
    RegAddr = Address(CGF.Builder.CreateGEP(CGF.Int8Ty, RegSaveArea, fp_offset),
                      CGF.Int8Ty, CharUnits::fromQuantity(16));
    RegAddr = CGF.Builder.CreateElementBitCast(RegAddr, LTy);
  } else {
    assert(neededSSE == 2 && "Invalid number of needed registers!");
    // SSE registers are spaced 16 bytes apart in the register save
    // area, we need to collect the two eightbytes together.
    // The ABI isn't explicit about this, but it seems reasonable
    // to assume that the slots are 16-byte aligned, since the stack is
    // naturally 16-byte aligned and the prologue is expected to store
    // all the SSE registers to the RSA.
    Address RegAddrLo = Address(CGF.Builder.CreateGEP(CGF.Int8Ty, RegSaveArea,
                                                      fp_offset),
                                CGF.Int8Ty, CharUnits::fromQuantity(16));
    Address RegAddrHi =
      CGF.Builder.CreateConstInBoundsByteGEP(RegAddrLo,
                                             CharUnits::fromQuantity(16));
    llvm::Type *ST = AI.canHaveCoerceToType()
                         ? AI.getCoerceToType()
                         : llvm::StructType::get(CGF.DoubleTy, CGF.DoubleTy);
    llvm::Value *V;
    Address Tmp = CGF.CreateMemTemp(Ty);
    Tmp = CGF.Builder.CreateElementBitCast(Tmp, ST);
    V = CGF.Builder.CreateLoad(CGF.Builder.CreateElementBitCast(
        RegAddrLo, ST->getStructElementType(0)));
    CGF.Builder.CreateStore(V, CGF.Builder.CreateStructGEP(Tmp, 0));
    V = CGF.Builder.CreateLoad(CGF.Builder.CreateElementBitCast(
        RegAddrHi, ST->getStructElementType(1)));
    CGF.Builder.CreateStore(V, CGF.Builder.CreateStructGEP(Tmp, 1));

    RegAddr = CGF.Builder.CreateElementBitCast(Tmp, LTy);
  }

  // AMD64-ABI 3.5.7p5: Step 5. Set:
  // l->gp_offset = l->gp_offset + num_gp * 8
  // l->fp_offset = l->fp_offset + num_fp * 16.
  if (neededInt) {
    llvm::Value *Offset = llvm::ConstantInt::get(CGF.Int32Ty, neededInt * 8);
    CGF.Builder.CreateStore(CGF.Builder.CreateAdd(gp_offset, Offset),
                            gp_offset_p);
  }
  if (neededSSE) {
    llvm::Value *Offset = llvm::ConstantInt::get(CGF.Int32Ty, neededSSE * 16);
    CGF.Builder.CreateStore(CGF.Builder.CreateAdd(fp_offset, Offset),
                            fp_offset_p);
  }
  CGF.EmitBranch(ContBlock);

  // Emit code to load the value if it was passed in memory.

  CGF.EmitBlock(InMemBlock);
  Address MemAddr = EmitX86_64VAArgFromMemory(CGF, VAListAddr, Ty);

  // Return the appropriate result.

  CGF.EmitBlock(ContBlock);
  Address ResAddr = emitMergePHI(CGF, RegAddr, InRegBlock, MemAddr, InMemBlock,
                                 "vaarg.addr");
  return ResAddr;
}

Address X86_64ABIInfo::EmitMSVAArg(CodeGenFunction &CGF, Address VAListAddr,
                                   QualType Ty) const {
  // MS x64 ABI requirement: "Any argument that doesn't fit in 8 bytes, or is
  // not 1, 2, 4, or 8 bytes, must be passed by reference."
  uint64_t Width = getContext().getTypeSize(Ty);
  bool IsIndirect = Width > 64 || !llvm::isPowerOf2_64(Width);

  return emitVoidPtrVAArg(CGF, VAListAddr, Ty, IsIndirect,
                          CGF.getContext().getTypeInfoInChars(Ty),
                          CharUnits::fromQuantity(8),
                          /*allowHigherAlign*/ false);
}

ABIArgInfo WinX86_64ABIInfo::reclassifyHvaArgForVectorCall(
    QualType Ty, unsigned &FreeSSERegs, const ABIArgInfo &current) const {
  const Type *Base = nullptr;
  uint64_t NumElts = 0;

  if (!Ty->isBuiltinType() && !Ty->isVectorType() &&
      isHomogeneousAggregate(Ty, Base, NumElts) && FreeSSERegs >= NumElts) {
    FreeSSERegs -= NumElts;
    return getDirectX86Hva();
  }
  return current;
}

ABIArgInfo WinX86_64ABIInfo::classify(QualType Ty, unsigned &FreeSSERegs,
                                      bool IsReturnType, bool IsVectorCall,
                                      bool IsRegCall) const {

  if (Ty->isVoidType())
    return ABIArgInfo::getIgnore();

  if (const EnumType *EnumTy = Ty->getAs<EnumType>())
    Ty = EnumTy->getDecl()->getIntegerType();

  TypeInfo Info = getContext().getTypeInfo(Ty);
  uint64_t Width = Info.Width;
  CharUnits Align = getContext().toCharUnitsFromBits(Info.Align);

  const RecordType *RT = Ty->getAs<RecordType>();
  if (RT) {
    if (!IsReturnType) {
      if (CGCXXABI::RecordArgABI RAA = getRecordArgABI(RT, getCXXABI()))
        return getNaturalAlignIndirect(Ty, RAA == CGCXXABI::RAA_DirectInMemory);
    }

    if (RT->getDecl()->hasFlexibleArrayMember())
      return getNaturalAlignIndirect(Ty, /*ByVal=*/false);

  }

  const Type *Base = nullptr;
  uint64_t NumElts = 0;
  // vectorcall adds the concept of a homogenous vector aggregate, similar to
  // other targets.
  if ((IsVectorCall || IsRegCall) &&
      isHomogeneousAggregate(Ty, Base, NumElts)) {
    if (IsRegCall) {
      if (FreeSSERegs >= NumElts) {
        FreeSSERegs -= NumElts;
        if (IsReturnType || Ty->isBuiltinType() || Ty->isVectorType())
          return ABIArgInfo::getDirect();
        return ABIArgInfo::getExpand();
      }
      return ABIArgInfo::getIndirect(Align, /*ByVal=*/false);
    } else if (IsVectorCall) {
      if (FreeSSERegs >= NumElts &&
          (IsReturnType || Ty->isBuiltinType() || Ty->isVectorType())) {
        FreeSSERegs -= NumElts;
        return ABIArgInfo::getDirect();
      } else if (IsReturnType) {
        return ABIArgInfo::getExpand();
      } else if (!Ty->isBuiltinType() && !Ty->isVectorType()) {
        // HVAs are delayed and reclassified in the 2nd step.
        return ABIArgInfo::getIndirect(Align, /*ByVal=*/false);
      }
    }
  }

  if (Ty->isMemberPointerType()) {
    // If the member pointer is represented by an LLVM int or ptr, pass it
    // directly.
    llvm::Type *LLTy = CGT.ConvertType(Ty);
    if (LLTy->isPointerTy() || LLTy->isIntegerTy())
      return ABIArgInfo::getDirect();
  }

  if (RT || Ty->isAnyComplexType() || Ty->isMemberPointerType()) {
    // MS x64 ABI requirement: "Any argument that doesn't fit in 8 bytes, or is
    // not 1, 2, 4, or 8 bytes, must be passed by reference."
    if (Width > 64 || !llvm::isPowerOf2_64(Width))
      return getNaturalAlignIndirect(Ty, /*ByVal=*/false);

    // Otherwise, coerce it to a small integer.
    return ABIArgInfo::getDirect(llvm::IntegerType::get(getVMContext(), Width));
  }

  if (const BuiltinType *BT = Ty->getAs<BuiltinType>()) {
    switch (BT->getKind()) {
    case BuiltinType::Bool:
      // Bool type is always extended to the ABI, other builtin types are not
      // extended.
      return ABIArgInfo::getExtend(Ty);

    case BuiltinType::LongDouble:
      // Mingw64 GCC uses the old 80 bit extended precision floating point
      // unit. It passes them indirectly through memory.
      if (IsMingw64) {
        const llvm::fltSemantics *LDF = &getTarget().getLongDoubleFormat();
        if (LDF == &llvm::APFloat::x87DoubleExtended())
          return ABIArgInfo::getIndirect(Align, /*ByVal=*/false);
      }
      break;

    case BuiltinType::Int128:
    case BuiltinType::UInt128:
      // If it's a parameter type, the normal ABI rule is that arguments larger
      // than 8 bytes are passed indirectly. GCC follows it. We follow it too,
      // even though it isn't particularly efficient.
      if (!IsReturnType)
        return ABIArgInfo::getIndirect(Align, /*ByVal=*/false);

      // Mingw64 GCC returns i128 in XMM0. Coerce to v2i64 to handle that.
      // Clang matches them for compatibility.
      return ABIArgInfo::getDirect(llvm::FixedVectorType::get(
          llvm::Type::getInt64Ty(getVMContext()), 2));

    default:
      break;
    }
  }

  if (Ty->isBitIntType()) {
    // MS x64 ABI requirement: "Any argument that doesn't fit in 8 bytes, or is
    // not 1, 2, 4, or 8 bytes, must be passed by reference."
    // However, non-power-of-two bit-precise integers will be passed as 1, 2, 4,
    // or 8 bytes anyway as long is it fits in them, so we don't have to check
    // the power of 2.
    if (Width <= 64)
      return ABIArgInfo::getDirect();
    return ABIArgInfo::getIndirect(Align, /*ByVal=*/false);
  }

  return ABIArgInfo::getDirect();
}

void WinX86_64ABIInfo::computeInfo(CGFunctionInfo &FI) const {
  ASTContext &Context = getContext();
  if (doOpenCLClassification(FI, Context))
    return;

  const unsigned CC = FI.getCallingConvention();
  bool IsVectorCall = CC == llvm::CallingConv::X86_VectorCall;
  bool IsRegCall = CC == llvm::CallingConv::X86_RegCall;

  // If __attribute__((sysv_abi)) is in use, use the SysV argument
  // classification rules.
  if (CC == llvm::CallingConv::X86_64_SysV) {
    X86_64ABIInfo SysVABIInfo(CGT, AVXLevel);
    SysVABIInfo.computeInfo(FI);
    return;
  }

  unsigned FreeSSERegs = 0;
  if (IsVectorCall) {
    // We can use up to 4 SSE return registers with vectorcall.
    FreeSSERegs = 4;
  } else if (IsRegCall) {
    // RegCall gives us 16 SSE registers.
    FreeSSERegs = 16;
  }

  if (!getCXXABI().classifyReturnType(FI))
    FI.getReturnInfo() = classify(FI.getReturnType(), FreeSSERegs, true,
                                  IsVectorCall, IsRegCall);

  if (IsVectorCall) {
    // We can use up to 6 SSE register parameters with vectorcall.
    FreeSSERegs = 6;
  } else if (IsRegCall) {
    // RegCall gives us 16 SSE registers, we can reuse the return registers.
    FreeSSERegs = 16;
  }

  unsigned ArgNum = 0;
  unsigned ZeroSSERegs = 0;
  for (auto &I : FI.arguments()) {
    // Vectorcall in x64 only permits the first 6 arguments to be passed as
    // XMM/YMM registers. After the sixth argument, pretend no vector
    // registers are left.
    unsigned *MaybeFreeSSERegs =
        (IsVectorCall && ArgNum >= 6) ? &ZeroSSERegs : &FreeSSERegs;
    I.info =
        classify(I.type, *MaybeFreeSSERegs, false, IsVectorCall, IsRegCall);
    ++ArgNum;
  }

  if (IsVectorCall) {
    // For vectorcall, assign aggregate HVAs to any free vector registers in a
    // second pass.
    for (auto &I : FI.arguments())
      I.info = reclassifyHvaArgForVectorCall(I.type, FreeSSERegs, I.info);
  }
}

Address WinX86_64ABIInfo::EmitVAArg(CodeGenFunction &CGF, Address VAListAddr,
                                    QualType Ty) const {
  // MS x64 ABI requirement: "Any argument that doesn't fit in 8 bytes, or is
  // not 1, 2, 4, or 8 bytes, must be passed by reference."
  uint64_t Width = getContext().getTypeSize(Ty);
  bool IsIndirect = Width > 64 || !llvm::isPowerOf2_64(Width);

  return emitVoidPtrVAArg(CGF, VAListAddr, Ty, IsIndirect,
                          CGF.getContext().getTypeInfoInChars(Ty),
                          CharUnits::fromQuantity(8),
                          /*allowHigherAlign*/ false);
}

static bool PPC_initDwarfEHRegSizeTable(CodeGen::CodeGenFunction &CGF,
                                        llvm::Value *Address, bool Is64Bit,
                                        bool IsAIX) {
  // This is calculated from the LLVM and GCC tables and verified
  // against gcc output.  AFAIK all PPC ABIs use the same encoding.

  CodeGen::CGBuilderTy &Builder = CGF.Builder;

  llvm::IntegerType *i8 = CGF.Int8Ty;
  llvm::Value *Four8 = llvm::ConstantInt::get(i8, 4);
  llvm::Value *Eight8 = llvm::ConstantInt::get(i8, 8);
  llvm::Value *Sixteen8 = llvm::ConstantInt::get(i8, 16);

  // 0-31: r0-31, the 4-byte or 8-byte general-purpose registers
  AssignToArrayRange(Builder, Address, Is64Bit ? Eight8 : Four8, 0, 31);

  // 32-63: fp0-31, the 8-byte floating-point registers
  AssignToArrayRange(Builder, Address, Eight8, 32, 63);

  // 64-67 are various 4-byte or 8-byte special-purpose registers:
  // 64: mq
  // 65: lr
  // 66: ctr
  // 67: ap
  AssignToArrayRange(Builder, Address, Is64Bit ? Eight8 : Four8, 64, 67);

  // 68-76 are various 4-byte special-purpose registers:
  // 68-75 cr0-7
  // 76: xer
  AssignToArrayRange(Builder, Address, Four8, 68, 76);

  // 77-108: v0-31, the 16-byte vector registers
  AssignToArrayRange(Builder, Address, Sixteen8, 77, 108);

  // 109: vrsave
  // 110: vscr
  AssignToArrayRange(Builder, Address, Is64Bit ? Eight8 : Four8, 109, 110);

  // AIX does not utilize the rest of the registers.
  if (IsAIX)
    return false;

  // 111: spe_acc
  // 112: spefscr
  // 113: sfp
  AssignToArrayRange(Builder, Address, Is64Bit ? Eight8 : Four8, 111, 113);

  if (!Is64Bit)
    return false;

  // TODO: Need to verify if these registers are used on 64 bit AIX with Power8
  // or above CPU.
  // 64-bit only registers:
  // 114: tfhar
  // 115: tfiar
  // 116: texasr
  AssignToArrayRange(Builder, Address, Eight8, 114, 116);

  return false;
}

// AIX
namespace {
/// AIXABIInfo - The AIX XCOFF ABI information.
class AIXABIInfo : public ABIInfo {
  const bool Is64Bit;
  const unsigned PtrByteSize;
  CharUnits getParamTypeAlignment(QualType Ty) const;

public:
  AIXABIInfo(CodeGen::CodeGenTypes &CGT, bool Is64Bit)
      : ABIInfo(CGT), Is64Bit(Is64Bit), PtrByteSize(Is64Bit ? 8 : 4) {}

  bool isPromotableTypeForABI(QualType Ty) const;

  ABIArgInfo classifyReturnType(QualType RetTy) const;
  ABIArgInfo classifyArgumentType(QualType Ty) const;

  void computeInfo(CGFunctionInfo &FI) const override {
    if (!getCXXABI().classifyReturnType(FI))
      FI.getReturnInfo() = classifyReturnType(FI.getReturnType());

    for (auto &I : FI.arguments())
      I.info = classifyArgumentType(I.type);
  }

  Address EmitVAArg(CodeGenFunction &CGF, Address VAListAddr,
                    QualType Ty) const override;
};

class AIXTargetCodeGenInfo : public TargetCodeGenInfo {
  const bool Is64Bit;

public:
  AIXTargetCodeGenInfo(CodeGen::CodeGenTypes &CGT, bool Is64Bit)
      : TargetCodeGenInfo(std::make_unique<AIXABIInfo>(CGT, Is64Bit)),
        Is64Bit(Is64Bit) {}
  int getDwarfEHStackPointer(CodeGen::CodeGenModule &M) const override {
    return 1; // r1 is the dedicated stack pointer
  }

  bool initDwarfEHRegSizeTable(CodeGen::CodeGenFunction &CGF,
                               llvm::Value *Address) const override;
};
} // namespace

// Return true if the ABI requires Ty to be passed sign- or zero-
// extended to 32/64 bits.
bool AIXABIInfo::isPromotableTypeForABI(QualType Ty) const {
  // Treat an enum type as its underlying type.
  if (const EnumType *EnumTy = Ty->getAs<EnumType>())
    Ty = EnumTy->getDecl()->getIntegerType();

  // Promotable integer types are required to be promoted by the ABI.
  if (getContext().isPromotableIntegerType(Ty))
    return true;

  if (!Is64Bit)
    return false;

  // For 64 bit mode, in addition to the usual promotable integer types, we also
  // need to extend all 32-bit types, since the ABI requires promotion to 64
  // bits.
  if (const BuiltinType *BT = Ty->getAs<BuiltinType>())
    switch (BT->getKind()) {
    case BuiltinType::Int:
    case BuiltinType::UInt:
      return true;
    default:
      break;
    }

  return false;
}

ABIArgInfo AIXABIInfo::classifyReturnType(QualType RetTy) const {
  if (RetTy->isAnyComplexType())
    return ABIArgInfo::getDirect();

  if (RetTy->isVectorType())
    return ABIArgInfo::getDirect();

  if (RetTy->isVoidType())
    return ABIArgInfo::getIgnore();

  if (isAggregateTypeForABI(RetTy))
    return getNaturalAlignIndirect(RetTy);

  return (isPromotableTypeForABI(RetTy) ? ABIArgInfo::getExtend(RetTy)
                                        : ABIArgInfo::getDirect());
}

ABIArgInfo AIXABIInfo::classifyArgumentType(QualType Ty) const {
  Ty = useFirstFieldIfTransparentUnion(Ty);

  if (Ty->isAnyComplexType())
    return ABIArgInfo::getDirect();

  if (Ty->isVectorType())
    return ABIArgInfo::getDirect();

  if (isAggregateTypeForABI(Ty)) {
    // Records with non-trivial destructors/copy-constructors should not be
    // passed by value.
    if (CGCXXABI::RecordArgABI RAA = getRecordArgABI(Ty, getCXXABI()))
      return getNaturalAlignIndirect(Ty, RAA == CGCXXABI::RAA_DirectInMemory);

    CharUnits CCAlign = getParamTypeAlignment(Ty);
    CharUnits TyAlign = getContext().getTypeAlignInChars(Ty);

    return ABIArgInfo::getIndirect(CCAlign, /*ByVal*/ true,
                                   /*Realign*/ TyAlign > CCAlign);
  }

  return (isPromotableTypeForABI(Ty) ? ABIArgInfo::getExtend(Ty)
                                     : ABIArgInfo::getDirect());
}

CharUnits AIXABIInfo::getParamTypeAlignment(QualType Ty) const {
  // Complex types are passed just like their elements.
  if (const ComplexType *CTy = Ty->getAs<ComplexType>())
    Ty = CTy->getElementType();

  if (Ty->isVectorType())
    return CharUnits::fromQuantity(16);

  // If the structure contains a vector type, the alignment is 16.
  if (isRecordWithSIMDVectorType(getContext(), Ty))
    return CharUnits::fromQuantity(16);

  return CharUnits::fromQuantity(PtrByteSize);
}

Address AIXABIInfo::EmitVAArg(CodeGenFunction &CGF, Address VAListAddr,
                              QualType Ty) const {

  auto TypeInfo = getContext().getTypeInfoInChars(Ty);
  TypeInfo.Align = getParamTypeAlignment(Ty);

  CharUnits SlotSize = CharUnits::fromQuantity(PtrByteSize);

  // If we have a complex type and the base type is smaller than the register
  // size, the ABI calls for the real and imaginary parts to be right-adjusted
  // in separate words in 32bit mode or doublewords in 64bit mode. However,
  // Clang expects us to produce a pointer to a structure with the two parts
  // packed tightly. So generate loads of the real and imaginary parts relative
  // to the va_list pointer, and store them to a temporary structure. We do the
  // same as the PPC64ABI here.
  if (const ComplexType *CTy = Ty->getAs<ComplexType>()) {
    CharUnits EltSize = TypeInfo.Width / 2;
    if (EltSize < SlotSize)
      return complexTempStructure(CGF, VAListAddr, Ty, SlotSize, EltSize, CTy);
  }

  return emitVoidPtrVAArg(CGF, VAListAddr, Ty, /*Indirect*/ false, TypeInfo,
                          SlotSize, /*AllowHigher*/ true);
}

bool AIXTargetCodeGenInfo::initDwarfEHRegSizeTable(
    CodeGen::CodeGenFunction &CGF, llvm::Value *Address) const {
  return PPC_initDwarfEHRegSizeTable(CGF, Address, Is64Bit, /*IsAIX*/ true);
}

// PowerPC-32
namespace {
/// PPC32_SVR4_ABIInfo - The 32-bit PowerPC ELF (SVR4) ABI information.
class PPC32_SVR4_ABIInfo : public DefaultABIInfo {
  bool IsSoftFloatABI;
  bool IsRetSmallStructInRegABI;

  CharUnits getParamTypeAlignment(QualType Ty) const;

public:
  PPC32_SVR4_ABIInfo(CodeGen::CodeGenTypes &CGT, bool SoftFloatABI,
                     bool RetSmallStructInRegABI)
      : DefaultABIInfo(CGT), IsSoftFloatABI(SoftFloatABI),
        IsRetSmallStructInRegABI(RetSmallStructInRegABI) {}

  ABIArgInfo classifyReturnType(QualType RetTy) const;

  void computeInfo(CGFunctionInfo &FI) const override {
    if (!getCXXABI().classifyReturnType(FI))
      FI.getReturnInfo() = classifyReturnType(FI.getReturnType());
    for (auto &I : FI.arguments())
      I.info = classifyArgumentType(I.type);
  }

  Address EmitVAArg(CodeGenFunction &CGF, Address VAListAddr,
                    QualType Ty) const override;
};

class PPC32TargetCodeGenInfo : public TargetCodeGenInfo {
public:
  PPC32TargetCodeGenInfo(CodeGenTypes &CGT, bool SoftFloatABI,
                         bool RetSmallStructInRegABI)
      : TargetCodeGenInfo(std::make_unique<PPC32_SVR4_ABIInfo>(
            CGT, SoftFloatABI, RetSmallStructInRegABI)) {}

  static bool isStructReturnInRegABI(const llvm::Triple &Triple,
                                     const CodeGenOptions &Opts);

  int getDwarfEHStackPointer(CodeGen::CodeGenModule &M) const override {
    // This is recovered from gcc output.
    return 1; // r1 is the dedicated stack pointer
  }

  bool initDwarfEHRegSizeTable(CodeGen::CodeGenFunction &CGF,
                               llvm::Value *Address) const override;
};
}

CharUnits PPC32_SVR4_ABIInfo::getParamTypeAlignment(QualType Ty) const {
  // Complex types are passed just like their elements.
  if (const ComplexType *CTy = Ty->getAs<ComplexType>())
    Ty = CTy->getElementType();

  if (Ty->isVectorType())
    return CharUnits::fromQuantity(getContext().getTypeSize(Ty) == 128 ? 16
                                                                       : 4);

  // For single-element float/vector structs, we consider the whole type
  // to have the same alignment requirements as its single element.
  const Type *AlignTy = nullptr;
  if (const Type *EltType = isSingleElementStruct(Ty, getContext())) {
    const BuiltinType *BT = EltType->getAs<BuiltinType>();
    if ((EltType->isVectorType() && getContext().getTypeSize(EltType) == 128) ||
        (BT && BT->isFloatingPoint()))
      AlignTy = EltType;
  }

  if (AlignTy)
    return CharUnits::fromQuantity(AlignTy->isVectorType() ? 16 : 4);
  return CharUnits::fromQuantity(4);
}

ABIArgInfo PPC32_SVR4_ABIInfo::classifyReturnType(QualType RetTy) const {
  uint64_t Size;

  // -msvr4-struct-return puts small aggregates in GPR3 and GPR4.
  if (isAggregateTypeForABI(RetTy) && IsRetSmallStructInRegABI &&
      (Size = getContext().getTypeSize(RetTy)) <= 64) {
    // System V ABI (1995), page 3-22, specified:
    // > A structure or union whose size is less than or equal to 8 bytes
    // > shall be returned in r3 and r4, as if it were first stored in the
    // > 8-byte aligned memory area and then the low addressed word were
    // > loaded into r3 and the high-addressed word into r4.  Bits beyond
    // > the last member of the structure or union are not defined.
    //
    // GCC for big-endian PPC32 inserts the pad before the first member,
    // not "beyond the last member" of the struct.  To stay compatible
    // with GCC, we coerce the struct to an integer of the same size.
    // LLVM will extend it and return i32 in r3, or i64 in r3:r4.
    if (Size == 0)
      return ABIArgInfo::getIgnore();
    else {
      llvm::Type *CoerceTy = llvm::Type::getIntNTy(getVMContext(), Size);
      return ABIArgInfo::getDirect(CoerceTy);
    }
  }

  return DefaultABIInfo::classifyReturnType(RetTy);
}

// TODO: this implementation is now likely redundant with
// DefaultABIInfo::EmitVAArg.
Address PPC32_SVR4_ABIInfo::EmitVAArg(CodeGenFunction &CGF, Address VAList,
                                      QualType Ty) const {
  if (getTarget().getTriple().isOSDarwin()) {
    auto TI = getContext().getTypeInfoInChars(Ty);
    TI.Align = getParamTypeAlignment(Ty);

    CharUnits SlotSize = CharUnits::fromQuantity(4);
    return emitVoidPtrVAArg(CGF, VAList, Ty,
                            classifyArgumentType(Ty).isIndirect(), TI, SlotSize,
                            /*AllowHigherAlign=*/true);
  }

  const unsigned OverflowLimit = 8;
  if (const ComplexType *CTy = Ty->getAs<ComplexType>()) {
    // TODO: Implement this. For now ignore.
    (void)CTy;
    return Address::invalid(); // FIXME?
  }

  // struct __va_list_tag {
  //   unsigned char gpr;
  //   unsigned char fpr;
  //   unsigned short reserved;
  //   void *overflow_arg_area;
  //   void *reg_save_area;
  // };

  bool isI64 = Ty->isIntegerType() && getContext().getTypeSize(Ty) == 64;
  bool isInt = !Ty->isFloatingType();
  bool isF64 = Ty->isFloatingType() && getContext().getTypeSize(Ty) == 64;

  // All aggregates are passed indirectly?  That doesn't seem consistent
  // with the argument-lowering code.
  bool isIndirect = isAggregateTypeForABI(Ty);

  CGBuilderTy &Builder = CGF.Builder;

  // The calling convention either uses 1-2 GPRs or 1 FPR.
  Address NumRegsAddr = Address::invalid();
  if (isInt || IsSoftFloatABI) {
    NumRegsAddr = Builder.CreateStructGEP(VAList, 0, "gpr");
  } else {
    NumRegsAddr = Builder.CreateStructGEP(VAList, 1, "fpr");
  }

  llvm::Value *NumRegs = Builder.CreateLoad(NumRegsAddr, "numUsedRegs");

  // "Align" the register count when TY is i64.
  if (isI64 || (isF64 && IsSoftFloatABI)) {
    NumRegs = Builder.CreateAdd(NumRegs, Builder.getInt8(1));
    NumRegs = Builder.CreateAnd(NumRegs, Builder.getInt8((uint8_t) ~1U));
  }

  llvm::Value *CC =
      Builder.CreateICmpULT(NumRegs, Builder.getInt8(OverflowLimit), "cond");

  llvm::BasicBlock *UsingRegs = CGF.createBasicBlock("using_regs");
  llvm::BasicBlock *UsingOverflow = CGF.createBasicBlock("using_overflow");
  llvm::BasicBlock *Cont = CGF.createBasicBlock("cont");

  Builder.CreateCondBr(CC, UsingRegs, UsingOverflow);

  llvm::Type *DirectTy = CGF.ConvertType(Ty), *ElementTy = DirectTy;
  if (isIndirect) DirectTy = DirectTy->getPointerTo(0);

  // Case 1: consume registers.
  Address RegAddr = Address::invalid();
  {
    CGF.EmitBlock(UsingRegs);

    Address RegSaveAreaPtr = Builder.CreateStructGEP(VAList, 4);
    RegAddr = Address(Builder.CreateLoad(RegSaveAreaPtr), CGF.Int8Ty,
                      CharUnits::fromQuantity(8));
    assert(RegAddr.getElementType() == CGF.Int8Ty);

    // Floating-point registers start after the general-purpose registers.
    if (!(isInt || IsSoftFloatABI)) {
      RegAddr = Builder.CreateConstInBoundsByteGEP(RegAddr,
                                                   CharUnits::fromQuantity(32));
    }

    // Get the address of the saved value by scaling the number of
    // registers we've used by the number of
    CharUnits RegSize = CharUnits::fromQuantity((isInt || IsSoftFloatABI) ? 4 : 8);
    llvm::Value *RegOffset =
        Builder.CreateMul(NumRegs, Builder.getInt8(RegSize.getQuantity()));
    RegAddr = Address(
        Builder.CreateInBoundsGEP(CGF.Int8Ty, RegAddr.getPointer(), RegOffset),
        CGF.Int8Ty, RegAddr.getAlignment().alignmentOfArrayElement(RegSize));
    RegAddr = Builder.CreateElementBitCast(RegAddr, DirectTy);

    // Increase the used-register count.
    NumRegs =
      Builder.CreateAdd(NumRegs,
                        Builder.getInt8((isI64 || (isF64 && IsSoftFloatABI)) ? 2 : 1));
    Builder.CreateStore(NumRegs, NumRegsAddr);

    CGF.EmitBranch(Cont);
  }

  // Case 2: consume space in the overflow area.
  Address MemAddr = Address::invalid();
  {
    CGF.EmitBlock(UsingOverflow);

    Builder.CreateStore(Builder.getInt8(OverflowLimit), NumRegsAddr);

    // Everything in the overflow area is rounded up to a size of at least 4.
    CharUnits OverflowAreaAlign = CharUnits::fromQuantity(4);

    CharUnits Size;
    if (!isIndirect) {
      auto TypeInfo = CGF.getContext().getTypeInfoInChars(Ty);
      Size = TypeInfo.Width.alignTo(OverflowAreaAlign);
    } else {
      Size = CGF.getPointerSize();
    }

    Address OverflowAreaAddr = Builder.CreateStructGEP(VAList, 3);
    Address OverflowArea =
        Address(Builder.CreateLoad(OverflowAreaAddr, "argp.cur"), CGF.Int8Ty,
                OverflowAreaAlign);
    // Round up address of argument to alignment
    CharUnits Align = CGF.getContext().getTypeAlignInChars(Ty);
    if (Align > OverflowAreaAlign) {
      llvm::Value *Ptr = OverflowArea.getPointer();
      OverflowArea = Address(emitRoundPointerUpToAlignment(CGF, Ptr, Align),
                             OverflowArea.getElementType(), Align);
    }

    MemAddr = Builder.CreateElementBitCast(OverflowArea, DirectTy);

    // Increase the overflow area.
    OverflowArea = Builder.CreateConstInBoundsByteGEP(OverflowArea, Size);
    Builder.CreateStore(OverflowArea.getPointer(), OverflowAreaAddr);
    CGF.EmitBranch(Cont);
  }

  CGF.EmitBlock(Cont);

  // Merge the cases with a phi.
  Address Result = emitMergePHI(CGF, RegAddr, UsingRegs, MemAddr, UsingOverflow,
                                "vaarg.addr");

  // Load the pointer if the argument was passed indirectly.
  if (isIndirect) {
    Result = Address(Builder.CreateLoad(Result, "aggr"), ElementTy,
                     getContext().getTypeAlignInChars(Ty));
  }

  return Result;
}

bool PPC32TargetCodeGenInfo::isStructReturnInRegABI(
    const llvm::Triple &Triple, const CodeGenOptions &Opts) {
  assert(Triple.isPPC32());

  switch (Opts.getStructReturnConvention()) {
  case CodeGenOptions::SRCK_Default:
    break;
  case CodeGenOptions::SRCK_OnStack: // -maix-struct-return
    return false;
  case CodeGenOptions::SRCK_InRegs: // -msvr4-struct-return
    return true;
  }

  if (Triple.isOSBinFormatELF() && !Triple.isOSLinux())
    return true;

  return false;
}

bool
PPC32TargetCodeGenInfo::initDwarfEHRegSizeTable(CodeGen::CodeGenFunction &CGF,
                                                llvm::Value *Address) const {
  return PPC_initDwarfEHRegSizeTable(CGF, Address, /*Is64Bit*/ false,
                                     /*IsAIX*/ false);
}

// PowerPC-64

namespace {
enum class PPC64_SVR4_ABIKind {
  ELFv1 = 0,
  ELFv2,
};

/// PPC64_SVR4_ABIInfo - The 64-bit PowerPC ELF (SVR4) ABI information.
class PPC64_SVR4_ABIInfo : public ABIInfo {
  static const unsigned GPRBits = 64;
  PPC64_SVR4_ABIKind Kind;
  bool IsSoftFloatABI;

public:
  PPC64_SVR4_ABIInfo(CodeGen::CodeGenTypes &CGT, PPC64_SVR4_ABIKind Kind,
                     bool SoftFloatABI)
      : ABIInfo(CGT), Kind(Kind), IsSoftFloatABI(SoftFloatABI) {}

  bool isPromotableTypeForABI(QualType Ty) const;
  CharUnits getParamTypeAlignment(QualType Ty) const;

  ABIArgInfo classifyReturnType(QualType RetTy) const;
  ABIArgInfo classifyArgumentType(QualType Ty) const;

  bool isHomogeneousAggregateBaseType(QualType Ty) const override;
  bool isHomogeneousAggregateSmallEnough(const Type *Ty,
                                         uint64_t Members) const override;

  // TODO: We can add more logic to computeInfo to improve performance.
  // Example: For aggregate arguments that fit in a register, we could
  // use getDirectInReg (as is done below for structs containing a single
  // floating-point value) to avoid pushing them to memory on function
  // entry.  This would require changing the logic in PPCISelLowering
  // when lowering the parameters in the caller and args in the callee.
  void computeInfo(CGFunctionInfo &FI) const override {
    if (!getCXXABI().classifyReturnType(FI))
      FI.getReturnInfo() = classifyReturnType(FI.getReturnType());
    for (auto &I : FI.arguments()) {
      // We rely on the default argument classification for the most part.
      // One exception:  An aggregate containing a single floating-point
      // or vector item must be passed in a register if one is available.
      const Type *T = isSingleElementStruct(I.type, getContext());
      if (T) {
        const BuiltinType *BT = T->getAs<BuiltinType>();
        if ((T->isVectorType() && getContext().getTypeSize(T) == 128) ||
            (BT && BT->isFloatingPoint())) {
          QualType QT(T, 0);
          I.info = ABIArgInfo::getDirectInReg(CGT.ConvertType(QT));
          continue;
        }
      }
      I.info = classifyArgumentType(I.type);
    }
  }

  Address EmitVAArg(CodeGenFunction &CGF, Address VAListAddr,
                    QualType Ty) const override;
};

class PPC64_SVR4_TargetCodeGenInfo : public TargetCodeGenInfo {

public:
  PPC64_SVR4_TargetCodeGenInfo(CodeGenTypes &CGT, PPC64_SVR4_ABIKind Kind,
                               bool SoftFloatABI)
      : TargetCodeGenInfo(
            std::make_unique<PPC64_SVR4_ABIInfo>(CGT, Kind, SoftFloatABI)) {
    SwiftInfo =
        std::make_unique<SwiftABIInfo>(CGT, /*SwiftErrorInRegister=*/false);
  }

  int getDwarfEHStackPointer(CodeGen::CodeGenModule &M) const override {
    // This is recovered from gcc output.
    return 1; // r1 is the dedicated stack pointer
  }

  bool initDwarfEHRegSizeTable(CodeGen::CodeGenFunction &CGF,
                               llvm::Value *Address) const override;
};

class PPC64TargetCodeGenInfo : public TargetCodeGenInfo {
public:
  PPC64TargetCodeGenInfo(CodeGenTypes &CGT)
      : TargetCodeGenInfo(std::make_unique<DefaultABIInfo>(CGT)) {}

  int getDwarfEHStackPointer(CodeGen::CodeGenModule &M) const override {
    // This is recovered from gcc output.
    return 1; // r1 is the dedicated stack pointer
  }

  bool initDwarfEHRegSizeTable(CodeGen::CodeGenFunction &CGF,
                               llvm::Value *Address) const override;
};
}

// Return true if the ABI requires Ty to be passed sign- or zero-
// extended to 64 bits.
bool
PPC64_SVR4_ABIInfo::isPromotableTypeForABI(QualType Ty) const {
  // Treat an enum type as its underlying type.
  if (const EnumType *EnumTy = Ty->getAs<EnumType>())
    Ty = EnumTy->getDecl()->getIntegerType();

  // Promotable integer types are required to be promoted by the ABI.
  if (isPromotableIntegerTypeForABI(Ty))
    return true;

  // In addition to the usual promotable integer types, we also need to
  // extend all 32-bit types, since the ABI requires promotion to 64 bits.
  if (const BuiltinType *BT = Ty->getAs<BuiltinType>())
    switch (BT->getKind()) {
    case BuiltinType::Int:
    case BuiltinType::UInt:
      return true;
    default:
      break;
    }

  if (const auto *EIT = Ty->getAs<BitIntType>())
    if (EIT->getNumBits() < 64)
      return true;

  return false;
}

/// isAlignedParamType - Determine whether a type requires 16-byte or
/// higher alignment in the parameter area.  Always returns at least 8.
CharUnits PPC64_SVR4_ABIInfo::getParamTypeAlignment(QualType Ty) const {
  // Complex types are passed just like their elements.
  if (const ComplexType *CTy = Ty->getAs<ComplexType>())
    Ty = CTy->getElementType();

  auto FloatUsesVector = [this](QualType Ty){
    return Ty->isRealFloatingType() && &getContext().getFloatTypeSemantics(
                                           Ty) == &llvm::APFloat::IEEEquad();
  };

  // Only vector types of size 16 bytes need alignment (larger types are
  // passed via reference, smaller types are not aligned).
  if (Ty->isVectorType()) {
    return CharUnits::fromQuantity(getContext().getTypeSize(Ty) == 128 ? 16 : 8);
  } else if (FloatUsesVector(Ty)) {
    // According to ABI document section 'Optional Save Areas': If extended
    // precision floating-point values in IEEE BINARY 128 QUADRUPLE PRECISION
    // format are supported, map them to a single quadword, quadword aligned.
    return CharUnits::fromQuantity(16);
  }

  // For single-element float/vector structs, we consider the whole type
  // to have the same alignment requirements as its single element.
  const Type *AlignAsType = nullptr;
  const Type *EltType = isSingleElementStruct(Ty, getContext());
  if (EltType) {
    const BuiltinType *BT = EltType->getAs<BuiltinType>();
    if ((EltType->isVectorType() && getContext().getTypeSize(EltType) == 128) ||
        (BT && BT->isFloatingPoint()))
      AlignAsType = EltType;
  }

  // Likewise for ELFv2 homogeneous aggregates.
  const Type *Base = nullptr;
  uint64_t Members = 0;
  if (!AlignAsType && Kind == PPC64_SVR4_ABIKind::ELFv2 &&
      isAggregateTypeForABI(Ty) && isHomogeneousAggregate(Ty, Base, Members))
    AlignAsType = Base;

  // With special case aggregates, only vector base types need alignment.
  if (AlignAsType) {
    bool UsesVector = AlignAsType->isVectorType() ||
                      FloatUsesVector(QualType(AlignAsType, 0));
    return CharUnits::fromQuantity(UsesVector ? 16 : 8);
  }

  // Otherwise, we only need alignment for any aggregate type that
  // has an alignment requirement of >= 16 bytes.
  if (isAggregateTypeForABI(Ty) && getContext().getTypeAlign(Ty) >= 128) {
    return CharUnits::fromQuantity(16);
  }

  return CharUnits::fromQuantity(8);
}

/// isHomogeneousAggregate - Return true if a type is an ELFv2 homogeneous
/// aggregate.  Base is set to the base element type, and Members is set
/// to the number of base elements.
bool ABIInfo::isHomogeneousAggregate(QualType Ty, const Type *&Base,
                                     uint64_t &Members) const {
  if (const ConstantArrayType *AT = getContext().getAsConstantArrayType(Ty)) {
    uint64_t NElements = AT->getSize().getZExtValue();
    if (NElements == 0)
      return false;
    if (!isHomogeneousAggregate(AT->getElementType(), Base, Members))
      return false;
    Members *= NElements;
  } else if (const RecordType *RT = Ty->getAs<RecordType>()) {
    const RecordDecl *RD = RT->getDecl();
    if (RD->hasFlexibleArrayMember())
      return false;

    Members = 0;

    // If this is a C++ record, check the properties of the record such as
    // bases and ABI specific restrictions
    if (const CXXRecordDecl *CXXRD = dyn_cast<CXXRecordDecl>(RD)) {
      if (!getCXXABI().isPermittedToBeHomogeneousAggregate(CXXRD))
        return false;

      for (const auto &I : CXXRD->bases()) {
        // Ignore empty records.
        if (isEmptyRecord(getContext(), I.getType(), true))
          continue;

        uint64_t FldMembers;
        if (!isHomogeneousAggregate(I.getType(), Base, FldMembers))
          return false;

        Members += FldMembers;
      }
    }

    for (const auto *FD : RD->fields()) {
      // Ignore (non-zero arrays of) empty records.
      QualType FT = FD->getType();
      while (const ConstantArrayType *AT =
             getContext().getAsConstantArrayType(FT)) {
        if (AT->getSize().getZExtValue() == 0)
          return false;
        FT = AT->getElementType();
      }
      if (isEmptyRecord(getContext(), FT, true))
        continue;

      if (isZeroLengthBitfieldPermittedInHomogeneousAggregate() &&
          FD->isZeroLengthBitField(getContext()))
        continue;

      uint64_t FldMembers;
      if (!isHomogeneousAggregate(FD->getType(), Base, FldMembers))
        return false;

      Members = (RD->isUnion() ?
                 std::max(Members, FldMembers) : Members + FldMembers);
    }

    if (!Base)
      return false;

    // Ensure there is no padding.
    if (getContext().getTypeSize(Base) * Members !=
        getContext().getTypeSize(Ty))
      return false;
  } else {
    Members = 1;
    if (const ComplexType *CT = Ty->getAs<ComplexType>()) {
      Members = 2;
      Ty = CT->getElementType();
    }

    // Most ABIs only support float, double, and some vector type widths.
    if (!isHomogeneousAggregateBaseType(Ty))
      return false;

    // The base type must be the same for all members.  Types that
    // agree in both total size and mode (float vs. vector) are
    // treated as being equivalent here.
    const Type *TyPtr = Ty.getTypePtr();
    if (!Base) {
      Base = TyPtr;
      // If it's a non-power-of-2 vector, its size is already a power-of-2,
      // so make sure to widen it explicitly.
      if (const VectorType *VT = Base->getAs<VectorType>()) {
        QualType EltTy = VT->getElementType();
        unsigned NumElements =
            getContext().getTypeSize(VT) / getContext().getTypeSize(EltTy);
        Base = getContext()
                   .getVectorType(EltTy, NumElements, VT->getVectorKind())
                   .getTypePtr();
      }
    }

    if (Base->isVectorType() != TyPtr->isVectorType() ||
        getContext().getTypeSize(Base) != getContext().getTypeSize(TyPtr))
      return false;
  }
  return Members > 0 && isHomogeneousAggregateSmallEnough(Base, Members);
}

bool PPC64_SVR4_ABIInfo::isHomogeneousAggregateBaseType(QualType Ty) const {
  // Homogeneous aggregates for ELFv2 must have base types of float,
  // double, long double, or 128-bit vectors.
  if (const BuiltinType *BT = Ty->getAs<BuiltinType>()) {
    if (BT->getKind() == BuiltinType::Float ||
        BT->getKind() == BuiltinType::Double ||
        BT->getKind() == BuiltinType::LongDouble ||
        BT->getKind() == BuiltinType::Ibm128 ||
        (getContext().getTargetInfo().hasFloat128Type() &&
         (BT->getKind() == BuiltinType::Float128))) {
      if (IsSoftFloatABI)
        return false;
      return true;
    }
  }
  if (const VectorType *VT = Ty->getAs<VectorType>()) {
    if (getContext().getTypeSize(VT) == 128)
      return true;
  }
  return false;
}

bool PPC64_SVR4_ABIInfo::isHomogeneousAggregateSmallEnough(
    const Type *Base, uint64_t Members) const {
  // Vector and fp128 types require one register, other floating point types
  // require one or two registers depending on their size.
  uint32_t NumRegs =
      ((getContext().getTargetInfo().hasFloat128Type() &&
          Base->isFloat128Type()) ||
        Base->isVectorType()) ? 1
                              : (getContext().getTypeSize(Base) + 63) / 64;

  // Homogeneous Aggregates may occupy at most 8 registers.
  return Members * NumRegs <= 8;
}

ABIArgInfo
PPC64_SVR4_ABIInfo::classifyArgumentType(QualType Ty) const {
  Ty = useFirstFieldIfTransparentUnion(Ty);

  if (Ty->isAnyComplexType())
    return ABIArgInfo::getDirect();

  // Non-Altivec vector types are passed in GPRs (smaller than 16 bytes)
  // or via reference (larger than 16 bytes).
  if (Ty->isVectorType()) {
    uint64_t Size = getContext().getTypeSize(Ty);
    if (Size > 128)
      return getNaturalAlignIndirect(Ty, /*ByVal=*/false);
    else if (Size < 128) {
      llvm::Type *CoerceTy = llvm::IntegerType::get(getVMContext(), Size);
      return ABIArgInfo::getDirect(CoerceTy);
    }
  }

  if (const auto *EIT = Ty->getAs<BitIntType>())
    if (EIT->getNumBits() > 128)
      return getNaturalAlignIndirect(Ty, /*ByVal=*/true);

  if (isAggregateTypeForABI(Ty)) {
    if (CGCXXABI::RecordArgABI RAA = getRecordArgABI(Ty, getCXXABI()))
      return getNaturalAlignIndirect(Ty, RAA == CGCXXABI::RAA_DirectInMemory);

    uint64_t ABIAlign = getParamTypeAlignment(Ty).getQuantity();
    uint64_t TyAlign = getContext().getTypeAlignInChars(Ty).getQuantity();

    // ELFv2 homogeneous aggregates are passed as array types.
    const Type *Base = nullptr;
    uint64_t Members = 0;
    if (Kind == PPC64_SVR4_ABIKind::ELFv2 &&
        isHomogeneousAggregate(Ty, Base, Members)) {
      llvm::Type *BaseTy = CGT.ConvertType(QualType(Base, 0));
      llvm::Type *CoerceTy = llvm::ArrayType::get(BaseTy, Members);
      return ABIArgInfo::getDirect(CoerceTy);
    }

    // If an aggregate may end up fully in registers, we do not
    // use the ByVal method, but pass the aggregate as array.
    // This is usually beneficial since we avoid forcing the
    // back-end to store the argument to memory.
    uint64_t Bits = getContext().getTypeSize(Ty);
    if (Bits > 0 && Bits <= 8 * GPRBits) {
      llvm::Type *CoerceTy;

      // Types up to 8 bytes are passed as integer type (which will be
      // properly aligned in the argument save area doubleword).
      if (Bits <= GPRBits)
        CoerceTy =
            llvm::IntegerType::get(getVMContext(), llvm::alignTo(Bits, 8));
      // Larger types are passed as arrays, with the base type selected
      // according to the required alignment in the save area.
      else {
        uint64_t RegBits = ABIAlign * 8;
        uint64_t NumRegs = llvm::alignTo(Bits, RegBits) / RegBits;
        llvm::Type *RegTy = llvm::IntegerType::get(getVMContext(), RegBits);
        CoerceTy = llvm::ArrayType::get(RegTy, NumRegs);
      }

      return ABIArgInfo::getDirect(CoerceTy);
    }

    // All other aggregates are passed ByVal.
    return ABIArgInfo::getIndirect(CharUnits::fromQuantity(ABIAlign),
                                   /*ByVal=*/true,
                                   /*Realign=*/TyAlign > ABIAlign);
  }

  return (isPromotableTypeForABI(Ty) ? ABIArgInfo::getExtend(Ty)
                                     : ABIArgInfo::getDirect());
}

ABIArgInfo
PPC64_SVR4_ABIInfo::classifyReturnType(QualType RetTy) const {
  if (RetTy->isVoidType())
    return ABIArgInfo::getIgnore();

  if (RetTy->isAnyComplexType())
    return ABIArgInfo::getDirect();

  // Non-Altivec vector types are returned in GPRs (smaller than 16 bytes)
  // or via reference (larger than 16 bytes).
  if (RetTy->isVectorType()) {
    uint64_t Size = getContext().getTypeSize(RetTy);
    if (Size > 128)
      return getNaturalAlignIndirect(RetTy);
    else if (Size < 128) {
      llvm::Type *CoerceTy = llvm::IntegerType::get(getVMContext(), Size);
      return ABIArgInfo::getDirect(CoerceTy);
    }
  }

  if (const auto *EIT = RetTy->getAs<BitIntType>())
    if (EIT->getNumBits() > 128)
      return getNaturalAlignIndirect(RetTy, /*ByVal=*/false);

  if (isAggregateTypeForABI(RetTy)) {
    // ELFv2 homogeneous aggregates are returned as array types.
    const Type *Base = nullptr;
    uint64_t Members = 0;
    if (Kind == PPC64_SVR4_ABIKind::ELFv2 &&
        isHomogeneousAggregate(RetTy, Base, Members)) {
      llvm::Type *BaseTy = CGT.ConvertType(QualType(Base, 0));
      llvm::Type *CoerceTy = llvm::ArrayType::get(BaseTy, Members);
      return ABIArgInfo::getDirect(CoerceTy);
    }

    // ELFv2 small aggregates are returned in up to two registers.
    uint64_t Bits = getContext().getTypeSize(RetTy);
    if (Kind == PPC64_SVR4_ABIKind::ELFv2 && Bits <= 2 * GPRBits) {
      if (Bits == 0)
        return ABIArgInfo::getIgnore();

      llvm::Type *CoerceTy;
      if (Bits > GPRBits) {
        CoerceTy = llvm::IntegerType::get(getVMContext(), GPRBits);
        CoerceTy = llvm::StructType::get(CoerceTy, CoerceTy);
      } else
        CoerceTy =
            llvm::IntegerType::get(getVMContext(), llvm::alignTo(Bits, 8));
      return ABIArgInfo::getDirect(CoerceTy);
    }

    // All other aggregates are returned indirectly.
    return getNaturalAlignIndirect(RetTy);
  }

  return (isPromotableTypeForABI(RetTy) ? ABIArgInfo::getExtend(RetTy)
                                        : ABIArgInfo::getDirect());
}

// Based on ARMABIInfo::EmitVAArg, adjusted for 64-bit machine.
Address PPC64_SVR4_ABIInfo::EmitVAArg(CodeGenFunction &CGF, Address VAListAddr,
                                      QualType Ty) const {
  auto TypeInfo = getContext().getTypeInfoInChars(Ty);
  TypeInfo.Align = getParamTypeAlignment(Ty);

  CharUnits SlotSize = CharUnits::fromQuantity(8);

  // If we have a complex type and the base type is smaller than 8 bytes,
  // the ABI calls for the real and imaginary parts to be right-adjusted
  // in separate doublewords.  However, Clang expects us to produce a
  // pointer to a structure with the two parts packed tightly.  So generate
  // loads of the real and imaginary parts relative to the va_list pointer,
  // and store them to a temporary structure.
  if (const ComplexType *CTy = Ty->getAs<ComplexType>()) {
    CharUnits EltSize = TypeInfo.Width / 2;
    if (EltSize < SlotSize)
      return complexTempStructure(CGF, VAListAddr, Ty, SlotSize, EltSize, CTy);
  }

  // Otherwise, just use the general rule.
  //
  // The PPC64 ABI passes some arguments in integer registers, even to variadic
  // functions. To allow va_list to use the simple "void*" representation,
  // variadic calls allocate space in the argument area for the integer argument
  // registers, and variadic functions spill their integer argument registers to
  // this area in their prologues. When aggregates smaller than a register are
  // passed this way, they are passed in the least significant bits of the
  // register, which means that after spilling on big-endian targets they will
  // be right-aligned in their argument slot. This is uncommon; for a variety of
  // reasons, other big-endian targets don't end up right-aligning aggregate
  // types this way, and so right-alignment only applies to fundamental types.
  // So on PPC64, we must force the use of right-alignment even for aggregates.
  return emitVoidPtrVAArg(CGF, VAListAddr, Ty, /*Indirect*/ false, TypeInfo,
                          SlotSize, /*AllowHigher*/ true,
                          /*ForceRightAdjust*/ true);
}

bool
PPC64_SVR4_TargetCodeGenInfo::initDwarfEHRegSizeTable(
  CodeGen::CodeGenFunction &CGF,
  llvm::Value *Address) const {
  return PPC_initDwarfEHRegSizeTable(CGF, Address, /*Is64Bit*/ true,
                                     /*IsAIX*/ false);
}

bool
PPC64TargetCodeGenInfo::initDwarfEHRegSizeTable(CodeGen::CodeGenFunction &CGF,
                                                llvm::Value *Address) const {
  return PPC_initDwarfEHRegSizeTable(CGF, Address, /*Is64Bit*/ true,
                                     /*IsAIX*/ false);
}

//===----------------------------------------------------------------------===//
// AArch64 ABI Implementation
//===----------------------------------------------------------------------===//

namespace {

enum class AArch64ABIKind {
  AAPCS = 0,
  DarwinPCS,
  Win64,
};

class AArch64ABIInfo : public ABIInfo {
  AArch64ABIKind Kind;

public:
  AArch64ABIInfo(CodeGenTypes &CGT, AArch64ABIKind Kind)
      : ABIInfo(CGT), Kind(Kind) {}

private:
  AArch64ABIKind getABIKind() const { return Kind; }
  bool isDarwinPCS() const { return Kind == AArch64ABIKind::DarwinPCS; }

  ABIArgInfo classifyReturnType(QualType RetTy, bool IsVariadic) const;
  ABIArgInfo classifyArgumentType(QualType RetTy, bool IsVariadic,
                                  unsigned CallingConvention) const;
  ABIArgInfo coerceIllegalVector(QualType Ty) const;
  bool isHomogeneousAggregateBaseType(QualType Ty) const override;
  bool isHomogeneousAggregateSmallEnough(const Type *Ty,
                                         uint64_t Members) const override;
  bool isZeroLengthBitfieldPermittedInHomogeneousAggregate() const override;

  bool isIllegalVectorType(QualType Ty) const;

  void computeInfo(CGFunctionInfo &FI) const override {
    if (!::classifyReturnType(getCXXABI(), FI, *this))
      FI.getReturnInfo() =
          classifyReturnType(FI.getReturnType(), FI.isVariadic());

    for (auto &it : FI.arguments())
      it.info = classifyArgumentType(it.type, FI.isVariadic(),
                                     FI.getCallingConvention());
  }

  Address EmitDarwinVAArg(Address VAListAddr, QualType Ty,
                          CodeGenFunction &CGF) const;

  Address EmitAAPCSVAArg(Address VAListAddr, QualType Ty,
                         CodeGenFunction &CGF) const;

  Address EmitVAArg(CodeGenFunction &CGF, Address VAListAddr,
                    QualType Ty) const override {
    llvm::Type *BaseTy = CGF.ConvertType(Ty);
    if (isa<llvm::ScalableVectorType>(BaseTy))
      llvm::report_fatal_error("Passing SVE types to variadic functions is "
                               "currently not supported");

    return Kind == AArch64ABIKind::Win64 ? EmitMSVAArg(CGF, VAListAddr, Ty)
           : isDarwinPCS()               ? EmitDarwinVAArg(VAListAddr, Ty, CGF)
                                         : EmitAAPCSVAArg(VAListAddr, Ty, CGF);
  }

  Address EmitMSVAArg(CodeGenFunction &CGF, Address VAListAddr,
                      QualType Ty) const override;

  bool allowBFloatArgsAndRet() const override {
    return getTarget().hasBFloat16Type();
  }
};

class AArch64SwiftABIInfo : public SwiftABIInfo {
public:
  explicit AArch64SwiftABIInfo(CodeGenTypes &CGT)
      : SwiftABIInfo(CGT, /*SwiftErrorInRegister=*/true) {}

  bool isLegalVectorType(CharUnits VectorSize, llvm::Type *EltTy,
                         unsigned NumElts) const override;
};

class AArch64TargetCodeGenInfo : public TargetCodeGenInfo {
public:
  AArch64TargetCodeGenInfo(CodeGenTypes &CGT, AArch64ABIKind Kind)
      : TargetCodeGenInfo(std::make_unique<AArch64ABIInfo>(CGT, Kind)) {
    SwiftInfo = std::make_unique<AArch64SwiftABIInfo>(CGT);
  }

  StringRef getARCRetainAutoreleasedReturnValueMarker() const override {
    return "mov\tfp, fp\t\t// marker for objc_retainAutoreleaseReturnValue";
  }

  int getDwarfEHStackPointer(CodeGen::CodeGenModule &M) const override {
    return 31;
  }

  bool doesReturnSlotInterfereWithArgs() const override { return false; }

  void setTargetAttributes(const Decl *D, llvm::GlobalValue *GV,
                           CodeGen::CodeGenModule &CGM) const override {
    const FunctionDecl *FD = dyn_cast_or_null<FunctionDecl>(D);
    if (!FD)
      return;

    const auto *TA = FD->getAttr<TargetAttr>();
    if (TA == nullptr)
      return;

    ParsedTargetAttr Attr =
        CGM.getTarget().parseTargetAttr(TA->getFeaturesStr());
    if (Attr.BranchProtection.empty())
      return;

    TargetInfo::BranchProtectionInfo BPI;
    StringRef Error;
    (void)CGM.getTarget().validateBranchProtection(Attr.BranchProtection,
                                                   Attr.CPU, BPI, Error);
    assert(Error.empty());

    auto *Fn = cast<llvm::Function>(GV);
    static const char *SignReturnAddrStr[] = {"none", "non-leaf", "all"};
    Fn->addFnAttr("sign-return-address", SignReturnAddrStr[static_cast<int>(BPI.SignReturnAddr)]);

    if (BPI.SignReturnAddr != LangOptions::SignReturnAddressScopeKind::None) {
      Fn->addFnAttr("sign-return-address-key",
                    BPI.SignKey == LangOptions::SignReturnAddressKeyKind::AKey
                        ? "a_key"
                        : "b_key");
    }

    Fn->addFnAttr("branch-target-enforcement",
                  BPI.BranchTargetEnforcement ? "true" : "false");
  }

  bool isScalarizableAsmOperand(CodeGen::CodeGenFunction &CGF,
                                llvm::Type *Ty) const override {
    if (CGF.getTarget().hasFeature("ls64")) {
      auto *ST = dyn_cast<llvm::StructType>(Ty);
      if (ST && ST->getNumElements() == 1) {
        auto *AT = dyn_cast<llvm::ArrayType>(ST->getElementType(0));
        if (AT && AT->getNumElements() == 8 &&
            AT->getElementType()->isIntegerTy(64))
          return true;
      }
    }
    return TargetCodeGenInfo::isScalarizableAsmOperand(CGF, Ty);
  }
};

class WindowsAArch64TargetCodeGenInfo : public AArch64TargetCodeGenInfo {
public:
  WindowsAArch64TargetCodeGenInfo(CodeGenTypes &CGT, AArch64ABIKind K)
      : AArch64TargetCodeGenInfo(CGT, K) {}

  void setTargetAttributes(const Decl *D, llvm::GlobalValue *GV,
                           CodeGen::CodeGenModule &CGM) const override;

  void getDependentLibraryOption(llvm::StringRef Lib,
                                 llvm::SmallString<24> &Opt) const override {
    Opt = "/DEFAULTLIB:" + qualifyWindowsLibrary(Lib);
  }

  void getDetectMismatchOption(llvm::StringRef Name, llvm::StringRef Value,
                               llvm::SmallString<32> &Opt) const override {
    Opt = "/FAILIFMISMATCH:\"" + Name.str() + "=" + Value.str() + "\"";
  }
};

void WindowsAArch64TargetCodeGenInfo::setTargetAttributes(
    const Decl *D, llvm::GlobalValue *GV, CodeGen::CodeGenModule &CGM) const {
  AArch64TargetCodeGenInfo::setTargetAttributes(D, GV, CGM);
  if (GV->isDeclaration())
    return;
  addStackProbeTargetAttributes(D, GV, CGM);
}
}

ABIArgInfo AArch64ABIInfo::coerceIllegalVector(QualType Ty) const {
  assert(Ty->isVectorType() && "expected vector type!");

  const auto *VT = Ty->castAs<VectorType>();
  if (VT->getVectorKind() == VectorType::SveFixedLengthPredicateVector) {
    assert(VT->getElementType()->isBuiltinType() && "expected builtin type!");
    assert(VT->getElementType()->castAs<BuiltinType>()->getKind() ==
               BuiltinType::UChar &&
           "unexpected builtin type for SVE predicate!");
    return ABIArgInfo::getDirect(llvm::ScalableVectorType::get(
        llvm::Type::getInt1Ty(getVMContext()), 16));
  }

  if (VT->getVectorKind() == VectorType::SveFixedLengthDataVector) {
    assert(VT->getElementType()->isBuiltinType() && "expected builtin type!");

    const auto *BT = VT->getElementType()->castAs<BuiltinType>();
    llvm::ScalableVectorType *ResType = nullptr;
    switch (BT->getKind()) {
    default:
      llvm_unreachable("unexpected builtin type for SVE vector!");
    case BuiltinType::SChar:
    case BuiltinType::UChar:
      ResType = llvm::ScalableVectorType::get(
          llvm::Type::getInt8Ty(getVMContext()), 16);
      break;
    case BuiltinType::Short:
    case BuiltinType::UShort:
      ResType = llvm::ScalableVectorType::get(
          llvm::Type::getInt16Ty(getVMContext()), 8);
      break;
    case BuiltinType::Int:
    case BuiltinType::UInt:
      ResType = llvm::ScalableVectorType::get(
          llvm::Type::getInt32Ty(getVMContext()), 4);
      break;
    case BuiltinType::Long:
    case BuiltinType::ULong:
      ResType = llvm::ScalableVectorType::get(
          llvm::Type::getInt64Ty(getVMContext()), 2);
      break;
    case BuiltinType::Half:
      ResType = llvm::ScalableVectorType::get(
          llvm::Type::getHalfTy(getVMContext()), 8);
      break;
    case BuiltinType::Float:
      ResType = llvm::ScalableVectorType::get(
          llvm::Type::getFloatTy(getVMContext()), 4);
      break;
    case BuiltinType::Double:
      ResType = llvm::ScalableVectorType::get(
          llvm::Type::getDoubleTy(getVMContext()), 2);
      break;
    case BuiltinType::BFloat16:
      ResType = llvm::ScalableVectorType::get(
          llvm::Type::getBFloatTy(getVMContext()), 8);
      break;
    }
    return ABIArgInfo::getDirect(ResType);
  }

  uint64_t Size = getContext().getTypeSize(Ty);
  // Android promotes <2 x i8> to i16, not i32
  if ((isAndroid() || isOHOSFamily()) && (Size <= 16)) {
    llvm::Type *ResType = llvm::Type::getInt16Ty(getVMContext());
    return ABIArgInfo::getDirect(ResType);
  }
  if (Size <= 32) {
    llvm::Type *ResType = llvm::Type::getInt32Ty(getVMContext());
    return ABIArgInfo::getDirect(ResType);
  }
  if (Size == 64) {
    auto *ResType =
        llvm::FixedVectorType::get(llvm::Type::getInt32Ty(getVMContext()), 2);
    return ABIArgInfo::getDirect(ResType);
  }
  if (Size == 128) {
    auto *ResType =
        llvm::FixedVectorType::get(llvm::Type::getInt32Ty(getVMContext()), 4);
    return ABIArgInfo::getDirect(ResType);
  }
  return getNaturalAlignIndirect(Ty, /*ByVal=*/false);
}

ABIArgInfo
AArch64ABIInfo::classifyArgumentType(QualType Ty, bool IsVariadic,
                                     unsigned CallingConvention) const {
  Ty = useFirstFieldIfTransparentUnion(Ty);

  // Handle illegal vector types here.
  if (isIllegalVectorType(Ty))
    return coerceIllegalVector(Ty);

  if (!isAggregateTypeForABI(Ty)) {
    // Treat an enum type as its underlying type.
    if (const EnumType *EnumTy = Ty->getAs<EnumType>())
      Ty = EnumTy->getDecl()->getIntegerType();

    if (const auto *EIT = Ty->getAs<BitIntType>())
      if (EIT->getNumBits() > 128)
        return getNaturalAlignIndirect(Ty);

    return (isPromotableIntegerTypeForABI(Ty) && isDarwinPCS()
                ? ABIArgInfo::getExtend(Ty)
                : ABIArgInfo::getDirect());
  }

  // Structures with either a non-trivial destructor or a non-trivial
  // copy constructor are always indirect.
  if (CGCXXABI::RecordArgABI RAA = getRecordArgABI(Ty, getCXXABI())) {
    return getNaturalAlignIndirect(Ty, /*ByVal=*/RAA ==
                                     CGCXXABI::RAA_DirectInMemory);
  }

  // Empty records are always ignored on Darwin, but actually passed in C++ mode
  // elsewhere for GNU compatibility.
  uint64_t Size = getContext().getTypeSize(Ty);
  bool IsEmpty = isEmptyRecord(getContext(), Ty, true);
  if (IsEmpty || Size == 0) {
    if (!getContext().getLangOpts().CPlusPlus || isDarwinPCS())
      return ABIArgInfo::getIgnore();

    // GNU C mode. The only argument that gets ignored is an empty one with size
    // 0.
    if (IsEmpty && Size == 0)
      return ABIArgInfo::getIgnore();
    return ABIArgInfo::getDirect(llvm::Type::getInt8Ty(getVMContext()));
  }

  // Homogeneous Floating-point Aggregates (HFAs) need to be expanded.
  const Type *Base = nullptr;
  uint64_t Members = 0;
  bool IsWin64 = Kind == AArch64ABIKind::Win64 ||
                 CallingConvention == llvm::CallingConv::Win64;
  bool IsWinVariadic = IsWin64 && IsVariadic;
  // In variadic functions on Windows, all composite types are treated alike,
  // no special handling of HFAs/HVAs.
  if (!IsWinVariadic && isHomogeneousAggregate(Ty, Base, Members)) {
    if (Kind != AArch64ABIKind::AAPCS)
      return ABIArgInfo::getDirect(
          llvm::ArrayType::get(CGT.ConvertType(QualType(Base, 0)), Members));

    // For alignment adjusted HFAs, cap the argument alignment to 16, leave it
    // default otherwise.
    unsigned Align =
        getContext().getTypeUnadjustedAlignInChars(Ty).getQuantity();
    unsigned BaseAlign = getContext().getTypeAlignInChars(Base).getQuantity();
    Align = (Align > BaseAlign && Align >= 16) ? 16 : 0;
    return ABIArgInfo::getDirect(
        llvm::ArrayType::get(CGT.ConvertType(QualType(Base, 0)), Members), 0,
        nullptr, true, Align);
  }

  // Aggregates <= 16 bytes are passed directly in registers or on the stack.
  if (Size <= 128) {
    // On RenderScript, coerce Aggregates <= 16 bytes to an integer array of
    // same size and alignment.
    if (getTarget().isRenderScriptTarget()) {
      return coerceToIntArray(Ty, getContext(), getVMContext());
    }
    unsigned Alignment;
    if (Kind == AArch64ABIKind::AAPCS) {
      Alignment = getContext().getTypeUnadjustedAlign(Ty);
      Alignment = Alignment < 128 ? 64 : 128;
    } else {
      Alignment =
          std::max(getContext().getTypeAlign(Ty),
                   (unsigned)getTarget().getPointerWidth(LangAS::Default));
    }
    Size = llvm::alignTo(Size, Alignment);

    // We use a pair of i64 for 16-byte aggregate with 8-byte alignment.
    // For aggregates with 16-byte alignment, we use i128.
    llvm::Type *BaseTy = llvm::Type::getIntNTy(getVMContext(), Alignment);
    return ABIArgInfo::getDirect(
        Size == Alignment ? BaseTy
                          : llvm::ArrayType::get(BaseTy, Size / Alignment));
  }

  return getNaturalAlignIndirect(Ty, /*ByVal=*/false);
}

ABIArgInfo AArch64ABIInfo::classifyReturnType(QualType RetTy,
                                              bool IsVariadic) const {
  if (RetTy->isVoidType())
    return ABIArgInfo::getIgnore();

  if (const auto *VT = RetTy->getAs<VectorType>()) {
    if (VT->getVectorKind() == VectorType::SveFixedLengthDataVector ||
        VT->getVectorKind() == VectorType::SveFixedLengthPredicateVector)
      return coerceIllegalVector(RetTy);
  }

  // Large vector types should be returned via memory.
  if (RetTy->isVectorType() && getContext().getTypeSize(RetTy) > 128)
    return getNaturalAlignIndirect(RetTy);

  if (!isAggregateTypeForABI(RetTy)) {
    // Treat an enum type as its underlying type.
    if (const EnumType *EnumTy = RetTy->getAs<EnumType>())
      RetTy = EnumTy->getDecl()->getIntegerType();

    if (const auto *EIT = RetTy->getAs<BitIntType>())
      if (EIT->getNumBits() > 128)
        return getNaturalAlignIndirect(RetTy);

    return (isPromotableIntegerTypeForABI(RetTy) && isDarwinPCS()
                ? ABIArgInfo::getExtend(RetTy)
                : ABIArgInfo::getDirect());
  }

  uint64_t Size = getContext().getTypeSize(RetTy);
  if (isEmptyRecord(getContext(), RetTy, true) || Size == 0)
    return ABIArgInfo::getIgnore();

  const Type *Base = nullptr;
  uint64_t Members = 0;
  if (isHomogeneousAggregate(RetTy, Base, Members) &&
      !(getTarget().getTriple().getArch() == llvm::Triple::aarch64_32 &&
        IsVariadic))
    // Homogeneous Floating-point Aggregates (HFAs) are returned directly.
    return ABIArgInfo::getDirect();

  // Aggregates <= 16 bytes are returned directly in registers or on the stack.
  if (Size <= 128) {
    // On RenderScript, coerce Aggregates <= 16 bytes to an integer array of
    // same size and alignment.
    if (getTarget().isRenderScriptTarget()) {
      return coerceToIntArray(RetTy, getContext(), getVMContext());
    }

    if (Size <= 64 && getDataLayout().isLittleEndian()) {
      // Composite types are returned in lower bits of a 64-bit register for LE,
      // and in higher bits for BE. However, integer types are always returned
      // in lower bits for both LE and BE, and they are not rounded up to
      // 64-bits. We can skip rounding up of composite types for LE, but not for
      // BE, otherwise composite types will be indistinguishable from integer
      // types.
      return ABIArgInfo::getDirect(
          llvm::IntegerType::get(getVMContext(), Size));
    }

    unsigned Alignment = getContext().getTypeAlign(RetTy);
    Size = llvm::alignTo(Size, 64); // round up to multiple of 8 bytes

    // We use a pair of i64 for 16-byte aggregate with 8-byte alignment.
    // For aggregates with 16-byte alignment, we use i128.
    if (Alignment < 128 && Size == 128) {
      llvm::Type *BaseTy = llvm::Type::getInt64Ty(getVMContext());
      return ABIArgInfo::getDirect(llvm::ArrayType::get(BaseTy, Size / 64));
    }
    return ABIArgInfo::getDirect(llvm::IntegerType::get(getVMContext(), Size));
  }

  return getNaturalAlignIndirect(RetTy);
}

/// isIllegalVectorType - check whether the vector type is legal for AArch64.
bool AArch64ABIInfo::isIllegalVectorType(QualType Ty) const {
  if (const VectorType *VT = Ty->getAs<VectorType>()) {
    // Check whether VT is a fixed-length SVE vector. These types are
    // represented as scalable vectors in function args/return and must be
    // coerced from fixed vectors.
    if (VT->getVectorKind() == VectorType::SveFixedLengthDataVector ||
        VT->getVectorKind() == VectorType::SveFixedLengthPredicateVector)
      return true;

    // Check whether VT is legal.
    unsigned NumElements = VT->getNumElements();
    uint64_t Size = getContext().getTypeSize(VT);
    // NumElements should be power of 2.
    if (!llvm::isPowerOf2_32(NumElements))
      return true;

    // arm64_32 has to be compatible with the ARM logic here, which allows huge
    // vectors for some reason.
    llvm::Triple Triple = getTarget().getTriple();
    if (Triple.getArch() == llvm::Triple::aarch64_32 &&
        Triple.isOSBinFormatMachO())
      return Size <= 32;

    return Size != 64 && (Size != 128 || NumElements == 1);
  }
  return false;
}

bool AArch64SwiftABIInfo::isLegalVectorType(CharUnits VectorSize,
                                            llvm::Type *EltTy,
                                            unsigned NumElts) const {
  if (!llvm::isPowerOf2_32(NumElts))
    return false;
  if (VectorSize.getQuantity() != 8 &&
      (VectorSize.getQuantity() != 16 || NumElts == 1))
    return false;
  return true;
}

bool AArch64ABIInfo::isHomogeneousAggregateBaseType(QualType Ty) const {
  // Homogeneous aggregates for AAPCS64 must have base types of a floating
  // point type or a short-vector type. This is the same as the 32-bit ABI,
  // but with the difference that any floating-point type is allowed,
  // including __fp16.
  if (const BuiltinType *BT = Ty->getAs<BuiltinType>()) {
    if (BT->isFloatingPoint())
      return true;
  } else if (const VectorType *VT = Ty->getAs<VectorType>()) {
    unsigned VecSize = getContext().getTypeSize(VT);
    if (VecSize == 64 || VecSize == 128)
      return true;
  }
  return false;
}

bool AArch64ABIInfo::isHomogeneousAggregateSmallEnough(const Type *Base,
                                                       uint64_t Members) const {
  return Members <= 4;
}

bool AArch64ABIInfo::isZeroLengthBitfieldPermittedInHomogeneousAggregate()
    const {
  // AAPCS64 says that the rule for whether something is a homogeneous
  // aggregate is applied to the output of the data layout decision. So
  // anything that doesn't affect the data layout also does not affect
  // homogeneity. In particular, zero-length bitfields don't stop a struct
  // being homogeneous.
  return true;
}

Address AArch64ABIInfo::EmitAAPCSVAArg(Address VAListAddr, QualType Ty,
                                       CodeGenFunction &CGF) const {
  ABIArgInfo AI = classifyArgumentType(Ty, /*IsVariadic=*/true,
                                       CGF.CurFnInfo->getCallingConvention());
  // Empty records are ignored for parameter passing purposes.
  if (AI.isIgnore()) {
    uint64_t PointerSize = getTarget().getPointerWidth(LangAS::Default) / 8;
    CharUnits SlotSize = CharUnits::fromQuantity(PointerSize);
    VAListAddr = CGF.Builder.CreateElementBitCast(VAListAddr, CGF.Int8PtrTy);
    auto *Load = CGF.Builder.CreateLoad(VAListAddr);
    Address Addr = Address(Load, CGF.Int8Ty, SlotSize);
    return CGF.Builder.CreateElementBitCast(Addr, CGF.ConvertTypeForMem(Ty));
  }

  bool IsIndirect = AI.isIndirect();

  llvm::Type *BaseTy = CGF.ConvertType(Ty);
  if (IsIndirect)
    BaseTy = llvm::PointerType::getUnqual(BaseTy);
  else if (AI.getCoerceToType())
    BaseTy = AI.getCoerceToType();

  unsigned NumRegs = 1;
  if (llvm::ArrayType *ArrTy = dyn_cast<llvm::ArrayType>(BaseTy)) {
    BaseTy = ArrTy->getElementType();
    NumRegs = ArrTy->getNumElements();
  }
  bool IsFPR = BaseTy->isFloatingPointTy() || BaseTy->isVectorTy();

  // The AArch64 va_list type and handling is specified in the Procedure Call
  // Standard, section B.4:
  //
  // struct {
  //   void *__stack;
  //   void *__gr_top;
  //   void *__vr_top;
  //   int __gr_offs;
  //   int __vr_offs;
  // };

  llvm::BasicBlock *MaybeRegBlock = CGF.createBasicBlock("vaarg.maybe_reg");
  llvm::BasicBlock *InRegBlock = CGF.createBasicBlock("vaarg.in_reg");
  llvm::BasicBlock *OnStackBlock = CGF.createBasicBlock("vaarg.on_stack");
  llvm::BasicBlock *ContBlock = CGF.createBasicBlock("vaarg.end");

  CharUnits TySize = getContext().getTypeSizeInChars(Ty);
  CharUnits TyAlign = getContext().getTypeUnadjustedAlignInChars(Ty);

  Address reg_offs_p = Address::invalid();
  llvm::Value *reg_offs = nullptr;
  int reg_top_index;
  int RegSize = IsIndirect ? 8 : TySize.getQuantity();
  if (!IsFPR) {
    // 3 is the field number of __gr_offs
    reg_offs_p = CGF.Builder.CreateStructGEP(VAListAddr, 3, "gr_offs_p");
    reg_offs = CGF.Builder.CreateLoad(reg_offs_p, "gr_offs");
    reg_top_index = 1; // field number for __gr_top
    RegSize = llvm::alignTo(RegSize, 8);
  } else {
    // 4 is the field number of __vr_offs.
    reg_offs_p = CGF.Builder.CreateStructGEP(VAListAddr, 4, "vr_offs_p");
    reg_offs = CGF.Builder.CreateLoad(reg_offs_p, "vr_offs");
    reg_top_index = 2; // field number for __vr_top
    RegSize = 16 * NumRegs;
  }

  //=======================================
  // Find out where argument was passed
  //=======================================

  // If reg_offs >= 0 we're already using the stack for this type of
  // argument. We don't want to keep updating reg_offs (in case it overflows,
  // though anyone passing 2GB of arguments, each at most 16 bytes, deserves
  // whatever they get).
  llvm::Value *UsingStack = nullptr;
  UsingStack = CGF.Builder.CreateICmpSGE(
      reg_offs, llvm::ConstantInt::get(CGF.Int32Ty, 0));

  CGF.Builder.CreateCondBr(UsingStack, OnStackBlock, MaybeRegBlock);

  // Otherwise, at least some kind of argument could go in these registers, the
  // question is whether this particular type is too big.
  CGF.EmitBlock(MaybeRegBlock);

  // Integer arguments may need to correct register alignment (for example a
  // "struct { __int128 a; };" gets passed in x_2N, x_{2N+1}). In this case we
  // align __gr_offs to calculate the potential address.
  if (!IsFPR && !IsIndirect && TyAlign.getQuantity() > 8) {
    int Align = TyAlign.getQuantity();

    reg_offs = CGF.Builder.CreateAdd(
        reg_offs, llvm::ConstantInt::get(CGF.Int32Ty, Align - 1),
        "align_regoffs");
    reg_offs = CGF.Builder.CreateAnd(
        reg_offs, llvm::ConstantInt::get(CGF.Int32Ty, -Align),
        "aligned_regoffs");
  }

  // Update the gr_offs/vr_offs pointer for next call to va_arg on this va_list.
  // The fact that this is done unconditionally reflects the fact that
  // allocating an argument to the stack also uses up all the remaining
  // registers of the appropriate kind.
  llvm::Value *NewOffset = nullptr;
  NewOffset = CGF.Builder.CreateAdd(
      reg_offs, llvm::ConstantInt::get(CGF.Int32Ty, RegSize), "new_reg_offs");
  CGF.Builder.CreateStore(NewOffset, reg_offs_p);

  // Now we're in a position to decide whether this argument really was in
  // registers or not.
  llvm::Value *InRegs = nullptr;
  InRegs = CGF.Builder.CreateICmpSLE(
      NewOffset, llvm::ConstantInt::get(CGF.Int32Ty, 0), "inreg");

  CGF.Builder.CreateCondBr(InRegs, InRegBlock, OnStackBlock);

  //=======================================
  // Argument was in registers
  //=======================================

  // Now we emit the code for if the argument was originally passed in
  // registers. First start the appropriate block:
  CGF.EmitBlock(InRegBlock);

  llvm::Value *reg_top = nullptr;
  Address reg_top_p =
      CGF.Builder.CreateStructGEP(VAListAddr, reg_top_index, "reg_top_p");
  reg_top = CGF.Builder.CreateLoad(reg_top_p, "reg_top");
  Address BaseAddr(CGF.Builder.CreateInBoundsGEP(CGF.Int8Ty, reg_top, reg_offs),
                   CGF.Int8Ty, CharUnits::fromQuantity(IsFPR ? 16 : 8));
  Address RegAddr = Address::invalid();
  llvm::Type *MemTy = CGF.ConvertTypeForMem(Ty), *ElementTy = MemTy;

  if (IsIndirect) {
    // If it's been passed indirectly (actually a struct), whatever we find from
    // stored registers or on the stack will actually be a struct **.
    MemTy = llvm::PointerType::getUnqual(MemTy);
  }

  const Type *Base = nullptr;
  uint64_t NumMembers = 0;
  bool IsHFA = isHomogeneousAggregate(Ty, Base, NumMembers);
  if (IsHFA && NumMembers > 1) {
    // Homogeneous aggregates passed in registers will have their elements split
    // and stored 16-bytes apart regardless of size (they're notionally in qN,
    // qN+1, ...). We reload and store into a temporary local variable
    // contiguously.
    assert(!IsIndirect && "Homogeneous aggregates should be passed directly");
    auto BaseTyInfo = getContext().getTypeInfoInChars(QualType(Base, 0));
    llvm::Type *BaseTy = CGF.ConvertType(QualType(Base, 0));
    llvm::Type *HFATy = llvm::ArrayType::get(BaseTy, NumMembers);
    Address Tmp = CGF.CreateTempAlloca(HFATy,
                                       std::max(TyAlign, BaseTyInfo.Align));

    // On big-endian platforms, the value will be right-aligned in its slot.
    int Offset = 0;
    if (CGF.CGM.getDataLayout().isBigEndian() &&
        BaseTyInfo.Width.getQuantity() < 16)
      Offset = 16 - BaseTyInfo.Width.getQuantity();

    for (unsigned i = 0; i < NumMembers; ++i) {
      CharUnits BaseOffset = CharUnits::fromQuantity(16 * i + Offset);
      Address LoadAddr =
        CGF.Builder.CreateConstInBoundsByteGEP(BaseAddr, BaseOffset);
      LoadAddr = CGF.Builder.CreateElementBitCast(LoadAddr, BaseTy);

      Address StoreAddr = CGF.Builder.CreateConstArrayGEP(Tmp, i);

      llvm::Value *Elem = CGF.Builder.CreateLoad(LoadAddr);
      CGF.Builder.CreateStore(Elem, StoreAddr);
    }

    RegAddr = CGF.Builder.CreateElementBitCast(Tmp, MemTy);
  } else {
    // Otherwise the object is contiguous in memory.

    // It might be right-aligned in its slot.
    CharUnits SlotSize = BaseAddr.getAlignment();
    if (CGF.CGM.getDataLayout().isBigEndian() && !IsIndirect &&
        (IsHFA || !isAggregateTypeForABI(Ty)) &&
        TySize < SlotSize) {
      CharUnits Offset = SlotSize - TySize;
      BaseAddr = CGF.Builder.CreateConstInBoundsByteGEP(BaseAddr, Offset);
    }

    RegAddr = CGF.Builder.CreateElementBitCast(BaseAddr, MemTy);
  }

  CGF.EmitBranch(ContBlock);

  //=======================================
  // Argument was on the stack
  //=======================================
  CGF.EmitBlock(OnStackBlock);

  Address stack_p = CGF.Builder.CreateStructGEP(VAListAddr, 0, "stack_p");
  llvm::Value *OnStackPtr = CGF.Builder.CreateLoad(stack_p, "stack");

  // Again, stack arguments may need realignment. In this case both integer and
  // floating-point ones might be affected.
  if (!IsIndirect && TyAlign.getQuantity() > 8) {
    int Align = TyAlign.getQuantity();

    OnStackPtr = CGF.Builder.CreatePtrToInt(OnStackPtr, CGF.Int64Ty);

    OnStackPtr = CGF.Builder.CreateAdd(
        OnStackPtr, llvm::ConstantInt::get(CGF.Int64Ty, Align - 1),
        "align_stack");
    OnStackPtr = CGF.Builder.CreateAnd(
        OnStackPtr, llvm::ConstantInt::get(CGF.Int64Ty, -Align),
        "align_stack");

    OnStackPtr = CGF.Builder.CreateIntToPtr(OnStackPtr, CGF.Int8PtrTy);
  }
  Address OnStackAddr = Address(OnStackPtr, CGF.Int8Ty,
                                std::max(CharUnits::fromQuantity(8), TyAlign));

  // All stack slots are multiples of 8 bytes.
  CharUnits StackSlotSize = CharUnits::fromQuantity(8);
  CharUnits StackSize;
  if (IsIndirect)
    StackSize = StackSlotSize;
  else
    StackSize = TySize.alignTo(StackSlotSize);

  llvm::Value *StackSizeC = CGF.Builder.getSize(StackSize);
  llvm::Value *NewStack = CGF.Builder.CreateInBoundsGEP(
      CGF.Int8Ty, OnStackPtr, StackSizeC, "new_stack");

  // Write the new value of __stack for the next call to va_arg
  CGF.Builder.CreateStore(NewStack, stack_p);

  if (CGF.CGM.getDataLayout().isBigEndian() && !isAggregateTypeForABI(Ty) &&
      TySize < StackSlotSize) {
    CharUnits Offset = StackSlotSize - TySize;
    OnStackAddr = CGF.Builder.CreateConstInBoundsByteGEP(OnStackAddr, Offset);
  }

  OnStackAddr = CGF.Builder.CreateElementBitCast(OnStackAddr, MemTy);

  CGF.EmitBranch(ContBlock);

  //=======================================
  // Tidy up
  //=======================================
  CGF.EmitBlock(ContBlock);

  Address ResAddr = emitMergePHI(CGF, RegAddr, InRegBlock, OnStackAddr,
                                 OnStackBlock, "vaargs.addr");

  if (IsIndirect)
    return Address(CGF.Builder.CreateLoad(ResAddr, "vaarg.addr"), ElementTy,
                   TyAlign);

  return ResAddr;
}

Address AArch64ABIInfo::EmitDarwinVAArg(Address VAListAddr, QualType Ty,
                                        CodeGenFunction &CGF) const {
  // The backend's lowering doesn't support va_arg for aggregates or
  // illegal vector types.  Lower VAArg here for these cases and use
  // the LLVM va_arg instruction for everything else.
  if (!isAggregateTypeForABI(Ty) && !isIllegalVectorType(Ty))
    return EmitVAArgInstr(CGF, VAListAddr, Ty, ABIArgInfo::getDirect());

  uint64_t PointerSize = getTarget().getPointerWidth(LangAS::Default) / 8;
  CharUnits SlotSize = CharUnits::fromQuantity(PointerSize);

  // Empty records are ignored for parameter passing purposes.
  if (isEmptyRecord(getContext(), Ty, true)) {
    Address Addr = Address(CGF.Builder.CreateLoad(VAListAddr, "ap.cur"),
                           getVAListElementType(CGF), SlotSize);
    Addr = CGF.Builder.CreateElementBitCast(Addr, CGF.ConvertTypeForMem(Ty));
    return Addr;
  }

  // The size of the actual thing passed, which might end up just
  // being a pointer for indirect types.
  auto TyInfo = getContext().getTypeInfoInChars(Ty);

  // Arguments bigger than 16 bytes which aren't homogeneous
  // aggregates should be passed indirectly.
  bool IsIndirect = false;
  if (TyInfo.Width.getQuantity() > 16) {
    const Type *Base = nullptr;
    uint64_t Members = 0;
    IsIndirect = !isHomogeneousAggregate(Ty, Base, Members);
  }

  return emitVoidPtrVAArg(CGF, VAListAddr, Ty, IsIndirect,
                          TyInfo, SlotSize, /*AllowHigherAlign*/ true);
}

Address AArch64ABIInfo::EmitMSVAArg(CodeGenFunction &CGF, Address VAListAddr,
                                    QualType Ty) const {
  bool IsIndirect = false;

  // Composites larger than 16 bytes are passed by reference.
  if (isAggregateTypeForABI(Ty) && getContext().getTypeSize(Ty) > 128)
    IsIndirect = true;

  return emitVoidPtrVAArg(CGF, VAListAddr, Ty, IsIndirect,
                          CGF.getContext().getTypeInfoInChars(Ty),
                          CharUnits::fromQuantity(8),
                          /*allowHigherAlign*/ false);
}

//===----------------------------------------------------------------------===//
// ARM ABI Implementation
//===----------------------------------------------------------------------===//

namespace {

enum class ARMABIKind {
  APCS = 0,
  AAPCS = 1,
  AAPCS_VFP = 2,
  AAPCS16_VFP = 3,
};

class ARMABIInfo : public ABIInfo {
  ARMABIKind Kind;
  bool IsFloatABISoftFP;

public:
  ARMABIInfo(CodeGenTypes &CGT, ARMABIKind Kind) : ABIInfo(CGT), Kind(Kind) {
    setCCs();
    IsFloatABISoftFP = CGT.getCodeGenOpts().FloatABI == "softfp" ||
        CGT.getCodeGenOpts().FloatABI == ""; // default
  }

  bool isEABI() const {
    switch (getTarget().getTriple().getEnvironment()) {
    case llvm::Triple::Android:
    case llvm::Triple::EABI:
    case llvm::Triple::EABIHF:
    case llvm::Triple::GNUEABI:
    case llvm::Triple::GNUEABIHF:
    case llvm::Triple::MuslEABI:
    case llvm::Triple::MuslEABIHF:
      return true;
    default:
      return getTarget().getTriple().isOHOSFamily();
    }
  }

  bool isEABIHF() const {
    switch (getTarget().getTriple().getEnvironment()) {
    case llvm::Triple::EABIHF:
    case llvm::Triple::GNUEABIHF:
    case llvm::Triple::MuslEABIHF:
      return true;
    default:
      return false;
    }
  }

  ARMABIKind getABIKind() const { return Kind; }

  bool allowBFloatArgsAndRet() const override {
    return !IsFloatABISoftFP && getTarget().hasBFloat16Type();
  }

private:
  ABIArgInfo classifyReturnType(QualType RetTy, bool isVariadic,
                                unsigned functionCallConv) const;
  ABIArgInfo classifyArgumentType(QualType RetTy, bool isVariadic,
                                  unsigned functionCallConv) const;
  ABIArgInfo classifyHomogeneousAggregate(QualType Ty, const Type *Base,
                                          uint64_t Members) const;
  ABIArgInfo coerceIllegalVector(QualType Ty) const;
  bool isIllegalVectorType(QualType Ty) const;
  bool containsAnyFP16Vectors(QualType Ty) const;

  bool isHomogeneousAggregateBaseType(QualType Ty) const override;
  bool isHomogeneousAggregateSmallEnough(const Type *Ty,
                                         uint64_t Members) const override;
  bool isZeroLengthBitfieldPermittedInHomogeneousAggregate() const override;

  bool isEffectivelyAAPCS_VFP(unsigned callConvention, bool acceptHalf) const;

  void computeInfo(CGFunctionInfo &FI) const override;

  Address EmitVAArg(CodeGenFunction &CGF, Address VAListAddr,
                    QualType Ty) const override;

  llvm::CallingConv::ID getLLVMDefaultCC() const;
  llvm::CallingConv::ID getABIDefaultCC() const;
  void setCCs();
};

class ARMSwiftABIInfo : public SwiftABIInfo {
public:
  explicit ARMSwiftABIInfo(CodeGenTypes &CGT)
      : SwiftABIInfo(CGT, /*SwiftErrorInRegister=*/true) {}

  bool isLegalVectorType(CharUnits VectorSize, llvm::Type *EltTy,
                         unsigned NumElts) const override;
};

class ARMTargetCodeGenInfo : public TargetCodeGenInfo {
public:
  ARMTargetCodeGenInfo(CodeGenTypes &CGT, ARMABIKind K)
      : TargetCodeGenInfo(std::make_unique<ARMABIInfo>(CGT, K)) {
    SwiftInfo = std::make_unique<ARMSwiftABIInfo>(CGT);
  }

  int getDwarfEHStackPointer(CodeGen::CodeGenModule &M) const override {
    return 13;
  }

  StringRef getARCRetainAutoreleasedReturnValueMarker() const override {
    return "mov\tr7, r7\t\t// marker for objc_retainAutoreleaseReturnValue";
  }

  bool initDwarfEHRegSizeTable(CodeGen::CodeGenFunction &CGF,
                               llvm::Value *Address) const override {
    llvm::Value *Four8 = llvm::ConstantInt::get(CGF.Int8Ty, 4);

    // 0-15 are the 16 integer registers.
    AssignToArrayRange(CGF.Builder, Address, Four8, 0, 15);
    return false;
  }

  unsigned getSizeOfUnwindException() const override {
    if (getABIInfo<ARMABIInfo>().isEABI())
      return 88;
    return TargetCodeGenInfo::getSizeOfUnwindException();
  }

  void setTargetAttributes(const Decl *D, llvm::GlobalValue *GV,
                           CodeGen::CodeGenModule &CGM) const override {
    if (GV->isDeclaration())
      return;
    const FunctionDecl *FD = dyn_cast_or_null<FunctionDecl>(D);
    if (!FD)
      return;
    auto *Fn = cast<llvm::Function>(GV);

    if (const auto *TA = FD->getAttr<TargetAttr>()) {
      ParsedTargetAttr Attr =
          CGM.getTarget().parseTargetAttr(TA->getFeaturesStr());
      if (!Attr.BranchProtection.empty()) {
        TargetInfo::BranchProtectionInfo BPI;
        StringRef DiagMsg;
        StringRef Arch =
            Attr.CPU.empty() ? CGM.getTarget().getTargetOpts().CPU : Attr.CPU;
        if (!CGM.getTarget().validateBranchProtection(Attr.BranchProtection,
                                                      Arch, BPI, DiagMsg)) {
          CGM.getDiags().Report(
              D->getLocation(),
              diag::warn_target_unsupported_branch_protection_attribute)
              << Arch;
        } else {
          static const char *SignReturnAddrStr[] = {"none", "non-leaf", "all"};
          assert(static_cast<unsigned>(BPI.SignReturnAddr) <= 2 &&
                 "Unexpected SignReturnAddressScopeKind");
          Fn->addFnAttr(
              "sign-return-address",
              SignReturnAddrStr[static_cast<int>(BPI.SignReturnAddr)]);

          Fn->addFnAttr("branch-target-enforcement",
                        BPI.BranchTargetEnforcement ? "true" : "false");
        }
      } else if (CGM.getLangOpts().BranchTargetEnforcement ||
                 CGM.getLangOpts().hasSignReturnAddress()) {
        // If the Branch Protection attribute is missing, validate the target
        // Architecture attribute against Branch Protection command line
        // settings.
        if (!CGM.getTarget().isBranchProtectionSupportedArch(Attr.CPU))
          CGM.getDiags().Report(
              D->getLocation(),
              diag::warn_target_unsupported_branch_protection_attribute)
              << Attr.CPU;
      }
    }

    const ARMInterruptAttr *Attr = FD->getAttr<ARMInterruptAttr>();
    if (!Attr)
      return;

    const char *Kind;
    switch (Attr->getInterrupt()) {
    case ARMInterruptAttr::Generic: Kind = ""; break;
    case ARMInterruptAttr::IRQ:     Kind = "IRQ"; break;
    case ARMInterruptAttr::FIQ:     Kind = "FIQ"; break;
    case ARMInterruptAttr::SWI:     Kind = "SWI"; break;
    case ARMInterruptAttr::ABORT:   Kind = "ABORT"; break;
    case ARMInterruptAttr::UNDEF:   Kind = "UNDEF"; break;
    }

    Fn->addFnAttr("interrupt", Kind);

    ARMABIKind ABI = getABIInfo<ARMABIInfo>().getABIKind();
    if (ABI == ARMABIKind::APCS)
      return;

    // AAPCS guarantees that sp will be 8-byte aligned on any public interface,
    // however this is not necessarily true on taking any interrupt. Instruct
    // the backend to perform a realignment as part of the function prologue.
    llvm::AttrBuilder B(Fn->getContext());
    B.addStackAlignmentAttr(8);
    Fn->addFnAttrs(B);
  }
};

class WindowsARMTargetCodeGenInfo : public ARMTargetCodeGenInfo {
public:
  WindowsARMTargetCodeGenInfo(CodeGenTypes &CGT, ARMABIKind K)
      : ARMTargetCodeGenInfo(CGT, K) {}

  void setTargetAttributes(const Decl *D, llvm::GlobalValue *GV,
                           CodeGen::CodeGenModule &CGM) const override;

  void getDependentLibraryOption(llvm::StringRef Lib,
                                 llvm::SmallString<24> &Opt) const override {
    Opt = "/DEFAULTLIB:" + qualifyWindowsLibrary(Lib);
  }

  void getDetectMismatchOption(llvm::StringRef Name, llvm::StringRef Value,
                               llvm::SmallString<32> &Opt) const override {
    Opt = "/FAILIFMISMATCH:\"" + Name.str() + "=" + Value.str() + "\"";
  }
};

void WindowsARMTargetCodeGenInfo::setTargetAttributes(
    const Decl *D, llvm::GlobalValue *GV, CodeGen::CodeGenModule &CGM) const {
  ARMTargetCodeGenInfo::setTargetAttributes(D, GV, CGM);
  if (GV->isDeclaration())
    return;
  addStackProbeTargetAttributes(D, GV, CGM);
}
}

void ARMABIInfo::computeInfo(CGFunctionInfo &FI) const {
  if (!::classifyReturnType(getCXXABI(), FI, *this))
    FI.getReturnInfo() = classifyReturnType(FI.getReturnType(), FI.isVariadic(),
                                            FI.getCallingConvention());

  for (auto &I : FI.arguments())
    I.info = classifyArgumentType(I.type, FI.isVariadic(),
                                  FI.getCallingConvention());


  // Always honor user-specified calling convention.
  if (FI.getCallingConvention() != llvm::CallingConv::C)
    return;

  llvm::CallingConv::ID cc = getRuntimeCC();
  if (cc != llvm::CallingConv::C)
    FI.setEffectiveCallingConvention(cc);
}

/// Return the default calling convention that LLVM will use.
llvm::CallingConv::ID ARMABIInfo::getLLVMDefaultCC() const {
  // The default calling convention that LLVM will infer.
  if (isEABIHF() || getTarget().getTriple().isWatchABI())
    return llvm::CallingConv::ARM_AAPCS_VFP;
  else if (isEABI())
    return llvm::CallingConv::ARM_AAPCS;
  else
    return llvm::CallingConv::ARM_APCS;
}

/// Return the calling convention that our ABI would like us to use
/// as the C calling convention.
llvm::CallingConv::ID ARMABIInfo::getABIDefaultCC() const {
  switch (getABIKind()) {
  case ARMABIKind::APCS:
    return llvm::CallingConv::ARM_APCS;
  case ARMABIKind::AAPCS:
    return llvm::CallingConv::ARM_AAPCS;
  case ARMABIKind::AAPCS_VFP:
    return llvm::CallingConv::ARM_AAPCS_VFP;
  case ARMABIKind::AAPCS16_VFP:
    return llvm::CallingConv::ARM_AAPCS_VFP;
  }
  llvm_unreachable("bad ABI kind");
}

void ARMABIInfo::setCCs() {
  assert(getRuntimeCC() == llvm::CallingConv::C);

  // Don't muddy up the IR with a ton of explicit annotations if
  // they'd just match what LLVM will infer from the triple.
  llvm::CallingConv::ID abiCC = getABIDefaultCC();
  if (abiCC != getLLVMDefaultCC())
    RuntimeCC = abiCC;
}

ABIArgInfo ARMABIInfo::coerceIllegalVector(QualType Ty) const {
  uint64_t Size = getContext().getTypeSize(Ty);
  if (Size <= 32) {
    llvm::Type *ResType =
        llvm::Type::getInt32Ty(getVMContext());
    return ABIArgInfo::getDirect(ResType);
  }
  if (Size == 64 || Size == 128) {
    auto *ResType = llvm::FixedVectorType::get(
        llvm::Type::getInt32Ty(getVMContext()), Size / 32);
    return ABIArgInfo::getDirect(ResType);
  }
  return getNaturalAlignIndirect(Ty, /*ByVal=*/false);
}

ABIArgInfo ARMABIInfo::classifyHomogeneousAggregate(QualType Ty,
                                                    const Type *Base,
                                                    uint64_t Members) const {
  assert(Base && "Base class should be set for homogeneous aggregate");
  // Base can be a floating-point or a vector.
  if (const VectorType *VT = Base->getAs<VectorType>()) {
    // FP16 vectors should be converted to integer vectors
    if (!getTarget().hasLegalHalfType() && containsAnyFP16Vectors(Ty)) {
      uint64_t Size = getContext().getTypeSize(VT);
      auto *NewVecTy = llvm::FixedVectorType::get(
          llvm::Type::getInt32Ty(getVMContext()), Size / 32);
      llvm::Type *Ty = llvm::ArrayType::get(NewVecTy, Members);
      return ABIArgInfo::getDirect(Ty, 0, nullptr, false);
    }
  }
  unsigned Align = 0;
  if (getABIKind() == ARMABIKind::AAPCS ||
      getABIKind() == ARMABIKind::AAPCS_VFP) {
    // For alignment adjusted HFAs, cap the argument alignment to 8, leave it
    // default otherwise.
    Align = getContext().getTypeUnadjustedAlignInChars(Ty).getQuantity();
    unsigned BaseAlign = getContext().getTypeAlignInChars(Base).getQuantity();
    Align = (Align > BaseAlign && Align >= 8) ? 8 : 0;
  }
  return ABIArgInfo::getDirect(nullptr, 0, nullptr, false, Align);
}

ABIArgInfo ARMABIInfo::classifyArgumentType(QualType Ty, bool isVariadic,
                                            unsigned functionCallConv) const {
  // 6.1.2.1 The following argument types are VFP CPRCs:
  //   A single-precision floating-point type (including promoted
  //   half-precision types); A double-precision floating-point type;
  //   A 64-bit or 128-bit containerized vector type; Homogeneous Aggregate
  //   with a Base Type of a single- or double-precision floating-point type,
  //   64-bit containerized vectors or 128-bit containerized vectors with one
  //   to four Elements.
  // Variadic functions should always marshal to the base standard.
  bool IsAAPCS_VFP =
      !isVariadic && isEffectivelyAAPCS_VFP(functionCallConv, /* AAPCS16 */ false);

  Ty = useFirstFieldIfTransparentUnion(Ty);

  // Handle illegal vector types here.
  if (isIllegalVectorType(Ty))
    return coerceIllegalVector(Ty);

  if (!isAggregateTypeForABI(Ty)) {
    // Treat an enum type as its underlying type.
    if (const EnumType *EnumTy = Ty->getAs<EnumType>()) {
      Ty = EnumTy->getDecl()->getIntegerType();
    }

    if (const auto *EIT = Ty->getAs<BitIntType>())
      if (EIT->getNumBits() > 64)
        return getNaturalAlignIndirect(Ty, /*ByVal=*/true);

    return (isPromotableIntegerTypeForABI(Ty) ? ABIArgInfo::getExtend(Ty)
                                              : ABIArgInfo::getDirect());
  }

  if (CGCXXABI::RecordArgABI RAA = getRecordArgABI(Ty, getCXXABI())) {
    return getNaturalAlignIndirect(Ty, RAA == CGCXXABI::RAA_DirectInMemory);
  }

  // Ignore empty records.
  if (isEmptyRecord(getContext(), Ty, true))
    return ABIArgInfo::getIgnore();

  if (IsAAPCS_VFP) {
    // Homogeneous Aggregates need to be expanded when we can fit the aggregate
    // into VFP registers.
    const Type *Base = nullptr;
    uint64_t Members = 0;
    if (isHomogeneousAggregate(Ty, Base, Members))
      return classifyHomogeneousAggregate(Ty, Base, Members);
  } else if (getABIKind() == ARMABIKind::AAPCS16_VFP) {
    // WatchOS does have homogeneous aggregates. Note that we intentionally use
    // this convention even for a variadic function: the backend will use GPRs
    // if needed.
    const Type *Base = nullptr;
    uint64_t Members = 0;
    if (isHomogeneousAggregate(Ty, Base, Members)) {
      assert(Base && Members <= 4 && "unexpected homogeneous aggregate");
      llvm::Type *Ty =
        llvm::ArrayType::get(CGT.ConvertType(QualType(Base, 0)), Members);
      return ABIArgInfo::getDirect(Ty, 0, nullptr, false);
    }
  }

  if (getABIKind() == ARMABIKind::AAPCS16_VFP &&
      getContext().getTypeSizeInChars(Ty) > CharUnits::fromQuantity(16)) {
    // WatchOS is adopting the 64-bit AAPCS rule on composite types: if they're
    // bigger than 128-bits, they get placed in space allocated by the caller,
    // and a pointer is passed.
    return ABIArgInfo::getIndirect(
        CharUnits::fromQuantity(getContext().getTypeAlign(Ty) / 8), false);
  }

  // Support byval for ARM.
  // The ABI alignment for APCS is 4-byte and for AAPCS at least 4-byte and at
  // most 8-byte. We realign the indirect argument if type alignment is bigger
  // than ABI alignment.
  uint64_t ABIAlign = 4;
  uint64_t TyAlign;
  if (getABIKind() == ARMABIKind::AAPCS_VFP ||
      getABIKind() == ARMABIKind::AAPCS) {
    TyAlign = getContext().getTypeUnadjustedAlignInChars(Ty).getQuantity();
    ABIAlign = std::clamp(TyAlign, (uint64_t)4, (uint64_t)8);
  } else {
    TyAlign = getContext().getTypeAlignInChars(Ty).getQuantity();
  }
  if (getContext().getTypeSizeInChars(Ty) > CharUnits::fromQuantity(64)) {
    assert(getABIKind() != ARMABIKind::AAPCS16_VFP && "unexpected byval");
    return ABIArgInfo::getIndirect(CharUnits::fromQuantity(ABIAlign),
                                   /*ByVal=*/true,
                                   /*Realign=*/TyAlign > ABIAlign);
  }

  // On RenderScript, coerce Aggregates <= 64 bytes to an integer array of
  // same size and alignment.
  if (getTarget().isRenderScriptTarget()) {
    return coerceToIntArray(Ty, getContext(), getVMContext());
  }

  // Otherwise, pass by coercing to a structure of the appropriate size.
  llvm::Type* ElemTy;
  unsigned SizeRegs;
  // FIXME: Try to match the types of the arguments more accurately where
  // we can.
  if (TyAlign <= 4) {
    ElemTy = llvm::Type::getInt32Ty(getVMContext());
    SizeRegs = (getContext().getTypeSize(Ty) + 31) / 32;
  } else {
    ElemTy = llvm::Type::getInt64Ty(getVMContext());
    SizeRegs = (getContext().getTypeSize(Ty) + 63) / 64;
  }

  return ABIArgInfo::getDirect(llvm::ArrayType::get(ElemTy, SizeRegs));
}

static bool isIntegerLikeType(QualType Ty, ASTContext &Context,
                              llvm::LLVMContext &VMContext) {
  // APCS, C Language Calling Conventions, Non-Simple Return Values: A structure
  // is called integer-like if its size is less than or equal to one word, and
  // the offset of each of its addressable sub-fields is zero.

  uint64_t Size = Context.getTypeSize(Ty);

  // Check that the type fits in a word.
  if (Size > 32)
    return false;

  // FIXME: Handle vector types!
  if (Ty->isVectorType())
    return false;

  // Float types are never treated as "integer like".
  if (Ty->isRealFloatingType())
    return false;

  // If this is a builtin or pointer type then it is ok.
  if (Ty->getAs<BuiltinType>() || Ty->isPointerType())
    return true;

  // Small complex integer types are "integer like".
  if (const ComplexType *CT = Ty->getAs<ComplexType>())
    return isIntegerLikeType(CT->getElementType(), Context, VMContext);

  // Single element and zero sized arrays should be allowed, by the definition
  // above, but they are not.

  // Otherwise, it must be a record type.
  const RecordType *RT = Ty->getAs<RecordType>();
  if (!RT) return false;

  // Ignore records with flexible arrays.
  const RecordDecl *RD = RT->getDecl();
  if (RD->hasFlexibleArrayMember())
    return false;

  // Check that all sub-fields are at offset 0, and are themselves "integer
  // like".
  const ASTRecordLayout &Layout = Context.getASTRecordLayout(RD);

  bool HadField = false;
  unsigned idx = 0;
  for (RecordDecl::field_iterator i = RD->field_begin(), e = RD->field_end();
       i != e; ++i, ++idx) {
    const FieldDecl *FD = *i;

    // Bit-fields are not addressable, we only need to verify they are "integer
    // like". We still have to disallow a subsequent non-bitfield, for example:
    //   struct { int : 0; int x }
    // is non-integer like according to gcc.
    if (FD->isBitField()) {
      if (!RD->isUnion())
        HadField = true;

      if (!isIntegerLikeType(FD->getType(), Context, VMContext))
        return false;

      continue;
    }

    // Check if this field is at offset 0.
    if (Layout.getFieldOffset(idx) != 0)
      return false;

    if (!isIntegerLikeType(FD->getType(), Context, VMContext))
      return false;

    // Only allow at most one field in a structure. This doesn't match the
    // wording above, but follows gcc in situations with a field following an
    // empty structure.
    if (!RD->isUnion()) {
      if (HadField)
        return false;

      HadField = true;
    }
  }

  return true;
}

ABIArgInfo ARMABIInfo::classifyReturnType(QualType RetTy, bool isVariadic,
                                          unsigned functionCallConv) const {

  // Variadic functions should always marshal to the base standard.
  bool IsAAPCS_VFP =
      !isVariadic && isEffectivelyAAPCS_VFP(functionCallConv, /* AAPCS16 */ true);

  if (RetTy->isVoidType())
    return ABIArgInfo::getIgnore();

  if (const VectorType *VT = RetTy->getAs<VectorType>()) {
    // Large vector types should be returned via memory.
    if (getContext().getTypeSize(RetTy) > 128)
      return getNaturalAlignIndirect(RetTy);
    // TODO: FP16/BF16 vectors should be converted to integer vectors
    // This check is similar  to isIllegalVectorType - refactor?
    if ((!getTarget().hasLegalHalfType() &&
        (VT->getElementType()->isFloat16Type() ||
         VT->getElementType()->isHalfType())) ||
        (IsFloatABISoftFP &&
         VT->getElementType()->isBFloat16Type()))
      return coerceIllegalVector(RetTy);
  }

  if (!isAggregateTypeForABI(RetTy)) {
    // Treat an enum type as its underlying type.
    if (const EnumType *EnumTy = RetTy->getAs<EnumType>())
      RetTy = EnumTy->getDecl()->getIntegerType();

    if (const auto *EIT = RetTy->getAs<BitIntType>())
      if (EIT->getNumBits() > 64)
        return getNaturalAlignIndirect(RetTy, /*ByVal=*/false);

    return isPromotableIntegerTypeForABI(RetTy) ? ABIArgInfo::getExtend(RetTy)
                                                : ABIArgInfo::getDirect();
  }

  // Are we following APCS?
  if (getABIKind() == ARMABIKind::APCS) {
    if (isEmptyRecord(getContext(), RetTy, false))
      return ABIArgInfo::getIgnore();

    // Complex types are all returned as packed integers.
    //
    // FIXME: Consider using 2 x vector types if the back end handles them
    // correctly.
    if (RetTy->isAnyComplexType())
      return ABIArgInfo::getDirect(llvm::IntegerType::get(
          getVMContext(), getContext().getTypeSize(RetTy)));

    // Integer like structures are returned in r0.
    if (isIntegerLikeType(RetTy, getContext(), getVMContext())) {
      // Return in the smallest viable integer type.
      uint64_t Size = getContext().getTypeSize(RetTy);
      if (Size <= 8)
        return ABIArgInfo::getDirect(llvm::Type::getInt8Ty(getVMContext()));
      if (Size <= 16)
        return ABIArgInfo::getDirect(llvm::Type::getInt16Ty(getVMContext()));
      return ABIArgInfo::getDirect(llvm::Type::getInt32Ty(getVMContext()));
    }

    // Otherwise return in memory.
    return getNaturalAlignIndirect(RetTy);
  }

  // Otherwise this is an AAPCS variant.

  if (isEmptyRecord(getContext(), RetTy, true))
    return ABIArgInfo::getIgnore();

  // Check for homogeneous aggregates with AAPCS-VFP.
  if (IsAAPCS_VFP) {
    const Type *Base = nullptr;
    uint64_t Members = 0;
    if (isHomogeneousAggregate(RetTy, Base, Members))
      return classifyHomogeneousAggregate(RetTy, Base, Members);
  }

  // Aggregates <= 4 bytes are returned in r0; other aggregates
  // are returned indirectly.
  uint64_t Size = getContext().getTypeSize(RetTy);
  if (Size <= 32) {
    // On RenderScript, coerce Aggregates <= 4 bytes to an integer array of
    // same size and alignment.
    if (getTarget().isRenderScriptTarget()) {
      return coerceToIntArray(RetTy, getContext(), getVMContext());
    }
    if (getDataLayout().isBigEndian())
      // Return in 32 bit integer integer type (as if loaded by LDR, AAPCS 5.4)
      return ABIArgInfo::getDirect(llvm::Type::getInt32Ty(getVMContext()));

    // Return in the smallest viable integer type.
    if (Size <= 8)
      return ABIArgInfo::getDirect(llvm::Type::getInt8Ty(getVMContext()));
    if (Size <= 16)
      return ABIArgInfo::getDirect(llvm::Type::getInt16Ty(getVMContext()));
    return ABIArgInfo::getDirect(llvm::Type::getInt32Ty(getVMContext()));
  } else if (Size <= 128 && getABIKind() == ARMABIKind::AAPCS16_VFP) {
    llvm::Type *Int32Ty = llvm::Type::getInt32Ty(getVMContext());
    llvm::Type *CoerceTy =
        llvm::ArrayType::get(Int32Ty, llvm::alignTo(Size, 32) / 32);
    return ABIArgInfo::getDirect(CoerceTy);
  }

  return getNaturalAlignIndirect(RetTy);
}

/// isIllegalVector - check whether Ty is an illegal vector type.
bool ARMABIInfo::isIllegalVectorType(QualType Ty) const {
  if (const VectorType *VT = Ty->getAs<VectorType> ()) {
    // On targets that don't support half, fp16 or bfloat, they are expanded
    // into float, and we don't want the ABI to depend on whether or not they
    // are supported in hardware. Thus return false to coerce vectors of these
    // types into integer vectors.
    // We do not depend on hasLegalHalfType for bfloat as it is a
    // separate IR type.
    if ((!getTarget().hasLegalHalfType() &&
        (VT->getElementType()->isFloat16Type() ||
         VT->getElementType()->isHalfType())) ||
        (IsFloatABISoftFP &&
         VT->getElementType()->isBFloat16Type()))
      return true;
    if (isAndroid()) {
      // Android shipped using Clang 3.1, which supported a slightly different
      // vector ABI. The primary differences were that 3-element vector types
      // were legal, and so were sub 32-bit vectors (i.e. <2 x i8>). This path
      // accepts that legacy behavior for Android only.
      // Check whether VT is legal.
      unsigned NumElements = VT->getNumElements();
      // NumElements should be power of 2 or equal to 3.
      if (!llvm::isPowerOf2_32(NumElements) && NumElements != 3)
        return true;
    } else {
      // Check whether VT is legal.
      unsigned NumElements = VT->getNumElements();
      uint64_t Size = getContext().getTypeSize(VT);
      // NumElements should be power of 2.
      if (!llvm::isPowerOf2_32(NumElements))
        return true;
      // Size should be greater than 32 bits.
      return Size <= 32;
    }
  }
  return false;
}

/// Return true if a type contains any 16-bit floating point vectors
bool ARMABIInfo::containsAnyFP16Vectors(QualType Ty) const {
  if (const ConstantArrayType *AT = getContext().getAsConstantArrayType(Ty)) {
    uint64_t NElements = AT->getSize().getZExtValue();
    if (NElements == 0)
      return false;
    return containsAnyFP16Vectors(AT->getElementType());
  } else if (const RecordType *RT = Ty->getAs<RecordType>()) {
    const RecordDecl *RD = RT->getDecl();

    // If this is a C++ record, check the bases first.
    if (const CXXRecordDecl *CXXRD = dyn_cast<CXXRecordDecl>(RD))
      if (llvm::any_of(CXXRD->bases(), [this](const CXXBaseSpecifier &B) {
            return containsAnyFP16Vectors(B.getType());
          }))
        return true;

    if (llvm::any_of(RD->fields(), [this](FieldDecl *FD) {
          return FD && containsAnyFP16Vectors(FD->getType());
        }))
      return true;

    return false;
  } else {
    if (const VectorType *VT = Ty->getAs<VectorType>())
      return (VT->getElementType()->isFloat16Type() ||
              VT->getElementType()->isBFloat16Type() ||
              VT->getElementType()->isHalfType());
    return false;
  }
}

bool ARMSwiftABIInfo::isLegalVectorType(CharUnits VectorSize, llvm::Type *EltTy,
                                        unsigned NumElts) const {
  if (!llvm::isPowerOf2_32(NumElts))
    return false;
  unsigned size = CGT.getDataLayout().getTypeStoreSizeInBits(EltTy);
  if (size > 64)
    return false;
  if (VectorSize.getQuantity() != 8 &&
      (VectorSize.getQuantity() != 16 || NumElts == 1))
    return false;
  return true;
}

bool ARMABIInfo::isHomogeneousAggregateBaseType(QualType Ty) const {
  // Homogeneous aggregates for AAPCS-VFP must have base types of float,
  // double, or 64-bit or 128-bit vectors.
  if (const BuiltinType *BT = Ty->getAs<BuiltinType>()) {
    if (BT->getKind() == BuiltinType::Float ||
        BT->getKind() == BuiltinType::Double ||
        BT->getKind() == BuiltinType::LongDouble)
      return true;
  } else if (const VectorType *VT = Ty->getAs<VectorType>()) {
    unsigned VecSize = getContext().getTypeSize(VT);
    if (VecSize == 64 || VecSize == 128)
      return true;
  }
  return false;
}

bool ARMABIInfo::isHomogeneousAggregateSmallEnough(const Type *Base,
                                                   uint64_t Members) const {
  return Members <= 4;
}

bool ARMABIInfo::isZeroLengthBitfieldPermittedInHomogeneousAggregate() const {
  // AAPCS32 says that the rule for whether something is a homogeneous
  // aggregate is applied to the output of the data layout decision. So
  // anything that doesn't affect the data layout also does not affect
  // homogeneity. In particular, zero-length bitfields don't stop a struct
  // being homogeneous.
  return true;
}

bool ARMABIInfo::isEffectivelyAAPCS_VFP(unsigned callConvention,
                                        bool acceptHalf) const {
  // Give precedence to user-specified calling conventions.
  if (callConvention != llvm::CallingConv::C)
    return (callConvention == llvm::CallingConv::ARM_AAPCS_VFP);
  else
    return (getABIKind() == ARMABIKind::AAPCS_VFP) ||
           (acceptHalf && (getABIKind() == ARMABIKind::AAPCS16_VFP));
}

Address ARMABIInfo::EmitVAArg(CodeGenFunction &CGF, Address VAListAddr,
                              QualType Ty) const {
  CharUnits SlotSize = CharUnits::fromQuantity(4);

  // Empty records are ignored for parameter passing purposes.
  if (isEmptyRecord(getContext(), Ty, true)) {
    VAListAddr = CGF.Builder.CreateElementBitCast(VAListAddr, CGF.Int8PtrTy);
    auto *Load = CGF.Builder.CreateLoad(VAListAddr);
    Address Addr = Address(Load, CGF.Int8Ty, SlotSize);
    return CGF.Builder.CreateElementBitCast(Addr, CGF.ConvertTypeForMem(Ty));
  }

  CharUnits TySize = getContext().getTypeSizeInChars(Ty);
  CharUnits TyAlignForABI = getContext().getTypeUnadjustedAlignInChars(Ty);

  // Use indirect if size of the illegal vector is bigger than 16 bytes.
  bool IsIndirect = false;
  const Type *Base = nullptr;
  uint64_t Members = 0;
  if (TySize > CharUnits::fromQuantity(16) && isIllegalVectorType(Ty)) {
    IsIndirect = true;

  // ARMv7k passes structs bigger than 16 bytes indirectly, in space
  // allocated by the caller.
  } else if (TySize > CharUnits::fromQuantity(16) &&
             getABIKind() == ARMABIKind::AAPCS16_VFP &&
             !isHomogeneousAggregate(Ty, Base, Members)) {
    IsIndirect = true;

  // Otherwise, bound the type's ABI alignment.
  // The ABI alignment for 64-bit or 128-bit vectors is 8 for AAPCS and 4 for
  // APCS. For AAPCS, the ABI alignment is at least 4-byte and at most 8-byte.
  // Our callers should be prepared to handle an under-aligned address.
  } else if (getABIKind() == ARMABIKind::AAPCS_VFP ||
             getABIKind() == ARMABIKind::AAPCS) {
    TyAlignForABI = std::max(TyAlignForABI, CharUnits::fromQuantity(4));
    TyAlignForABI = std::min(TyAlignForABI, CharUnits::fromQuantity(8));
  } else if (getABIKind() == ARMABIKind::AAPCS16_VFP) {
    // ARMv7k allows type alignment up to 16 bytes.
    TyAlignForABI = std::max(TyAlignForABI, CharUnits::fromQuantity(4));
    TyAlignForABI = std::min(TyAlignForABI, CharUnits::fromQuantity(16));
  } else {
    TyAlignForABI = CharUnits::fromQuantity(4);
  }

  TypeInfoChars TyInfo(TySize, TyAlignForABI, AlignRequirementKind::None);
  return emitVoidPtrVAArg(CGF, VAListAddr, Ty, IsIndirect, TyInfo,
                          SlotSize, /*AllowHigherAlign*/ true);
}

//===----------------------------------------------------------------------===//
// NVPTX ABI Implementation
//===----------------------------------------------------------------------===//

namespace {

class NVPTXTargetCodeGenInfo;

class NVPTXABIInfo : public ABIInfo {
  NVPTXTargetCodeGenInfo &CGInfo;

public:
  NVPTXABIInfo(CodeGenTypes &CGT, NVPTXTargetCodeGenInfo &Info)
      : ABIInfo(CGT), CGInfo(Info) {}

  ABIArgInfo classifyReturnType(QualType RetTy) const;
  ABIArgInfo classifyArgumentType(QualType Ty) const;

  void computeInfo(CGFunctionInfo &FI) const override;
  Address EmitVAArg(CodeGenFunction &CGF, Address VAListAddr,
                    QualType Ty) const override;
  bool isUnsupportedType(QualType T) const;
  ABIArgInfo coerceToIntArrayWithLimit(QualType Ty, unsigned MaxSize) const;
};

class NVPTXTargetCodeGenInfo : public TargetCodeGenInfo {
public:
  NVPTXTargetCodeGenInfo(CodeGenTypes &CGT)
      : TargetCodeGenInfo(std::make_unique<NVPTXABIInfo>(CGT, *this)) {}

  void setTargetAttributes(const Decl *D, llvm::GlobalValue *GV,
                           CodeGen::CodeGenModule &M) const override;
  bool shouldEmitStaticExternCAliases() const override;

  llvm::Type *getCUDADeviceBuiltinSurfaceDeviceType() const override {
    // On the device side, surface reference is represented as an object handle
    // in 64-bit integer.
    return llvm::Type::getInt64Ty(getABIInfo().getVMContext());
  }

  llvm::Type *getCUDADeviceBuiltinTextureDeviceType() const override {
    // On the device side, texture reference is represented as an object handle
    // in 64-bit integer.
    return llvm::Type::getInt64Ty(getABIInfo().getVMContext());
  }

  bool emitCUDADeviceBuiltinSurfaceDeviceCopy(CodeGenFunction &CGF, LValue Dst,
                                              LValue Src) const override {
    emitBuiltinSurfTexDeviceCopy(CGF, Dst, Src);
    return true;
  }

  bool emitCUDADeviceBuiltinTextureDeviceCopy(CodeGenFunction &CGF, LValue Dst,
                                              LValue Src) const override {
    emitBuiltinSurfTexDeviceCopy(CGF, Dst, Src);
    return true;
  }

private:
  // Adds a NamedMDNode with GV, Name, and Operand as operands, and adds the
  // resulting MDNode to the nvvm.annotations MDNode.
  static void addNVVMMetadata(llvm::GlobalValue *GV, StringRef Name,
                              int Operand);

  static void emitBuiltinSurfTexDeviceCopy(CodeGenFunction &CGF, LValue Dst,
                                           LValue Src) {
    llvm::Value *Handle = nullptr;
    llvm::Constant *C =
        llvm::dyn_cast<llvm::Constant>(Src.getAddress(CGF).getPointer());
    // Lookup `addrspacecast` through the constant pointer if any.
    if (auto *ASC = llvm::dyn_cast_or_null<llvm::AddrSpaceCastOperator>(C))
      C = llvm::cast<llvm::Constant>(ASC->getPointerOperand());
    if (auto *GV = llvm::dyn_cast_or_null<llvm::GlobalVariable>(C)) {
      // Load the handle from the specific global variable using
      // `nvvm.texsurf.handle.internal` intrinsic.
      Handle = CGF.EmitRuntimeCall(
          CGF.CGM.getIntrinsic(llvm::Intrinsic::nvvm_texsurf_handle_internal,
                               {GV->getType()}),
          {GV}, "texsurf_handle");
    } else
      Handle = CGF.EmitLoadOfScalar(Src, SourceLocation());
    CGF.EmitStoreOfScalar(Handle, Dst);
  }
};

/// Checks if the type is unsupported directly by the current target.
bool NVPTXABIInfo::isUnsupportedType(QualType T) const {
  ASTContext &Context = getContext();
  if (!Context.getTargetInfo().hasFloat16Type() && T->isFloat16Type())
    return true;
  if (!Context.getTargetInfo().hasFloat128Type() &&
      (T->isFloat128Type() ||
       (T->isRealFloatingType() && Context.getTypeSize(T) == 128)))
    return true;
  if (const auto *EIT = T->getAs<BitIntType>())
    return EIT->getNumBits() >
           (Context.getTargetInfo().hasInt128Type() ? 128U : 64U);
  if (!Context.getTargetInfo().hasInt128Type() && T->isIntegerType() &&
      Context.getTypeSize(T) > 64U)
    return true;
  if (const auto *AT = T->getAsArrayTypeUnsafe())
    return isUnsupportedType(AT->getElementType());
  const auto *RT = T->getAs<RecordType>();
  if (!RT)
    return false;
  const RecordDecl *RD = RT->getDecl();

  // If this is a C++ record, check the bases first.
  if (const CXXRecordDecl *CXXRD = dyn_cast<CXXRecordDecl>(RD))
    for (const CXXBaseSpecifier &I : CXXRD->bases())
      if (isUnsupportedType(I.getType()))
        return true;

  for (const FieldDecl *I : RD->fields())
    if (isUnsupportedType(I->getType()))
      return true;
  return false;
}

/// Coerce the given type into an array with maximum allowed size of elements.
ABIArgInfo NVPTXABIInfo::coerceToIntArrayWithLimit(QualType Ty,
                                                   unsigned MaxSize) const {
  // Alignment and Size are measured in bits.
  const uint64_t Size = getContext().getTypeSize(Ty);
  const uint64_t Alignment = getContext().getTypeAlign(Ty);
  const unsigned Div = std::min<unsigned>(MaxSize, Alignment);
  llvm::Type *IntType = llvm::Type::getIntNTy(getVMContext(), Div);
  const uint64_t NumElements = (Size + Div - 1) / Div;
  return ABIArgInfo::getDirect(llvm::ArrayType::get(IntType, NumElements));
}

ABIArgInfo NVPTXABIInfo::classifyReturnType(QualType RetTy) const {
  if (RetTy->isVoidType())
    return ABIArgInfo::getIgnore();

  if (getContext().getLangOpts().OpenMP &&
      getContext().getLangOpts().OpenMPIsDevice && isUnsupportedType(RetTy))
    return coerceToIntArrayWithLimit(RetTy, 64);

  // note: this is different from default ABI
  if (!RetTy->isScalarType())
    return ABIArgInfo::getDirect();

  // Treat an enum type as its underlying type.
  if (const EnumType *EnumTy = RetTy->getAs<EnumType>())
    RetTy = EnumTy->getDecl()->getIntegerType();

  return (isPromotableIntegerTypeForABI(RetTy) ? ABIArgInfo::getExtend(RetTy)
                                               : ABIArgInfo::getDirect());
}

ABIArgInfo NVPTXABIInfo::classifyArgumentType(QualType Ty) const {
  // Treat an enum type as its underlying type.
  if (const EnumType *EnumTy = Ty->getAs<EnumType>())
    Ty = EnumTy->getDecl()->getIntegerType();

  // Return aggregates type as indirect by value
  if (isAggregateTypeForABI(Ty)) {
    // Under CUDA device compilation, tex/surf builtin types are replaced with
    // object types and passed directly.
    if (getContext().getLangOpts().CUDAIsDevice) {
      if (Ty->isCUDADeviceBuiltinSurfaceType())
        return ABIArgInfo::getDirect(
            CGInfo.getCUDADeviceBuiltinSurfaceDeviceType());
      if (Ty->isCUDADeviceBuiltinTextureType())
        return ABIArgInfo::getDirect(
            CGInfo.getCUDADeviceBuiltinTextureDeviceType());
    }
    return getNaturalAlignIndirect(Ty, /* byval */ true);
  }

  if (const auto *EIT = Ty->getAs<BitIntType>()) {
    if ((EIT->getNumBits() > 128) ||
        (!getContext().getTargetInfo().hasInt128Type() &&
         EIT->getNumBits() > 64))
      return getNaturalAlignIndirect(Ty, /* byval */ true);
  }

  return (isPromotableIntegerTypeForABI(Ty) ? ABIArgInfo::getExtend(Ty)
                                            : ABIArgInfo::getDirect());
}

void NVPTXABIInfo::computeInfo(CGFunctionInfo &FI) const {
  if (!getCXXABI().classifyReturnType(FI))
    FI.getReturnInfo() = classifyReturnType(FI.getReturnType());
  for (auto &I : FI.arguments())
    I.info = classifyArgumentType(I.type);

  // Always honor user-specified calling convention.
  if (FI.getCallingConvention() != llvm::CallingConv::C)
    return;

  FI.setEffectiveCallingConvention(getRuntimeCC());
}

Address NVPTXABIInfo::EmitVAArg(CodeGenFunction &CGF, Address VAListAddr,
                                QualType Ty) const {
  llvm_unreachable("NVPTX does not support varargs");
}

void NVPTXTargetCodeGenInfo::setTargetAttributes(
    const Decl *D, llvm::GlobalValue *GV, CodeGen::CodeGenModule &M) const {
  if (GV->isDeclaration())
    return;
  const VarDecl *VD = dyn_cast_or_null<VarDecl>(D);
  if (VD) {
    if (M.getLangOpts().CUDA) {
      if (VD->getType()->isCUDADeviceBuiltinSurfaceType())
        addNVVMMetadata(GV, "surface", 1);
      else if (VD->getType()->isCUDADeviceBuiltinTextureType())
        addNVVMMetadata(GV, "texture", 1);
      return;
    }
  }

  const FunctionDecl *FD = dyn_cast_or_null<FunctionDecl>(D);
  if (!FD) return;

  llvm::Function *F = cast<llvm::Function>(GV);

  // Perform special handling in OpenCL mode
  if (M.getLangOpts().OpenCL || M.getLangOpts().SYCLIsDevice) {
    // Use OpenCL function attributes to check for kernel functions
    // By default, all functions are device functions
    if (FD->hasAttr<OpenCLKernelAttr>()) {
      // OpenCL __kernel functions get kernel metadata
      // Create !{<func-ref>, metadata !"kernel", i32 1} node
      addNVVMMetadata(F, "kernel", 1);
      // And kernel functions are not subject to inlining
      F->addFnAttr(llvm::Attribute::NoInline);
    }
  }

  // Perform special handling in CUDA mode.
  if (M.getLangOpts().CUDA) {
    // CUDA __global__ functions get a kernel metadata entry.  Since
    // __global__ functions cannot be called from the device, we do not
    // need to set the noinline attribute.
    if (FD->hasAttr<CUDAGlobalAttr>()) {
      // Create !{<func-ref>, metadata !"kernel", i32 1} node
      addNVVMMetadata(F, "kernel", 1);
    }
    if (CUDALaunchBoundsAttr *Attr = FD->getAttr<CUDALaunchBoundsAttr>()) {
      // Create !{<func-ref>, metadata !"maxntidx", i32 <val>} node
      llvm::APSInt MaxThreads(32);
      MaxThreads = Attr->getMaxThreads()->EvaluateKnownConstInt(M.getContext());
      if (MaxThreads > 0)
        addNVVMMetadata(F, "maxntidx", MaxThreads.getExtValue());

      // min blocks is an optional argument for CUDALaunchBoundsAttr. If it was
      // not specified in __launch_bounds__ or if the user specified a 0 value,
      // we don't have to add a PTX directive.
      if (Attr->getMinBlocks()) {
        llvm::APSInt MinBlocks(32);
        MinBlocks = Attr->getMinBlocks()->EvaluateKnownConstInt(M.getContext());
        if (MinBlocks > 0)
          // Create !{<func-ref>, metadata !"minctasm", i32 <val>} node
          addNVVMMetadata(F, "minctasm", MinBlocks.getExtValue());
      }
    }
  }

  // Attach kernel metadata directly if compiling for NVPTX.
  if (FD->hasAttr<NVPTXKernelAttr>()) {
    addNVVMMetadata(F, "kernel", 1);
  }
}

void NVPTXTargetCodeGenInfo::addNVVMMetadata(llvm::GlobalValue *GV,
                                             StringRef Name, int Operand) {
  addAMDGCOrNVVMMetadata("nvvm.annotations", GV, Name, Operand);
}

bool NVPTXTargetCodeGenInfo::shouldEmitStaticExternCAliases() const {
  return false;
}
}

//===----------------------------------------------------------------------===//
// SystemZ ABI Implementation
//===----------------------------------------------------------------------===//

namespace {

class SystemZABIInfo : public ABIInfo {
  bool HasVector;
  bool IsSoftFloatABI;

public:
  SystemZABIInfo(CodeGenTypes &CGT, bool HV, bool SF)
      : ABIInfo(CGT), HasVector(HV), IsSoftFloatABI(SF) {}

  bool isPromotableIntegerTypeForABI(QualType Ty) const;
  bool isCompoundType(QualType Ty) const;
  bool isVectorArgumentType(QualType Ty) const;
  bool isFPArgumentType(QualType Ty) const;
  QualType GetSingleElementType(QualType Ty) const;

  ABIArgInfo classifyReturnType(QualType RetTy) const;
  ABIArgInfo classifyArgumentType(QualType ArgTy) const;

  void computeInfo(CGFunctionInfo &FI) const override;
  Address EmitVAArg(CodeGenFunction &CGF, Address VAListAddr,
                    QualType Ty) const override;
};

class SystemZTargetCodeGenInfo : public TargetCodeGenInfo {
  ASTContext &Ctx;

  // These are used for speeding up the search for a visible vector ABI.
  mutable bool HasVisibleVecABIFlag = false;
  mutable std::set<const Type *> SeenTypes;

  // Returns true (the first time) if Ty is, or is found to include, a vector
  // type that exposes the vector ABI. This is any vector >=16 bytes which
  // with vector support are aligned to only 8 bytes. When IsParam is true,
  // the type belongs to a value as passed between functions. If it is a
  // vector <=16 bytes it will be passed in a vector register (if supported).
  bool isVectorTypeBased(const Type *Ty, bool IsParam) const;

public:
  SystemZTargetCodeGenInfo(CodeGenTypes &CGT, bool HasVector, bool SoftFloatABI)
      : TargetCodeGenInfo(
            std::make_unique<SystemZABIInfo>(CGT, HasVector, SoftFloatABI)),
            Ctx(CGT.getContext()) {
    SwiftInfo =
        std::make_unique<SwiftABIInfo>(CGT, /*SwiftErrorInRegister=*/false);
  }

  // The vector ABI is different when the vector facility is present and when
  // a module e.g. defines an externally visible vector variable, a flag
  // indicating a visible vector ABI is added. Eventually this will result in
  // a GNU attribute indicating the vector ABI of the module.  Ty is the type
  // of a variable or function parameter that is globally visible.
  void handleExternallyVisibleObjABI(const Type *Ty, CodeGen::CodeGenModule &M,
                                     bool IsParam) const {
    if (!HasVisibleVecABIFlag && isVectorTypeBased(Ty, IsParam)) {
      M.getModule().addModuleFlag(llvm::Module::Warning,
                                  "s390x-visible-vector-ABI", 1);
      HasVisibleVecABIFlag = true;
    }
  }

  void setTargetAttributes(const Decl *D, llvm::GlobalValue *GV,
                           CodeGen::CodeGenModule &M) const override {
    if (!D)
      return;

    // Check if the vector ABI becomes visible by an externally visible
    // variable or function.
    if (const auto *VD = dyn_cast<VarDecl>(D)) {
      if (VD->isExternallyVisible())
        handleExternallyVisibleObjABI(VD->getType().getTypePtr(), M,
                                      /*IsParam*/false);
    }
    else if (const FunctionDecl *FD = dyn_cast<FunctionDecl>(D)) {
      if (FD->isExternallyVisible())
        handleExternallyVisibleObjABI(FD->getType().getTypePtr(), M,
                                      /*IsParam*/false);
    }
  }

  llvm::Value *testFPKind(llvm::Value *V, unsigned BuiltinID,
                          CGBuilderTy &Builder,
                          CodeGenModule &CGM) const override {
    assert(V->getType()->isFloatingPointTy() && "V should have an FP type.");
    // Only use TDC in constrained FP mode.
    if (!Builder.getIsFPConstrained())
      return nullptr;

    llvm::Type *Ty = V->getType();
    if (Ty->isFloatTy() || Ty->isDoubleTy() || Ty->isFP128Ty()) {
      llvm::Module &M = CGM.getModule();
      auto &Ctx = M.getContext();
      llvm::Function *TDCFunc =
          llvm::Intrinsic::getDeclaration(&M, llvm::Intrinsic::s390_tdc, Ty);
      unsigned TDCBits = 0;
      switch (BuiltinID) {
      case Builtin::BI__builtin_isnan:
        TDCBits = 0xf;
        break;
      case Builtin::BIfinite:
      case Builtin::BI__finite:
      case Builtin::BIfinitef:
      case Builtin::BI__finitef:
      case Builtin::BIfinitel:
      case Builtin::BI__finitel:
      case Builtin::BI__builtin_isfinite:
        TDCBits = 0xfc0;
        break;
      case Builtin::BI__builtin_isinf:
        TDCBits = 0x30;
        break;
      default:
        break;
      }
      if (TDCBits)
        return Builder.CreateCall(
            TDCFunc,
            {V, llvm::ConstantInt::get(llvm::Type::getInt64Ty(Ctx), TDCBits)});
    }
    return nullptr;
  }
};
}

bool SystemZABIInfo::isPromotableIntegerTypeForABI(QualType Ty) const {
  // Treat an enum type as its underlying type.
  if (const EnumType *EnumTy = Ty->getAs<EnumType>())
    Ty = EnumTy->getDecl()->getIntegerType();

  // Promotable integer types are required to be promoted by the ABI.
  if (ABIInfo::isPromotableIntegerTypeForABI(Ty))
    return true;

  if (const auto *EIT = Ty->getAs<BitIntType>())
    if (EIT->getNumBits() < 64)
      return true;

  // 32-bit values must also be promoted.
  if (const BuiltinType *BT = Ty->getAs<BuiltinType>())
    switch (BT->getKind()) {
    case BuiltinType::Int:
    case BuiltinType::UInt:
      return true;
    default:
      return false;
    }
  return false;
}

bool SystemZABIInfo::isCompoundType(QualType Ty) const {
  return (Ty->isAnyComplexType() ||
          Ty->isVectorType() ||
          isAggregateTypeForABI(Ty));
}

bool SystemZABIInfo::isVectorArgumentType(QualType Ty) const {
  return (HasVector &&
          Ty->isVectorType() &&
          getContext().getTypeSize(Ty) <= 128);
}

bool SystemZABIInfo::isFPArgumentType(QualType Ty) const {
  if (IsSoftFloatABI)
    return false;

  if (const BuiltinType *BT = Ty->getAs<BuiltinType>())
    switch (BT->getKind()) {
    case BuiltinType::Float:
    case BuiltinType::Double:
      return true;
    default:
      return false;
    }

  return false;
}

QualType SystemZABIInfo::GetSingleElementType(QualType Ty) const {
  const RecordType *RT = Ty->getAs<RecordType>();

  if (RT && RT->isStructureOrClassType()) {
    const RecordDecl *RD = RT->getDecl();
    QualType Found;

    // If this is a C++ record, check the bases first.
    if (const CXXRecordDecl *CXXRD = dyn_cast<CXXRecordDecl>(RD))
      if (CXXRD->hasDefinition())
        for (const auto &I : CXXRD->bases()) {
          QualType Base = I.getType();

          // Empty bases don't affect things either way.
          if (isEmptyRecord(getContext(), Base, true))
            continue;

          if (!Found.isNull())
            return Ty;
          Found = GetSingleElementType(Base);
        }

    // Check the fields.
    for (const auto *FD : RD->fields()) {
      // Unlike isSingleElementStruct(), empty structure and array fields
      // do count.  So do anonymous bitfields that aren't zero-sized.

      // Like isSingleElementStruct(), ignore C++20 empty data members.
      if (FD->hasAttr<NoUniqueAddressAttr>() &&
          isEmptyRecord(getContext(), FD->getType(), true))
        continue;

      // Unlike isSingleElementStruct(), arrays do not count.
      // Nested structures still do though.
      if (!Found.isNull())
        return Ty;
      Found = GetSingleElementType(FD->getType());
    }

    // Unlike isSingleElementStruct(), trailing padding is allowed.
    // An 8-byte aligned struct s { float f; } is passed as a double.
    if (!Found.isNull())
      return Found;
  }

  return Ty;
}

Address SystemZABIInfo::EmitVAArg(CodeGenFunction &CGF, Address VAListAddr,
                                  QualType Ty) const {
  // Assume that va_list type is correct; should be pointer to LLVM type:
  // struct {
  //   i64 __gpr;
  //   i64 __fpr;
  //   i8 *__overflow_arg_area;
  //   i8 *__reg_save_area;
  // };

  // Every non-vector argument occupies 8 bytes and is passed by preference
  // in either GPRs or FPRs.  Vector arguments occupy 8 or 16 bytes and are
  // always passed on the stack.
  const SystemZTargetCodeGenInfo &SZCGI =
      static_cast<const SystemZTargetCodeGenInfo &>(
          CGT.getCGM().getTargetCodeGenInfo());
  Ty = getContext().getCanonicalType(Ty);
  auto TyInfo = getContext().getTypeInfoInChars(Ty);
  llvm::Type *ArgTy = CGF.ConvertTypeForMem(Ty);
  llvm::Type *DirectTy = ArgTy;
  ABIArgInfo AI = classifyArgumentType(Ty);
  bool IsIndirect = AI.isIndirect();
  bool InFPRs = false;
  bool IsVector = false;
  CharUnits UnpaddedSize;
  CharUnits DirectAlign;
  SZCGI.handleExternallyVisibleObjABI(Ty.getTypePtr(), CGT.getCGM(),
                                      /*IsParam*/true);
  if (IsIndirect) {
    DirectTy = llvm::PointerType::getUnqual(DirectTy);
    UnpaddedSize = DirectAlign = CharUnits::fromQuantity(8);
  } else {
    if (AI.getCoerceToType())
      ArgTy = AI.getCoerceToType();
    InFPRs = (!IsSoftFloatABI && (ArgTy->isFloatTy() || ArgTy->isDoubleTy()));
    IsVector = ArgTy->isVectorTy();
    UnpaddedSize = TyInfo.Width;
    DirectAlign = TyInfo.Align;
  }
  CharUnits PaddedSize = CharUnits::fromQuantity(8);
  if (IsVector && UnpaddedSize > PaddedSize)
    PaddedSize = CharUnits::fromQuantity(16);
  assert((UnpaddedSize <= PaddedSize) && "Invalid argument size.");

  CharUnits Padding = (PaddedSize - UnpaddedSize);

  llvm::Type *IndexTy = CGF.Int64Ty;
  llvm::Value *PaddedSizeV =
    llvm::ConstantInt::get(IndexTy, PaddedSize.getQuantity());

  if (IsVector) {
    // Work out the address of a vector argument on the stack.
    // Vector arguments are always passed in the high bits of a
    // single (8 byte) or double (16 byte) stack slot.
    Address OverflowArgAreaPtr =
        CGF.Builder.CreateStructGEP(VAListAddr, 2, "overflow_arg_area_ptr");
    Address OverflowArgArea =
        Address(CGF.Builder.CreateLoad(OverflowArgAreaPtr, "overflow_arg_area"),
                CGF.Int8Ty, TyInfo.Align);
    Address MemAddr =
        CGF.Builder.CreateElementBitCast(OverflowArgArea, DirectTy, "mem_addr");

    // Update overflow_arg_area_ptr pointer
    llvm::Value *NewOverflowArgArea = CGF.Builder.CreateGEP(
        OverflowArgArea.getElementType(), OverflowArgArea.getPointer(),
        PaddedSizeV, "overflow_arg_area");
    CGF.Builder.CreateStore(NewOverflowArgArea, OverflowArgAreaPtr);

    return MemAddr;
  }

  assert(PaddedSize.getQuantity() == 8);

  unsigned MaxRegs, RegCountField, RegSaveIndex;
  CharUnits RegPadding;
  if (InFPRs) {
    MaxRegs = 4; // Maximum of 4 FPR arguments
    RegCountField = 1; // __fpr
    RegSaveIndex = 16; // save offset for f0
    RegPadding = CharUnits(); // floats are passed in the high bits of an FPR
  } else {
    MaxRegs = 5; // Maximum of 5 GPR arguments
    RegCountField = 0; // __gpr
    RegSaveIndex = 2; // save offset for r2
    RegPadding = Padding; // values are passed in the low bits of a GPR
  }

  Address RegCountPtr =
      CGF.Builder.CreateStructGEP(VAListAddr, RegCountField, "reg_count_ptr");
  llvm::Value *RegCount = CGF.Builder.CreateLoad(RegCountPtr, "reg_count");
  llvm::Value *MaxRegsV = llvm::ConstantInt::get(IndexTy, MaxRegs);
  llvm::Value *InRegs = CGF.Builder.CreateICmpULT(RegCount, MaxRegsV,
                                                 "fits_in_regs");

  llvm::BasicBlock *InRegBlock = CGF.createBasicBlock("vaarg.in_reg");
  llvm::BasicBlock *InMemBlock = CGF.createBasicBlock("vaarg.in_mem");
  llvm::BasicBlock *ContBlock = CGF.createBasicBlock("vaarg.end");
  CGF.Builder.CreateCondBr(InRegs, InRegBlock, InMemBlock);

  // Emit code to load the value if it was passed in registers.
  CGF.EmitBlock(InRegBlock);

  // Work out the address of an argument register.
  llvm::Value *ScaledRegCount =
    CGF.Builder.CreateMul(RegCount, PaddedSizeV, "scaled_reg_count");
  llvm::Value *RegBase =
    llvm::ConstantInt::get(IndexTy, RegSaveIndex * PaddedSize.getQuantity()
                                      + RegPadding.getQuantity());
  llvm::Value *RegOffset =
    CGF.Builder.CreateAdd(ScaledRegCount, RegBase, "reg_offset");
  Address RegSaveAreaPtr =
      CGF.Builder.CreateStructGEP(VAListAddr, 3, "reg_save_area_ptr");
  llvm::Value *RegSaveArea =
      CGF.Builder.CreateLoad(RegSaveAreaPtr, "reg_save_area");
  Address RawRegAddr(
      CGF.Builder.CreateGEP(CGF.Int8Ty, RegSaveArea, RegOffset, "raw_reg_addr"),
      CGF.Int8Ty, PaddedSize);
  Address RegAddr =
      CGF.Builder.CreateElementBitCast(RawRegAddr, DirectTy, "reg_addr");

  // Update the register count
  llvm::Value *One = llvm::ConstantInt::get(IndexTy, 1);
  llvm::Value *NewRegCount =
    CGF.Builder.CreateAdd(RegCount, One, "reg_count");
  CGF.Builder.CreateStore(NewRegCount, RegCountPtr);
  CGF.EmitBranch(ContBlock);

  // Emit code to load the value if it was passed in memory.
  CGF.EmitBlock(InMemBlock);

  // Work out the address of a stack argument.
  Address OverflowArgAreaPtr =
      CGF.Builder.CreateStructGEP(VAListAddr, 2, "overflow_arg_area_ptr");
  Address OverflowArgArea =
      Address(CGF.Builder.CreateLoad(OverflowArgAreaPtr, "overflow_arg_area"),
              CGF.Int8Ty, PaddedSize);
  Address RawMemAddr =
      CGF.Builder.CreateConstByteGEP(OverflowArgArea, Padding, "raw_mem_addr");
  Address MemAddr =
    CGF.Builder.CreateElementBitCast(RawMemAddr, DirectTy, "mem_addr");

  // Update overflow_arg_area_ptr pointer
  llvm::Value *NewOverflowArgArea =
    CGF.Builder.CreateGEP(OverflowArgArea.getElementType(),
                          OverflowArgArea.getPointer(), PaddedSizeV,
                          "overflow_arg_area");
  CGF.Builder.CreateStore(NewOverflowArgArea, OverflowArgAreaPtr);
  CGF.EmitBranch(ContBlock);

  // Return the appropriate result.
  CGF.EmitBlock(ContBlock);
  Address ResAddr = emitMergePHI(CGF, RegAddr, InRegBlock, MemAddr, InMemBlock,
                                 "va_arg.addr");

  if (IsIndirect)
    ResAddr = Address(CGF.Builder.CreateLoad(ResAddr, "indirect_arg"), ArgTy,
                      TyInfo.Align);

  return ResAddr;
}

ABIArgInfo SystemZABIInfo::classifyReturnType(QualType RetTy) const {
  if (RetTy->isVoidType())
    return ABIArgInfo::getIgnore();
  if (isVectorArgumentType(RetTy))
    return ABIArgInfo::getDirect();
  if (isCompoundType(RetTy) || getContext().getTypeSize(RetTy) > 64)
    return getNaturalAlignIndirect(RetTy);
  return (isPromotableIntegerTypeForABI(RetTy) ? ABIArgInfo::getExtend(RetTy)
                                               : ABIArgInfo::getDirect());
}

ABIArgInfo SystemZABIInfo::classifyArgumentType(QualType Ty) const {
  // Handle the generic C++ ABI.
  if (CGCXXABI::RecordArgABI RAA = getRecordArgABI(Ty, getCXXABI()))
    return getNaturalAlignIndirect(Ty, RAA == CGCXXABI::RAA_DirectInMemory);

  // Integers and enums are extended to full register width.
  if (isPromotableIntegerTypeForABI(Ty))
    return ABIArgInfo::getExtend(Ty);

  // Handle vector types and vector-like structure types.  Note that
  // as opposed to float-like structure types, we do not allow any
  // padding for vector-like structures, so verify the sizes match.
  uint64_t Size = getContext().getTypeSize(Ty);
  QualType SingleElementTy = GetSingleElementType(Ty);
  if (isVectorArgumentType(SingleElementTy) &&
      getContext().getTypeSize(SingleElementTy) == Size)
    return ABIArgInfo::getDirect(CGT.ConvertType(SingleElementTy));

  // Values that are not 1, 2, 4 or 8 bytes in size are passed indirectly.
  if (Size != 8 && Size != 16 && Size != 32 && Size != 64)
    return getNaturalAlignIndirect(Ty, /*ByVal=*/false);

  // Handle small structures.
  if (const RecordType *RT = Ty->getAs<RecordType>()) {
    // Structures with flexible arrays have variable length, so really
    // fail the size test above.
    const RecordDecl *RD = RT->getDecl();
    if (RD->hasFlexibleArrayMember())
      return getNaturalAlignIndirect(Ty, /*ByVal=*/false);

    // The structure is passed as an unextended integer, a float, or a double.
    llvm::Type *PassTy;
    if (isFPArgumentType(SingleElementTy)) {
      assert(Size == 32 || Size == 64);
      if (Size == 32)
        PassTy = llvm::Type::getFloatTy(getVMContext());
      else
        PassTy = llvm::Type::getDoubleTy(getVMContext());
    } else
      PassTy = llvm::IntegerType::get(getVMContext(), Size);
    return ABIArgInfo::getDirect(PassTy);
  }

  // Non-structure compounds are passed indirectly.
  if (isCompoundType(Ty))
    return getNaturalAlignIndirect(Ty, /*ByVal=*/false);

  return ABIArgInfo::getDirect(nullptr);
}

void SystemZABIInfo::computeInfo(CGFunctionInfo &FI) const {
  const SystemZTargetCodeGenInfo &SZCGI =
      static_cast<const SystemZTargetCodeGenInfo &>(
          CGT.getCGM().getTargetCodeGenInfo());
  if (!getCXXABI().classifyReturnType(FI))
    FI.getReturnInfo() = classifyReturnType(FI.getReturnType());
  unsigned Idx = 0;
  for (auto &I : FI.arguments()) {
    I.info = classifyArgumentType(I.type);
    if (FI.isVariadic() && Idx++ >= FI.getNumRequiredArgs())
      // Check if a vararg vector argument is passed, in which case the
      // vector ABI becomes visible as the va_list could be passed on to
      // other functions.
      SZCGI.handleExternallyVisibleObjABI(I.type.getTypePtr(), CGT.getCGM(),
                                          /*IsParam*/true);
  }
}

bool SystemZTargetCodeGenInfo::isVectorTypeBased(const Type *Ty,
                                                 bool IsParam) const {
  if (!SeenTypes.insert(Ty).second)
    return false;

  if (IsParam) {
    // A narrow (<16 bytes) vector will as a parameter also expose the ABI as
    // it will be passed in a vector register. A wide (>16 bytes) vector will
    // be passed via "hidden" pointer where any extra alignment is not
    // required (per GCC).
    const Type *SingleEltTy = getABIInfo<SystemZABIInfo>()
                                  .GetSingleElementType(QualType(Ty, 0))
                                  .getTypePtr();
    bool SingleVecEltStruct = SingleEltTy != Ty && SingleEltTy->isVectorType() &&
      Ctx.getTypeSize(SingleEltTy) == Ctx.getTypeSize(Ty);
    if (Ty->isVectorType() || SingleVecEltStruct)
      return Ctx.getTypeSize(Ty) / 8 <= 16;
  }

  // Assume pointers are dereferenced.
  while (Ty->isPointerType() || Ty->isArrayType())
    Ty = Ty->getPointeeOrArrayElementType();

  // Vectors >= 16 bytes expose the ABI through alignment requirements.
  if (Ty->isVectorType() && Ctx.getTypeSize(Ty) / 8 >= 16)
      return true;

  if (const auto *RecordTy = Ty->getAs<RecordType>()) {
    const RecordDecl *RD = RecordTy->getDecl();
    if (const CXXRecordDecl *CXXRD = dyn_cast<CXXRecordDecl>(RD))
      if (CXXRD->hasDefinition())
        for (const auto &I : CXXRD->bases())
          if (isVectorTypeBased(I.getType().getTypePtr(), /*IsParam*/false))
            return true;
    for (const auto *FD : RD->fields())
      if (isVectorTypeBased(FD->getType().getTypePtr(), /*IsParam*/false))
        return true;
  }

  if (const auto *FT = Ty->getAs<FunctionType>())
    if (isVectorTypeBased(FT->getReturnType().getTypePtr(), /*IsParam*/true))
      return true;
  if (const FunctionProtoType *Proto = Ty->getAs<FunctionProtoType>())
    for (const auto &ParamType : Proto->getParamTypes())
      if (isVectorTypeBased(ParamType.getTypePtr(), /*IsParam*/true))
        return true;

  return false;
}

//===----------------------------------------------------------------------===//
// MSP430 ABI Implementation
//===----------------------------------------------------------------------===//

namespace {

class MSP430ABIInfo : public DefaultABIInfo {
  static ABIArgInfo complexArgInfo() {
    ABIArgInfo Info = ABIArgInfo::getDirect();
    Info.setCanBeFlattened(false);
    return Info;
  }

public:
  MSP430ABIInfo(CodeGenTypes &CGT) : DefaultABIInfo(CGT) {}

  ABIArgInfo classifyReturnType(QualType RetTy) const {
    if (RetTy->isAnyComplexType())
      return complexArgInfo();

    return DefaultABIInfo::classifyReturnType(RetTy);
  }

  ABIArgInfo classifyArgumentType(QualType RetTy) const {
    if (RetTy->isAnyComplexType())
      return complexArgInfo();

    return DefaultABIInfo::classifyArgumentType(RetTy);
  }

  // Just copy the original implementations because
  // DefaultABIInfo::classify{Return,Argument}Type() are not virtual
  void computeInfo(CGFunctionInfo &FI) const override {
    if (!getCXXABI().classifyReturnType(FI))
      FI.getReturnInfo() = classifyReturnType(FI.getReturnType());
    for (auto &I : FI.arguments())
      I.info = classifyArgumentType(I.type);
  }

  Address EmitVAArg(CodeGenFunction &CGF, Address VAListAddr,
                    QualType Ty) const override {
    return EmitVAArgInstr(CGF, VAListAddr, Ty, classifyArgumentType(Ty));
  }
};

class MSP430TargetCodeGenInfo : public TargetCodeGenInfo {
public:
  MSP430TargetCodeGenInfo(CodeGenTypes &CGT)
      : TargetCodeGenInfo(std::make_unique<MSP430ABIInfo>(CGT)) {}
  void setTargetAttributes(const Decl *D, llvm::GlobalValue *GV,
                           CodeGen::CodeGenModule &M) const override;
};

}

void MSP430TargetCodeGenInfo::setTargetAttributes(
    const Decl *D, llvm::GlobalValue *GV, CodeGen::CodeGenModule &M) const {
  if (GV->isDeclaration())
    return;
  if (const FunctionDecl *FD = dyn_cast_or_null<FunctionDecl>(D)) {
    const auto *InterruptAttr = FD->getAttr<MSP430InterruptAttr>();
    if (!InterruptAttr)
      return;

    // Handle 'interrupt' attribute:
    llvm::Function *F = cast<llvm::Function>(GV);

    // Step 1: Set ISR calling convention.
    F->setCallingConv(llvm::CallingConv::MSP430_INTR);

    // Step 2: Add attributes goodness.
    F->addFnAttr(llvm::Attribute::NoInline);
    F->addFnAttr("interrupt", llvm::utostr(InterruptAttr->getNumber()));
  }
}

//===----------------------------------------------------------------------===//
// MIPS ABI Implementation.  This works for both little-endian and
// big-endian variants.
//===----------------------------------------------------------------------===//

namespace {
class MipsABIInfo : public ABIInfo {
  bool IsO32;
  const unsigned MinABIStackAlignInBytes, StackAlignInBytes;
  void CoerceToIntArgs(uint64_t TySize,
                       SmallVectorImpl<llvm::Type *> &ArgList) const;
  llvm::Type* HandleAggregates(QualType Ty, uint64_t TySize) const;
  llvm::Type* returnAggregateInRegs(QualType RetTy, uint64_t Size) const;
  llvm::Type* getPaddingType(uint64_t Align, uint64_t Offset) const;
public:
  MipsABIInfo(CodeGenTypes &CGT, bool _IsO32) :
    ABIInfo(CGT), IsO32(_IsO32), MinABIStackAlignInBytes(IsO32 ? 4 : 8),
    StackAlignInBytes(IsO32 ? 8 : 16) {}

  ABIArgInfo classifyReturnType(QualType RetTy) const;
  ABIArgInfo classifyArgumentType(QualType RetTy, uint64_t &Offset) const;
  void computeInfo(CGFunctionInfo &FI) const override;
  Address EmitVAArg(CodeGenFunction &CGF, Address VAListAddr,
                    QualType Ty) const override;
  ABIArgInfo extendType(QualType Ty) const;
};

class MIPSTargetCodeGenInfo : public TargetCodeGenInfo {
  unsigned SizeOfUnwindException;
public:
  MIPSTargetCodeGenInfo(CodeGenTypes &CGT, bool IsO32)
      : TargetCodeGenInfo(std::make_unique<MipsABIInfo>(CGT, IsO32)),
        SizeOfUnwindException(IsO32 ? 24 : 32) {}

  int getDwarfEHStackPointer(CodeGen::CodeGenModule &CGM) const override {
    return 29;
  }

  void setTargetAttributes(const Decl *D, llvm::GlobalValue *GV,
                           CodeGen::CodeGenModule &CGM) const override {
    const FunctionDecl *FD = dyn_cast_or_null<FunctionDecl>(D);
    if (!FD) return;
    llvm::Function *Fn = cast<llvm::Function>(GV);

    if (FD->hasAttr<MipsLongCallAttr>())
      Fn->addFnAttr("long-call");
    else if (FD->hasAttr<MipsShortCallAttr>())
      Fn->addFnAttr("short-call");

    // Other attributes do not have a meaning for declarations.
    if (GV->isDeclaration())
      return;

    if (FD->hasAttr<Mips16Attr>()) {
      Fn->addFnAttr("mips16");
    }
    else if (FD->hasAttr<NoMips16Attr>()) {
      Fn->addFnAttr("nomips16");
    }

    if (FD->hasAttr<MicroMipsAttr>())
      Fn->addFnAttr("micromips");
    else if (FD->hasAttr<NoMicroMipsAttr>())
      Fn->addFnAttr("nomicromips");

    const MipsInterruptAttr *Attr = FD->getAttr<MipsInterruptAttr>();
    if (!Attr)
      return;

    const char *Kind;
    switch (Attr->getInterrupt()) {
    case MipsInterruptAttr::eic:     Kind = "eic"; break;
    case MipsInterruptAttr::sw0:     Kind = "sw0"; break;
    case MipsInterruptAttr::sw1:     Kind = "sw1"; break;
    case MipsInterruptAttr::hw0:     Kind = "hw0"; break;
    case MipsInterruptAttr::hw1:     Kind = "hw1"; break;
    case MipsInterruptAttr::hw2:     Kind = "hw2"; break;
    case MipsInterruptAttr::hw3:     Kind = "hw3"; break;
    case MipsInterruptAttr::hw4:     Kind = "hw4"; break;
    case MipsInterruptAttr::hw5:     Kind = "hw5"; break;
    }

    Fn->addFnAttr("interrupt", Kind);

  }

  bool initDwarfEHRegSizeTable(CodeGen::CodeGenFunction &CGF,
                               llvm::Value *Address) const override;

  unsigned getSizeOfUnwindException() const override {
    return SizeOfUnwindException;
  }
};
}

void MipsABIInfo::CoerceToIntArgs(
    uint64_t TySize, SmallVectorImpl<llvm::Type *> &ArgList) const {
  llvm::IntegerType *IntTy =
    llvm::IntegerType::get(getVMContext(), MinABIStackAlignInBytes * 8);

  // Add (TySize / MinABIStackAlignInBytes) args of IntTy.
  for (unsigned N = TySize / (MinABIStackAlignInBytes * 8); N; --N)
    ArgList.push_back(IntTy);

  // If necessary, add one more integer type to ArgList.
  unsigned R = TySize % (MinABIStackAlignInBytes * 8);

  if (R)
    ArgList.push_back(llvm::IntegerType::get(getVMContext(), R));
}

// In N32/64, an aligned double precision floating point field is passed in
// a register.
llvm::Type* MipsABIInfo::HandleAggregates(QualType Ty, uint64_t TySize) const {
  SmallVector<llvm::Type*, 8> ArgList, IntArgList;

  if (IsO32) {
    CoerceToIntArgs(TySize, ArgList);
    return llvm::StructType::get(getVMContext(), ArgList);
  }

  if (Ty->isComplexType())
    return CGT.ConvertType(Ty);

  const RecordType *RT = Ty->getAs<RecordType>();

  // Unions/vectors are passed in integer registers.
  if (!RT || !RT->isStructureOrClassType()) {
    CoerceToIntArgs(TySize, ArgList);
    return llvm::StructType::get(getVMContext(), ArgList);
  }

  const RecordDecl *RD = RT->getDecl();
  const ASTRecordLayout &Layout = getContext().getASTRecordLayout(RD);
  assert(!(TySize % 8) && "Size of structure must be multiple of 8.");

  uint64_t LastOffset = 0;
  unsigned idx = 0;
  llvm::IntegerType *I64 = llvm::IntegerType::get(getVMContext(), 64);

  // Iterate over fields in the struct/class and check if there are any aligned
  // double fields.
  for (RecordDecl::field_iterator i = RD->field_begin(), e = RD->field_end();
       i != e; ++i, ++idx) {
    const QualType Ty = i->getType();
    const BuiltinType *BT = Ty->getAs<BuiltinType>();

    if (!BT || BT->getKind() != BuiltinType::Double)
      continue;

    uint64_t Offset = Layout.getFieldOffset(idx);
    if (Offset % 64) // Ignore doubles that are not aligned.
      continue;

    // Add ((Offset - LastOffset) / 64) args of type i64.
    for (unsigned j = (Offset - LastOffset) / 64; j > 0; --j)
      ArgList.push_back(I64);

    // Add double type.
    ArgList.push_back(llvm::Type::getDoubleTy(getVMContext()));
    LastOffset = Offset + 64;
  }

  CoerceToIntArgs(TySize - LastOffset, IntArgList);
  ArgList.append(IntArgList.begin(), IntArgList.end());

  return llvm::StructType::get(getVMContext(), ArgList);
}

llvm::Type *MipsABIInfo::getPaddingType(uint64_t OrigOffset,
                                        uint64_t Offset) const {
  if (OrigOffset + MinABIStackAlignInBytes > Offset)
    return nullptr;

  return llvm::IntegerType::get(getVMContext(), (Offset - OrigOffset) * 8);
}

ABIArgInfo
MipsABIInfo::classifyArgumentType(QualType Ty, uint64_t &Offset) const {
  Ty = useFirstFieldIfTransparentUnion(Ty);

  uint64_t OrigOffset = Offset;
  uint64_t TySize = getContext().getTypeSize(Ty);
  uint64_t Align = getContext().getTypeAlign(Ty) / 8;

  Align = std::clamp(Align, (uint64_t)MinABIStackAlignInBytes,
                     (uint64_t)StackAlignInBytes);
  unsigned CurrOffset = llvm::alignTo(Offset, Align);
  Offset = CurrOffset + llvm::alignTo(TySize, Align * 8) / 8;

  if (isAggregateTypeForABI(Ty) || Ty->isVectorType()) {
    // Ignore empty aggregates.
    if (TySize == 0)
      return ABIArgInfo::getIgnore();

    if (CGCXXABI::RecordArgABI RAA = getRecordArgABI(Ty, getCXXABI())) {
      Offset = OrigOffset + MinABIStackAlignInBytes;
      return getNaturalAlignIndirect(Ty, RAA == CGCXXABI::RAA_DirectInMemory);
    }

    // If we have reached here, aggregates are passed directly by coercing to
    // another structure type. Padding is inserted if the offset of the
    // aggregate is unaligned.
    ABIArgInfo ArgInfo =
        ABIArgInfo::getDirect(HandleAggregates(Ty, TySize), 0,
                              getPaddingType(OrigOffset, CurrOffset));
    ArgInfo.setInReg(true);
    return ArgInfo;
  }

  // Treat an enum type as its underlying type.
  if (const EnumType *EnumTy = Ty->getAs<EnumType>())
    Ty = EnumTy->getDecl()->getIntegerType();

  // Make sure we pass indirectly things that are too large.
  if (const auto *EIT = Ty->getAs<BitIntType>())
    if (EIT->getNumBits() > 128 ||
        (EIT->getNumBits() > 64 &&
         !getContext().getTargetInfo().hasInt128Type()))
      return getNaturalAlignIndirect(Ty);

  // All integral types are promoted to the GPR width.
  if (Ty->isIntegralOrEnumerationType())
    return extendType(Ty);

  return ABIArgInfo::getDirect(
      nullptr, 0, IsO32 ? nullptr : getPaddingType(OrigOffset, CurrOffset));
}

llvm::Type*
MipsABIInfo::returnAggregateInRegs(QualType RetTy, uint64_t Size) const {
  const RecordType *RT = RetTy->getAs<RecordType>();
  SmallVector<llvm::Type*, 8> RTList;

  if (RT && RT->isStructureOrClassType()) {
    const RecordDecl *RD = RT->getDecl();
    const ASTRecordLayout &Layout = getContext().getASTRecordLayout(RD);
    unsigned FieldCnt = Layout.getFieldCount();

    // N32/64 returns struct/classes in floating point registers if the
    // following conditions are met:
    // 1. The size of the struct/class is no larger than 128-bit.
    // 2. The struct/class has one or two fields all of which are floating
    //    point types.
    // 3. The offset of the first field is zero (this follows what gcc does).
    //
    // Any other composite results are returned in integer registers.
    //
    if (FieldCnt && (FieldCnt <= 2) && !Layout.getFieldOffset(0)) {
      RecordDecl::field_iterator b = RD->field_begin(), e = RD->field_end();
      for (; b != e; ++b) {
        const BuiltinType *BT = b->getType()->getAs<BuiltinType>();

        if (!BT || !BT->isFloatingPoint())
          break;

        RTList.push_back(CGT.ConvertType(b->getType()));
      }

      if (b == e)
        return llvm::StructType::get(getVMContext(), RTList,
                                     RD->hasAttr<PackedAttr>());

      RTList.clear();
    }
  }

  CoerceToIntArgs(Size, RTList);
  return llvm::StructType::get(getVMContext(), RTList);
}

ABIArgInfo MipsABIInfo::classifyReturnType(QualType RetTy) const {
  uint64_t Size = getContext().getTypeSize(RetTy);

  if (RetTy->isVoidType())
    return ABIArgInfo::getIgnore();

  // O32 doesn't treat zero-sized structs differently from other structs.
  // However, N32/N64 ignores zero sized return values.
  if (!IsO32 && Size == 0)
    return ABIArgInfo::getIgnore();

  if (isAggregateTypeForABI(RetTy) || RetTy->isVectorType()) {
    if (Size <= 128) {
      if (RetTy->isAnyComplexType())
        return ABIArgInfo::getDirect();

      // O32 returns integer vectors in registers and N32/N64 returns all small
      // aggregates in registers.
      if (!IsO32 ||
          (RetTy->isVectorType() && !RetTy->hasFloatingRepresentation())) {
        ABIArgInfo ArgInfo =
            ABIArgInfo::getDirect(returnAggregateInRegs(RetTy, Size));
        ArgInfo.setInReg(true);
        return ArgInfo;
      }
    }

    return getNaturalAlignIndirect(RetTy);
  }

  // Treat an enum type as its underlying type.
  if (const EnumType *EnumTy = RetTy->getAs<EnumType>())
    RetTy = EnumTy->getDecl()->getIntegerType();

  // Make sure we pass indirectly things that are too large.
  if (const auto *EIT = RetTy->getAs<BitIntType>())
    if (EIT->getNumBits() > 128 ||
        (EIT->getNumBits() > 64 &&
         !getContext().getTargetInfo().hasInt128Type()))
      return getNaturalAlignIndirect(RetTy);

  if (isPromotableIntegerTypeForABI(RetTy))
    return ABIArgInfo::getExtend(RetTy);

  if ((RetTy->isUnsignedIntegerOrEnumerationType() ||
      RetTy->isSignedIntegerOrEnumerationType()) && Size == 32 && !IsO32)
    return ABIArgInfo::getSignExtend(RetTy);

  return ABIArgInfo::getDirect();
}

void MipsABIInfo::computeInfo(CGFunctionInfo &FI) const {
  ABIArgInfo &RetInfo = FI.getReturnInfo();
  if (!getCXXABI().classifyReturnType(FI))
    RetInfo = classifyReturnType(FI.getReturnType());

  // Check if a pointer to an aggregate is passed as a hidden argument.
  uint64_t Offset = RetInfo.isIndirect() ? MinABIStackAlignInBytes : 0;

  for (auto &I : FI.arguments())
    I.info = classifyArgumentType(I.type, Offset);
}

Address MipsABIInfo::EmitVAArg(CodeGenFunction &CGF, Address VAListAddr,
                               QualType OrigTy) const {
  QualType Ty = OrigTy;

  // Integer arguments are promoted to 32-bit on O32 and 64-bit on N32/N64.
  // Pointers are also promoted in the same way but this only matters for N32.
  unsigned SlotSizeInBits = IsO32 ? 32 : 64;
  unsigned PtrWidth = getTarget().getPointerWidth(LangAS::Default);
  bool DidPromote = false;
  if ((Ty->isIntegerType() &&
          getContext().getIntWidth(Ty) < SlotSizeInBits) ||
      (Ty->isPointerType() && PtrWidth < SlotSizeInBits)) {
    DidPromote = true;
    Ty = getContext().getIntTypeForBitwidth(SlotSizeInBits,
                                            Ty->isSignedIntegerType());
  }

  auto TyInfo = getContext().getTypeInfoInChars(Ty);

  // The alignment of things in the argument area is never larger than
  // StackAlignInBytes.
  TyInfo.Align =
    std::min(TyInfo.Align, CharUnits::fromQuantity(StackAlignInBytes));

  // MinABIStackAlignInBytes is the size of argument slots on the stack.
  CharUnits ArgSlotSize = CharUnits::fromQuantity(MinABIStackAlignInBytes);

  Address Addr = emitVoidPtrVAArg(CGF, VAListAddr, Ty, /*indirect*/ false,
                          TyInfo, ArgSlotSize, /*AllowHigherAlign*/ true);


  // If there was a promotion, "unpromote" into a temporary.
  // TODO: can we just use a pointer into a subset of the original slot?
  if (DidPromote) {
    Address Temp = CGF.CreateMemTemp(OrigTy, "vaarg.promotion-temp");
    llvm::Value *Promoted = CGF.Builder.CreateLoad(Addr);

    // Truncate down to the right width.
    llvm::Type *IntTy = (OrigTy->isIntegerType() ? Temp.getElementType()
                                                 : CGF.IntPtrTy);
    llvm::Value *V = CGF.Builder.CreateTrunc(Promoted, IntTy);
    if (OrigTy->isPointerType())
      V = CGF.Builder.CreateIntToPtr(V, Temp.getElementType());

    CGF.Builder.CreateStore(V, Temp);
    Addr = Temp;
  }

  return Addr;
}

ABIArgInfo MipsABIInfo::extendType(QualType Ty) const {
  int TySize = getContext().getTypeSize(Ty);

  // MIPS64 ABI requires unsigned 32 bit integers to be sign extended.
  if (Ty->isUnsignedIntegerOrEnumerationType() && TySize == 32)
    return ABIArgInfo::getSignExtend(Ty);

  return ABIArgInfo::getExtend(Ty);
}

bool
MIPSTargetCodeGenInfo::initDwarfEHRegSizeTable(CodeGen::CodeGenFunction &CGF,
                                               llvm::Value *Address) const {
  // This information comes from gcc's implementation, which seems to
  // as canonical as it gets.

  // Everything on MIPS is 4 bytes.  Double-precision FP registers
  // are aliased to pairs of single-precision FP registers.
  llvm::Value *Four8 = llvm::ConstantInt::get(CGF.Int8Ty, 4);

  // 0-31 are the general purpose registers, $0 - $31.
  // 32-63 are the floating-point registers, $f0 - $f31.
  // 64 and 65 are the multiply/divide registers, $hi and $lo.
  // 66 is the (notional, I think) register for signal-handler return.
  AssignToArrayRange(CGF.Builder, Address, Four8, 0, 65);

  // 67-74 are the floating-point status registers, $fcc0 - $fcc7.
  // They are one bit wide and ignored here.

  // 80-111 are the coprocessor 0 registers, $c0r0 - $c0r31.
  // (coprocessor 1 is the FP unit)
  // 112-143 are the coprocessor 2 registers, $c2r0 - $c2r31.
  // 144-175 are the coprocessor 3 registers, $c3r0 - $c3r31.
  // 176-181 are the DSP accumulator registers.
  AssignToArrayRange(CGF.Builder, Address, Four8, 80, 181);
  return false;
}

//===----------------------------------------------------------------------===//
// M68k ABI Implementation
//===----------------------------------------------------------------------===//

namespace {

class M68kTargetCodeGenInfo : public TargetCodeGenInfo {
public:
  M68kTargetCodeGenInfo(CodeGenTypes &CGT)
      : TargetCodeGenInfo(std::make_unique<DefaultABIInfo>(CGT)) {}
  void setTargetAttributes(const Decl *D, llvm::GlobalValue *GV,
                           CodeGen::CodeGenModule &M) const override;
};

} // namespace

void M68kTargetCodeGenInfo::setTargetAttributes(
    const Decl *D, llvm::GlobalValue *GV, CodeGen::CodeGenModule &M) const {
  if (const auto *FD = dyn_cast_or_null<FunctionDecl>(D)) {
    if (const auto *attr = FD->getAttr<M68kInterruptAttr>()) {
      // Handle 'interrupt' attribute:
      llvm::Function *F = cast<llvm::Function>(GV);

      // Step 1: Set ISR calling convention.
      F->setCallingConv(llvm::CallingConv::M68k_INTR);

      // Step 2: Add attributes goodness.
      F->addFnAttr(llvm::Attribute::NoInline);

      // Step 3: Emit ISR vector alias.
      unsigned Num = attr->getNumber() / 2;
      llvm::GlobalAlias::create(llvm::Function::ExternalLinkage,
                                "__isr_" + Twine(Num), F);
    }
  }
}

//===----------------------------------------------------------------------===//
// AVR ABI Implementation. Documented at
// https://gcc.gnu.org/wiki/avr-gcc#Calling_Convention
// https://gcc.gnu.org/wiki/avr-gcc#Reduced_Tiny
//===----------------------------------------------------------------------===//

namespace {
class AVRABIInfo : public DefaultABIInfo {
private:
  // The total amount of registers can be used to pass parameters. It is 18 on
  // AVR, or 6 on AVRTiny.
  const unsigned ParamRegs;
  // The total amount of registers can be used to pass return value. It is 8 on
  // AVR, or 4 on AVRTiny.
  const unsigned RetRegs;

public:
  AVRABIInfo(CodeGenTypes &CGT, unsigned NPR, unsigned NRR)
      : DefaultABIInfo(CGT), ParamRegs(NPR), RetRegs(NRR) {}

  ABIArgInfo classifyReturnType(QualType Ty, bool &LargeRet) const {
    // On AVR, a return struct with size less than or equals to 8 bytes is
    // returned directly via registers R18-R25. On AVRTiny, a return struct
    // with size less than or equals to 4 bytes is returned directly via
    // registers R22-R25.
    if (isAggregateTypeForABI(Ty) &&
        getContext().getTypeSize(Ty) <= RetRegs * 8)
      return ABIArgInfo::getDirect();
    // A return value (struct or scalar) with larger size is returned via a
    // stack slot, along with a pointer as the function's implicit argument.
    if (getContext().getTypeSize(Ty) > RetRegs * 8) {
      LargeRet = true;
      return getNaturalAlignIndirect(Ty);
    }
    // An i8 return value should not be extended to i16, since AVR has 8-bit
    // registers.
    if (Ty->isIntegralOrEnumerationType() && getContext().getTypeSize(Ty) <= 8)
      return ABIArgInfo::getDirect();
    // Otherwise we follow the default way which is compatible.
    return DefaultABIInfo::classifyReturnType(Ty);
  }

  ABIArgInfo classifyArgumentType(QualType Ty, unsigned &NumRegs) const {
    unsigned TySize = getContext().getTypeSize(Ty);

    // An int8 type argument always costs two registers like an int16.
    if (TySize == 8 && NumRegs >= 2) {
      NumRegs -= 2;
      return ABIArgInfo::getExtend(Ty);
    }

    // If the argument size is an odd number of bytes, round up the size
    // to the next even number.
    TySize = llvm::alignTo(TySize, 16);

    // Any type including an array/struct type can be passed in rgisters,
    // if there are enough registers left.
    if (TySize <= NumRegs * 8) {
      NumRegs -= TySize / 8;
      return ABIArgInfo::getDirect();
    }

    // An argument is passed either completely in registers or completely in
    // memory. Since there are not enough registers left, current argument
    // and all other unprocessed arguments should be passed in memory.
    // However we still need to return `ABIArgInfo::getDirect()` other than
    // `ABIInfo::getNaturalAlignIndirect(Ty)`, otherwise an extra stack slot
    // will be allocated, so the stack frame layout will be incompatible with
    // avr-gcc.
    NumRegs = 0;
    return ABIArgInfo::getDirect();
  }

  void computeInfo(CGFunctionInfo &FI) const override {
    // Decide the return type.
    bool LargeRet = false;
    if (!getCXXABI().classifyReturnType(FI))
      FI.getReturnInfo() = classifyReturnType(FI.getReturnType(), LargeRet);

    // Decide each argument type. The total number of registers can be used for
    // arguments depends on several factors:
    // 1. Arguments of varargs functions are passed on the stack. This applies
    //    even to the named arguments. So no register can be used.
    // 2. Total 18 registers can be used on avr and 6 ones on avrtiny.
    // 3. If the return type is a struct with too large size, two registers
    //    (out of 18/6) will be cost as an implicit pointer argument.
    unsigned NumRegs = ParamRegs;
    if (FI.isVariadic())
      NumRegs = 0;
    else if (LargeRet)
      NumRegs -= 2;
    for (auto &I : FI.arguments())
      I.info = classifyArgumentType(I.type, NumRegs);
  }
};

class AVRTargetCodeGenInfo : public TargetCodeGenInfo {
public:
  AVRTargetCodeGenInfo(CodeGenTypes &CGT, unsigned NPR, unsigned NRR)
      : TargetCodeGenInfo(std::make_unique<AVRABIInfo>(CGT, NPR, NRR)) {}

  LangAS getGlobalVarAddressSpace(CodeGenModule &CGM,
                                  const VarDecl *D) const override {
    // Check if global/static variable is defined in address space
    // 1~6 (__flash, __flash1, __flash2, __flash3, __flash4, __flash5)
    // but not constant.
    if (D) {
      LangAS AS = D->getType().getAddressSpace();
      if (isTargetAddressSpace(AS) && 1 <= toTargetAddressSpace(AS) &&
          toTargetAddressSpace(AS) <= 6 && !D->getType().isConstQualified())
        CGM.getDiags().Report(D->getLocation(),
                              diag::err_verify_nonconst_addrspace)
            << "__flash*";
    }
    return TargetCodeGenInfo::getGlobalVarAddressSpace(CGM, D);
  }

  void setTargetAttributes(const Decl *D, llvm::GlobalValue *GV,
                           CodeGen::CodeGenModule &CGM) const override {
    if (GV->isDeclaration())
      return;
    const auto *FD = dyn_cast_or_null<FunctionDecl>(D);
    if (!FD) return;
    auto *Fn = cast<llvm::Function>(GV);

    if (FD->getAttr<AVRInterruptAttr>())
      Fn->addFnAttr("interrupt");

    if (FD->getAttr<AVRSignalAttr>())
      Fn->addFnAttr("signal");
  }
};
}

//===----------------------------------------------------------------------===//
// TCE ABI Implementation (see http://tce.cs.tut.fi). Uses mostly the defaults.
// Currently subclassed only to implement custom OpenCL C function attribute
// handling.
//===----------------------------------------------------------------------===//

namespace {

class TCETargetCodeGenInfo : public TargetCodeGenInfo {
public:
  TCETargetCodeGenInfo(CodeGenTypes &CGT)
      : TargetCodeGenInfo(std::make_unique<DefaultABIInfo>(CGT)) {}

  void setTargetAttributes(const Decl *D, llvm::GlobalValue *GV,
                           CodeGen::CodeGenModule &M) const override;
};

void TCETargetCodeGenInfo::setTargetAttributes(
    const Decl *D, llvm::GlobalValue *GV, CodeGen::CodeGenModule &M) const {
  if (GV->isDeclaration())
    return;
  const FunctionDecl *FD = dyn_cast_or_null<FunctionDecl>(D);
  if (!FD) return;

  llvm::Function *F = cast<llvm::Function>(GV);

  if (M.getLangOpts().OpenCL) {
    if (FD->hasAttr<OpenCLKernelAttr>()) {
      // OpenCL C Kernel functions are not subject to inlining
      F->addFnAttr(llvm::Attribute::NoInline);
      const ReqdWorkGroupSizeAttr *Attr = FD->getAttr<ReqdWorkGroupSizeAttr>();
      if (Attr) {
        // Convert the reqd_work_group_size() attributes to metadata.
        llvm::LLVMContext &Context = F->getContext();
        llvm::NamedMDNode *OpenCLMetadata =
            M.getModule().getOrInsertNamedMetadata(
                "opencl.kernel_wg_size_info");

        SmallVector<llvm::Metadata *, 5> Operands;
        Operands.push_back(llvm::ConstantAsMetadata::get(F));

        Operands.push_back(
            llvm::ConstantAsMetadata::get(llvm::Constant::getIntegerValue(
                M.Int32Ty, llvm::APInt(32, Attr->getXDim()))));
        Operands.push_back(
            llvm::ConstantAsMetadata::get(llvm::Constant::getIntegerValue(
                M.Int32Ty, llvm::APInt(32, Attr->getYDim()))));
        Operands.push_back(
            llvm::ConstantAsMetadata::get(llvm::Constant::getIntegerValue(
                M.Int32Ty, llvm::APInt(32, Attr->getZDim()))));

        // Add a boolean constant operand for "required" (true) or "hint"
        // (false) for implementing the work_group_size_hint attr later.
        // Currently always true as the hint is not yet implemented.
        Operands.push_back(
            llvm::ConstantAsMetadata::get(llvm::ConstantInt::getTrue(Context)));
        OpenCLMetadata->addOperand(llvm::MDNode::get(Context, Operands));
      }
    }
  }
}

}

//===----------------------------------------------------------------------===//
// Hexagon ABI Implementation
//===----------------------------------------------------------------------===//

namespace {

class HexagonABIInfo : public DefaultABIInfo {
public:
  HexagonABIInfo(CodeGenTypes &CGT) : DefaultABIInfo(CGT) {}

private:
  ABIArgInfo classifyReturnType(QualType RetTy) const;
  ABIArgInfo classifyArgumentType(QualType RetTy) const;
  ABIArgInfo classifyArgumentType(QualType RetTy, unsigned *RegsLeft) const;

  void computeInfo(CGFunctionInfo &FI) const override;

  Address EmitVAArg(CodeGenFunction &CGF, Address VAListAddr,
                    QualType Ty) const override;
  Address EmitVAArgFromMemory(CodeGenFunction &CFG, Address VAListAddr,
                              QualType Ty) const;
  Address EmitVAArgForHexagon(CodeGenFunction &CFG, Address VAListAddr,
                              QualType Ty) const;
  Address EmitVAArgForHexagonLinux(CodeGenFunction &CFG, Address VAListAddr,
                                   QualType Ty) const;
};

class HexagonTargetCodeGenInfo : public TargetCodeGenInfo {
public:
  HexagonTargetCodeGenInfo(CodeGenTypes &CGT)
      : TargetCodeGenInfo(std::make_unique<HexagonABIInfo>(CGT)) {}

  int getDwarfEHStackPointer(CodeGen::CodeGenModule &M) const override {
    return 29;
  }

  void setTargetAttributes(const Decl *D, llvm::GlobalValue *GV,
                           CodeGen::CodeGenModule &GCM) const override {
    if (GV->isDeclaration())
      return;
    const FunctionDecl *FD = dyn_cast_or_null<FunctionDecl>(D);
    if (!FD)
      return;
  }
};

} // namespace

void HexagonABIInfo::computeInfo(CGFunctionInfo &FI) const {
  unsigned RegsLeft = 6;
  if (!getCXXABI().classifyReturnType(FI))
    FI.getReturnInfo() = classifyReturnType(FI.getReturnType());
  for (auto &I : FI.arguments())
    I.info = classifyArgumentType(I.type, &RegsLeft);
}

static bool HexagonAdjustRegsLeft(uint64_t Size, unsigned *RegsLeft) {
  assert(Size <= 64 && "Not expecting to pass arguments larger than 64 bits"
                       " through registers");

  if (*RegsLeft == 0)
    return false;

  if (Size <= 32) {
    (*RegsLeft)--;
    return true;
  }

  if (2 <= (*RegsLeft & (~1U))) {
    *RegsLeft = (*RegsLeft & (~1U)) - 2;
    return true;
  }

  // Next available register was r5 but candidate was greater than 32-bits so it
  // has to go on the stack. However we still consume r5
  if (*RegsLeft == 1)
    *RegsLeft = 0;

  return false;
}

ABIArgInfo HexagonABIInfo::classifyArgumentType(QualType Ty,
                                                unsigned *RegsLeft) const {
  if (!isAggregateTypeForABI(Ty)) {
    // Treat an enum type as its underlying type.
    if (const EnumType *EnumTy = Ty->getAs<EnumType>())
      Ty = EnumTy->getDecl()->getIntegerType();

    uint64_t Size = getContext().getTypeSize(Ty);
    if (Size <= 64)
      HexagonAdjustRegsLeft(Size, RegsLeft);

    if (Size > 64 && Ty->isBitIntType())
      return getNaturalAlignIndirect(Ty, /*ByVal=*/true);

    return isPromotableIntegerTypeForABI(Ty) ? ABIArgInfo::getExtend(Ty)
                                             : ABIArgInfo::getDirect();
  }

  if (CGCXXABI::RecordArgABI RAA = getRecordArgABI(Ty, getCXXABI()))
    return getNaturalAlignIndirect(Ty, RAA == CGCXXABI::RAA_DirectInMemory);

  // Ignore empty records.
  if (isEmptyRecord(getContext(), Ty, true))
    return ABIArgInfo::getIgnore();

  uint64_t Size = getContext().getTypeSize(Ty);
  unsigned Align = getContext().getTypeAlign(Ty);

  if (Size > 64)
    return getNaturalAlignIndirect(Ty, /*ByVal=*/true);

  if (HexagonAdjustRegsLeft(Size, RegsLeft))
    Align = Size <= 32 ? 32 : 64;
  if (Size <= Align) {
    // Pass in the smallest viable integer type.
    Size = llvm::bit_ceil(Size);
    return ABIArgInfo::getDirect(llvm::Type::getIntNTy(getVMContext(), Size));
  }
  return DefaultABIInfo::classifyArgumentType(Ty);
}

ABIArgInfo HexagonABIInfo::classifyReturnType(QualType RetTy) const {
  if (RetTy->isVoidType())
    return ABIArgInfo::getIgnore();

  const TargetInfo &T = CGT.getTarget();
  uint64_t Size = getContext().getTypeSize(RetTy);

  if (RetTy->getAs<VectorType>()) {
    // HVX vectors are returned in vector registers or register pairs.
    if (T.hasFeature("hvx")) {
      assert(T.hasFeature("hvx-length64b") || T.hasFeature("hvx-length128b"));
      uint64_t VecSize = T.hasFeature("hvx-length64b") ? 64*8 : 128*8;
      if (Size == VecSize || Size == 2*VecSize)
        return ABIArgInfo::getDirectInReg();
    }
    // Large vector types should be returned via memory.
    if (Size > 64)
      return getNaturalAlignIndirect(RetTy);
  }

  if (!isAggregateTypeForABI(RetTy)) {
    // Treat an enum type as its underlying type.
    if (const EnumType *EnumTy = RetTy->getAs<EnumType>())
      RetTy = EnumTy->getDecl()->getIntegerType();

    if (Size > 64 && RetTy->isBitIntType())
      return getNaturalAlignIndirect(RetTy, /*ByVal=*/false);

    return isPromotableIntegerTypeForABI(RetTy) ? ABIArgInfo::getExtend(RetTy)
                                                : ABIArgInfo::getDirect();
  }

  if (isEmptyRecord(getContext(), RetTy, true))
    return ABIArgInfo::getIgnore();

  // Aggregates <= 8 bytes are returned in registers, other aggregates
  // are returned indirectly.
  if (Size <= 64) {
    // Return in the smallest viable integer type.
    Size = llvm::bit_ceil(Size);
    return ABIArgInfo::getDirect(llvm::Type::getIntNTy(getVMContext(), Size));
  }
  return getNaturalAlignIndirect(RetTy, /*ByVal=*/true);
}

Address HexagonABIInfo::EmitVAArgFromMemory(CodeGenFunction &CGF,
                                            Address VAListAddr,
                                            QualType Ty) const {
  // Load the overflow area pointer.
  Address __overflow_area_pointer_p =
      CGF.Builder.CreateStructGEP(VAListAddr, 2, "__overflow_area_pointer_p");
  llvm::Value *__overflow_area_pointer = CGF.Builder.CreateLoad(
      __overflow_area_pointer_p, "__overflow_area_pointer");

  uint64_t Align = CGF.getContext().getTypeAlign(Ty) / 8;
  if (Align > 4) {
    // Alignment should be a power of 2.
    assert((Align & (Align - 1)) == 0 && "Alignment is not power of 2!");

    // overflow_arg_area = (overflow_arg_area + align - 1) & -align;
    llvm::Value *Offset = llvm::ConstantInt::get(CGF.Int64Ty, Align - 1);

    // Add offset to the current pointer to access the argument.
    __overflow_area_pointer =
        CGF.Builder.CreateGEP(CGF.Int8Ty, __overflow_area_pointer, Offset);
    llvm::Value *AsInt =
        CGF.Builder.CreatePtrToInt(__overflow_area_pointer, CGF.Int32Ty);

    // Create a mask which should be "AND"ed
    // with (overflow_arg_area + align - 1)
    llvm::Value *Mask = llvm::ConstantInt::get(CGF.Int32Ty, -(int)Align);
    __overflow_area_pointer = CGF.Builder.CreateIntToPtr(
        CGF.Builder.CreateAnd(AsInt, Mask), __overflow_area_pointer->getType(),
        "__overflow_area_pointer.align");
  }

  // Get the type of the argument from memory and bitcast
  // overflow area pointer to the argument type.
  llvm::Type *PTy = CGF.ConvertTypeForMem(Ty);
  Address AddrTyped = CGF.Builder.CreateElementBitCast(
      Address(__overflow_area_pointer, CGF.Int8Ty,
              CharUnits::fromQuantity(Align)),
      PTy);

  // Round up to the minimum stack alignment for varargs which is 4 bytes.
  uint64_t Offset = llvm::alignTo(CGF.getContext().getTypeSize(Ty) / 8, 4);

  __overflow_area_pointer = CGF.Builder.CreateGEP(
      CGF.Int8Ty, __overflow_area_pointer,
      llvm::ConstantInt::get(CGF.Int32Ty, Offset),
      "__overflow_area_pointer.next");
  CGF.Builder.CreateStore(__overflow_area_pointer, __overflow_area_pointer_p);

  return AddrTyped;
}

Address HexagonABIInfo::EmitVAArgForHexagon(CodeGenFunction &CGF,
                                            Address VAListAddr,
                                            QualType Ty) const {
  // FIXME: Need to handle alignment
  llvm::Type *BP = CGF.Int8PtrTy;
  CGBuilderTy &Builder = CGF.Builder;
  Address VAListAddrAsBPP = Builder.CreateElementBitCast(VAListAddr, BP, "ap");
  llvm::Value *Addr = Builder.CreateLoad(VAListAddrAsBPP, "ap.cur");
  // Handle address alignment for type alignment > 32 bits
  uint64_t TyAlign = CGF.getContext().getTypeAlign(Ty) / 8;
  if (TyAlign > 4) {
    assert((TyAlign & (TyAlign - 1)) == 0 && "Alignment is not power of 2!");
    llvm::Value *AddrAsInt = Builder.CreatePtrToInt(Addr, CGF.Int32Ty);
    AddrAsInt = Builder.CreateAdd(AddrAsInt, Builder.getInt32(TyAlign - 1));
    AddrAsInt = Builder.CreateAnd(AddrAsInt, Builder.getInt32(~(TyAlign - 1)));
    Addr = Builder.CreateIntToPtr(AddrAsInt, BP);
  }
  Address AddrTyped = Builder.CreateElementBitCast(
      Address(Addr, CGF.Int8Ty, CharUnits::fromQuantity(TyAlign)),
      CGF.ConvertType(Ty));

  uint64_t Offset = llvm::alignTo(CGF.getContext().getTypeSize(Ty) / 8, 4);
  llvm::Value *NextAddr = Builder.CreateGEP(
      CGF.Int8Ty, Addr, llvm::ConstantInt::get(CGF.Int32Ty, Offset), "ap.next");
  Builder.CreateStore(NextAddr, VAListAddrAsBPP);

  return AddrTyped;
}

Address HexagonABIInfo::EmitVAArgForHexagonLinux(CodeGenFunction &CGF,
                                                 Address VAListAddr,
                                                 QualType Ty) const {
  int ArgSize = CGF.getContext().getTypeSize(Ty) / 8;

  if (ArgSize > 8)
    return EmitVAArgFromMemory(CGF, VAListAddr, Ty);

  // Here we have check if the argument is in register area or
  // in overflow area.
  // If the saved register area pointer + argsize rounded up to alignment >
  // saved register area end pointer, argument is in overflow area.
  unsigned RegsLeft = 6;
  Ty = CGF.getContext().getCanonicalType(Ty);
  (void)classifyArgumentType(Ty, &RegsLeft);

  llvm::BasicBlock *MaybeRegBlock = CGF.createBasicBlock("vaarg.maybe_reg");
  llvm::BasicBlock *InRegBlock = CGF.createBasicBlock("vaarg.in_reg");
  llvm::BasicBlock *OnStackBlock = CGF.createBasicBlock("vaarg.on_stack");
  llvm::BasicBlock *ContBlock = CGF.createBasicBlock("vaarg.end");

  // Get rounded size of the argument.GCC does not allow vararg of
  // size < 4 bytes. We follow the same logic here.
  ArgSize = (CGF.getContext().getTypeSize(Ty) <= 32) ? 4 : 8;
  int ArgAlign = (CGF.getContext().getTypeSize(Ty) <= 32) ? 4 : 8;

  // Argument may be in saved register area
  CGF.EmitBlock(MaybeRegBlock);

  // Load the current saved register area pointer.
  Address __current_saved_reg_area_pointer_p = CGF.Builder.CreateStructGEP(
      VAListAddr, 0, "__current_saved_reg_area_pointer_p");
  llvm::Value *__current_saved_reg_area_pointer = CGF.Builder.CreateLoad(
      __current_saved_reg_area_pointer_p, "__current_saved_reg_area_pointer");

  // Load the saved register area end pointer.
  Address __saved_reg_area_end_pointer_p = CGF.Builder.CreateStructGEP(
      VAListAddr, 1, "__saved_reg_area_end_pointer_p");
  llvm::Value *__saved_reg_area_end_pointer = CGF.Builder.CreateLoad(
      __saved_reg_area_end_pointer_p, "__saved_reg_area_end_pointer");

  // If the size of argument is > 4 bytes, check if the stack
  // location is aligned to 8 bytes
  if (ArgAlign > 4) {

    llvm::Value *__current_saved_reg_area_pointer_int =
        CGF.Builder.CreatePtrToInt(__current_saved_reg_area_pointer,
                                   CGF.Int32Ty);

    __current_saved_reg_area_pointer_int = CGF.Builder.CreateAdd(
        __current_saved_reg_area_pointer_int,
        llvm::ConstantInt::get(CGF.Int32Ty, (ArgAlign - 1)),
        "align_current_saved_reg_area_pointer");

    __current_saved_reg_area_pointer_int =
        CGF.Builder.CreateAnd(__current_saved_reg_area_pointer_int,
                              llvm::ConstantInt::get(CGF.Int32Ty, -ArgAlign),
                              "align_current_saved_reg_area_pointer");

    __current_saved_reg_area_pointer =
        CGF.Builder.CreateIntToPtr(__current_saved_reg_area_pointer_int,
                                   __current_saved_reg_area_pointer->getType(),
                                   "align_current_saved_reg_area_pointer");
  }

  llvm::Value *__new_saved_reg_area_pointer =
      CGF.Builder.CreateGEP(CGF.Int8Ty, __current_saved_reg_area_pointer,
                            llvm::ConstantInt::get(CGF.Int32Ty, ArgSize),
                            "__new_saved_reg_area_pointer");

  llvm::Value *UsingStack = nullptr;
  UsingStack = CGF.Builder.CreateICmpSGT(__new_saved_reg_area_pointer,
                                         __saved_reg_area_end_pointer);

  CGF.Builder.CreateCondBr(UsingStack, OnStackBlock, InRegBlock);

  // Argument in saved register area
  // Implement the block where argument is in register saved area
  CGF.EmitBlock(InRegBlock);

  llvm::Type *PTy = CGF.ConvertType(Ty);
  llvm::Value *__saved_reg_area_p = CGF.Builder.CreateBitCast(
      __current_saved_reg_area_pointer, llvm::PointerType::getUnqual(PTy));

  CGF.Builder.CreateStore(__new_saved_reg_area_pointer,
                          __current_saved_reg_area_pointer_p);

  CGF.EmitBranch(ContBlock);

  // Argument in overflow area
  // Implement the block where the argument is in overflow area.
  CGF.EmitBlock(OnStackBlock);

  // Load the overflow area pointer
  Address __overflow_area_pointer_p =
      CGF.Builder.CreateStructGEP(VAListAddr, 2, "__overflow_area_pointer_p");
  llvm::Value *__overflow_area_pointer = CGF.Builder.CreateLoad(
      __overflow_area_pointer_p, "__overflow_area_pointer");

  // Align the overflow area pointer according to the alignment of the argument
  if (ArgAlign > 4) {
    llvm::Value *__overflow_area_pointer_int =
        CGF.Builder.CreatePtrToInt(__overflow_area_pointer, CGF.Int32Ty);

    __overflow_area_pointer_int =
        CGF.Builder.CreateAdd(__overflow_area_pointer_int,
                              llvm::ConstantInt::get(CGF.Int32Ty, ArgAlign - 1),
                              "align_overflow_area_pointer");

    __overflow_area_pointer_int =
        CGF.Builder.CreateAnd(__overflow_area_pointer_int,
                              llvm::ConstantInt::get(CGF.Int32Ty, -ArgAlign),
                              "align_overflow_area_pointer");

    __overflow_area_pointer = CGF.Builder.CreateIntToPtr(
        __overflow_area_pointer_int, __overflow_area_pointer->getType(),
        "align_overflow_area_pointer");
  }

  // Get the pointer for next argument in overflow area and store it
  // to overflow area pointer.
  llvm::Value *__new_overflow_area_pointer = CGF.Builder.CreateGEP(
      CGF.Int8Ty, __overflow_area_pointer,
      llvm::ConstantInt::get(CGF.Int32Ty, ArgSize),
      "__overflow_area_pointer.next");

  CGF.Builder.CreateStore(__new_overflow_area_pointer,
                          __overflow_area_pointer_p);

  CGF.Builder.CreateStore(__new_overflow_area_pointer,
                          __current_saved_reg_area_pointer_p);

  // Bitcast the overflow area pointer to the type of argument.
  llvm::Type *OverflowPTy = CGF.ConvertTypeForMem(Ty);
  llvm::Value *__overflow_area_p = CGF.Builder.CreateBitCast(
      __overflow_area_pointer, llvm::PointerType::getUnqual(OverflowPTy));

  CGF.EmitBranch(ContBlock);

  // Get the correct pointer to load the variable argument
  // Implement the ContBlock
  CGF.EmitBlock(ContBlock);

  llvm::Type *MemTy = CGF.ConvertTypeForMem(Ty);
  llvm::Type *MemPTy = llvm::PointerType::getUnqual(MemTy);
  llvm::PHINode *ArgAddr = CGF.Builder.CreatePHI(MemPTy, 2, "vaarg.addr");
  ArgAddr->addIncoming(__saved_reg_area_p, InRegBlock);
  ArgAddr->addIncoming(__overflow_area_p, OnStackBlock);

  return Address(ArgAddr, MemTy, CharUnits::fromQuantity(ArgAlign));
}

Address HexagonABIInfo::EmitVAArg(CodeGenFunction &CGF, Address VAListAddr,
                                  QualType Ty) const {

  if (getTarget().getTriple().isMusl())
    return EmitVAArgForHexagonLinux(CGF, VAListAddr, Ty);

  return EmitVAArgForHexagon(CGF, VAListAddr, Ty);
}

//===----------------------------------------------------------------------===//
// Lanai ABI Implementation
//===----------------------------------------------------------------------===//

namespace {
class LanaiABIInfo : public DefaultABIInfo {
  struct CCState {
    unsigned FreeRegs;
  };

public:
  LanaiABIInfo(CodeGen::CodeGenTypes &CGT) : DefaultABIInfo(CGT) {}

  bool shouldUseInReg(QualType Ty, CCState &State) const;

  void computeInfo(CGFunctionInfo &FI) const override {
    CCState State;
    // Lanai uses 4 registers to pass arguments unless the function has the
    // regparm attribute set.
    if (FI.getHasRegParm()) {
      State.FreeRegs = FI.getRegParm();
    } else {
      State.FreeRegs = 4;
    }

    if (!getCXXABI().classifyReturnType(FI))
      FI.getReturnInfo() = classifyReturnType(FI.getReturnType());
    for (auto &I : FI.arguments())
      I.info = classifyArgumentType(I.type, State);
  }

  ABIArgInfo getIndirectResult(QualType Ty, bool ByVal, CCState &State) const;
  ABIArgInfo classifyArgumentType(QualType RetTy, CCState &State) const;
};
} // end anonymous namespace

bool LanaiABIInfo::shouldUseInReg(QualType Ty, CCState &State) const {
  unsigned Size = getContext().getTypeSize(Ty);
  unsigned SizeInRegs = llvm::alignTo(Size, 32U) / 32U;

  if (SizeInRegs == 0)
    return false;

  if (SizeInRegs > State.FreeRegs) {
    State.FreeRegs = 0;
    return false;
  }

  State.FreeRegs -= SizeInRegs;

  return true;
}

ABIArgInfo LanaiABIInfo::getIndirectResult(QualType Ty, bool ByVal,
                                           CCState &State) const {
  if (!ByVal) {
    if (State.FreeRegs) {
      --State.FreeRegs; // Non-byval indirects just use one pointer.
      return getNaturalAlignIndirectInReg(Ty);
    }
    return getNaturalAlignIndirect(Ty, false);
  }

  // Compute the byval alignment.
  const unsigned MinABIStackAlignInBytes = 4;
  unsigned TypeAlign = getContext().getTypeAlign(Ty) / 8;
  return ABIArgInfo::getIndirect(CharUnits::fromQuantity(4), /*ByVal=*/true,
                                 /*Realign=*/TypeAlign >
                                     MinABIStackAlignInBytes);
}

ABIArgInfo LanaiABIInfo::classifyArgumentType(QualType Ty,
                                              CCState &State) const {
  // Check with the C++ ABI first.
  const RecordType *RT = Ty->getAs<RecordType>();
  if (RT) {
    CGCXXABI::RecordArgABI RAA = getRecordArgABI(RT, getCXXABI());
    if (RAA == CGCXXABI::RAA_Indirect) {
      return getIndirectResult(Ty, /*ByVal=*/false, State);
    } else if (RAA == CGCXXABI::RAA_DirectInMemory) {
      return getNaturalAlignIndirect(Ty, /*ByVal=*/true);
    }
  }

  if (isAggregateTypeForABI(Ty)) {
    // Structures with flexible arrays are always indirect.
    if (RT && RT->getDecl()->hasFlexibleArrayMember())
      return getIndirectResult(Ty, /*ByVal=*/true, State);

    // Ignore empty structs/unions.
    if (isEmptyRecord(getContext(), Ty, true))
      return ABIArgInfo::getIgnore();

    llvm::LLVMContext &LLVMContext = getVMContext();
    unsigned SizeInRegs = (getContext().getTypeSize(Ty) + 31) / 32;
    if (SizeInRegs <= State.FreeRegs) {
      llvm::IntegerType *Int32 = llvm::Type::getInt32Ty(LLVMContext);
      SmallVector<llvm::Type *, 3> Elements(SizeInRegs, Int32);
      llvm::Type *Result = llvm::StructType::get(LLVMContext, Elements);
      State.FreeRegs -= SizeInRegs;
      return ABIArgInfo::getDirectInReg(Result);
    } else {
      State.FreeRegs = 0;
    }
    return getIndirectResult(Ty, true, State);
  }

  // Treat an enum type as its underlying type.
  if (const auto *EnumTy = Ty->getAs<EnumType>())
    Ty = EnumTy->getDecl()->getIntegerType();

  bool InReg = shouldUseInReg(Ty, State);

  // Don't pass >64 bit integers in registers.
  if (const auto *EIT = Ty->getAs<BitIntType>())
    if (EIT->getNumBits() > 64)
      return getIndirectResult(Ty, /*ByVal=*/true, State);

  if (isPromotableIntegerTypeForABI(Ty)) {
    if (InReg)
      return ABIArgInfo::getDirectInReg();
    return ABIArgInfo::getExtend(Ty);
  }
  if (InReg)
    return ABIArgInfo::getDirectInReg();
  return ABIArgInfo::getDirect();
}

namespace {
class LanaiTargetCodeGenInfo : public TargetCodeGenInfo {
public:
  LanaiTargetCodeGenInfo(CodeGen::CodeGenTypes &CGT)
      : TargetCodeGenInfo(std::make_unique<LanaiABIInfo>(CGT)) {}
};
}

//===----------------------------------------------------------------------===//
// AMDGPU ABI Implementation
//===----------------------------------------------------------------------===//

namespace {

class AMDGPUABIInfo final : public DefaultABIInfo {
private:
  static const unsigned MaxNumRegsForArgsRet = 16;

  unsigned numRegsForType(QualType Ty) const;

  bool isHomogeneousAggregateBaseType(QualType Ty) const override;
  bool isHomogeneousAggregateSmallEnough(const Type *Base,
                                         uint64_t Members) const override;

  // Coerce HIP scalar pointer arguments from generic pointers to global ones.
  llvm::Type *coerceKernelArgumentType(llvm::Type *Ty, unsigned FromAS,
                                       unsigned ToAS) const {
    // Single value types.
    auto *PtrTy = llvm::dyn_cast<llvm::PointerType>(Ty);
    if (PtrTy && PtrTy->getAddressSpace() == FromAS)
#ifdef INTEL_SYCL_OPAQUEPOINTER_READY
      return llvm::PointerType::get(Ty->getContext(), ToAS);
#else // INTEL_SYCL_OPAQUEPOINTER_READY
      return llvm::PointerType::getWithSamePointeeType(PtrTy, ToAS);
#endif // INTEL_SYCL_OPAQUEPOINTER_READY
    return Ty;
  }

public:
  explicit AMDGPUABIInfo(CodeGen::CodeGenTypes &CGT) :
    DefaultABIInfo(CGT) {}

  ABIArgInfo classifyReturnType(QualType RetTy) const;
  ABIArgInfo classifyKernelArgumentType(QualType Ty) const;
  ABIArgInfo classifyArgumentType(QualType Ty, unsigned &NumRegsLeft) const;

  void computeInfo(CGFunctionInfo &FI) const override;
  Address EmitVAArg(CodeGenFunction &CGF, Address VAListAddr,
                    QualType Ty) const override;
};

bool AMDGPUABIInfo::isHomogeneousAggregateBaseType(QualType Ty) const {
  return true;
}

bool AMDGPUABIInfo::isHomogeneousAggregateSmallEnough(
  const Type *Base, uint64_t Members) const {
  uint32_t NumRegs = (getContext().getTypeSize(Base) + 31) / 32;

  // Homogeneous Aggregates may occupy at most 16 registers.
  return Members * NumRegs <= MaxNumRegsForArgsRet;
}

/// Estimate number of registers the type will use when passed in registers.
unsigned AMDGPUABIInfo::numRegsForType(QualType Ty) const {
  unsigned NumRegs = 0;

  if (const VectorType *VT = Ty->getAs<VectorType>()) {
    // Compute from the number of elements. The reported size is based on the
    // in-memory size, which includes the padding 4th element for 3-vectors.
    QualType EltTy = VT->getElementType();
    unsigned EltSize = getContext().getTypeSize(EltTy);

    // 16-bit element vectors should be passed as packed.
    if (EltSize == 16)
      return (VT->getNumElements() + 1) / 2;

    unsigned EltNumRegs = (EltSize + 31) / 32;
    return EltNumRegs * VT->getNumElements();
  }

  if (const RecordType *RT = Ty->getAs<RecordType>()) {
    const RecordDecl *RD = RT->getDecl();
    assert(!RD->hasFlexibleArrayMember());

    for (const FieldDecl *Field : RD->fields()) {
      QualType FieldTy = Field->getType();
      NumRegs += numRegsForType(FieldTy);
    }

    return NumRegs;
  }

  return (getContext().getTypeSize(Ty) + 31) / 32;
}

void AMDGPUABIInfo::computeInfo(CGFunctionInfo &FI) const {
  llvm::CallingConv::ID CC = FI.getCallingConvention();

  if (!getCXXABI().classifyReturnType(FI))
    FI.getReturnInfo() = classifyReturnType(FI.getReturnType());

  unsigned NumRegsLeft = MaxNumRegsForArgsRet;
  for (auto &Arg : FI.arguments()) {
    if (CC == llvm::CallingConv::AMDGPU_KERNEL) {
      Arg.info = classifyKernelArgumentType(Arg.type);
    } else {
      Arg.info = classifyArgumentType(Arg.type, NumRegsLeft);
    }
  }
}

Address AMDGPUABIInfo::EmitVAArg(CodeGenFunction &CGF, Address VAListAddr,
                                 QualType Ty) const {
  llvm_unreachable("AMDGPU does not support varargs");
}

ABIArgInfo AMDGPUABIInfo::classifyReturnType(QualType RetTy) const {
  if (isAggregateTypeForABI(RetTy)) {
    // Records with non-trivial destructors/copy-constructors should not be
    // returned by value.
    if (!getRecordArgABI(RetTy, getCXXABI())) {
      // Ignore empty structs/unions.
      if (isEmptyRecord(getContext(), RetTy, true))
        return ABIArgInfo::getIgnore();

      // Lower single-element structs to just return a regular value.
      if (const Type *SeltTy = isSingleElementStruct(RetTy, getContext()))
        return ABIArgInfo::getDirect(CGT.ConvertType(QualType(SeltTy, 0)));

      if (const RecordType *RT = RetTy->getAs<RecordType>()) {
        const RecordDecl *RD = RT->getDecl();
        if (RD->hasFlexibleArrayMember())
          return DefaultABIInfo::classifyReturnType(RetTy);
      }

      // Pack aggregates <= 4 bytes into single VGPR or pair.
      uint64_t Size = getContext().getTypeSize(RetTy);
      if (Size <= 16)
        return ABIArgInfo::getDirect(llvm::Type::getInt16Ty(getVMContext()));

      if (Size <= 32)
        return ABIArgInfo::getDirect(llvm::Type::getInt32Ty(getVMContext()));

      if (Size <= 64) {
        llvm::Type *I32Ty = llvm::Type::getInt32Ty(getVMContext());
        return ABIArgInfo::getDirect(llvm::ArrayType::get(I32Ty, 2));
      }

      if (numRegsForType(RetTy) <= MaxNumRegsForArgsRet)
        return ABIArgInfo::getDirect();
    }
  }

  // Otherwise just do the default thing.
  return DefaultABIInfo::classifyReturnType(RetTy);
}

/// For kernels all parameters are really passed in a special buffer. It doesn't
/// make sense to pass anything byval, so everything must be direct.
ABIArgInfo AMDGPUABIInfo::classifyKernelArgumentType(QualType Ty) const {
  Ty = useFirstFieldIfTransparentUnion(Ty);

  // TODO: Can we omit empty structs?

  if (const Type *SeltTy = isSingleElementStruct(Ty, getContext()))
    Ty = QualType(SeltTy, 0);

  llvm::Type *OrigLTy = CGT.ConvertType(Ty);
  llvm::Type *LTy = OrigLTy;
  if (getContext().getLangOpts().HIP) {
    LTy = coerceKernelArgumentType(
        OrigLTy, /*FromAS=*/getContext().getTargetAddressSpace(LangAS::Default),
        /*ToAS=*/getContext().getTargetAddressSpace(LangAS::cuda_device));
  }

  // FIXME: Should also use this for OpenCL, but it requires addressing the
  // problem of kernels being called.
  //
  // FIXME: This doesn't apply the optimization of coercing pointers in structs
  // to global address space when using byref. This would require implementing a
  // new kind of coercion of the in-memory type when for indirect arguments.
  if (!getContext().getLangOpts().OpenCL && LTy == OrigLTy &&
      isAggregateTypeForABI(Ty)) {
    return ABIArgInfo::getIndirectAliased(
        getContext().getTypeAlignInChars(Ty),
        getContext().getTargetAddressSpace(LangAS::opencl_constant),
        false /*Realign*/, nullptr /*Padding*/);
  }

  // If we set CanBeFlattened to true, CodeGen will expand the struct to its
  // individual elements, which confuses the Clover OpenCL backend; therefore we
  // have to set it to false here. Other args of getDirect() are just defaults.
  return ABIArgInfo::getDirect(LTy, 0, nullptr, false);
}

ABIArgInfo AMDGPUABIInfo::classifyArgumentType(QualType Ty,
                                               unsigned &NumRegsLeft) const {
  assert(NumRegsLeft <= MaxNumRegsForArgsRet && "register estimate underflow");

  Ty = useFirstFieldIfTransparentUnion(Ty);

  if (isAggregateTypeForABI(Ty)) {
    // Records with non-trivial destructors/copy-constructors should not be
    // passed by value.
    if (auto RAA = getRecordArgABI(Ty, getCXXABI()))
      return getNaturalAlignIndirect(Ty, RAA == CGCXXABI::RAA_DirectInMemory);

    // Ignore empty structs/unions.
    if (isEmptyRecord(getContext(), Ty, true))
      return ABIArgInfo::getIgnore();

    // Lower single-element structs to just pass a regular value. TODO: We
    // could do reasonable-size multiple-element structs too, using getExpand(),
    // though watch out for things like bitfields.
    if (const Type *SeltTy = isSingleElementStruct(Ty, getContext()))
      return ABIArgInfo::getDirect(CGT.ConvertType(QualType(SeltTy, 0)));

    if (const RecordType *RT = Ty->getAs<RecordType>()) {
      const RecordDecl *RD = RT->getDecl();
      if (RD->hasFlexibleArrayMember())
        return DefaultABIInfo::classifyArgumentType(Ty);
    }

    // Pack aggregates <= 8 bytes into single VGPR or pair.
    uint64_t Size = getContext().getTypeSize(Ty);
    if (Size <= 64) {
      unsigned NumRegs = (Size + 31) / 32;
      NumRegsLeft -= std::min(NumRegsLeft, NumRegs);

      if (Size <= 16)
        return ABIArgInfo::getDirect(llvm::Type::getInt16Ty(getVMContext()));

      if (Size <= 32)
        return ABIArgInfo::getDirect(llvm::Type::getInt32Ty(getVMContext()));

      // XXX: Should this be i64 instead, and should the limit increase?
      llvm::Type *I32Ty = llvm::Type::getInt32Ty(getVMContext());
      return ABIArgInfo::getDirect(llvm::ArrayType::get(I32Ty, 2));
    }

    if (NumRegsLeft > 0) {
      unsigned NumRegs = numRegsForType(Ty);
      if (NumRegsLeft >= NumRegs) {
        NumRegsLeft -= NumRegs;
        return ABIArgInfo::getDirect();
      }
    }
  }

  // Otherwise just do the default thing.
  ABIArgInfo ArgInfo = DefaultABIInfo::classifyArgumentType(Ty);
  if (!ArgInfo.isIndirect()) {
    unsigned NumRegs = numRegsForType(Ty);
    NumRegsLeft -= std::min(NumRegs, NumRegsLeft);
  }

  return ArgInfo;
}

class AMDGPUTargetCodeGenInfo : public TargetCodeGenInfo {
public:
  AMDGPUTargetCodeGenInfo(CodeGenTypes &CGT)
      : TargetCodeGenInfo(std::make_unique<AMDGPUABIInfo>(CGT)) {}

  void setFunctionDeclAttributes(const FunctionDecl *FD, llvm::Function *F,
                                 CodeGenModule &CGM) const;

  void setTargetAttributes(const Decl *D, llvm::GlobalValue *GV,
                           CodeGen::CodeGenModule &M) const override;
  unsigned getOpenCLKernelCallingConv() const override;

  llvm::Constant *getNullPointer(const CodeGen::CodeGenModule &CGM,
      llvm::PointerType *T, QualType QT) const override;

  LangAS getASTAllocaAddressSpace() const override {
    return getLangASFromTargetAS(
        getABIInfo().getDataLayout().getAllocaAddrSpace());
  }
  LangAS getGlobalVarAddressSpace(CodeGenModule &CGM,
                                  const VarDecl *D) const override;
  llvm::SyncScope::ID getLLVMSyncScopeID(const LangOptions &LangOpts,
                                         SyncScope Scope,
                                         llvm::AtomicOrdering Ordering,
                                         llvm::LLVMContext &Ctx) const override;
  llvm::Value *createEnqueuedBlockKernel(CodeGenFunction &CGF,
                                         llvm::Function *BlockInvokeFunc,
                                         llvm::Type *BlockTy) const override;
  bool shouldEmitStaticExternCAliases() const override;
  bool shouldEmitDWARFBitFieldSeparators() const override;
  void setCUDAKernelCallingConvention(const FunctionType *&FT) const override;

private:
  // Adds a NamedMDNode with GV, Name, and Operand as operands, and adds the
  // resulting MDNode to the amdgcn.annotations MDNode.
  static void addAMDGCNMetadata(llvm::GlobalValue *GV, StringRef Name,
                                int Operand);
};
}

static bool requiresAMDGPUProtectedVisibility(const Decl *D,
                                              llvm::GlobalValue *GV) {
  if (GV->getVisibility() != llvm::GlobalValue::HiddenVisibility)
    return false;

  return D->hasAttr<OpenCLKernelAttr>() ||
         (isa<FunctionDecl>(D) && D->hasAttr<CUDAGlobalAttr>()) ||
         (isa<VarDecl>(D) &&
          (D->hasAttr<CUDADeviceAttr>() || D->hasAttr<CUDAConstantAttr>() ||
           cast<VarDecl>(D)->getType()->isCUDADeviceBuiltinSurfaceType() ||
           cast<VarDecl>(D)->getType()->isCUDADeviceBuiltinTextureType()));
}

void AMDGPUTargetCodeGenInfo::addAMDGCNMetadata(llvm::GlobalValue *GV,
                                                StringRef Name, int Operand) {
  addAMDGCOrNVVMMetadata("amdgcn.annotations", GV, Name, Operand);
}

void AMDGPUTargetCodeGenInfo::setFunctionDeclAttributes(
    const FunctionDecl *FD, llvm::Function *F, CodeGenModule &M) const {
  const auto *ReqdWGS =
      M.getLangOpts().OpenCL ? FD->getAttr<ReqdWorkGroupSizeAttr>() : nullptr;
  const bool IsOpenCLKernel =
      M.getLangOpts().OpenCL && FD->hasAttr<OpenCLKernelAttr>();
  const bool IsHIPKernel = M.getLangOpts().HIP && FD->hasAttr<CUDAGlobalAttr>();

  const auto *FlatWGS = FD->getAttr<AMDGPUFlatWorkGroupSizeAttr>();
  if (ReqdWGS || FlatWGS) {
    unsigned Min = 0;
    unsigned Max = 0;
    if (FlatWGS) {
      Min = FlatWGS->getMin()
                ->EvaluateKnownConstInt(M.getContext())
                .getExtValue();
      Max = FlatWGS->getMax()
                ->EvaluateKnownConstInt(M.getContext())
                .getExtValue();
    }
    if (ReqdWGS && Min == 0 && Max == 0)
      Min = Max = ReqdWGS->getXDim() * ReqdWGS->getYDim() * ReqdWGS->getZDim();

    if (Min != 0) {
      assert(Min <= Max && "Min must be less than or equal Max");

      std::string AttrVal = llvm::utostr(Min) + "," + llvm::utostr(Max);
      F->addFnAttr("amdgpu-flat-work-group-size", AttrVal);
    } else
      assert(Max == 0 && "Max must be zero");
  } else if (IsOpenCLKernel || IsHIPKernel) {
    // By default, restrict the maximum size to a value specified by
    // --gpu-max-threads-per-block=n or its default value for HIP.
    const unsigned OpenCLDefaultMaxWorkGroupSize = 256;
    const unsigned DefaultMaxWorkGroupSize =
        IsOpenCLKernel ? OpenCLDefaultMaxWorkGroupSize
                       : M.getLangOpts().GPUMaxThreadsPerBlock;
    std::string AttrVal =
        std::string("1,") + llvm::utostr(DefaultMaxWorkGroupSize);
    F->addFnAttr("amdgpu-flat-work-group-size", AttrVal);
  }

  if (const auto *Attr = FD->getAttr<AMDGPUWavesPerEUAttr>()) {
    unsigned Min =
        Attr->getMin()->EvaluateKnownConstInt(M.getContext()).getExtValue();
    unsigned Max = Attr->getMax() ? Attr->getMax()
                                        ->EvaluateKnownConstInt(M.getContext())
                                        .getExtValue()
                                  : 0;

    if (Min != 0) {
      assert((Max == 0 || Min <= Max) && "Min must be less than or equal Max");

      std::string AttrVal = llvm::utostr(Min);
      if (Max != 0)
        AttrVal = AttrVal + "," + llvm::utostr(Max);
      F->addFnAttr("amdgpu-waves-per-eu", AttrVal);
    } else
      assert(Max == 0 && "Max must be zero");
  }

  if (const auto *Attr = FD->getAttr<AMDGPUNumSGPRAttr>()) {
    unsigned NumSGPR = Attr->getNumSGPR();

    if (NumSGPR != 0)
      F->addFnAttr("amdgpu-num-sgpr", llvm::utostr(NumSGPR));
  }

  if (const auto *Attr = FD->getAttr<AMDGPUNumVGPRAttr>()) {
    uint32_t NumVGPR = Attr->getNumVGPR();

    if (NumVGPR != 0)
      F->addFnAttr("amdgpu-num-vgpr", llvm::utostr(NumVGPR));
  }
}

void AMDGPUTargetCodeGenInfo::setTargetAttributes(
    const Decl *D, llvm::GlobalValue *GV, CodeGen::CodeGenModule &M) const {
  if (requiresAMDGPUProtectedVisibility(D, GV)) {
    GV->setVisibility(llvm::GlobalValue::ProtectedVisibility);
    GV->setDSOLocal(true);
  }

  if (GV->isDeclaration())
    return;

  llvm::Function *F = dyn_cast<llvm::Function>(GV);
  if (!F)
    return;

  const FunctionDecl *FD = dyn_cast_or_null<FunctionDecl>(D);
  if (FD)
    setFunctionDeclAttributes(FD, F, M);

  const bool IsHIPKernel =
      M.getLangOpts().HIP && FD && FD->hasAttr<CUDAGlobalAttr>();

  // TODO: This should be moved to language specific attributes instead.
  if (IsHIPKernel)
    F->addFnAttr("uniform-work-group-size", "true");

  // Create !{<func-ref>, metadata !"kernel", i32 1} node for SYCL kernels.
  const bool IsSYCLKernel =
      FD && M.getLangOpts().SYCLIsDevice && FD->hasAttr<SYCLKernelAttr>();
  if (IsSYCLKernel)
    addAMDGCNMetadata(F, "kernel", 1);

  if (M.getContext().getTargetInfo().allowAMDGPUUnsafeFPAtomics())
    F->addFnAttr("amdgpu-unsafe-fp-atomics", "true");

  if (!getABIInfo().getCodeGenOpts().EmitIEEENaNCompliantInsts)
    F->addFnAttr("amdgpu-ieee", "false");
}

unsigned AMDGPUTargetCodeGenInfo::getOpenCLKernelCallingConv() const {
  return llvm::CallingConv::AMDGPU_KERNEL;
}

// Currently LLVM assumes null pointers always have value 0,
// which results in incorrectly transformed IR. Therefore, instead of
// emitting null pointers in private and local address spaces, a null
// pointer in generic address space is emitted which is casted to a
// pointer in local or private address space.
llvm::Constant *AMDGPUTargetCodeGenInfo::getNullPointer(
    const CodeGen::CodeGenModule &CGM, llvm::PointerType *PT,
    QualType QT) const {
  if (CGM.getContext().getTargetNullPointerValue(QT) == 0)
    return llvm::ConstantPointerNull::get(PT);

  auto &Ctx = CGM.getContext();
#ifdef INTEL_SYCL_OPAQUEPOINTER_READY
  auto NPT = llvm::PointerType::get(
      PT->getContext(), Ctx.getTargetAddressSpace(LangAS::opencl_generic));
#else // INTEL_SYCL_OPAQUEPOINTER_READY
  auto NPT = llvm::PointerType::getWithSamePointeeType(
      PT, Ctx.getTargetAddressSpace(LangAS::opencl_generic));
#endif // INTEL_SYCL_OPAQUEPOINTER_READY
  return llvm::ConstantExpr::getAddrSpaceCast(
      llvm::ConstantPointerNull::get(NPT), PT);
}

LangAS
AMDGPUTargetCodeGenInfo::getGlobalVarAddressSpace(CodeGenModule &CGM,
                                                  const VarDecl *D) const {
  assert(!CGM.getLangOpts().OpenCL &&
         !(CGM.getLangOpts().CUDA && CGM.getLangOpts().CUDAIsDevice) &&
         "Address space agnostic languages only");
  LangAS DefaultGlobalAS = getLangASFromTargetAS(
      CGM.getContext().getTargetAddressSpace(LangAS::opencl_global));
  if (!D)
    return DefaultGlobalAS;

  LangAS AddrSpace = D->getType().getAddressSpace();
  assert(AddrSpace == LangAS::Default || isTargetAddressSpace(AddrSpace));
  if (AddrSpace != LangAS::Default)
    return AddrSpace;

  // Only promote to address space 4 if VarDecl has constant initialization.
  if (CGM.isTypeConstant(D->getType(), false, false) &&
      D->hasConstantInitialization()) {
    if (auto ConstAS = CGM.getTarget().getConstantAddressSpace())
      return *ConstAS;
  }
  return DefaultGlobalAS;
}

llvm::SyncScope::ID
AMDGPUTargetCodeGenInfo::getLLVMSyncScopeID(const LangOptions &LangOpts,
                                            SyncScope Scope,
                                            llvm::AtomicOrdering Ordering,
                                            llvm::LLVMContext &Ctx) const {
  std::string Name;
  switch (Scope) {
  case SyncScope::HIPSingleThread:
    Name = "singlethread";
    break;
  case SyncScope::HIPWavefront:
  case SyncScope::OpenCLSubGroup:
    Name = "wavefront";
    break;
  case SyncScope::HIPWorkgroup:
  case SyncScope::OpenCLWorkGroup:
    Name = "workgroup";
    break;
  case SyncScope::HIPAgent:
  case SyncScope::OpenCLDevice:
    Name = "agent";
    break;
  case SyncScope::HIPSystem:
  case SyncScope::OpenCLAllSVMDevices:
    Name = "";
    break;
  }

  if (Ordering != llvm::AtomicOrdering::SequentiallyConsistent) {
    if (!Name.empty())
      Name = Twine(Twine(Name) + Twine("-")).str();

    Name = Twine(Twine(Name) + Twine("one-as")).str();
  }

  return Ctx.getOrInsertSyncScopeID(Name);
}

bool AMDGPUTargetCodeGenInfo::shouldEmitStaticExternCAliases() const {
  return false;
}

bool AMDGPUTargetCodeGenInfo::shouldEmitDWARFBitFieldSeparators() const {
  return true;
}

void AMDGPUTargetCodeGenInfo::setCUDAKernelCallingConvention(
    const FunctionType *&FT) const {
  FT = getABIInfo().getContext().adjustFunctionType(
      FT, FT->getExtInfo().withCallingConv(CC_OpenCLKernel));
}

//===----------------------------------------------------------------------===//
// SPARC v8 ABI Implementation.
// Based on the SPARC Compliance Definition version 2.4.1.
//
// Ensures that complex values are passed in registers.
//
namespace {
class SparcV8ABIInfo : public DefaultABIInfo {
public:
  SparcV8ABIInfo(CodeGenTypes &CGT) : DefaultABIInfo(CGT) {}

private:
  ABIArgInfo classifyReturnType(QualType RetTy) const;
  void computeInfo(CGFunctionInfo &FI) const override;
};
} // end anonymous namespace


ABIArgInfo
SparcV8ABIInfo::classifyReturnType(QualType Ty) const {
  if (Ty->isAnyComplexType()) {
    return ABIArgInfo::getDirect();
  }
  else {
    return DefaultABIInfo::classifyReturnType(Ty);
  }
}

void SparcV8ABIInfo::computeInfo(CGFunctionInfo &FI) const {

  FI.getReturnInfo() = classifyReturnType(FI.getReturnType());
  for (auto &Arg : FI.arguments())
    Arg.info = classifyArgumentType(Arg.type);
}

namespace {
class SparcV8TargetCodeGenInfo : public TargetCodeGenInfo {
public:
  SparcV8TargetCodeGenInfo(CodeGenTypes &CGT)
      : TargetCodeGenInfo(std::make_unique<SparcV8ABIInfo>(CGT)) {}

  llvm::Value *decodeReturnAddress(CodeGen::CodeGenFunction &CGF,
                                   llvm::Value *Address) const override {
    int Offset;
    if (isAggregateTypeForABI(CGF.CurFnInfo->getReturnType()))
      Offset = 12;
    else
      Offset = 8;
    return CGF.Builder.CreateGEP(CGF.Int8Ty, Address,
                                 llvm::ConstantInt::get(CGF.Int32Ty, Offset));
  }

  llvm::Value *encodeReturnAddress(CodeGen::CodeGenFunction &CGF,
                                   llvm::Value *Address) const override {
    int Offset;
    if (isAggregateTypeForABI(CGF.CurFnInfo->getReturnType()))
      Offset = -12;
    else
      Offset = -8;
    return CGF.Builder.CreateGEP(CGF.Int8Ty, Address,
                                 llvm::ConstantInt::get(CGF.Int32Ty, Offset));
  }
};
} // end anonymous namespace

//===----------------------------------------------------------------------===//
// SPARC v9 ABI Implementation.
// Based on the SPARC Compliance Definition version 2.4.1.
//
// Function arguments a mapped to a nominal "parameter array" and promoted to
// registers depending on their type. Each argument occupies 8 or 16 bytes in
// the array, structs larger than 16 bytes are passed indirectly.
//
// One case requires special care:
//
//   struct mixed {
//     int i;
//     float f;
//   };
//
// When a struct mixed is passed by value, it only occupies 8 bytes in the
// parameter array, but the int is passed in an integer register, and the float
// is passed in a floating point register. This is represented as two arguments
// with the LLVM IR inreg attribute:
//
//   declare void f(i32 inreg %i, float inreg %f)
//
// The code generator will only allocate 4 bytes from the parameter array for
// the inreg arguments. All other arguments are allocated a multiple of 8
// bytes.
//
namespace {
class SparcV9ABIInfo : public ABIInfo {
public:
  SparcV9ABIInfo(CodeGenTypes &CGT) : ABIInfo(CGT) {}

private:
  ABIArgInfo classifyType(QualType RetTy, unsigned SizeLimit) const;
  void computeInfo(CGFunctionInfo &FI) const override;
  Address EmitVAArg(CodeGenFunction &CGF, Address VAListAddr,
                    QualType Ty) const override;

  // Coercion type builder for structs passed in registers. The coercion type
  // serves two purposes:
  //
  // 1. Pad structs to a multiple of 64 bits, so they are passed 'left-aligned'
  //    in registers.
  // 2. Expose aligned floating point elements as first-level elements, so the
  //    code generator knows to pass them in floating point registers.
  //
  // We also compute the InReg flag which indicates that the struct contains
  // aligned 32-bit floats.
  //
  struct CoerceBuilder {
    llvm::LLVMContext &Context;
    const llvm::DataLayout &DL;
    SmallVector<llvm::Type*, 8> Elems;
    uint64_t Size;
    bool InReg;

    CoerceBuilder(llvm::LLVMContext &c, const llvm::DataLayout &dl)
      : Context(c), DL(dl), Size(0), InReg(false) {}

    // Pad Elems with integers until Size is ToSize.
    void pad(uint64_t ToSize) {
      assert(ToSize >= Size && "Cannot remove elements");
      if (ToSize == Size)
        return;

      // Finish the current 64-bit word.
      uint64_t Aligned = llvm::alignTo(Size, 64);
      if (Aligned > Size && Aligned <= ToSize) {
        Elems.push_back(llvm::IntegerType::get(Context, Aligned - Size));
        Size = Aligned;
      }

      // Add whole 64-bit words.
      while (Size + 64 <= ToSize) {
        Elems.push_back(llvm::Type::getInt64Ty(Context));
        Size += 64;
      }

      // Final in-word padding.
      if (Size < ToSize) {
        Elems.push_back(llvm::IntegerType::get(Context, ToSize - Size));
        Size = ToSize;
      }
    }

    // Add a floating point element at Offset.
    void addFloat(uint64_t Offset, llvm::Type *Ty, unsigned Bits) {
      // Unaligned floats are treated as integers.
      if (Offset % Bits)
        return;
      // The InReg flag is only required if there are any floats < 64 bits.
      if (Bits < 64)
        InReg = true;
      pad(Offset);
      Elems.push_back(Ty);
      Size = Offset + Bits;
    }

    // Add a struct type to the coercion type, starting at Offset (in bits).
    void addStruct(uint64_t Offset, llvm::StructType *StrTy) {
      const llvm::StructLayout *Layout = DL.getStructLayout(StrTy);
      for (unsigned i = 0, e = StrTy->getNumElements(); i != e; ++i) {
        llvm::Type *ElemTy = StrTy->getElementType(i);
        uint64_t ElemOffset = Offset + Layout->getElementOffsetInBits(i);
        switch (ElemTy->getTypeID()) {
        case llvm::Type::StructTyID:
          addStruct(ElemOffset, cast<llvm::StructType>(ElemTy));
          break;
        case llvm::Type::FloatTyID:
          addFloat(ElemOffset, ElemTy, 32);
          break;
        case llvm::Type::DoubleTyID:
          addFloat(ElemOffset, ElemTy, 64);
          break;
        case llvm::Type::FP128TyID:
          addFloat(ElemOffset, ElemTy, 128);
          break;
        case llvm::Type::PointerTyID:
          if (ElemOffset % 64 == 0) {
            pad(ElemOffset);
            Elems.push_back(ElemTy);
            Size += 64;
          }
          break;
        default:
          break;
        }
      }
    }

    // Check if Ty is a usable substitute for the coercion type.
    bool isUsableType(llvm::StructType *Ty) const {
      return llvm::ArrayRef(Elems) == Ty->elements();
    }

    // Get the coercion type as a literal struct type.
    llvm::Type *getType() const {
      if (Elems.size() == 1)
        return Elems.front();
      else
        return llvm::StructType::get(Context, Elems);
    }
  };
};
} // end anonymous namespace

ABIArgInfo
SparcV9ABIInfo::classifyType(QualType Ty, unsigned SizeLimit) const {
  if (Ty->isVoidType())
    return ABIArgInfo::getIgnore();

  uint64_t Size = getContext().getTypeSize(Ty);

  // Anything too big to fit in registers is passed with an explicit indirect
  // pointer / sret pointer.
  if (Size > SizeLimit)
    return getNaturalAlignIndirect(Ty, /*ByVal=*/false);

  // Treat an enum type as its underlying type.
  if (const EnumType *EnumTy = Ty->getAs<EnumType>())
    Ty = EnumTy->getDecl()->getIntegerType();

  // Integer types smaller than a register are extended.
  if (Size < 64 && Ty->isIntegerType())
    return ABIArgInfo::getExtend(Ty);

  if (const auto *EIT = Ty->getAs<BitIntType>())
    if (EIT->getNumBits() < 64)
      return ABIArgInfo::getExtend(Ty);

  // Other non-aggregates go in registers.
  if (!isAggregateTypeForABI(Ty))
    return ABIArgInfo::getDirect();

  // If a C++ object has either a non-trivial copy constructor or a non-trivial
  // destructor, it is passed with an explicit indirect pointer / sret pointer.
  if (CGCXXABI::RecordArgABI RAA = getRecordArgABI(Ty, getCXXABI()))
    return getNaturalAlignIndirect(Ty, RAA == CGCXXABI::RAA_DirectInMemory);

  // This is a small aggregate type that should be passed in registers.
  // Build a coercion type from the LLVM struct type.
  llvm::StructType *StrTy = dyn_cast<llvm::StructType>(CGT.ConvertType(Ty));
  if (!StrTy)
    return ABIArgInfo::getDirect();

  CoerceBuilder CB(getVMContext(), getDataLayout());
  CB.addStruct(0, StrTy);
  CB.pad(llvm::alignTo(CB.DL.getTypeSizeInBits(StrTy), 64));

  // Try to use the original type for coercion.
  llvm::Type *CoerceTy = CB.isUsableType(StrTy) ? StrTy : CB.getType();

  if (CB.InReg)
    return ABIArgInfo::getDirectInReg(CoerceTy);
  else
    return ABIArgInfo::getDirect(CoerceTy);
}

Address SparcV9ABIInfo::EmitVAArg(CodeGenFunction &CGF, Address VAListAddr,
                                  QualType Ty) const {
  ABIArgInfo AI = classifyType(Ty, 16 * 8);
  llvm::Type *ArgTy = CGT.ConvertType(Ty);
  if (AI.canHaveCoerceToType() && !AI.getCoerceToType())
    AI.setCoerceToType(ArgTy);

  CharUnits SlotSize = CharUnits::fromQuantity(8);

  CGBuilderTy &Builder = CGF.Builder;
  Address Addr = Address(Builder.CreateLoad(VAListAddr, "ap.cur"),
                         getVAListElementType(CGF), SlotSize);
  llvm::Type *ArgPtrTy = llvm::PointerType::getUnqual(ArgTy);

  auto TypeInfo = getContext().getTypeInfoInChars(Ty);

  Address ArgAddr = Address::invalid();
  CharUnits Stride;
  switch (AI.getKind()) {
  case ABIArgInfo::Expand:
  case ABIArgInfo::CoerceAndExpand:
  case ABIArgInfo::InAlloca:
    llvm_unreachable("Unsupported ABI kind for va_arg");

  case ABIArgInfo::Extend: {
    Stride = SlotSize;
    CharUnits Offset = SlotSize - TypeInfo.Width;
    ArgAddr = Builder.CreateConstInBoundsByteGEP(Addr, Offset, "extend");
    break;
  }

  case ABIArgInfo::Direct: {
    auto AllocSize = getDataLayout().getTypeAllocSize(AI.getCoerceToType());
    Stride = CharUnits::fromQuantity(AllocSize).alignTo(SlotSize);
    ArgAddr = Addr;
    break;
  }

  case ABIArgInfo::Indirect:
  case ABIArgInfo::IndirectAliased:
    Stride = SlotSize;
    ArgAddr = Builder.CreateElementBitCast(Addr, ArgPtrTy, "indirect");
    ArgAddr = Address(Builder.CreateLoad(ArgAddr, "indirect.arg"), ArgTy,
                      TypeInfo.Align);
    break;

  case ABIArgInfo::Ignore:
    return Address(llvm::UndefValue::get(ArgPtrTy), ArgTy, TypeInfo.Align);
  }

  // Update VAList.
  Address NextPtr = Builder.CreateConstInBoundsByteGEP(Addr, Stride, "ap.next");
  Builder.CreateStore(NextPtr.getPointer(), VAListAddr);

  return Builder.CreateElementBitCast(ArgAddr, ArgTy, "arg.addr");
}

void SparcV9ABIInfo::computeInfo(CGFunctionInfo &FI) const {
  FI.getReturnInfo() = classifyType(FI.getReturnType(), 32 * 8);
  for (auto &I : FI.arguments())
    I.info = classifyType(I.type, 16 * 8);
}

namespace {
class SparcV9TargetCodeGenInfo : public TargetCodeGenInfo {
public:
  SparcV9TargetCodeGenInfo(CodeGenTypes &CGT)
      : TargetCodeGenInfo(std::make_unique<SparcV9ABIInfo>(CGT)) {}

  int getDwarfEHStackPointer(CodeGen::CodeGenModule &M) const override {
    return 14;
  }

  bool initDwarfEHRegSizeTable(CodeGen::CodeGenFunction &CGF,
                               llvm::Value *Address) const override;

  llvm::Value *decodeReturnAddress(CodeGen::CodeGenFunction &CGF,
                                   llvm::Value *Address) const override {
    return CGF.Builder.CreateGEP(CGF.Int8Ty, Address,
                                 llvm::ConstantInt::get(CGF.Int32Ty, 8));
  }

  llvm::Value *encodeReturnAddress(CodeGen::CodeGenFunction &CGF,
                                   llvm::Value *Address) const override {
    return CGF.Builder.CreateGEP(CGF.Int8Ty, Address,
                                 llvm::ConstantInt::get(CGF.Int32Ty, -8));
  }
};
} // end anonymous namespace

bool
SparcV9TargetCodeGenInfo::initDwarfEHRegSizeTable(CodeGen::CodeGenFunction &CGF,
                                                llvm::Value *Address) const {
  // This is calculated from the LLVM and GCC tables and verified
  // against gcc output.  AFAIK all ABIs use the same encoding.

  CodeGen::CGBuilderTy &Builder = CGF.Builder;

  llvm::IntegerType *i8 = CGF.Int8Ty;
  llvm::Value *Four8 = llvm::ConstantInt::get(i8, 4);
  llvm::Value *Eight8 = llvm::ConstantInt::get(i8, 8);

  // 0-31: the 8-byte general-purpose registers
  AssignToArrayRange(Builder, Address, Eight8, 0, 31);

  // 32-63: f0-31, the 4-byte floating-point registers
  AssignToArrayRange(Builder, Address, Four8, 32, 63);

  //   Y   = 64
  //   PSR = 65
  //   WIM = 66
  //   TBR = 67
  //   PC  = 68
  //   NPC = 69
  //   FSR = 70
  //   CSR = 71
  AssignToArrayRange(Builder, Address, Eight8, 64, 71);

  // 72-87: d0-15, the 8-byte floating-point registers
  AssignToArrayRange(Builder, Address, Eight8, 72, 87);

  return false;
}

// ARC ABI implementation.
namespace {

class ARCABIInfo : public DefaultABIInfo {
  struct CCState {
    unsigned FreeRegs;
  };

public:
  using DefaultABIInfo::DefaultABIInfo;

private:
  Address EmitVAArg(CodeGenFunction &CGF, Address VAListAddr,
                    QualType Ty) const override;

  void updateState(const ABIArgInfo &Info, QualType Ty, CCState &State) const {
    if (!State.FreeRegs)
      return;
    if (Info.isIndirect() && Info.getInReg())
      State.FreeRegs--;
    else if (Info.isDirect() && Info.getInReg()) {
      unsigned sz = (getContext().getTypeSize(Ty) + 31) / 32;
      if (sz < State.FreeRegs)
        State.FreeRegs -= sz;
      else
        State.FreeRegs = 0;
    }
  }

  void computeInfo(CGFunctionInfo &FI) const override {
    CCState State;
    // ARC uses 8 registers to pass arguments.
    State.FreeRegs = 8;

    if (!getCXXABI().classifyReturnType(FI))
      FI.getReturnInfo() = classifyReturnType(FI.getReturnType());
    updateState(FI.getReturnInfo(), FI.getReturnType(), State);
    for (auto &I : FI.arguments()) {
      I.info = classifyArgumentType(I.type, State.FreeRegs);
      updateState(I.info, I.type, State);
    }
  }

  ABIArgInfo getIndirectByRef(QualType Ty, bool HasFreeRegs) const;
  ABIArgInfo getIndirectByValue(QualType Ty) const;
  ABIArgInfo classifyArgumentType(QualType Ty, uint8_t FreeRegs) const;
  ABIArgInfo classifyReturnType(QualType RetTy) const;
};

class ARCTargetCodeGenInfo : public TargetCodeGenInfo {
public:
  ARCTargetCodeGenInfo(CodeGenTypes &CGT)
      : TargetCodeGenInfo(std::make_unique<ARCABIInfo>(CGT)) {}
};


ABIArgInfo ARCABIInfo::getIndirectByRef(QualType Ty, bool HasFreeRegs) const {
  return HasFreeRegs ? getNaturalAlignIndirectInReg(Ty) :
                       getNaturalAlignIndirect(Ty, false);
}

ABIArgInfo ARCABIInfo::getIndirectByValue(QualType Ty) const {
  // Compute the byval alignment.
  const unsigned MinABIStackAlignInBytes = 4;
  unsigned TypeAlign = getContext().getTypeAlign(Ty) / 8;
  return ABIArgInfo::getIndirect(CharUnits::fromQuantity(4), /*ByVal=*/true,
                                 TypeAlign > MinABIStackAlignInBytes);
}

Address ARCABIInfo::EmitVAArg(CodeGenFunction &CGF, Address VAListAddr,
                              QualType Ty) const {
  return emitVoidPtrVAArg(CGF, VAListAddr, Ty, /*indirect*/ false,
                          getContext().getTypeInfoInChars(Ty),
                          CharUnits::fromQuantity(4), true);
}

ABIArgInfo ARCABIInfo::classifyArgumentType(QualType Ty,
                                            uint8_t FreeRegs) const {
  // Handle the generic C++ ABI.
  const RecordType *RT = Ty->getAs<RecordType>();
  if (RT) {
    CGCXXABI::RecordArgABI RAA = getRecordArgABI(RT, getCXXABI());
    if (RAA == CGCXXABI::RAA_Indirect)
      return getIndirectByRef(Ty, FreeRegs > 0);

    if (RAA == CGCXXABI::RAA_DirectInMemory)
      return getIndirectByValue(Ty);
  }

  // Treat an enum type as its underlying type.
  if (const EnumType *EnumTy = Ty->getAs<EnumType>())
    Ty = EnumTy->getDecl()->getIntegerType();

  auto SizeInRegs = llvm::alignTo(getContext().getTypeSize(Ty), 32) / 32;

  if (isAggregateTypeForABI(Ty)) {
    // Structures with flexible arrays are always indirect.
    if (RT && RT->getDecl()->hasFlexibleArrayMember())
      return getIndirectByValue(Ty);

    // Ignore empty structs/unions.
    if (isEmptyRecord(getContext(), Ty, true))
      return ABIArgInfo::getIgnore();

    llvm::LLVMContext &LLVMContext = getVMContext();

    llvm::IntegerType *Int32 = llvm::Type::getInt32Ty(LLVMContext);
    SmallVector<llvm::Type *, 3> Elements(SizeInRegs, Int32);
    llvm::Type *Result = llvm::StructType::get(LLVMContext, Elements);

    return FreeRegs >= SizeInRegs ?
        ABIArgInfo::getDirectInReg(Result) :
        ABIArgInfo::getDirect(Result, 0, nullptr, false);
  }

  if (const auto *EIT = Ty->getAs<BitIntType>())
    if (EIT->getNumBits() > 64)
      return getIndirectByValue(Ty);

  return isPromotableIntegerTypeForABI(Ty)
             ? (FreeRegs >= SizeInRegs ? ABIArgInfo::getExtendInReg(Ty)
                                       : ABIArgInfo::getExtend(Ty))
             : (FreeRegs >= SizeInRegs ? ABIArgInfo::getDirectInReg()
                                       : ABIArgInfo::getDirect());
}

ABIArgInfo ARCABIInfo::classifyReturnType(QualType RetTy) const {
  if (RetTy->isAnyComplexType())
    return ABIArgInfo::getDirectInReg();

  // Arguments of size > 4 registers are indirect.
  auto RetSize = llvm::alignTo(getContext().getTypeSize(RetTy), 32) / 32;
  if (RetSize > 4)
    return getIndirectByRef(RetTy, /*HasFreeRegs*/ true);

  return DefaultABIInfo::classifyReturnType(RetTy);
}

} // End anonymous namespace.

//===----------------------------------------------------------------------===//
// XCore ABI Implementation
//===----------------------------------------------------------------------===//

namespace {

/// A SmallStringEnc instance is used to build up the TypeString by passing
/// it by reference between functions that append to it.
typedef llvm::SmallString<128> SmallStringEnc;

/// TypeStringCache caches the meta encodings of Types.
///
/// The reason for caching TypeStrings is two fold:
///   1. To cache a type's encoding for later uses;
///   2. As a means to break recursive member type inclusion.
///
/// A cache Entry can have a Status of:
///   NonRecursive:   The type encoding is not recursive;
///   Recursive:      The type encoding is recursive;
///   Incomplete:     An incomplete TypeString;
///   IncompleteUsed: An incomplete TypeString that has been used in a
///                   Recursive type encoding.
///
/// A NonRecursive entry will have all of its sub-members expanded as fully
/// as possible. Whilst it may contain types which are recursive, the type
/// itself is not recursive and thus its encoding may be safely used whenever
/// the type is encountered.
///
/// A Recursive entry will have all of its sub-members expanded as fully as
/// possible. The type itself is recursive and it may contain other types which
/// are recursive. The Recursive encoding must not be used during the expansion
/// of a recursive type's recursive branch. For simplicity the code uses
/// IncompleteCount to reject all usage of Recursive encodings for member types.
///
/// An Incomplete entry is always a RecordType and only encodes its
/// identifier e.g. "s(S){}". Incomplete 'StubEnc' entries are ephemeral and
/// are placed into the cache during type expansion as a means to identify and
/// handle recursive inclusion of types as sub-members. If there is recursion
/// the entry becomes IncompleteUsed.
///
/// During the expansion of a RecordType's members:
///
///   If the cache contains a NonRecursive encoding for the member type, the
///   cached encoding is used;
///
///   If the cache contains a Recursive encoding for the member type, the
///   cached encoding is 'Swapped' out, as it may be incorrect, and...
///
///   If the member is a RecordType, an Incomplete encoding is placed into the
///   cache to break potential recursive inclusion of itself as a sub-member;
///
///   Once a member RecordType has been expanded, its temporary incomplete
///   entry is removed from the cache. If a Recursive encoding was swapped out
///   it is swapped back in;
///
///   If an incomplete entry is used to expand a sub-member, the incomplete
///   entry is marked as IncompleteUsed. The cache keeps count of how many
///   IncompleteUsed entries it currently contains in IncompleteUsedCount;
///
///   If a member's encoding is found to be a NonRecursive or Recursive viz:
///   IncompleteUsedCount==0, the member's encoding is added to the cache.
///   Else the member is part of a recursive type and thus the recursion has
///   been exited too soon for the encoding to be correct for the member.
///
class TypeStringCache {
  enum Status {NonRecursive, Recursive, Incomplete, IncompleteUsed};
  struct Entry {
    std::string Str;     // The encoded TypeString for the type.
    enum Status State;   // Information about the encoding in 'Str'.
    std::string Swapped; // A temporary place holder for a Recursive encoding
                         // during the expansion of RecordType's members.
  };
  std::map<const IdentifierInfo *, struct Entry> Map;
  unsigned IncompleteCount;     // Number of Incomplete entries in the Map.
  unsigned IncompleteUsedCount; // Number of IncompleteUsed entries in the Map.
public:
  TypeStringCache() : IncompleteCount(0), IncompleteUsedCount(0) {}
  void addIncomplete(const IdentifierInfo *ID, std::string StubEnc);
  bool removeIncomplete(const IdentifierInfo *ID);
  void addIfComplete(const IdentifierInfo *ID, StringRef Str,
                     bool IsRecursive);
  StringRef lookupStr(const IdentifierInfo *ID);
};

/// TypeString encodings for enum & union fields must be order.
/// FieldEncoding is a helper for this ordering process.
class FieldEncoding {
  bool HasName;
  std::string Enc;
public:
  FieldEncoding(bool b, SmallStringEnc &e) : HasName(b), Enc(e.c_str()) {}
  StringRef str() { return Enc; }
  bool operator<(const FieldEncoding &rhs) const {
    if (HasName != rhs.HasName) return HasName;
    return Enc < rhs.Enc;
  }
};

class XCoreABIInfo : public DefaultABIInfo {
public:
  XCoreABIInfo(CodeGen::CodeGenTypes &CGT) : DefaultABIInfo(CGT) {}
  Address EmitVAArg(CodeGenFunction &CGF, Address VAListAddr,
                    QualType Ty) const override;
};

class XCoreTargetCodeGenInfo : public TargetCodeGenInfo {
  mutable TypeStringCache TSC;
  void emitTargetMD(const Decl *D, llvm::GlobalValue *GV,
                    const CodeGen::CodeGenModule &M) const;

public:
  XCoreTargetCodeGenInfo(CodeGenTypes &CGT)
      : TargetCodeGenInfo(std::make_unique<XCoreABIInfo>(CGT)) {}
  void emitTargetMetadata(CodeGen::CodeGenModule &CGM,
                          const llvm::MapVector<GlobalDecl, StringRef>
                              &MangledDeclNames) const override;
};

} // End anonymous namespace.

// TODO: this implementation is likely now redundant with the default
// EmitVAArg.
Address XCoreABIInfo::EmitVAArg(CodeGenFunction &CGF, Address VAListAddr,
                                QualType Ty) const {
  CGBuilderTy &Builder = CGF.Builder;

  // Get the VAList.
  CharUnits SlotSize = CharUnits::fromQuantity(4);
  Address AP = Address(Builder.CreateLoad(VAListAddr),
                       getVAListElementType(CGF), SlotSize);

  // Handle the argument.
  ABIArgInfo AI = classifyArgumentType(Ty);
  CharUnits TypeAlign = getContext().getTypeAlignInChars(Ty);
  llvm::Type *ArgTy = CGT.ConvertType(Ty);
  if (AI.canHaveCoerceToType() && !AI.getCoerceToType())
    AI.setCoerceToType(ArgTy);
  llvm::Type *ArgPtrTy = llvm::PointerType::getUnqual(ArgTy);

  Address Val = Address::invalid();
  CharUnits ArgSize = CharUnits::Zero();
  switch (AI.getKind()) {
  case ABIArgInfo::Expand:
  case ABIArgInfo::CoerceAndExpand:
  case ABIArgInfo::InAlloca:
    llvm_unreachable("Unsupported ABI kind for va_arg");
  case ABIArgInfo::Ignore:
    Val = Address(llvm::UndefValue::get(ArgPtrTy), ArgTy, TypeAlign);
    ArgSize = CharUnits::Zero();
    break;
  case ABIArgInfo::Extend:
  case ABIArgInfo::Direct:
    Val = Builder.CreateElementBitCast(AP, ArgTy);
    ArgSize = CharUnits::fromQuantity(
        getDataLayout().getTypeAllocSize(AI.getCoerceToType()));
    ArgSize = ArgSize.alignTo(SlotSize);
    break;
  case ABIArgInfo::Indirect:
  case ABIArgInfo::IndirectAliased:
    Val = Builder.CreateElementBitCast(AP, ArgPtrTy);
    Val = Address(Builder.CreateLoad(Val), ArgTy, TypeAlign);
    ArgSize = SlotSize;
    break;
  }

  // Increment the VAList.
  if (!ArgSize.isZero()) {
    Address APN = Builder.CreateConstInBoundsByteGEP(AP, ArgSize);
    Builder.CreateStore(APN.getPointer(), VAListAddr);
  }

  return Val;
}

/// During the expansion of a RecordType, an incomplete TypeString is placed
/// into the cache as a means to identify and break recursion.
/// If there is a Recursive encoding in the cache, it is swapped out and will
/// be reinserted by removeIncomplete().
/// All other types of encoding should have been used rather than arriving here.
void TypeStringCache::addIncomplete(const IdentifierInfo *ID,
                                    std::string StubEnc) {
  if (!ID)
    return;
  Entry &E = Map[ID];
  assert( (E.Str.empty() || E.State == Recursive) &&
         "Incorrectly use of addIncomplete");
  assert(!StubEnc.empty() && "Passing an empty string to addIncomplete()");
  E.Swapped.swap(E.Str); // swap out the Recursive
  E.Str.swap(StubEnc);
  E.State = Incomplete;
  ++IncompleteCount;
}

/// Once the RecordType has been expanded, the temporary incomplete TypeString
/// must be removed from the cache.
/// If a Recursive was swapped out by addIncomplete(), it will be replaced.
/// Returns true if the RecordType was defined recursively.
bool TypeStringCache::removeIncomplete(const IdentifierInfo *ID) {
  if (!ID)
    return false;
  auto I = Map.find(ID);
  assert(I != Map.end() && "Entry not present");
  Entry &E = I->second;
  assert( (E.State == Incomplete ||
           E.State == IncompleteUsed) &&
         "Entry must be an incomplete type");
  bool IsRecursive = false;
  if (E.State == IncompleteUsed) {
    // We made use of our Incomplete encoding, thus we are recursive.
    IsRecursive = true;
    --IncompleteUsedCount;
  }
  if (E.Swapped.empty())
    Map.erase(I);
  else {
    // Swap the Recursive back.
    E.Swapped.swap(E.Str);
    E.Swapped.clear();
    E.State = Recursive;
  }
  --IncompleteCount;
  return IsRecursive;
}

/// Add the encoded TypeString to the cache only if it is NonRecursive or
/// Recursive (viz: all sub-members were expanded as fully as possible).
void TypeStringCache::addIfComplete(const IdentifierInfo *ID, StringRef Str,
                                    bool IsRecursive) {
  if (!ID || IncompleteUsedCount)
    return; // No key or it is an incomplete sub-type so don't add.
  Entry &E = Map[ID];
  if (IsRecursive && !E.Str.empty()) {
    assert(E.State==Recursive && E.Str.size() == Str.size() &&
           "This is not the same Recursive entry");
    // The parent container was not recursive after all, so we could have used
    // this Recursive sub-member entry after all, but we assumed the worse when
    // we started viz: IncompleteCount!=0.
    return;
  }
  assert(E.Str.empty() && "Entry already present");
  E.Str = Str.str();
  E.State = IsRecursive? Recursive : NonRecursive;
}

/// Return a cached TypeString encoding for the ID. If there isn't one, or we
/// are recursively expanding a type (IncompleteCount != 0) and the cached
/// encoding is Recursive, return an empty StringRef.
StringRef TypeStringCache::lookupStr(const IdentifierInfo *ID) {
  if (!ID)
    return StringRef();   // We have no key.
  auto I = Map.find(ID);
  if (I == Map.end())
    return StringRef();   // We have no encoding.
  Entry &E = I->second;
  if (E.State == Recursive && IncompleteCount)
    return StringRef();   // We don't use Recursive encodings for member types.

  if (E.State == Incomplete) {
    // The incomplete type is being used to break out of recursion.
    E.State = IncompleteUsed;
    ++IncompleteUsedCount;
  }
  return E.Str;
}

/// The XCore ABI includes a type information section that communicates symbol
/// type information to the linker. The linker uses this information to verify
/// safety/correctness of things such as array bound and pointers et al.
/// The ABI only requires C (and XC) language modules to emit TypeStrings.
/// This type information (TypeString) is emitted into meta data for all global
/// symbols: definitions, declarations, functions & variables.
///
/// The TypeString carries type, qualifier, name, size & value details.
/// Please see 'Tools Development Guide' section 2.16.2 for format details:
/// https://www.xmos.com/download/public/Tools-Development-Guide%28X9114A%29.pdf
/// The output is tested by test/CodeGen/xcore-stringtype.c.
///
static bool getTypeString(SmallStringEnc &Enc, const Decl *D,
                          const CodeGen::CodeGenModule &CGM,
                          TypeStringCache &TSC);

/// XCore uses emitTargetMD to emit TypeString metadata for global symbols.
void XCoreTargetCodeGenInfo::emitTargetMD(
    const Decl *D, llvm::GlobalValue *GV,
    const CodeGen::CodeGenModule &CGM) const {
  SmallStringEnc Enc;
  if (getTypeString(Enc, D, CGM, TSC)) {
    llvm::LLVMContext &Ctx = CGM.getModule().getContext();
    llvm::Metadata *MDVals[] = {llvm::ConstantAsMetadata::get(GV),
                                llvm::MDString::get(Ctx, Enc.str())};
    llvm::NamedMDNode *MD =
      CGM.getModule().getOrInsertNamedMetadata("xcore.typestrings");
    MD->addOperand(llvm::MDNode::get(Ctx, MDVals));
  }
}

void XCoreTargetCodeGenInfo::emitTargetMetadata(
    CodeGen::CodeGenModule &CGM,
    const llvm::MapVector<GlobalDecl, StringRef> &MangledDeclNames) const {
  // Warning, new MangledDeclNames may be appended within this loop.
  // We rely on MapVector insertions adding new elements to the end
  // of the container.
  for (unsigned I = 0; I != MangledDeclNames.size(); ++I) {
    auto Val = *(MangledDeclNames.begin() + I);
    llvm::GlobalValue *GV = CGM.GetGlobalValue(Val.second);
    if (GV) {
      const Decl *D = Val.first.getDecl()->getMostRecentDecl();
      emitTargetMD(D, GV, CGM);
    }
  }
}

//===----------------------------------------------------------------------===//
// Base ABI and target codegen info implementation common between SPIR and
// SPIR-V.
//===----------------------------------------------------------------------===//

namespace {
class CommonSPIRABIInfo : public DefaultABIInfo {
public:
  CommonSPIRABIInfo(CodeGenTypes &CGT) : DefaultABIInfo(CGT) { setCCs(); }

  ABIArgInfo classifyKernelArgumentType(QualType Ty) const;

  // Add new functions rather than overload existing so that these public APIs
  // can't be blindly misused with wrong calling convention.
  ABIArgInfo classifyRegcallReturnType(QualType RetTy) const;
  ABIArgInfo classifyRegcallArgumentType(QualType RetTy) const;

  void computeInfo(CGFunctionInfo &FI) const override;

private:
  void setCCs();
};

ABIArgInfo CommonSPIRABIInfo::classifyKernelArgumentType(QualType Ty) const {
  Ty = useFirstFieldIfTransparentUnion(Ty);

  if (getContext().getLangOpts().SYCLIsDevice && isAggregateTypeForABI(Ty)) {
    // Pass all aggregate types allowed by Sema by value.
    return getNaturalAlignIndirect(Ty);
  }

  return DefaultABIInfo::classifyArgumentType(Ty);
}

void CommonSPIRABIInfo::computeInfo(CGFunctionInfo &FI) const {
  llvm::CallingConv::ID CC = FI.getCallingConvention();
  bool IsRegCall = CC == llvm::CallingConv::X86_RegCall;

  if (!getCXXABI().classifyReturnType(FI)) {
    CanQualType RetT = FI.getReturnType();
    FI.getReturnInfo() =
        IsRegCall ? classifyRegcallReturnType(RetT) : classifyReturnType(RetT);
  }

  for (auto &Arg : FI.arguments()) {
    if (CC == llvm::CallingConv::SPIR_KERNEL) {
      Arg.info = classifyKernelArgumentType(Arg.type);
    } else {
      Arg.info = IsRegCall ? classifyRegcallArgumentType(Arg.type)
                           : classifyArgumentType(Arg.type);
    }
  }
}

// The two functions below are based on AMDGPUABIInfo, but without any
// restriction on the maximum number of arguments passed via registers.
// SPIRV BEs are expected to further adjust the calling convention as
// needed (use stack or byval-like passing) for some of the arguments.

ABIArgInfo CommonSPIRABIInfo::classifyRegcallReturnType(QualType RetTy) const {
  if (isAggregateTypeForABI(RetTy)) {
    // Records with non-trivial destructors/copy-constructors should not be
    // returned by value.
    if (!getRecordArgABI(RetTy, getCXXABI())) {
      // Ignore empty structs/unions.
      if (isEmptyRecord(getContext(), RetTy, true))
        return ABIArgInfo::getIgnore();

      // Lower single-element structs to just return a regular value.
      if (const Type *SeltTy = isSingleElementStruct(RetTy, getContext()))
        return ABIArgInfo::getDirect(CGT.ConvertType(QualType(SeltTy, 0)));

      if (const RecordType *RT = RetTy->getAs<RecordType>()) {
        const RecordDecl *RD = RT->getDecl();
        if (RD->hasFlexibleArrayMember())
          return classifyReturnType(RetTy);
      }

      // Pack aggregates <= 8 bytes into a single vector register or pair.
      // TODO make this parameterizeable/adjustable depending on spir target
      // triple abi component.
      uint64_t Size = getContext().getTypeSize(RetTy);
      if (Size <= 16)
        return ABIArgInfo::getDirect(llvm::Type::getInt16Ty(getVMContext()));

      if (Size <= 32)
        return ABIArgInfo::getDirect(llvm::Type::getInt32Ty(getVMContext()));

      if (Size <= 64) {
        llvm::Type *I32Ty = llvm::Type::getInt32Ty(getVMContext());
        return ABIArgInfo::getDirect(llvm::ArrayType::get(I32Ty, 2));
      }
      return ABIArgInfo::getDirect();
    }
  }
  // Otherwise just do the default thing.
  return classifyReturnType(RetTy);
}

ABIArgInfo CommonSPIRABIInfo::classifyRegcallArgumentType(QualType Ty) const {
  Ty = useFirstFieldIfTransparentUnion(Ty);

  if (isAggregateTypeForABI(Ty)) {
    // Records with non-trivial destructors/copy-constructors should not be
    // passed by value.
    if (auto RAA = getRecordArgABI(Ty, getCXXABI()))
      return getNaturalAlignIndirect(Ty, RAA == CGCXXABI::RAA_DirectInMemory);

    // Ignore empty structs/unions.
    if (isEmptyRecord(getContext(), Ty, true))
      return ABIArgInfo::getIgnore();

    // Lower single-element structs to just pass a regular value. TODO: We
    // could do reasonable-size multiple-element structs too, using getExpand(),
    // though watch out for things like bitfields.
    if (const Type *SeltTy = isSingleElementStruct(Ty, getContext()))
      return ABIArgInfo::getDirect(CGT.ConvertType(QualType(SeltTy, 0)));

    if (const RecordType *RT = Ty->getAs<RecordType>()) {
      const RecordDecl *RD = RT->getDecl();
      if (RD->hasFlexibleArrayMember())
        return classifyArgumentType(Ty);
    }

    // Pack aggregates <= 8 bytes into single vector register or pair.
    // TODO make this parameterizeable/adjustable depending on spir target
    // triple abi component.
    uint64_t Size = getContext().getTypeSize(Ty);
    if (Size <= 64) {
      if (Size <= 16)
        return ABIArgInfo::getDirect(llvm::Type::getInt16Ty(getVMContext()));

      if (Size <= 32)
        return ABIArgInfo::getDirect(llvm::Type::getInt32Ty(getVMContext()));

      // XXX: Should this be i64 instead, and should the limit increase?
      llvm::Type *I32Ty = llvm::Type::getInt32Ty(getVMContext());
      return ABIArgInfo::getDirect(llvm::ArrayType::get(I32Ty, 2));
    }
    return ABIArgInfo::getDirect();
  }

  // Otherwise just do the default thing.
  return classifyArgumentType(Ty);
}

class SPIRVABIInfo : public CommonSPIRABIInfo {
public:
  SPIRVABIInfo(CodeGenTypes &CGT) : CommonSPIRABIInfo(CGT) {}
  void computeInfo(CGFunctionInfo &FI) const override;

private:
  ABIArgInfo classifyKernelArgumentType(QualType Ty) const;
};
} // end anonymous namespace
namespace {
class CommonSPIRTargetCodeGenInfo : public TargetCodeGenInfo {
public:
  CommonSPIRTargetCodeGenInfo(CodeGen::CodeGenTypes &CGT)
      : TargetCodeGenInfo(std::make_unique<CommonSPIRABIInfo>(CGT)) {}
  CommonSPIRTargetCodeGenInfo(std::unique_ptr<ABIInfo> ABIInfo)
      : TargetCodeGenInfo(std::move(ABIInfo)) {}

  LangAS getASTAllocaAddressSpace() const override {
    return getLangASFromTargetAS(
        getABIInfo().getDataLayout().getAllocaAddrSpace());
  }

  unsigned getOpenCLKernelCallingConv() const override;
  llvm::Type *getOpenCLType(CodeGenModule &CGM, const Type *T) const override;

  bool shouldEmitStaticExternCAliases() const override;
};
class SPIRVTargetCodeGenInfo : public CommonSPIRTargetCodeGenInfo {
public:
  SPIRVTargetCodeGenInfo(CodeGen::CodeGenTypes &CGT)
      : CommonSPIRTargetCodeGenInfo(std::make_unique<SPIRVABIInfo>(CGT)) {}
  void setCUDAKernelCallingConvention(const FunctionType *&FT) const override;
};
} // End anonymous namespace.

void CommonSPIRABIInfo::setCCs() {
  assert(getRuntimeCC() == llvm::CallingConv::C);
  RuntimeCC = llvm::CallingConv::SPIR_FUNC;
}

ABIArgInfo SPIRVABIInfo::classifyKernelArgumentType(QualType Ty) const {
  if (getContext().getLangOpts().CUDAIsDevice) {
    // Coerce pointer arguments with default address space to CrossWorkGroup
    // pointers for HIPSPV/CUDASPV. When the language mode is HIP/CUDA, the
    // SPIRTargetInfo maps cuda_device to SPIR-V's CrossWorkGroup address space.
    llvm::Type *LTy = CGT.ConvertType(Ty);
    auto DefaultAS = getContext().getTargetAddressSpace(LangAS::Default);
    auto GlobalAS = getContext().getTargetAddressSpace(LangAS::cuda_device);
    auto *PtrTy = llvm::dyn_cast<llvm::PointerType>(LTy);
    if (PtrTy && PtrTy->getAddressSpace() == DefaultAS) {
#ifdef INTEL_SYCL_OPAQUEPOINTER_READY
      LTy = llvm::PointerType::get(PtrTy->getContext(), GlobalAS);
#else // INTEL_SYCL_OPAQUEPOINTER_READY
      LTy = llvm::PointerType::getWithSamePointeeType(PtrTy, GlobalAS);
#endif // INTEL_SYCL_OPAQUEPOINTER_READY
      return ABIArgInfo::getDirect(LTy, 0, nullptr, false);
    }

    // Force copying aggregate type in kernel arguments by value when
    // compiling CUDA targeting SPIR-V. This is required for the object
    // copied to be valid on the device.
    // This behavior follows the CUDA spec
    // https://docs.nvidia.com/cuda/cuda-c-programming-guide/index.html#global-function-argument-processing,
    // and matches the NVPTX implementation.
    if (isAggregateTypeForABI(Ty))
      return getNaturalAlignIndirect(Ty, /* byval */ true);
  }
  return classifyArgumentType(Ty);
}

void SPIRVABIInfo::computeInfo(CGFunctionInfo &FI) const {
  // The logic is same as in DefaultABIInfo with an exception on the kernel
  // arguments handling.
  llvm::CallingConv::ID CC = FI.getCallingConvention();

  if (!getCXXABI().classifyReturnType(FI))
    FI.getReturnInfo() = classifyReturnType(FI.getReturnType());

  for (auto &I : FI.arguments()) {
    if (CC == llvm::CallingConv::SPIR_KERNEL) {
      I.info = classifyKernelArgumentType(I.type);
    } else {
      I.info = classifyArgumentType(I.type);
    }
  }
}

namespace clang {
namespace CodeGen {
void computeSPIRKernelABIInfo(CodeGenModule &CGM, CGFunctionInfo &FI) {
  if (CGM.getTarget().getTriple().isSPIRV())
    SPIRVABIInfo(CGM.getTypes()).computeInfo(FI);
  else
    CommonSPIRABIInfo(CGM.getTypes()).computeInfo(FI);
}
}
}

unsigned CommonSPIRTargetCodeGenInfo::getOpenCLKernelCallingConv() const {
  return llvm::CallingConv::SPIR_KERNEL;
}

bool CommonSPIRTargetCodeGenInfo::shouldEmitStaticExternCAliases() const {
  return false;
}

void SPIRVTargetCodeGenInfo::setCUDAKernelCallingConvention(
    const FunctionType *&FT) const {
  // Convert HIP kernels to SPIR-V kernels.
  if (getABIInfo().getContext().getLangOpts().HIP) {
    FT = getABIInfo().getContext().adjustFunctionType(
        FT, FT->getExtInfo().withCallingConv(CC_OpenCLKernel));
    return;
  }
}

static bool appendType(SmallStringEnc &Enc, QualType QType,
                       const CodeGen::CodeGenModule &CGM,
                       TypeStringCache &TSC);

/// Helper function for appendRecordType().
/// Builds a SmallVector containing the encoded field types in declaration
/// order.
static bool extractFieldType(SmallVectorImpl<FieldEncoding> &FE,
                             const RecordDecl *RD,
                             const CodeGen::CodeGenModule &CGM,
                             TypeStringCache &TSC) {
  for (const auto *Field : RD->fields()) {
    SmallStringEnc Enc;
    Enc += "m(";
    Enc += Field->getName();
    Enc += "){";
    if (Field->isBitField()) {
      Enc += "b(";
      llvm::raw_svector_ostream OS(Enc);
      OS << Field->getBitWidthValue(CGM.getContext());
      Enc += ':';
    }
    if (!appendType(Enc, Field->getType(), CGM, TSC))
      return false;
    if (Field->isBitField())
      Enc += ')';
    Enc += '}';
    FE.emplace_back(!Field->getName().empty(), Enc);
  }
  return true;
}

/// Appends structure and union types to Enc and adds encoding to cache.
/// Recursively calls appendType (via extractFieldType) for each field.
/// Union types have their fields ordered according to the ABI.
static bool appendRecordType(SmallStringEnc &Enc, const RecordType *RT,
                             const CodeGen::CodeGenModule &CGM,
                             TypeStringCache &TSC, const IdentifierInfo *ID) {
  // Append the cached TypeString if we have one.
  StringRef TypeString = TSC.lookupStr(ID);
  if (!TypeString.empty()) {
    Enc += TypeString;
    return true;
  }

  // Start to emit an incomplete TypeString.
  size_t Start = Enc.size();
  Enc += (RT->isUnionType()? 'u' : 's');
  Enc += '(';
  if (ID)
    Enc += ID->getName();
  Enc += "){";

  // We collect all encoded fields and order as necessary.
  bool IsRecursive = false;
  const RecordDecl *RD = RT->getDecl()->getDefinition();
  if (RD && !RD->field_empty()) {
    // An incomplete TypeString stub is placed in the cache for this RecordType
    // so that recursive calls to this RecordType will use it whilst building a
    // complete TypeString for this RecordType.
    SmallVector<FieldEncoding, 16> FE;
    std::string StubEnc(Enc.substr(Start).str());
    StubEnc += '}';  // StubEnc now holds a valid incomplete TypeString.
    TSC.addIncomplete(ID, std::move(StubEnc));
    if (!extractFieldType(FE, RD, CGM, TSC)) {
      (void) TSC.removeIncomplete(ID);
      return false;
    }
    IsRecursive = TSC.removeIncomplete(ID);
    // The ABI requires unions to be sorted but not structures.
    // See FieldEncoding::operator< for sort algorithm.
    if (RT->isUnionType())
      llvm::sort(FE);
    // We can now complete the TypeString.
    unsigned E = FE.size();
    for (unsigned I = 0; I != E; ++I) {
      if (I)
        Enc += ',';
      Enc += FE[I].str();
    }
  }
  Enc += '}';
  TSC.addIfComplete(ID, Enc.substr(Start), IsRecursive);
  return true;
}

/// Appends enum types to Enc and adds the encoding to the cache.
static bool appendEnumType(SmallStringEnc &Enc, const EnumType *ET,
                           TypeStringCache &TSC,
                           const IdentifierInfo *ID) {
  // Append the cached TypeString if we have one.
  StringRef TypeString = TSC.lookupStr(ID);
  if (!TypeString.empty()) {
    Enc += TypeString;
    return true;
  }

  size_t Start = Enc.size();
  Enc += "e(";
  if (ID)
    Enc += ID->getName();
  Enc += "){";

  // We collect all encoded enumerations and order them alphanumerically.
  if (const EnumDecl *ED = ET->getDecl()->getDefinition()) {
    SmallVector<FieldEncoding, 16> FE;
    for (auto I = ED->enumerator_begin(), E = ED->enumerator_end(); I != E;
         ++I) {
      SmallStringEnc EnumEnc;
      EnumEnc += "m(";
      EnumEnc += I->getName();
      EnumEnc += "){";
      I->getInitVal().toString(EnumEnc);
      EnumEnc += '}';
      FE.push_back(FieldEncoding(!I->getName().empty(), EnumEnc));
    }
    llvm::sort(FE);
    unsigned E = FE.size();
    for (unsigned I = 0; I != E; ++I) {
      if (I)
        Enc += ',';
      Enc += FE[I].str();
    }
  }
  Enc += '}';
  TSC.addIfComplete(ID, Enc.substr(Start), false);
  return true;
}

/// Appends type's qualifier to Enc.
/// This is done prior to appending the type's encoding.
static void appendQualifier(SmallStringEnc &Enc, QualType QT) {
  // Qualifiers are emitted in alphabetical order.
  static const char *const Table[]={"","c:","r:","cr:","v:","cv:","rv:","crv:"};
  int Lookup = 0;
  if (QT.isConstQualified())
    Lookup += 1<<0;
  if (QT.isRestrictQualified())
    Lookup += 1<<1;
  if (QT.isVolatileQualified())
    Lookup += 1<<2;
  Enc += Table[Lookup];
}

/// Appends built-in types to Enc.
static bool appendBuiltinType(SmallStringEnc &Enc, const BuiltinType *BT) {
  const char *EncType;
  switch (BT->getKind()) {
    case BuiltinType::Void:
      EncType = "0";
      break;
    case BuiltinType::Bool:
      EncType = "b";
      break;
    case BuiltinType::Char_U:
      EncType = "uc";
      break;
    case BuiltinType::UChar:
      EncType = "uc";
      break;
    case BuiltinType::SChar:
      EncType = "sc";
      break;
    case BuiltinType::UShort:
      EncType = "us";
      break;
    case BuiltinType::Short:
      EncType = "ss";
      break;
    case BuiltinType::UInt:
      EncType = "ui";
      break;
    case BuiltinType::Int:
      EncType = "si";
      break;
    case BuiltinType::ULong:
      EncType = "ul";
      break;
    case BuiltinType::Long:
      EncType = "sl";
      break;
    case BuiltinType::ULongLong:
      EncType = "ull";
      break;
    case BuiltinType::LongLong:
      EncType = "sll";
      break;
    case BuiltinType::Float:
      EncType = "ft";
      break;
    case BuiltinType::Double:
      EncType = "d";
      break;
    case BuiltinType::LongDouble:
      EncType = "ld";
      break;
    default:
      return false;
  }
  Enc += EncType;
  return true;
}

/// Appends a pointer encoding to Enc before calling appendType for the pointee.
static bool appendPointerType(SmallStringEnc &Enc, const PointerType *PT,
                              const CodeGen::CodeGenModule &CGM,
                              TypeStringCache &TSC) {
  Enc += "p(";
  if (!appendType(Enc, PT->getPointeeType(), CGM, TSC))
    return false;
  Enc += ')';
  return true;
}

/// Appends array encoding to Enc before calling appendType for the element.
static bool appendArrayType(SmallStringEnc &Enc, QualType QT,
                            const ArrayType *AT,
                            const CodeGen::CodeGenModule &CGM,
                            TypeStringCache &TSC, StringRef NoSizeEnc) {
  if (AT->getSizeModifier() != ArrayType::Normal)
    return false;
  Enc += "a(";
  if (const ConstantArrayType *CAT = dyn_cast<ConstantArrayType>(AT))
    CAT->getSize().toStringUnsigned(Enc);
  else
    Enc += NoSizeEnc; // Global arrays use "*", otherwise it is "".
  Enc += ':';
  // The Qualifiers should be attached to the type rather than the array.
  appendQualifier(Enc, QT);
  if (!appendType(Enc, AT->getElementType(), CGM, TSC))
    return false;
  Enc += ')';
  return true;
}

/// Appends a function encoding to Enc, calling appendType for the return type
/// and the arguments.
static bool appendFunctionType(SmallStringEnc &Enc, const FunctionType *FT,
                             const CodeGen::CodeGenModule &CGM,
                             TypeStringCache &TSC) {
  Enc += "f{";
  if (!appendType(Enc, FT->getReturnType(), CGM, TSC))
    return false;
  Enc += "}(";
  if (const FunctionProtoType *FPT = FT->getAs<FunctionProtoType>()) {
    // N.B. we are only interested in the adjusted param types.
    auto I = FPT->param_type_begin();
    auto E = FPT->param_type_end();
    if (I != E) {
      do {
        if (!appendType(Enc, *I, CGM, TSC))
          return false;
        ++I;
        if (I != E)
          Enc += ',';
      } while (I != E);
      if (FPT->isVariadic())
        Enc += ",va";
    } else {
      if (FPT->isVariadic())
        Enc += "va";
      else
        Enc += '0';
    }
  }
  Enc += ')';
  return true;
}

/// Handles the type's qualifier before dispatching a call to handle specific
/// type encodings.
static bool appendType(SmallStringEnc &Enc, QualType QType,
                       const CodeGen::CodeGenModule &CGM,
                       TypeStringCache &TSC) {

  QualType QT = QType.getCanonicalType();

  if (const ArrayType *AT = QT->getAsArrayTypeUnsafe())
    // The Qualifiers should be attached to the type rather than the array.
    // Thus we don't call appendQualifier() here.
    return appendArrayType(Enc, QT, AT, CGM, TSC, "");

  appendQualifier(Enc, QT);

  if (const BuiltinType *BT = QT->getAs<BuiltinType>())
    return appendBuiltinType(Enc, BT);

  if (const PointerType *PT = QT->getAs<PointerType>())
    return appendPointerType(Enc, PT, CGM, TSC);

  if (const EnumType *ET = QT->getAs<EnumType>())
    return appendEnumType(Enc, ET, TSC, QT.getBaseTypeIdentifier());

  if (const RecordType *RT = QT->getAsStructureType())
    return appendRecordType(Enc, RT, CGM, TSC, QT.getBaseTypeIdentifier());

  if (const RecordType *RT = QT->getAsUnionType())
    return appendRecordType(Enc, RT, CGM, TSC, QT.getBaseTypeIdentifier());

  if (const FunctionType *FT = QT->getAs<FunctionType>())
    return appendFunctionType(Enc, FT, CGM, TSC);

  return false;
}

static bool getTypeString(SmallStringEnc &Enc, const Decl *D,
                          const CodeGen::CodeGenModule &CGM,
                          TypeStringCache &TSC) {
  if (!D)
    return false;

  if (const FunctionDecl *FD = dyn_cast<FunctionDecl>(D)) {
    if (FD->getLanguageLinkage() != CLanguageLinkage)
      return false;
    return appendType(Enc, FD->getType(), CGM, TSC);
  }

  if (const VarDecl *VD = dyn_cast<VarDecl>(D)) {
    if (VD->getLanguageLinkage() != CLanguageLinkage)
      return false;
    QualType QT = VD->getType().getCanonicalType();
    if (const ArrayType *AT = QT->getAsArrayTypeUnsafe()) {
      // Global ArrayTypes are given a size of '*' if the size is unknown.
      // The Qualifiers should be attached to the type rather than the array.
      // Thus we don't call appendQualifier() here.
      return appendArrayType(Enc, QT, AT, CGM, TSC, "*");
    }
    return appendType(Enc, QT, CGM, TSC);
  }
  return false;
}

/// Construct a SPIR-V target extension type for the given OpenCL image type.
static llvm::Type *getSPIRVImageType(llvm::LLVMContext &Ctx, StringRef BaseType,
                                     StringRef OpenCLName,
                                     unsigned AccessQualifier) {
  // These parameters compare to the operands of OpTypeImage (see
  // https://registry.khronos.org/SPIR-V/specs/unified1/SPIRV.html#OpTypeImage
  // for more details). The first 6 integer parameters all default to 0, and
  // will be changed to 1 only for the image type(s) that set the parameter to
  // one. The 7th integer parameter is the access qualifier, which is tacked on
  // at the end.
  SmallVector<unsigned, 7> IntParams = {0, 0, 0, 0, 0, 0};

  // Choose the dimension of the image--this corresponds to the Dim enum in
  // SPIR-V (first integer parameter of OpTypeImage).
  if (OpenCLName.startswith("image2d"))
    IntParams[0] = 1; // 1D
  else if (OpenCLName.startswith("image3d"))
    IntParams[0] = 2; // 2D
  else if (OpenCLName == "image1d_buffer")
    IntParams[0] = 5; // Buffer
  else
    assert(OpenCLName.startswith("image1d") && "Unknown image type");

  // Set the other integer parameters of OpTypeImage if necessary. Note that the
  // OpenCL image types don't provide any information for the Sampled or
  // Image Format parameters.
  if (OpenCLName.contains("_depth"))
    IntParams[1] = 1;
  if (OpenCLName.contains("_array"))
    IntParams[2] = 1;
  if (OpenCLName.contains("_msaa"))
    IntParams[3] = 1;

  // Access qualifier
  IntParams.push_back(AccessQualifier);

  return llvm::TargetExtType::get(Ctx, BaseType, {llvm::Type::getVoidTy(Ctx)},
                                  IntParams);
}

llvm::Type *CommonSPIRTargetCodeGenInfo::getOpenCLType(CodeGenModule &CGM,
                                                       const Type *Ty) const {
  llvm::LLVMContext &Ctx = CGM.getLLVMContext();
  if (Ctx.supportsTypedPointers())
    return nullptr;
  if (auto *PipeTy = dyn_cast<PipeType>(Ty))
    return llvm::TargetExtType::get(Ctx, "spirv.Pipe", {},
                                    {!PipeTy->isReadOnly()});
  if (auto *BuiltinTy = dyn_cast<BuiltinType>(Ty)) {
    enum AccessQualifier : unsigned { AQ_ro = 0, AQ_wo = 1, AQ_rw = 2 };
    switch (BuiltinTy->getKind()) {
// clang-format off
#define IMAGE_TYPE(ImgType, Id, SingletonId, Access, Suffix)                   \
    case BuiltinType::Id:                                                      \
      return getSPIRVImageType(Ctx, "spirv.Image", #ImgType, AQ_##Suffix);
#include "clang/Basic/OpenCLImageTypes.def"
#define IMAGE_TYPE(ImgType, Id, SingletonId, Access, Suffix)                   \
    case BuiltinType::Sampled##Id:                                             \
      return getSPIRVImageType(Ctx, "spirv.SampledImage", #ImgType, AQ_##Suffix);
// clang-format on
#define IMAGE_WRITE_TYPE(Type, Id, Ext)
#define IMAGE_READ_WRITE_TYPE(Type, Id, Ext)
#include "clang/Basic/OpenCLImageTypes.def"
    case BuiltinType::OCLSampler:
      return llvm::TargetExtType::get(Ctx, "spirv.Sampler");
    case BuiltinType::OCLEvent:
      return llvm::TargetExtType::get(Ctx, "spirv.Event");
    case BuiltinType::OCLClkEvent:
      return llvm::TargetExtType::get(Ctx, "spirv.DeviceEvent");
    case BuiltinType::OCLQueue:
      return llvm::TargetExtType::get(Ctx, "spirv.Queue");
    case BuiltinType::OCLReserveID:
      return llvm::TargetExtType::get(Ctx, "spirv.ReserveId");
#define INTEL_SUBGROUP_AVC_TYPE(Name, Id)                                      \
    case BuiltinType::OCLIntelSubgroupAVC##Id:                                 \
      return llvm::TargetExtType::get(Ctx, "spirv.Avc" #Id "INTEL");
#include "clang/Basic/OpenCLExtensionTypes.def"
    default:
      return nullptr;
    }
  }

  return nullptr;
}
//===----------------------------------------------------------------------===//
// RISC-V ABI Implementation
//===----------------------------------------------------------------------===//

namespace {
class RISCVABIInfo : public DefaultABIInfo {
private:
  // Size of the integer ('x') registers in bits.
  unsigned XLen;
  // Size of the floating point ('f') registers in bits. Note that the target
  // ISA might have a wider FLen than the selected ABI (e.g. an RV32IF target
  // with soft float ABI has FLen==0).
  unsigned FLen;
  static const int NumArgGPRs = 8;
  static const int NumArgFPRs = 8;
  bool detectFPCCEligibleStructHelper(QualType Ty, CharUnits CurOff,
                                      llvm::Type *&Field1Ty,
                                      CharUnits &Field1Off,
                                      llvm::Type *&Field2Ty,
                                      CharUnits &Field2Off) const;

public:
  RISCVABIInfo(CodeGen::CodeGenTypes &CGT, unsigned XLen, unsigned FLen)
      : DefaultABIInfo(CGT), XLen(XLen), FLen(FLen) {}

  // DefaultABIInfo's classifyReturnType and classifyArgumentType are
  // non-virtual, but computeInfo is virtual, so we overload it.
  void computeInfo(CGFunctionInfo &FI) const override;

  ABIArgInfo classifyArgumentType(QualType Ty, bool IsFixed, int &ArgGPRsLeft,
                                  int &ArgFPRsLeft) const;
  ABIArgInfo classifyReturnType(QualType RetTy) const;

  Address EmitVAArg(CodeGenFunction &CGF, Address VAListAddr,
                    QualType Ty) const override;

  ABIArgInfo extendType(QualType Ty) const;

  bool detectFPCCEligibleStruct(QualType Ty, llvm::Type *&Field1Ty,
                                CharUnits &Field1Off, llvm::Type *&Field2Ty,
                                CharUnits &Field2Off, int &NeededArgGPRs,
                                int &NeededArgFPRs) const;
  ABIArgInfo coerceAndExpandFPCCEligibleStruct(llvm::Type *Field1Ty,
                                               CharUnits Field1Off,
                                               llvm::Type *Field2Ty,
                                               CharUnits Field2Off) const;

  ABIArgInfo coerceVLSVector(QualType Ty) const;
};
} // end anonymous namespace

void RISCVABIInfo::computeInfo(CGFunctionInfo &FI) const {
  QualType RetTy = FI.getReturnType();
  if (!getCXXABI().classifyReturnType(FI))
    FI.getReturnInfo() = classifyReturnType(RetTy);

  // IsRetIndirect is true if classifyArgumentType indicated the value should
  // be passed indirect, or if the type size is a scalar greater than 2*XLen
  // and not a complex type with elements <= FLen. e.g. fp128 is passed direct
  // in LLVM IR, relying on the backend lowering code to rewrite the argument
  // list and pass indirectly on RV32.
  bool IsRetIndirect = FI.getReturnInfo().getKind() == ABIArgInfo::Indirect;
  if (!IsRetIndirect && RetTy->isScalarType() &&
      getContext().getTypeSize(RetTy) > (2 * XLen)) {
    if (RetTy->isComplexType() && FLen) {
      QualType EltTy = RetTy->castAs<ComplexType>()->getElementType();
      IsRetIndirect = getContext().getTypeSize(EltTy) > FLen;
    } else {
      // This is a normal scalar > 2*XLen, such as fp128 on RV32.
      IsRetIndirect = true;
    }
  }

  int ArgGPRsLeft = IsRetIndirect ? NumArgGPRs - 1 : NumArgGPRs;
  int ArgFPRsLeft = FLen ? NumArgFPRs : 0;
  int NumFixedArgs = FI.getNumRequiredArgs();

  int ArgNum = 0;
  for (auto &ArgInfo : FI.arguments()) {
    bool IsFixed = ArgNum < NumFixedArgs;
    ArgInfo.info =
        classifyArgumentType(ArgInfo.type, IsFixed, ArgGPRsLeft, ArgFPRsLeft);
    ArgNum++;
  }
}

// Returns true if the struct is a potential candidate for the floating point
// calling convention. If this function returns true, the caller is
// responsible for checking that if there is only a single field then that
// field is a float.
bool RISCVABIInfo::detectFPCCEligibleStructHelper(QualType Ty, CharUnits CurOff,
                                                  llvm::Type *&Field1Ty,
                                                  CharUnits &Field1Off,
                                                  llvm::Type *&Field2Ty,
                                                  CharUnits &Field2Off) const {
  bool IsInt = Ty->isIntegralOrEnumerationType();
  bool IsFloat = Ty->isRealFloatingType();

  if (IsInt || IsFloat) {
    uint64_t Size = getContext().getTypeSize(Ty);
    if (IsInt && Size > XLen)
      return false;
    // Can't be eligible if larger than the FP registers. Handling of half
    // precision values has been specified in the ABI, so don't block those.
    if (IsFloat && Size > FLen)
      return false;
    // Can't be eligible if an integer type was already found (int+int pairs
    // are not eligible).
    if (IsInt && Field1Ty && Field1Ty->isIntegerTy())
      return false;
    if (!Field1Ty) {
      Field1Ty = CGT.ConvertType(Ty);
      Field1Off = CurOff;
      return true;
    }
    if (!Field2Ty) {
      Field2Ty = CGT.ConvertType(Ty);
      Field2Off = CurOff;
      return true;
    }
    return false;
  }

  if (auto CTy = Ty->getAs<ComplexType>()) {
    if (Field1Ty)
      return false;
    QualType EltTy = CTy->getElementType();
    if (getContext().getTypeSize(EltTy) > FLen)
      return false;
    Field1Ty = CGT.ConvertType(EltTy);
    Field1Off = CurOff;
    Field2Ty = Field1Ty;
    Field2Off = Field1Off + getContext().getTypeSizeInChars(EltTy);
    return true;
  }

  if (const ConstantArrayType *ATy = getContext().getAsConstantArrayType(Ty)) {
    uint64_t ArraySize = ATy->getSize().getZExtValue();
    QualType EltTy = ATy->getElementType();
    CharUnits EltSize = getContext().getTypeSizeInChars(EltTy);
    for (uint64_t i = 0; i < ArraySize; ++i) {
      bool Ret = detectFPCCEligibleStructHelper(EltTy, CurOff, Field1Ty,
                                                Field1Off, Field2Ty, Field2Off);
      if (!Ret)
        return false;
      CurOff += EltSize;
    }
    return true;
  }

  if (const auto *RTy = Ty->getAs<RecordType>()) {
    // Structures with either a non-trivial destructor or a non-trivial
    // copy constructor are not eligible for the FP calling convention.
    if (getRecordArgABI(Ty, CGT.getCXXABI()))
      return false;
    if (isEmptyRecord(getContext(), Ty, true))
      return true;
    const RecordDecl *RD = RTy->getDecl();
    // Unions aren't eligible unless they're empty (which is caught above).
    if (RD->isUnion())
      return false;
    const ASTRecordLayout &Layout = getContext().getASTRecordLayout(RD);
    // If this is a C++ record, check the bases first.
    if (const CXXRecordDecl *CXXRD = dyn_cast<CXXRecordDecl>(RD)) {
      for (const CXXBaseSpecifier &B : CXXRD->bases()) {
        const auto *BDecl =
            cast<CXXRecordDecl>(B.getType()->castAs<RecordType>()->getDecl());
        CharUnits BaseOff = Layout.getBaseClassOffset(BDecl);
        bool Ret = detectFPCCEligibleStructHelper(B.getType(), CurOff + BaseOff,
                                                  Field1Ty, Field1Off, Field2Ty,
                                                  Field2Off);
        if (!Ret)
          return false;
      }
    }
    int ZeroWidthBitFieldCount = 0;
    for (const FieldDecl *FD : RD->fields()) {
      uint64_t FieldOffInBits = Layout.getFieldOffset(FD->getFieldIndex());
      QualType QTy = FD->getType();
      if (FD->isBitField()) {
        unsigned BitWidth = FD->getBitWidthValue(getContext());
        // Allow a bitfield with a type greater than XLen as long as the
        // bitwidth is XLen or less.
        if (getContext().getTypeSize(QTy) > XLen && BitWidth <= XLen)
          QTy = getContext().getIntTypeForBitwidth(XLen, false);
        if (BitWidth == 0) {
          ZeroWidthBitFieldCount++;
          continue;
        }
      }

      bool Ret = detectFPCCEligibleStructHelper(
          QTy, CurOff + getContext().toCharUnitsFromBits(FieldOffInBits),
          Field1Ty, Field1Off, Field2Ty, Field2Off);
      if (!Ret)
        return false;

      // As a quirk of the ABI, zero-width bitfields aren't ignored for fp+fp
      // or int+fp structs, but are ignored for a struct with an fp field and
      // any number of zero-width bitfields.
      if (Field2Ty && ZeroWidthBitFieldCount > 0)
        return false;
    }
    return Field1Ty != nullptr;
  }

  return false;
}

// Determine if a struct is eligible for passing according to the floating
// point calling convention (i.e., when flattened it contains a single fp
// value, fp+fp, or int+fp of appropriate size). If so, NeededArgFPRs and
// NeededArgGPRs are incremented appropriately.
bool RISCVABIInfo::detectFPCCEligibleStruct(QualType Ty, llvm::Type *&Field1Ty,
                                            CharUnits &Field1Off,
                                            llvm::Type *&Field2Ty,
                                            CharUnits &Field2Off,
                                            int &NeededArgGPRs,
                                            int &NeededArgFPRs) const {
  Field1Ty = nullptr;
  Field2Ty = nullptr;
  NeededArgGPRs = 0;
  NeededArgFPRs = 0;
  bool IsCandidate = detectFPCCEligibleStructHelper(
      Ty, CharUnits::Zero(), Field1Ty, Field1Off, Field2Ty, Field2Off);
  // Not really a candidate if we have a single int but no float.
  if (Field1Ty && !Field2Ty && !Field1Ty->isFloatingPointTy())
    return false;
  if (!IsCandidate)
    return false;
  if (Field1Ty && Field1Ty->isFloatingPointTy())
    NeededArgFPRs++;
  else if (Field1Ty)
    NeededArgGPRs++;
  if (Field2Ty && Field2Ty->isFloatingPointTy())
    NeededArgFPRs++;
  else if (Field2Ty)
    NeededArgGPRs++;
  return true;
}

// Call getCoerceAndExpand for the two-element flattened struct described by
// Field1Ty, Field1Off, Field2Ty, Field2Off. This method will create an
// appropriate coerceToType and unpaddedCoerceToType.
ABIArgInfo RISCVABIInfo::coerceAndExpandFPCCEligibleStruct(
    llvm::Type *Field1Ty, CharUnits Field1Off, llvm::Type *Field2Ty,
    CharUnits Field2Off) const {
  SmallVector<llvm::Type *, 3> CoerceElts;
  SmallVector<llvm::Type *, 2> UnpaddedCoerceElts;
  if (!Field1Off.isZero())
    CoerceElts.push_back(llvm::ArrayType::get(
        llvm::Type::getInt8Ty(getVMContext()), Field1Off.getQuantity()));

  CoerceElts.push_back(Field1Ty);
  UnpaddedCoerceElts.push_back(Field1Ty);

  if (!Field2Ty) {
    return ABIArgInfo::getCoerceAndExpand(
        llvm::StructType::get(getVMContext(), CoerceElts, !Field1Off.isZero()),
        UnpaddedCoerceElts[0]);
  }

  CharUnits Field2Align =
      CharUnits::fromQuantity(getDataLayout().getABITypeAlign(Field2Ty));
  CharUnits Field1End = Field1Off +
      CharUnits::fromQuantity(getDataLayout().getTypeStoreSize(Field1Ty));
  CharUnits Field2OffNoPadNoPack = Field1End.alignTo(Field2Align);

  CharUnits Padding = CharUnits::Zero();
  if (Field2Off > Field2OffNoPadNoPack)
    Padding = Field2Off - Field2OffNoPadNoPack;
  else if (Field2Off != Field2Align && Field2Off > Field1End)
    Padding = Field2Off - Field1End;

  bool IsPacked = !Field2Off.isMultipleOf(Field2Align);

  if (!Padding.isZero())
    CoerceElts.push_back(llvm::ArrayType::get(
        llvm::Type::getInt8Ty(getVMContext()), Padding.getQuantity()));

  CoerceElts.push_back(Field2Ty);
  UnpaddedCoerceElts.push_back(Field2Ty);

  auto CoerceToType =
      llvm::StructType::get(getVMContext(), CoerceElts, IsPacked);
  auto UnpaddedCoerceToType =
      llvm::StructType::get(getVMContext(), UnpaddedCoerceElts, IsPacked);

  return ABIArgInfo::getCoerceAndExpand(CoerceToType, UnpaddedCoerceToType);
}

// Fixed-length RVV vectors are represented as scalable vectors in function
// args/return and must be coerced from fixed vectors.
ABIArgInfo RISCVABIInfo::coerceVLSVector(QualType Ty) const {
  assert(Ty->isVectorType() && "expected vector type!");

  const auto *VT = Ty->castAs<VectorType>();
  assert(VT->getVectorKind() == VectorType::RVVFixedLengthDataVector &&
         "Unexpected vector kind");

  assert(VT->getElementType()->isBuiltinType() && "expected builtin type!");

  const auto *BT = VT->getElementType()->castAs<BuiltinType>();
  unsigned EltSize = getContext().getTypeSize(BT);
  llvm::ScalableVectorType *ResType =
        llvm::ScalableVectorType::get(CGT.ConvertType(VT->getElementType()),
                                      llvm::RISCV::RVVBitsPerBlock / EltSize);
  return ABIArgInfo::getDirect(ResType);
}

ABIArgInfo RISCVABIInfo::classifyArgumentType(QualType Ty, bool IsFixed,
                                              int &ArgGPRsLeft,
                                              int &ArgFPRsLeft) const {
  assert(ArgGPRsLeft <= NumArgGPRs && "Arg GPR tracking underflow");
  Ty = useFirstFieldIfTransparentUnion(Ty);

  // Structures with either a non-trivial destructor or a non-trivial
  // copy constructor are always passed indirectly.
  if (CGCXXABI::RecordArgABI RAA = getRecordArgABI(Ty, getCXXABI())) {
    if (ArgGPRsLeft)
      ArgGPRsLeft -= 1;
    return getNaturalAlignIndirect(Ty, /*ByVal=*/RAA ==
                                           CGCXXABI::RAA_DirectInMemory);
  }

  // Ignore empty structs/unions.
  if (isEmptyRecord(getContext(), Ty, true))
    return ABIArgInfo::getIgnore();

  uint64_t Size = getContext().getTypeSize(Ty);

  // Pass floating point values via FPRs if possible.
  if (IsFixed && Ty->isFloatingType() && !Ty->isComplexType() &&
      FLen >= Size && ArgFPRsLeft) {
    ArgFPRsLeft--;
    return ABIArgInfo::getDirect();
  }

  // Complex types for the hard float ABI must be passed direct rather than
  // using CoerceAndExpand.
  if (IsFixed && Ty->isComplexType() && FLen && ArgFPRsLeft >= 2) {
    QualType EltTy = Ty->castAs<ComplexType>()->getElementType();
    if (getContext().getTypeSize(EltTy) <= FLen) {
      ArgFPRsLeft -= 2;
      return ABIArgInfo::getDirect();
    }
  }

  if (IsFixed && FLen && Ty->isStructureOrClassType()) {
    llvm::Type *Field1Ty = nullptr;
    llvm::Type *Field2Ty = nullptr;
    CharUnits Field1Off = CharUnits::Zero();
    CharUnits Field2Off = CharUnits::Zero();
    int NeededArgGPRs = 0;
    int NeededArgFPRs = 0;
    bool IsCandidate =
        detectFPCCEligibleStruct(Ty, Field1Ty, Field1Off, Field2Ty, Field2Off,
                                 NeededArgGPRs, NeededArgFPRs);
    if (IsCandidate && NeededArgGPRs <= ArgGPRsLeft &&
        NeededArgFPRs <= ArgFPRsLeft) {
      ArgGPRsLeft -= NeededArgGPRs;
      ArgFPRsLeft -= NeededArgFPRs;
      return coerceAndExpandFPCCEligibleStruct(Field1Ty, Field1Off, Field2Ty,
                                               Field2Off);
    }
  }

  uint64_t NeededAlign = getContext().getTypeAlign(Ty);
  // Determine the number of GPRs needed to pass the current argument
  // according to the ABI. 2*XLen-aligned varargs are passed in "aligned"
  // register pairs, so may consume 3 registers.
  int NeededArgGPRs = 1;
  if (!IsFixed && NeededAlign == 2 * XLen)
    NeededArgGPRs = 2 + (ArgGPRsLeft % 2);
  else if (Size > XLen && Size <= 2 * XLen)
    NeededArgGPRs = 2;

  if (NeededArgGPRs > ArgGPRsLeft) {
    NeededArgGPRs = ArgGPRsLeft;
  }

  ArgGPRsLeft -= NeededArgGPRs;

  if (!isAggregateTypeForABI(Ty) && !Ty->isVectorType()) {
    // Treat an enum type as its underlying type.
    if (const EnumType *EnumTy = Ty->getAs<EnumType>())
      Ty = EnumTy->getDecl()->getIntegerType();

    // All integral types are promoted to XLen width
    if (Size < XLen && Ty->isIntegralOrEnumerationType()) {
      return extendType(Ty);
    }

    if (const auto *EIT = Ty->getAs<BitIntType>()) {
      if (EIT->getNumBits() < XLen)
        return extendType(Ty);
      if (EIT->getNumBits() > 128 ||
          (!getContext().getTargetInfo().hasInt128Type() &&
           EIT->getNumBits() > 64))
        return getNaturalAlignIndirect(Ty, /*ByVal=*/false);
    }

    return ABIArgInfo::getDirect();
  }

  if (const VectorType *VT = Ty->getAs<VectorType>())
    if (VT->getVectorKind() == VectorType::RVVFixedLengthDataVector)
      return coerceVLSVector(Ty);

  // Aggregates which are <= 2*XLen will be passed in registers if possible,
  // so coerce to integers.
  if (Size <= 2 * XLen) {
    unsigned Alignment = getContext().getTypeAlign(Ty);

    // Use a single XLen int if possible, 2*XLen if 2*XLen alignment is
    // required, and a 2-element XLen array if only XLen alignment is required.
    if (Size <= XLen) {
      return ABIArgInfo::getDirect(
          llvm::IntegerType::get(getVMContext(), XLen));
    } else if (Alignment == 2 * XLen) {
      return ABIArgInfo::getDirect(
          llvm::IntegerType::get(getVMContext(), 2 * XLen));
    } else {
      return ABIArgInfo::getDirect(llvm::ArrayType::get(
          llvm::IntegerType::get(getVMContext(), XLen), 2));
    }
  }
  return getNaturalAlignIndirect(Ty, /*ByVal=*/false);
}

ABIArgInfo RISCVABIInfo::classifyReturnType(QualType RetTy) const {
  if (RetTy->isVoidType())
    return ABIArgInfo::getIgnore();

  int ArgGPRsLeft = 2;
  int ArgFPRsLeft = FLen ? 2 : 0;

  // The rules for return and argument types are the same, so defer to
  // classifyArgumentType.
  return classifyArgumentType(RetTy, /*IsFixed=*/true, ArgGPRsLeft,
                              ArgFPRsLeft);
}

Address RISCVABIInfo::EmitVAArg(CodeGenFunction &CGF, Address VAListAddr,
                                QualType Ty) const {
  CharUnits SlotSize = CharUnits::fromQuantity(XLen / 8);

  // Empty records are ignored for parameter passing purposes.
  if (isEmptyRecord(getContext(), Ty, true)) {
    Address Addr = Address(CGF.Builder.CreateLoad(VAListAddr),
                           getVAListElementType(CGF), SlotSize);
    Addr = CGF.Builder.CreateElementBitCast(Addr, CGF.ConvertTypeForMem(Ty));
    return Addr;
  }

  auto TInfo = getContext().getTypeInfoInChars(Ty);

  // Arguments bigger than 2*Xlen bytes are passed indirectly.
  bool IsIndirect = TInfo.Width > 2 * SlotSize;

  return emitVoidPtrVAArg(CGF, VAListAddr, Ty, IsIndirect, TInfo,
                          SlotSize, /*AllowHigherAlign=*/true);
}

ABIArgInfo RISCVABIInfo::extendType(QualType Ty) const {
  int TySize = getContext().getTypeSize(Ty);
  // RV64 ABI requires unsigned 32 bit integers to be sign extended.
  if (XLen == 64 && Ty->isUnsignedIntegerOrEnumerationType() && TySize == 32)
    return ABIArgInfo::getSignExtend(Ty);
  return ABIArgInfo::getExtend(Ty);
}

namespace {
class RISCVTargetCodeGenInfo : public TargetCodeGenInfo {
public:
  RISCVTargetCodeGenInfo(CodeGen::CodeGenTypes &CGT, unsigned XLen,
                         unsigned FLen)
      : TargetCodeGenInfo(std::make_unique<RISCVABIInfo>(CGT, XLen, FLen)) {}

  void setTargetAttributes(const Decl *D, llvm::GlobalValue *GV,
                           CodeGen::CodeGenModule &CGM) const override {
    const auto *FD = dyn_cast_or_null<FunctionDecl>(D);
    if (!FD) return;

    const auto *Attr = FD->getAttr<RISCVInterruptAttr>();
    if (!Attr)
      return;

    const char *Kind;
    switch (Attr->getInterrupt()) {
    case RISCVInterruptAttr::supervisor: Kind = "supervisor"; break;
    case RISCVInterruptAttr::machine: Kind = "machine"; break;
    }

    auto *Fn = cast<llvm::Function>(GV);

    Fn->addFnAttr("interrupt", Kind);
  }
};
} // namespace

//===----------------------------------------------------------------------===//
// VE ABI Implementation.
//
namespace {
class VEABIInfo : public DefaultABIInfo {
public:
  VEABIInfo(CodeGenTypes &CGT) : DefaultABIInfo(CGT) {}

private:
  ABIArgInfo classifyReturnType(QualType RetTy) const;
  ABIArgInfo classifyArgumentType(QualType RetTy) const;
  void computeInfo(CGFunctionInfo &FI) const override;
};
} // end anonymous namespace

ABIArgInfo VEABIInfo::classifyReturnType(QualType Ty) const {
  if (Ty->isAnyComplexType())
    return ABIArgInfo::getDirect();
  uint64_t Size = getContext().getTypeSize(Ty);
  if (Size < 64 && Ty->isIntegerType())
    return ABIArgInfo::getExtend(Ty);
  return DefaultABIInfo::classifyReturnType(Ty);
}

ABIArgInfo VEABIInfo::classifyArgumentType(QualType Ty) const {
  if (Ty->isAnyComplexType())
    return ABIArgInfo::getDirect();
  uint64_t Size = getContext().getTypeSize(Ty);
  if (Size < 64 && Ty->isIntegerType())
    return ABIArgInfo::getExtend(Ty);
  return DefaultABIInfo::classifyArgumentType(Ty);
}

void VEABIInfo::computeInfo(CGFunctionInfo &FI) const {
  FI.getReturnInfo() = classifyReturnType(FI.getReturnType());
  for (auto &Arg : FI.arguments())
    Arg.info = classifyArgumentType(Arg.type);
}

namespace {
class VETargetCodeGenInfo : public TargetCodeGenInfo {
public:
  VETargetCodeGenInfo(CodeGenTypes &CGT)
      : TargetCodeGenInfo(std::make_unique<VEABIInfo>(CGT)) {}
  // VE ABI requires the arguments of variadic and prototype-less functions
  // are passed in both registers and memory.
  bool isNoProtoCallVariadic(const CallArgList &args,
                             const FunctionNoProtoType *fnType) const override {
    return true;
  }
};
} // end anonymous namespace

//===----------------------------------------------------------------------===//
// CSKY ABI Implementation
//===----------------------------------------------------------------------===//
namespace {
class CSKYABIInfo : public DefaultABIInfo {
  static const int NumArgGPRs = 4;
  static const int NumArgFPRs = 4;

  static const unsigned XLen = 32;
  unsigned FLen;

public:
  CSKYABIInfo(CodeGen::CodeGenTypes &CGT, unsigned FLen)
      : DefaultABIInfo(CGT), FLen(FLen) {}

  void computeInfo(CGFunctionInfo &FI) const override;
  ABIArgInfo classifyArgumentType(QualType Ty, int &ArgGPRsLeft,
                                  int &ArgFPRsLeft,
                                  bool isReturnType = false) const;
  ABIArgInfo classifyReturnType(QualType RetTy) const;

  Address EmitVAArg(CodeGenFunction &CGF, Address VAListAddr,
                    QualType Ty) const override;
};

} // end anonymous namespace

void CSKYABIInfo::computeInfo(CGFunctionInfo &FI) const {
  QualType RetTy = FI.getReturnType();
  if (!getCXXABI().classifyReturnType(FI))
    FI.getReturnInfo() = classifyReturnType(RetTy);

  bool IsRetIndirect = FI.getReturnInfo().getKind() == ABIArgInfo::Indirect;

  // We must track the number of GPRs used in order to conform to the CSKY
  // ABI, as integer scalars passed in registers should have signext/zeroext
  // when promoted.
  int ArgGPRsLeft = IsRetIndirect ? NumArgGPRs - 1 : NumArgGPRs;
  int ArgFPRsLeft = FLen ? NumArgFPRs : 0;

  for (auto &ArgInfo : FI.arguments()) {
    ArgInfo.info = classifyArgumentType(ArgInfo.type, ArgGPRsLeft, ArgFPRsLeft);
  }
}

Address CSKYABIInfo::EmitVAArg(CodeGenFunction &CGF, Address VAListAddr,
                               QualType Ty) const {
  CharUnits SlotSize = CharUnits::fromQuantity(XLen / 8);

  // Empty records are ignored for parameter passing purposes.
  if (isEmptyRecord(getContext(), Ty, true)) {
    Address Addr = Address(CGF.Builder.CreateLoad(VAListAddr),
                           getVAListElementType(CGF), SlotSize);
    Addr = CGF.Builder.CreateElementBitCast(Addr, CGF.ConvertTypeForMem(Ty));
    return Addr;
  }

  auto TInfo = getContext().getTypeInfoInChars(Ty);

  return emitVoidPtrVAArg(CGF, VAListAddr, Ty, false, TInfo, SlotSize,
                          /*AllowHigherAlign=*/true);
}

ABIArgInfo CSKYABIInfo::classifyArgumentType(QualType Ty, int &ArgGPRsLeft,
                                             int &ArgFPRsLeft,
                                             bool isReturnType) const {
  assert(ArgGPRsLeft <= NumArgGPRs && "Arg GPR tracking underflow");
  Ty = useFirstFieldIfTransparentUnion(Ty);

  // Structures with either a non-trivial destructor or a non-trivial
  // copy constructor are always passed indirectly.
  if (CGCXXABI::RecordArgABI RAA = getRecordArgABI(Ty, getCXXABI())) {
    if (ArgGPRsLeft)
      ArgGPRsLeft -= 1;
    return getNaturalAlignIndirect(Ty, /*ByVal=*/RAA ==
                                           CGCXXABI::RAA_DirectInMemory);
  }

  // Ignore empty structs/unions.
  if (isEmptyRecord(getContext(), Ty, true))
    return ABIArgInfo::getIgnore();

  if (!Ty->getAsUnionType())
    if (const Type *SeltTy = isSingleElementStruct(Ty, getContext()))
      return ABIArgInfo::getDirect(CGT.ConvertType(QualType(SeltTy, 0)));

  uint64_t Size = getContext().getTypeSize(Ty);
  // Pass floating point values via FPRs if possible.
  if (Ty->isFloatingType() && !Ty->isComplexType() && FLen >= Size &&
      ArgFPRsLeft) {
    ArgFPRsLeft--;
    return ABIArgInfo::getDirect();
  }

  // Complex types for the hard float ABI must be passed direct rather than
  // using CoerceAndExpand.
  if (Ty->isComplexType() && FLen && !isReturnType) {
    QualType EltTy = Ty->castAs<ComplexType>()->getElementType();
    if (getContext().getTypeSize(EltTy) <= FLen) {
      ArgFPRsLeft -= 2;
      return ABIArgInfo::getDirect();
    }
  }

  if (!isAggregateTypeForABI(Ty)) {
    // Treat an enum type as its underlying type.
    if (const EnumType *EnumTy = Ty->getAs<EnumType>())
      Ty = EnumTy->getDecl()->getIntegerType();

    // All integral types are promoted to XLen width, unless passed on the
    // stack.
    if (Size < XLen && Ty->isIntegralOrEnumerationType())
      return ABIArgInfo::getExtend(Ty);

    if (const auto *EIT = Ty->getAs<BitIntType>()) {
      if (EIT->getNumBits() < XLen)
        return ABIArgInfo::getExtend(Ty);
    }

    return ABIArgInfo::getDirect();
  }

  // For argument type, the first 4*XLen parts of aggregate will be passed
  // in registers, and the rest will be passed in stack.
  // So we can coerce to integers directly and let backend handle it correctly.
  // For return type, aggregate which <= 2*XLen will be returned in registers.
  // Otherwise, aggregate will be returned indirectly.
  if (!isReturnType || (isReturnType && Size <= 2 * XLen)) {
    if (Size <= XLen) {
      return ABIArgInfo::getDirect(
          llvm::IntegerType::get(getVMContext(), XLen));
    } else {
      return ABIArgInfo::getDirect(llvm::ArrayType::get(
          llvm::IntegerType::get(getVMContext(), XLen), (Size + 31) / XLen));
    }
  }
  return getNaturalAlignIndirect(Ty, /*ByVal=*/false);
}

ABIArgInfo CSKYABIInfo::classifyReturnType(QualType RetTy) const {
  if (RetTy->isVoidType())
    return ABIArgInfo::getIgnore();

  int ArgGPRsLeft = 2;
  int ArgFPRsLeft = FLen ? 1 : 0;

  // The rules for return and argument types are the same, so defer to
  // classifyArgumentType.
  return classifyArgumentType(RetTy, ArgGPRsLeft, ArgFPRsLeft, true);
}

namespace {
class CSKYTargetCodeGenInfo : public TargetCodeGenInfo {
public:
  CSKYTargetCodeGenInfo(CodeGen::CodeGenTypes &CGT, unsigned FLen)
      : TargetCodeGenInfo(std::make_unique<CSKYABIInfo>(CGT, FLen)) {}
};
} // end anonymous namespace

//===----------------------------------------------------------------------===//
// BPF ABI Implementation
//===----------------------------------------------------------------------===//

namespace {

class BPFABIInfo : public DefaultABIInfo {
public:
  BPFABIInfo(CodeGenTypes &CGT) : DefaultABIInfo(CGT) {}

  ABIArgInfo classifyArgumentType(QualType Ty) const {
    Ty = useFirstFieldIfTransparentUnion(Ty);

    if (isAggregateTypeForABI(Ty)) {
      uint64_t Bits = getContext().getTypeSize(Ty);
      if (Bits == 0)
        return ABIArgInfo::getIgnore();

      // If the aggregate needs 1 or 2 registers, do not use reference.
      if (Bits <= 128) {
        llvm::Type *CoerceTy;
        if (Bits <= 64) {
          CoerceTy =
              llvm::IntegerType::get(getVMContext(), llvm::alignTo(Bits, 8));
        } else {
          llvm::Type *RegTy = llvm::IntegerType::get(getVMContext(), 64);
          CoerceTy = llvm::ArrayType::get(RegTy, 2);
        }
        return ABIArgInfo::getDirect(CoerceTy);
      } else {
        return getNaturalAlignIndirect(Ty);
      }
    }

    if (const EnumType *EnumTy = Ty->getAs<EnumType>())
      Ty = EnumTy->getDecl()->getIntegerType();

    ASTContext &Context = getContext();
    if (const auto *EIT = Ty->getAs<BitIntType>())
      if (EIT->getNumBits() > Context.getTypeSize(Context.Int128Ty))
        return getNaturalAlignIndirect(Ty);

    return (isPromotableIntegerTypeForABI(Ty) ? ABIArgInfo::getExtend(Ty)
                                              : ABIArgInfo::getDirect());
  }

  ABIArgInfo classifyReturnType(QualType RetTy) const {
    if (RetTy->isVoidType())
      return ABIArgInfo::getIgnore();

    if (isAggregateTypeForABI(RetTy))
      return getNaturalAlignIndirect(RetTy);

    // Treat an enum type as its underlying type.
    if (const EnumType *EnumTy = RetTy->getAs<EnumType>())
      RetTy = EnumTy->getDecl()->getIntegerType();

    ASTContext &Context = getContext();
    if (const auto *EIT = RetTy->getAs<BitIntType>())
      if (EIT->getNumBits() > Context.getTypeSize(Context.Int128Ty))
        return getNaturalAlignIndirect(RetTy);

    // Caller will do necessary sign/zero extension.
    return ABIArgInfo::getDirect();
  }

  void computeInfo(CGFunctionInfo &FI) const override {
    FI.getReturnInfo() = classifyReturnType(FI.getReturnType());
    for (auto &I : FI.arguments())
      I.info = classifyArgumentType(I.type);
  }

};

class BPFTargetCodeGenInfo : public TargetCodeGenInfo {
public:
  BPFTargetCodeGenInfo(CodeGenTypes &CGT)
      : TargetCodeGenInfo(std::make_unique<BPFABIInfo>(CGT)) {}
};

}

// LoongArch ABI Implementation. Documented at
// https://loongson.github.io/LoongArch-Documentation/LoongArch-ELF-ABI-EN.html
//
//===----------------------------------------------------------------------===//

namespace {
class LoongArchABIInfo : public DefaultABIInfo {
private:
  // Size of the integer ('r') registers in bits.
  unsigned GRLen;
  // Size of the floating point ('f') registers in bits.
  unsigned FRLen;
  // Number of general-purpose argument registers.
  static const int NumGARs = 8;
  // Number of floating-point argument registers.
  static const int NumFARs = 8;
  bool detectFARsEligibleStructHelper(QualType Ty, CharUnits CurOff,
                                      llvm::Type *&Field1Ty,
                                      CharUnits &Field1Off,
                                      llvm::Type *&Field2Ty,
                                      CharUnits &Field2Off) const;

public:
  LoongArchABIInfo(CodeGen::CodeGenTypes &CGT, unsigned GRLen, unsigned FRLen)
      : DefaultABIInfo(CGT), GRLen(GRLen), FRLen(FRLen) {}

  void computeInfo(CGFunctionInfo &FI) const override;

  ABIArgInfo classifyArgumentType(QualType Ty, bool IsFixed, int &GARsLeft,
                                  int &FARsLeft) const;
  ABIArgInfo classifyReturnType(QualType RetTy) const;

  Address EmitVAArg(CodeGenFunction &CGF, Address VAListAddr,
                    QualType Ty) const override;

  ABIArgInfo extendType(QualType Ty) const;

  bool detectFARsEligibleStruct(QualType Ty, llvm::Type *&Field1Ty,
                                CharUnits &Field1Off, llvm::Type *&Field2Ty,
                                CharUnits &Field2Off, int &NeededArgGPRs,
                                int &NeededArgFPRs) const;
  ABIArgInfo coerceAndExpandFARsEligibleStruct(llvm::Type *Field1Ty,
                                               CharUnits Field1Off,
                                               llvm::Type *Field2Ty,
                                               CharUnits Field2Off) const;
};
} // end anonymous namespace

void LoongArchABIInfo::computeInfo(CGFunctionInfo &FI) const {
  QualType RetTy = FI.getReturnType();
  if (!getCXXABI().classifyReturnType(FI))
    FI.getReturnInfo() = classifyReturnType(RetTy);

  // IsRetIndirect is true if classifyArgumentType indicated the value should
  // be passed indirect, or if the type size is a scalar greater than 2*GRLen
  // and not a complex type with elements <= FRLen. e.g. fp128 is passed direct
  // in LLVM IR, relying on the backend lowering code to rewrite the argument
  // list and pass indirectly on LA32.
  bool IsRetIndirect = FI.getReturnInfo().getKind() == ABIArgInfo::Indirect;
  if (!IsRetIndirect && RetTy->isScalarType() &&
      getContext().getTypeSize(RetTy) > (2 * GRLen)) {
    if (RetTy->isComplexType() && FRLen) {
      QualType EltTy = RetTy->castAs<ComplexType>()->getElementType();
      IsRetIndirect = getContext().getTypeSize(EltTy) > FRLen;
    } else {
      // This is a normal scalar > 2*GRLen, such as fp128 on LA32.
      IsRetIndirect = true;
    }
  }

  // We must track the number of GARs and FARs used in order to conform to the
  // LoongArch ABI. As GAR usage is different for variadic arguments, we must
  // also track whether we are examining a vararg or not.
  int GARsLeft = IsRetIndirect ? NumGARs - 1 : NumGARs;
  int FARsLeft = FRLen ? NumFARs : 0;
  int NumFixedArgs = FI.getNumRequiredArgs();

  int ArgNum = 0;
  for (auto &ArgInfo : FI.arguments()) {
    ArgInfo.info = classifyArgumentType(
        ArgInfo.type, /*IsFixed=*/ArgNum < NumFixedArgs, GARsLeft, FARsLeft);
    ArgNum++;
  }
}

// Returns true if the struct is a potential candidate to be passed in FARs (and
// GARs). If this function returns true, the caller is responsible for checking
// that if there is only a single field then that field is a float.
bool LoongArchABIInfo::detectFARsEligibleStructHelper(
    QualType Ty, CharUnits CurOff, llvm::Type *&Field1Ty, CharUnits &Field1Off,
    llvm::Type *&Field2Ty, CharUnits &Field2Off) const {
  bool IsInt = Ty->isIntegralOrEnumerationType();
  bool IsFloat = Ty->isRealFloatingType();

  if (IsInt || IsFloat) {
    uint64_t Size = getContext().getTypeSize(Ty);
    if (IsInt && Size > GRLen)
      return false;
    // Can't be eligible if larger than the FP registers. Half precision isn't
    // currently supported on LoongArch and the ABI hasn't been confirmed, so
    // default to the integer ABI in that case.
    if (IsFloat && (Size > FRLen || Size < 32))
      return false;
    // Can't be eligible if an integer type was already found (int+int pairs
    // are not eligible).
    if (IsInt && Field1Ty && Field1Ty->isIntegerTy())
      return false;
    if (!Field1Ty) {
      Field1Ty = CGT.ConvertType(Ty);
      Field1Off = CurOff;
      return true;
    }
    if (!Field2Ty) {
      Field2Ty = CGT.ConvertType(Ty);
      Field2Off = CurOff;
      return true;
    }
    return false;
  }

  if (auto CTy = Ty->getAs<ComplexType>()) {
    if (Field1Ty)
      return false;
    QualType EltTy = CTy->getElementType();
    if (getContext().getTypeSize(EltTy) > FRLen)
      return false;
    Field1Ty = CGT.ConvertType(EltTy);
    Field1Off = CurOff;
    Field2Ty = Field1Ty;
    Field2Off = Field1Off + getContext().getTypeSizeInChars(EltTy);
    return true;
  }

  if (const ConstantArrayType *ATy = getContext().getAsConstantArrayType(Ty)) {
    uint64_t ArraySize = ATy->getSize().getZExtValue();
    QualType EltTy = ATy->getElementType();
    CharUnits EltSize = getContext().getTypeSizeInChars(EltTy);
    for (uint64_t i = 0; i < ArraySize; ++i) {
      if (!detectFARsEligibleStructHelper(EltTy, CurOff, Field1Ty, Field1Off,
                                          Field2Ty, Field2Off))
        return false;
      CurOff += EltSize;
    }
    return true;
  }

  if (const auto *RTy = Ty->getAs<RecordType>()) {
    // Structures with either a non-trivial destructor or a non-trivial
    // copy constructor are not eligible for the FP calling convention.
    if (getRecordArgABI(Ty, CGT.getCXXABI()))
      return false;
    if (isEmptyRecord(getContext(), Ty, true))
      return true;
    const RecordDecl *RD = RTy->getDecl();
    // Unions aren't eligible unless they're empty (which is caught above).
    if (RD->isUnion())
      return false;
    const ASTRecordLayout &Layout = getContext().getASTRecordLayout(RD);
    // If this is a C++ record, check the bases first.
    if (const CXXRecordDecl *CXXRD = dyn_cast<CXXRecordDecl>(RD)) {
      for (const CXXBaseSpecifier &B : CXXRD->bases()) {
        const auto *BDecl =
            cast<CXXRecordDecl>(B.getType()->castAs<RecordType>()->getDecl());
        if (!detectFARsEligibleStructHelper(
                B.getType(), CurOff + Layout.getBaseClassOffset(BDecl),
                Field1Ty, Field1Off, Field2Ty, Field2Off))
          return false;
      }
    }
    for (const FieldDecl *FD : RD->fields()) {
      QualType QTy = FD->getType();
      if (FD->isBitField()) {
        unsigned BitWidth = FD->getBitWidthValue(getContext());
        // Zero-width bitfields are ignored.
        if (BitWidth == 0)
          continue;
        // Allow a bitfield with a type greater than GRLen as long as the
        // bitwidth is GRLen or less.
        if (getContext().getTypeSize(QTy) > GRLen && BitWidth <= GRLen) {
          QTy = getContext().getIntTypeForBitwidth(GRLen, false);
        }
      }

      if (!detectFARsEligibleStructHelper(
              QTy,
              CurOff + getContext().toCharUnitsFromBits(
                           Layout.getFieldOffset(FD->getFieldIndex())),
              Field1Ty, Field1Off, Field2Ty, Field2Off))
        return false;
    }
    return Field1Ty != nullptr;
  }

  return false;
}

// Determine if a struct is eligible to be passed in FARs (and GARs) (i.e., when
// flattened it contains a single fp value, fp+fp, or int+fp of appropriate
// size). If so, NeededFARs and NeededGARs are incremented appropriately.
bool LoongArchABIInfo::detectFARsEligibleStruct(
    QualType Ty, llvm::Type *&Field1Ty, CharUnits &Field1Off,
    llvm::Type *&Field2Ty, CharUnits &Field2Off, int &NeededGARs,
    int &NeededFARs) const {
  Field1Ty = nullptr;
  Field2Ty = nullptr;
  NeededGARs = 0;
  NeededFARs = 0;
  if (!detectFARsEligibleStructHelper(Ty, CharUnits::Zero(), Field1Ty,
                                      Field1Off, Field2Ty, Field2Off))
    return false;
  // Not really a candidate if we have a single int but no float.
  if (Field1Ty && !Field2Ty && !Field1Ty->isFloatingPointTy())
    return false;
  if (Field1Ty && Field1Ty->isFloatingPointTy())
    NeededFARs++;
  else if (Field1Ty)
    NeededGARs++;
  if (Field2Ty && Field2Ty->isFloatingPointTy())
    NeededFARs++;
  else if (Field2Ty)
    NeededGARs++;
  return true;
}

// Call getCoerceAndExpand for the two-element flattened struct described by
// Field1Ty, Field1Off, Field2Ty, Field2Off. This method will create an
// appropriate coerceToType and unpaddedCoerceToType.
ABIArgInfo LoongArchABIInfo::coerceAndExpandFARsEligibleStruct(
    llvm::Type *Field1Ty, CharUnits Field1Off, llvm::Type *Field2Ty,
    CharUnits Field2Off) const {
  SmallVector<llvm::Type *, 3> CoerceElts;
  SmallVector<llvm::Type *, 2> UnpaddedCoerceElts;
  if (!Field1Off.isZero())
    CoerceElts.push_back(llvm::ArrayType::get(
        llvm::Type::getInt8Ty(getVMContext()), Field1Off.getQuantity()));

  CoerceElts.push_back(Field1Ty);
  UnpaddedCoerceElts.push_back(Field1Ty);

  if (!Field2Ty) {
    return ABIArgInfo::getCoerceAndExpand(
        llvm::StructType::get(getVMContext(), CoerceElts, !Field1Off.isZero()),
        UnpaddedCoerceElts[0]);
  }

  CharUnits Field2Align =
      CharUnits::fromQuantity(getDataLayout().getABITypeAlign(Field2Ty));
  CharUnits Field1End =
      Field1Off +
      CharUnits::fromQuantity(getDataLayout().getTypeStoreSize(Field1Ty));
  CharUnits Field2OffNoPadNoPack = Field1End.alignTo(Field2Align);

  CharUnits Padding = CharUnits::Zero();
  if (Field2Off > Field2OffNoPadNoPack)
    Padding = Field2Off - Field2OffNoPadNoPack;
  else if (Field2Off != Field2Align && Field2Off > Field1End)
    Padding = Field2Off - Field1End;

  bool IsPacked = !Field2Off.isMultipleOf(Field2Align);

  if (!Padding.isZero())
    CoerceElts.push_back(llvm::ArrayType::get(
        llvm::Type::getInt8Ty(getVMContext()), Padding.getQuantity()));

  CoerceElts.push_back(Field2Ty);
  UnpaddedCoerceElts.push_back(Field2Ty);

  return ABIArgInfo::getCoerceAndExpand(
      llvm::StructType::get(getVMContext(), CoerceElts, IsPacked),
      llvm::StructType::get(getVMContext(), UnpaddedCoerceElts, IsPacked));
}

ABIArgInfo LoongArchABIInfo::classifyArgumentType(QualType Ty, bool IsFixed,
                                                  int &GARsLeft,
                                                  int &FARsLeft) const {
  assert(GARsLeft <= NumGARs && "GAR tracking underflow");
  Ty = useFirstFieldIfTransparentUnion(Ty);

  // Structures with either a non-trivial destructor or a non-trivial
  // copy constructor are always passed indirectly.
  if (CGCXXABI::RecordArgABI RAA = getRecordArgABI(Ty, getCXXABI())) {
    if (GARsLeft)
      GARsLeft -= 1;
    return getNaturalAlignIndirect(Ty, /*ByVal=*/RAA ==
                                           CGCXXABI::RAA_DirectInMemory);
  }

  // Ignore empty structs/unions.
  if (isEmptyRecord(getContext(), Ty, true))
    return ABIArgInfo::getIgnore();

  uint64_t Size = getContext().getTypeSize(Ty);

  // Pass floating point values via FARs if possible.
  if (IsFixed && Ty->isFloatingType() && !Ty->isComplexType() &&
      FRLen >= Size && FARsLeft) {
    FARsLeft--;
    return ABIArgInfo::getDirect();
  }

  // Complex types for the *f or *d ABI must be passed directly rather than
  // using CoerceAndExpand.
  if (IsFixed && Ty->isComplexType() && FRLen && FARsLeft >= 2) {
    QualType EltTy = Ty->castAs<ComplexType>()->getElementType();
    if (getContext().getTypeSize(EltTy) <= FRLen) {
      FARsLeft -= 2;
      return ABIArgInfo::getDirect();
    }
  }

  if (IsFixed && FRLen && Ty->isStructureOrClassType()) {
    llvm::Type *Field1Ty = nullptr;
    llvm::Type *Field2Ty = nullptr;
    CharUnits Field1Off = CharUnits::Zero();
    CharUnits Field2Off = CharUnits::Zero();
    int NeededGARs = 0;
    int NeededFARs = 0;
    bool IsCandidate = detectFARsEligibleStruct(
        Ty, Field1Ty, Field1Off, Field2Ty, Field2Off, NeededGARs, NeededFARs);
    if (IsCandidate && NeededGARs <= GARsLeft && NeededFARs <= FARsLeft) {
      GARsLeft -= NeededGARs;
      FARsLeft -= NeededFARs;
      return coerceAndExpandFARsEligibleStruct(Field1Ty, Field1Off, Field2Ty,
                                               Field2Off);
    }
  }

  uint64_t NeededAlign = getContext().getTypeAlign(Ty);
  // Determine the number of GARs needed to pass the current argument
  // according to the ABI. 2*GRLen-aligned varargs are passed in "aligned"
  // register pairs, so may consume 3 registers.
  int NeededGARs = 1;
  if (!IsFixed && NeededAlign == 2 * GRLen)
    NeededGARs = 2 + (GARsLeft % 2);
  else if (Size > GRLen && Size <= 2 * GRLen)
    NeededGARs = 2;

  if (NeededGARs > GARsLeft)
    NeededGARs = GARsLeft;

  GARsLeft -= NeededGARs;

  if (!isAggregateTypeForABI(Ty) && !Ty->isVectorType()) {
    // Treat an enum type as its underlying type.
    if (const EnumType *EnumTy = Ty->getAs<EnumType>())
      Ty = EnumTy->getDecl()->getIntegerType();

    // All integral types are promoted to GRLen width.
    if (Size < GRLen && Ty->isIntegralOrEnumerationType())
      return extendType(Ty);

    if (const auto *EIT = Ty->getAs<BitIntType>()) {
      if (EIT->getNumBits() < GRLen)
        return extendType(Ty);
      if (EIT->getNumBits() > 128 ||
          (!getContext().getTargetInfo().hasInt128Type() &&
           EIT->getNumBits() > 64))
        return getNaturalAlignIndirect(Ty, /*ByVal=*/false);
    }

    return ABIArgInfo::getDirect();
  }

  // Aggregates which are <= 2*GRLen will be passed in registers if possible,
  // so coerce to integers.
  if (Size <= 2 * GRLen) {
    // Use a single GRLen int if possible, 2*GRLen if 2*GRLen alignment is
    // required, and a 2-element GRLen array if only GRLen alignment is
    // required.
    if (Size <= GRLen) {
      return ABIArgInfo::getDirect(
          llvm::IntegerType::get(getVMContext(), GRLen));
    }
    if (getContext().getTypeAlign(Ty) == 2 * GRLen) {
      return ABIArgInfo::getDirect(
          llvm::IntegerType::get(getVMContext(), 2 * GRLen));
    }
    return ABIArgInfo::getDirect(
        llvm::ArrayType::get(llvm::IntegerType::get(getVMContext(), GRLen), 2));
  }
  return getNaturalAlignIndirect(Ty, /*ByVal=*/false);
}

ABIArgInfo LoongArchABIInfo::classifyReturnType(QualType RetTy) const {
  if (RetTy->isVoidType())
    return ABIArgInfo::getIgnore();
  // The rules for return and argument types are the same, so defer to
  // classifyArgumentType.
  int GARsLeft = 2;
  int FARsLeft = FRLen ? 2 : 0;
  return classifyArgumentType(RetTy, /*IsFixed=*/true, GARsLeft, FARsLeft);
}

Address LoongArchABIInfo::EmitVAArg(CodeGenFunction &CGF, Address VAListAddr,
                                    QualType Ty) const {
  CharUnits SlotSize = CharUnits::fromQuantity(GRLen / 8);

  // Empty records are ignored for parameter passing purposes.
  if (isEmptyRecord(getContext(), Ty, true)) {
    Address Addr = Address(CGF.Builder.CreateLoad(VAListAddr),
                           getVAListElementType(CGF), SlotSize);
    Addr = CGF.Builder.CreateElementBitCast(Addr, CGF.ConvertTypeForMem(Ty));
    return Addr;
  }

  auto TInfo = getContext().getTypeInfoInChars(Ty);

  // Arguments bigger than 2*GRLen bytes are passed indirectly.
  return emitVoidPtrVAArg(CGF, VAListAddr, Ty,
                          /*IsIndirect=*/TInfo.Width > 2 * SlotSize, TInfo,
                          SlotSize,
                          /*AllowHigherAlign=*/true);
}

ABIArgInfo LoongArchABIInfo::extendType(QualType Ty) const {
  int TySize = getContext().getTypeSize(Ty);
  // LA64 ABI requires unsigned 32 bit integers to be sign extended.
  if (GRLen == 64 && Ty->isUnsignedIntegerOrEnumerationType() && TySize == 32)
    return ABIArgInfo::getSignExtend(Ty);
  return ABIArgInfo::getExtend(Ty);
}

namespace {
class LoongArchTargetCodeGenInfo : public TargetCodeGenInfo {
public:
  LoongArchTargetCodeGenInfo(CodeGen::CodeGenTypes &CGT, unsigned GRLen,
                             unsigned FRLen)
      : TargetCodeGenInfo(
            std::make_unique<LoongArchABIInfo>(CGT, GRLen, FRLen)) {}
};
} // namespace

//===----------------------------------------------------------------------===//
// Driver code
//===----------------------------------------------------------------------===//

bool CodeGenModule::supportsCOMDAT() const {
  return getTriple().supportsCOMDAT();
}

const TargetCodeGenInfo &CodeGenModule::getTargetCodeGenInfo() {
  if (TheTargetCodeGenInfo)
    return *TheTargetCodeGenInfo;

  // Helper to set the unique_ptr while still keeping the return value.
  auto SetCGInfo = [&](TargetCodeGenInfo *P) -> const TargetCodeGenInfo & {
    this->TheTargetCodeGenInfo.reset(P);
    return *P;
  };

  const llvm::Triple &Triple = getTarget().getTriple();
  switch (Triple.getArch()) {
  default:
    return SetCGInfo(new DefaultTargetCodeGenInfo(Types));

  case llvm::Triple::le32:
    return SetCGInfo(new PNaClTargetCodeGenInfo(Types));
  case llvm::Triple::m68k:
    return SetCGInfo(new M68kTargetCodeGenInfo(Types));
  case llvm::Triple::mips:
  case llvm::Triple::mipsel:
    if (Triple.getOS() == llvm::Triple::NaCl)
      return SetCGInfo(new PNaClTargetCodeGenInfo(Types));
    return SetCGInfo(new MIPSTargetCodeGenInfo(Types, true));

  case llvm::Triple::mips64:
  case llvm::Triple::mips64el:
    return SetCGInfo(new MIPSTargetCodeGenInfo(Types, false));

  case llvm::Triple::avr: {
    // For passing parameters, R8~R25 are used on avr, and R18~R25 are used
    // on avrtiny. For passing return value, R18~R25 are used on avr, and
    // R22~R25 are used on avrtiny.
    unsigned NPR = getTarget().getABI() == "avrtiny" ? 6 : 18;
    unsigned NRR = getTarget().getABI() == "avrtiny" ? 4 : 8;
    return SetCGInfo(new AVRTargetCodeGenInfo(Types, NPR, NRR));
  }

  case llvm::Triple::aarch64:
  case llvm::Triple::aarch64_32:
  case llvm::Triple::aarch64_be: {
    AArch64ABIKind Kind = AArch64ABIKind::AAPCS;
    if (getTarget().getABI() == "darwinpcs")
      Kind = AArch64ABIKind::DarwinPCS;
    else if (Triple.isOSWindows())
      return SetCGInfo(
          new WindowsAArch64TargetCodeGenInfo(Types, AArch64ABIKind::Win64));

    return SetCGInfo(new AArch64TargetCodeGenInfo(Types, Kind));
  }

  case llvm::Triple::wasm32:
  case llvm::Triple::wasm64: {
    WebAssemblyABIKind Kind = WebAssemblyABIKind::MVP;
    if (getTarget().getABI() == "experimental-mv")
      Kind = WebAssemblyABIKind::ExperimentalMV;
    return SetCGInfo(new WebAssemblyTargetCodeGenInfo(Types, Kind));
  }

  case llvm::Triple::arm:
  case llvm::Triple::armeb:
  case llvm::Triple::thumb:
  case llvm::Triple::thumbeb: {
    if (Triple.getOS() == llvm::Triple::Win32) {
      return SetCGInfo(
          new WindowsARMTargetCodeGenInfo(Types, ARMABIKind::AAPCS_VFP));
    }

    ARMABIKind Kind = ARMABIKind::AAPCS;
    StringRef ABIStr = getTarget().getABI();
    if (ABIStr == "apcs-gnu")
      Kind = ARMABIKind::APCS;
    else if (ABIStr == "aapcs16")
      Kind = ARMABIKind::AAPCS16_VFP;
    else if (CodeGenOpts.FloatABI == "hard" ||
             (CodeGenOpts.FloatABI != "soft" &&
              (Triple.getEnvironment() == llvm::Triple::GNUEABIHF ||
               Triple.getEnvironment() == llvm::Triple::MuslEABIHF ||
               Triple.getEnvironment() == llvm::Triple::EABIHF)))
      Kind = ARMABIKind::AAPCS_VFP;

    return SetCGInfo(new ARMTargetCodeGenInfo(Types, Kind));
  }

  case llvm::Triple::ppc: {
    if (Triple.isOSAIX())
      return SetCGInfo(new AIXTargetCodeGenInfo(Types, /*Is64Bit*/ false));

    bool IsSoftFloat =
        CodeGenOpts.FloatABI == "soft" || getTarget().hasFeature("spe");
    bool RetSmallStructInRegABI =
        PPC32TargetCodeGenInfo::isStructReturnInRegABI(Triple, CodeGenOpts);
    return SetCGInfo(
        new PPC32TargetCodeGenInfo(Types, IsSoftFloat, RetSmallStructInRegABI));
  }
  case llvm::Triple::ppcle: {
    bool IsSoftFloat = CodeGenOpts.FloatABI == "soft";
    bool RetSmallStructInRegABI =
        PPC32TargetCodeGenInfo::isStructReturnInRegABI(Triple, CodeGenOpts);
    return SetCGInfo(
        new PPC32TargetCodeGenInfo(Types, IsSoftFloat, RetSmallStructInRegABI));
  }
  case llvm::Triple::ppc64:
    if (Triple.isOSAIX())
      return SetCGInfo(new AIXTargetCodeGenInfo(Types, /*Is64Bit*/ true));

    if (Triple.isOSBinFormatELF()) {
      PPC64_SVR4_ABIKind Kind = PPC64_SVR4_ABIKind::ELFv1;
      if (getTarget().getABI() == "elfv2")
        Kind = PPC64_SVR4_ABIKind::ELFv2;
      bool IsSoftFloat = CodeGenOpts.FloatABI == "soft";

      return SetCGInfo(
          new PPC64_SVR4_TargetCodeGenInfo(Types, Kind, IsSoftFloat));
    }
    return SetCGInfo(new PPC64TargetCodeGenInfo(Types));
  case llvm::Triple::ppc64le: {
    assert(Triple.isOSBinFormatELF() && "PPC64 LE non-ELF not supported!");
    PPC64_SVR4_ABIKind Kind = PPC64_SVR4_ABIKind::ELFv2;
    if (getTarget().getABI() == "elfv1")
      Kind = PPC64_SVR4_ABIKind::ELFv1;
    bool IsSoftFloat = CodeGenOpts.FloatABI == "soft";

    return SetCGInfo(
        new PPC64_SVR4_TargetCodeGenInfo(Types, Kind, IsSoftFloat));
  }

  case llvm::Triple::nvptx:
  case llvm::Triple::nvptx64:
    return SetCGInfo(new NVPTXTargetCodeGenInfo(Types));

  case llvm::Triple::msp430:
    return SetCGInfo(new MSP430TargetCodeGenInfo(Types));

  case llvm::Triple::riscv32:
  case llvm::Triple::riscv64: {
    StringRef ABIStr = getTarget().getABI();
    unsigned XLen = getTarget().getPointerWidth(LangAS::Default);
    unsigned ABIFLen = 0;
    if (ABIStr.endswith("f"))
      ABIFLen = 32;
    else if (ABIStr.endswith("d"))
      ABIFLen = 64;
    return SetCGInfo(new RISCVTargetCodeGenInfo(Types, XLen, ABIFLen));
  }

  case llvm::Triple::systemz: {
    bool SoftFloat = CodeGenOpts.FloatABI == "soft";
    bool HasVector = !SoftFloat && getTarget().getABI() == "vector";
    return SetCGInfo(new SystemZTargetCodeGenInfo(Types, HasVector, SoftFloat));
  }

  case llvm::Triple::tce:
  case llvm::Triple::tcele:
    return SetCGInfo(new TCETargetCodeGenInfo(Types));

  case llvm::Triple::x86: {
    bool IsDarwinVectorABI = Triple.isOSDarwin();
    bool RetSmallStructInRegABI =
        X86_32TargetCodeGenInfo::isStructReturnInRegABI(Triple, CodeGenOpts);
    bool IsWin32FloatStructABI = Triple.isOSWindows() && !Triple.isOSCygMing();

    if (Triple.getOS() == llvm::Triple::Win32) {
      return SetCGInfo(new WinX86_32TargetCodeGenInfo(
          Types, IsDarwinVectorABI, RetSmallStructInRegABI,
          IsWin32FloatStructABI, CodeGenOpts.NumRegisterParameters));
    } else {
      return SetCGInfo(new X86_32TargetCodeGenInfo(
          Types, IsDarwinVectorABI, RetSmallStructInRegABI,
          IsWin32FloatStructABI, CodeGenOpts.NumRegisterParameters,
          CodeGenOpts.FloatABI == "soft"));
    }
  }

  case llvm::Triple::x86_64: {
    StringRef ABI = getTarget().getABI();
    X86AVXABILevel AVXLevel =
        (ABI == "avx512"
             ? X86AVXABILevel::AVX512
             : ABI == "avx" ? X86AVXABILevel::AVX : X86AVXABILevel::None);

    switch (Triple.getOS()) {
    case llvm::Triple::Win32:
      return SetCGInfo(new WinX86_64TargetCodeGenInfo(Types, AVXLevel));
    default:
      return SetCGInfo(new X86_64TargetCodeGenInfo(Types, AVXLevel));
    }
  }
  case llvm::Triple::hexagon:
    return SetCGInfo(new HexagonTargetCodeGenInfo(Types));
  case llvm::Triple::lanai:
    return SetCGInfo(new LanaiTargetCodeGenInfo(Types));
  case llvm::Triple::r600:
    return SetCGInfo(new AMDGPUTargetCodeGenInfo(Types));
  case llvm::Triple::amdgcn:
    return SetCGInfo(new AMDGPUTargetCodeGenInfo(Types));
  case llvm::Triple::sparc:
    return SetCGInfo(new SparcV8TargetCodeGenInfo(Types));
  case llvm::Triple::sparcv9:
    return SetCGInfo(new SparcV9TargetCodeGenInfo(Types));
  case llvm::Triple::xcore:
    return SetCGInfo(new XCoreTargetCodeGenInfo(Types));
  case llvm::Triple::arc:
    return SetCGInfo(new ARCTargetCodeGenInfo(Types));
  case llvm::Triple::spir:
  case llvm::Triple::spir64:
    return SetCGInfo(new CommonSPIRTargetCodeGenInfo(Types));
  case llvm::Triple::spirv32:
  case llvm::Triple::spirv64:
    return SetCGInfo(new SPIRVTargetCodeGenInfo(Types));
  case llvm::Triple::ve:
    return SetCGInfo(new VETargetCodeGenInfo(Types));
  case llvm::Triple::csky: {
    bool IsSoftFloat = !getTarget().hasFeature("hard-float-abi");
    bool hasFP64 = getTarget().hasFeature("fpuv2_df") ||
                   getTarget().hasFeature("fpuv3_df");
    return SetCGInfo(new CSKYTargetCodeGenInfo(Types, IsSoftFloat ? 0
                                                      : hasFP64   ? 64
                                                                  : 32));
  }
  case llvm::Triple::bpfeb:
  case llvm::Triple::bpfel:
    return SetCGInfo(new BPFTargetCodeGenInfo(Types));
  case llvm::Triple::loongarch32:
  case llvm::Triple::loongarch64: {
    StringRef ABIStr = getTarget().getABI();
    unsigned ABIFRLen = 0;
    if (ABIStr.endswith("f"))
      ABIFRLen = 32;
    else if (ABIStr.endswith("d"))
      ABIFRLen = 64;
    return SetCGInfo(new LoongArchTargetCodeGenInfo(
        Types, getTarget().getPointerWidth(LangAS::Default), ABIFRLen));
  }
  }
}

/// Create an OpenCL kernel for an enqueued block.
///
/// The kernel has the same function type as the block invoke function. Its
/// name is the name of the block invoke function postfixed with "_kernel".
/// It simply calls the block invoke function then returns.
llvm::Value *TargetCodeGenInfo::createEnqueuedBlockKernel(
    CodeGenFunction &CGF, llvm::Function *Invoke, llvm::Type *BlockTy) const {
  auto *InvokeFT = Invoke->getFunctionType();
  auto &C = CGF.getLLVMContext();
  std::string Name = Invoke->getName().str() + "_kernel";
  auto *FT = llvm::FunctionType::get(llvm::Type::getVoidTy(C),
                                     InvokeFT->params(), false);
  auto *F = llvm::Function::Create(FT, llvm::GlobalValue::ExternalLinkage, Name,
                                   &CGF.CGM.getModule());
  llvm::CallingConv::ID KernelCC =
      CGF.getTypes().ClangCallConvToLLVMCallConv(CallingConv::CC_OpenCLKernel);
  F->setCallingConv(KernelCC);

  llvm::AttrBuilder KernelAttrs(C);

  // FIXME: This is missing setTargetAttributes
  CGF.CGM.addDefaultFunctionDefinitionAttributes(KernelAttrs);
  F->addFnAttrs(KernelAttrs);

  auto IP = CGF.Builder.saveIP();
  auto *BB = llvm::BasicBlock::Create(C, "entry", F);
  auto &Builder = CGF.Builder;
  Builder.SetInsertPoint(BB);
  llvm::SmallVector<llvm::Value *, 2> Args(llvm::make_pointer_range(F->args()));
  llvm::CallInst *Call = Builder.CreateCall(Invoke, Args);
  Call->setCallingConv(Invoke->getCallingConv());

  Builder.CreateRetVoid();
  Builder.restoreIP(IP);
  return F;
}

/// Create an OpenCL kernel for an enqueued block.
///
/// The type of the first argument (the block literal) is the struct type
/// of the block literal instead of a pointer type. The first argument
/// (block literal) is passed directly by value to the kernel. The kernel
/// allocates the same type of struct on stack and stores the block literal
/// to it and passes its pointer to the block invoke function. The kernel
/// has "enqueued-block" function attribute and kernel argument metadata.
llvm::Value *AMDGPUTargetCodeGenInfo::createEnqueuedBlockKernel(
    CodeGenFunction &CGF, llvm::Function *Invoke, llvm::Type *BlockTy) const {
  auto &Builder = CGF.Builder;
  auto &C = CGF.getLLVMContext();

  auto *InvokeFT = Invoke->getFunctionType();
  llvm::SmallVector<llvm::Type *, 2> ArgTys;
  llvm::SmallVector<llvm::Metadata *, 8> AddressQuals;
  llvm::SmallVector<llvm::Metadata *, 8> AccessQuals;
  llvm::SmallVector<llvm::Metadata *, 8> ArgTypeNames;
  llvm::SmallVector<llvm::Metadata *, 8> ArgBaseTypeNames;
  llvm::SmallVector<llvm::Metadata *, 8> ArgTypeQuals;
  llvm::SmallVector<llvm::Metadata *, 8> ArgNames;

  ArgTys.push_back(BlockTy);
  ArgTypeNames.push_back(llvm::MDString::get(C, "__block_literal"));
  AddressQuals.push_back(llvm::ConstantAsMetadata::get(Builder.getInt32(0)));
  ArgBaseTypeNames.push_back(llvm::MDString::get(C, "__block_literal"));
  ArgTypeQuals.push_back(llvm::MDString::get(C, ""));
  AccessQuals.push_back(llvm::MDString::get(C, "none"));
  ArgNames.push_back(llvm::MDString::get(C, "block_literal"));
  for (unsigned I = 1, E = InvokeFT->getNumParams(); I < E; ++I) {
    ArgTys.push_back(InvokeFT->getParamType(I));
    ArgTypeNames.push_back(llvm::MDString::get(C, "void*"));
    AddressQuals.push_back(llvm::ConstantAsMetadata::get(Builder.getInt32(3)));
    AccessQuals.push_back(llvm::MDString::get(C, "none"));
    ArgBaseTypeNames.push_back(llvm::MDString::get(C, "void*"));
    ArgTypeQuals.push_back(llvm::MDString::get(C, ""));
    ArgNames.push_back(
        llvm::MDString::get(C, (Twine("local_arg") + Twine(I)).str()));
  }
  std::string Name = Invoke->getName().str() + "_kernel";
  auto *FT = llvm::FunctionType::get(llvm::Type::getVoidTy(C), ArgTys, false);
  auto *F = llvm::Function::Create(FT, llvm::GlobalValue::InternalLinkage, Name,
                                   &CGF.CGM.getModule());
  F->setCallingConv(llvm::CallingConv::AMDGPU_KERNEL);

  llvm::AttrBuilder KernelAttrs(C);
  // FIXME: The invoke isn't applying the right attributes either
  // FIXME: This is missing setTargetAttributes
  CGF.CGM.addDefaultFunctionDefinitionAttributes(KernelAttrs);
  KernelAttrs.addAttribute("enqueued-block");
  F->addFnAttrs(KernelAttrs);

  auto IP = CGF.Builder.saveIP();
  auto *BB = llvm::BasicBlock::Create(C, "entry", F);
  Builder.SetInsertPoint(BB);
  const auto BlockAlign = CGF.CGM.getDataLayout().getPrefTypeAlign(BlockTy);
  auto *BlockPtr = Builder.CreateAlloca(BlockTy, nullptr);
  BlockPtr->setAlignment(BlockAlign);
  Builder.CreateAlignedStore(F->arg_begin(), BlockPtr, BlockAlign);
  auto *Cast = Builder.CreatePointerCast(BlockPtr, InvokeFT->getParamType(0));
  llvm::SmallVector<llvm::Value *, 2> Args;
  Args.push_back(Cast);
  for (llvm::Argument &A : llvm::drop_begin(F->args()))
    Args.push_back(&A);
  llvm::CallInst *call = Builder.CreateCall(Invoke, Args);
  call->setCallingConv(Invoke->getCallingConv());
  Builder.CreateRetVoid();
  Builder.restoreIP(IP);

  F->setMetadata("kernel_arg_addr_space", llvm::MDNode::get(C, AddressQuals));
  F->setMetadata("kernel_arg_access_qual", llvm::MDNode::get(C, AccessQuals));
  F->setMetadata("kernel_arg_type", llvm::MDNode::get(C, ArgTypeNames));
  F->setMetadata("kernel_arg_base_type",
                 llvm::MDNode::get(C, ArgBaseTypeNames));
  F->setMetadata("kernel_arg_type_qual", llvm::MDNode::get(C, ArgTypeQuals));
  if (CGF.CGM.getCodeGenOpts().EmitOpenCLArgMetadata)
    F->setMetadata("kernel_arg_name", llvm::MDNode::get(C, ArgNames));

  return F;
=======
std::unique_ptr<TargetCodeGenInfo>
CodeGen::createDefaultTargetCodeGenInfo(CodeGenModule &CGM) {
  return std::make_unique<DefaultTargetCodeGenInfo>(CGM.getTypes());
>>>>>>> 992cb984
}<|MERGE_RESOLUTION|>--- conflicted
+++ resolved
@@ -25,278 +25,6 @@
 using namespace clang;
 using namespace CodeGen;
 
-<<<<<<< HEAD
-// Helper for coercing an aggregate argument or return value into an integer
-// array of the same size (including padding) and alignment.  This alternate
-// coercion happens only for the RenderScript ABI and can be removed after
-// runtimes that rely on it are no longer supported.
-//
-// RenderScript assumes that the size of the argument / return value in the IR
-// is the same as the size of the corresponding qualified type. This helper
-// coerces the aggregate type into an array of the same size (including
-// padding).  This coercion is used in lieu of expansion of struct members or
-// other canonical coercions that return a coerced-type of larger size.
-//
-// Ty          - The argument / return value type
-// Context     - The associated ASTContext
-// LLVMContext - The associated LLVMContext
-static ABIArgInfo coerceToIntArray(QualType Ty,
-                                   ASTContext &Context,
-                                   llvm::LLVMContext &LLVMContext) {
-  // Alignment and Size are measured in bits.
-  const uint64_t Size = Context.getTypeSize(Ty);
-  const uint64_t Alignment = Context.getTypeAlign(Ty);
-  llvm::Type *IntType = llvm::Type::getIntNTy(LLVMContext, Alignment);
-  const uint64_t NumElements = (Size + Alignment - 1) / Alignment;
-  return ABIArgInfo::getDirect(llvm::ArrayType::get(IntType, NumElements));
-}
-
-static void AssignToArrayRange(CodeGen::CGBuilderTy &Builder,
-                               llvm::Value *Array,
-                               llvm::Value *Value,
-                               unsigned FirstIndex,
-                               unsigned LastIndex) {
-  // Alternatively, we could emit this as a loop in the source.
-  for (unsigned I = FirstIndex; I <= LastIndex; ++I) {
-    llvm::Value *Cell =
-        Builder.CreateConstInBoundsGEP1_32(Builder.getInt8Ty(), Array, I);
-    Builder.CreateAlignedStore(Value, Cell, CharUnits::One());
-  }
-}
-
-static bool isAggregateTypeForABI(QualType T) {
-  return !CodeGenFunction::hasScalarEvaluationKind(T) ||
-         T->isMemberFunctionPointerType();
-}
-
-ABIArgInfo ABIInfo::getNaturalAlignIndirect(QualType Ty, bool ByVal,
-                                            bool Realign,
-                                            llvm::Type *Padding) const {
-  return ABIArgInfo::getIndirect(getContext().getTypeAlignInChars(Ty), ByVal,
-                                 Realign, Padding);
-}
-
-ABIArgInfo
-ABIInfo::getNaturalAlignIndirectInReg(QualType Ty, bool Realign) const {
-  return ABIArgInfo::getIndirectInReg(getContext().getTypeAlignInChars(Ty),
-                                      /*ByVal*/ false, Realign);
-}
-
-Address ABIInfo::EmitMSVAArg(CodeGenFunction &CGF, Address VAListAddr,
-                             QualType Ty) const {
-  return Address::invalid();
-}
-
-static ABIArgInfo classifyOpenCL(QualType Ty, ASTContext &Context) {
-  if (Ty->isVoidType())
-    return ABIArgInfo::getIgnore();
-
-  if (const EnumType *EnumTy = Ty->getAs<EnumType>())
-    Ty = EnumTy->getDecl()->getIntegerType();
-
-  if (const RecordType *RT = Ty->getAs<RecordType>())
-    return ABIArgInfo::getIndirect(Context.getTypeAlignInChars(RT),
-                                   /*ByVal=*/false);
-
-  if (Context.isPromotableIntegerType(Ty))
-    return ABIArgInfo::getExtend(Ty);
-
-  return ABIArgInfo::getDirect();
-}
-
-static bool doOpenCLClassification(CGFunctionInfo &FI, ASTContext &Context) {
-  if (!Context.getLangOpts().OpenCL)
-    return false;
-  if (!Context.getLangOpts().OpenCLForceVectorABI)
-    return false;
-
-  // Use OpenCL classify to prevent coercing.
-  // Vector ABI must be enforced by enabling the corresponding option.
-  // Otherwise, vector types will be coerced to a matching integer
-  // type to conform with ABI, e.g.: <8 x i8> will be coerced to i64.
-  FI.getReturnInfo() = classifyOpenCL(FI.getReturnType(), Context);
-
-  for (auto &Arg : FI.arguments())
-    Arg.info = classifyOpenCL(Arg.type, Context);
-
-  return true;
-}
-
-static llvm::Type *getVAListElementType(CodeGenFunction &CGF) {
-  return CGF.ConvertTypeForMem(
-      CGF.getContext().getBuiltinVaListType()->getPointeeType());
-}
-
-bool ABIInfo::isPromotableIntegerTypeForABI(QualType Ty) const {
-  if (getContext().isPromotableIntegerType(Ty))
-    return true;
-
-  if (const auto *EIT = Ty->getAs<BitIntType>())
-    if (EIT->getNumBits() < getContext().getTypeSize(getContext().IntTy))
-      return true;
-
-  return false;
-}
-
-ABIInfo::~ABIInfo() = default;
-
-SwiftABIInfo::~SwiftABIInfo() = default;
-
-/// Does the given lowering require more than the given number of
-/// registers when expanded?
-///
-/// This is intended to be the basis of a reasonable basic implementation
-/// of should{Pass,Return}Indirectly.
-///
-/// For most targets, a limit of four total registers is reasonable; this
-/// limits the amount of code required in order to move around the value
-/// in case it wasn't produced immediately prior to the call by the caller
-/// (or wasn't produced in exactly the right registers) or isn't used
-/// immediately within the callee.  But some targets may need to further
-/// limit the register count due to an inability to support that many
-/// return registers.
-bool SwiftABIInfo::occupiesMoreThan(ArrayRef<llvm::Type *> scalarTypes,
-                                    unsigned maxAllRegisters) const {
-  unsigned intCount = 0, fpCount = 0;
-  for (llvm::Type *type : scalarTypes) {
-    if (type->isPointerTy()) {
-      intCount++;
-    } else if (auto intTy = dyn_cast<llvm::IntegerType>(type)) {
-      auto ptrWidth = CGT.getTarget().getPointerWidth(LangAS::Default);
-      intCount += (intTy->getBitWidth() + ptrWidth - 1) / ptrWidth;
-    } else {
-      assert(type->isVectorTy() || type->isFloatingPointTy());
-      fpCount++;
-    }
-  }
-
-  return (intCount + fpCount > maxAllRegisters);
-}
-
-/// Helper function for AMDGCN and NVVM targets, adds a NamedMDNode with GV,
-/// Name, and Operand as operands, and adds the resulting MDNode to the
-/// AnnotationName MDNode.
-static void addAMDGCOrNVVMMetadata(const char *AnnotationName,
-                                   llvm::GlobalValue *GV, StringRef Name,
-                                   int Operand) {
-  llvm::Module *M = GV->getParent();
-  llvm::LLVMContext &Ctx = M->getContext();
-
-  // Get annotations metadata node.
-  llvm::NamedMDNode *MD = M->getOrInsertNamedMetadata(AnnotationName);
-
-  llvm::Metadata *MDVals[] = {
-      llvm::ConstantAsMetadata::get(GV), llvm::MDString::get(Ctx, Name),
-      llvm::ConstantAsMetadata::get(
-          llvm::ConstantInt::get(llvm::Type::getInt32Ty(Ctx), Operand))};
-  // Append metadata to annotations node.
-  MD->addOperand(llvm::MDNode::get(Ctx, MDVals));
-}
-
-bool SwiftABIInfo::shouldPassIndirectly(ArrayRef<llvm::Type *> ComponentTys,
-                                        bool AsReturnValue) const {
-  return occupiesMoreThan(ComponentTys, /*total=*/4);
-}
-
-bool SwiftABIInfo::isLegalVectorType(CharUnits VectorSize, llvm::Type *EltTy,
-                                     unsigned NumElts) const {
-  // The default implementation of this assumes that the target guarantees
-  // 128-bit SIMD support but nothing more.
-  return (VectorSize.getQuantity() > 8 && VectorSize.getQuantity() <= 16);
-}
-
-static CGCXXABI::RecordArgABI getRecordArgABI(const RecordType *RT,
-                                              CGCXXABI &CXXABI) {
-  const CXXRecordDecl *RD = dyn_cast<CXXRecordDecl>(RT->getDecl());
-  if (!RD) {
-    if (!RT->getDecl()->canPassInRegisters())
-      return CGCXXABI::RAA_Indirect;
-    return CGCXXABI::RAA_Default;
-  }
-  return CXXABI.getRecordArgABI(RD);
-}
-
-static CGCXXABI::RecordArgABI getRecordArgABI(QualType T,
-                                              CGCXXABI &CXXABI) {
-  const RecordType *RT = T->getAs<RecordType>();
-  if (!RT)
-    return CGCXXABI::RAA_Default;
-  return getRecordArgABI(RT, CXXABI);
-}
-
-static bool classifyReturnType(const CGCXXABI &CXXABI, CGFunctionInfo &FI,
-                               const ABIInfo &Info) {
-  QualType Ty = FI.getReturnType();
-
-  if (const auto *RT = Ty->getAs<RecordType>())
-    if (!isa<CXXRecordDecl>(RT->getDecl()) &&
-        !RT->getDecl()->canPassInRegisters()) {
-      FI.getReturnInfo() = Info.getNaturalAlignIndirect(Ty);
-      return true;
-    }
-
-  return CXXABI.classifyReturnType(FI);
-}
-
-/// Pass transparent unions as if they were the type of the first element. Sema
-/// should ensure that all elements of the union have the same "machine type".
-static QualType useFirstFieldIfTransparentUnion(QualType Ty) {
-  if (const RecordType *UT = Ty->getAsUnionType()) {
-    const RecordDecl *UD = UT->getDecl();
-    if (UD->hasAttr<TransparentUnionAttr>()) {
-      assert(!UD->field_empty() && "sema created an empty transparent union");
-      return UD->field_begin()->getType();
-    }
-  }
-  return Ty;
-}
-
-CGCXXABI &ABIInfo::getCXXABI() const {
-  return CGT.getCXXABI();
-}
-
-ASTContext &ABIInfo::getContext() const {
-  return CGT.getContext();
-}
-
-llvm::LLVMContext &ABIInfo::getVMContext() const {
-  return CGT.getLLVMContext();
-}
-
-const llvm::DataLayout &ABIInfo::getDataLayout() const {
-  return CGT.getDataLayout();
-}
-
-const TargetInfo &ABIInfo::getTarget() const {
-  return CGT.getTarget();
-}
-
-const CodeGenOptions &ABIInfo::getCodeGenOpts() const {
-  return CGT.getCodeGenOpts();
-}
-
-bool ABIInfo::isAndroid() const { return getTarget().getTriple().isAndroid(); }
-
-bool ABIInfo::isOHOSFamily() const {
-  return getTarget().getTriple().isOHOSFamily();
-}
-
-bool ABIInfo::isHomogeneousAggregateBaseType(QualType Ty) const {
-  return false;
-}
-
-bool ABIInfo::isHomogeneousAggregateSmallEnough(const Type *Base,
-                                                uint64_t Members) const {
-  return false;
-}
-
-bool ABIInfo::isZeroLengthBitfieldPermittedInHomogeneousAggregate() const {
-  // For compatibility with GCC, ignore empty bitfields in C++ mode.
-  return getContext().getLangOpts().CPlusPlus;
-}
-
-=======
->>>>>>> 992cb984
 LLVM_DUMP_METHOD void ABIArgInfo::dump() const {
   raw_ostream &OS = llvm::errs();
   OS << "(ABIArgInfo Kind=";
@@ -486,12057 +214,7 @@
 };
 } // namespace
 
-<<<<<<< HEAD
-ABIArgInfo DefaultABIInfo::classifyArgumentType(QualType Ty) const {
-  Ty = useFirstFieldIfTransparentUnion(Ty);
-
-  if (isAggregateTypeForABI(Ty)) {
-    // Records with non-trivial destructors/copy-constructors should not be
-    // passed by value.
-    if (CGCXXABI::RecordArgABI RAA = getRecordArgABI(Ty, getCXXABI()))
-      return getNaturalAlignIndirect(Ty, RAA == CGCXXABI::RAA_DirectInMemory);
-
-    return getNaturalAlignIndirect(Ty);
-  }
-
-  // Treat an enum type as its underlying type.
-  if (const EnumType *EnumTy = Ty->getAs<EnumType>())
-    Ty = EnumTy->getDecl()->getIntegerType();
-
-  ASTContext &Context = getContext();
-  if (const auto *EIT = Ty->getAs<BitIntType>())
-    if (EIT->getNumBits() >
-        Context.getTypeSize(Context.getTargetInfo().hasInt128Type()
-                                ? Context.Int128Ty
-                                : Context.LongLongTy))
-      return getNaturalAlignIndirect(Ty);
-
-  return (isPromotableIntegerTypeForABI(Ty) ? ABIArgInfo::getExtend(Ty)
-                                            : ABIArgInfo::getDirect());
-}
-
-ABIArgInfo DefaultABIInfo::classifyReturnType(QualType RetTy) const {
-  if (RetTy->isVoidType())
-    return ABIArgInfo::getIgnore();
-
-  if (isAggregateTypeForABI(RetTy))
-    return getNaturalAlignIndirect(RetTy);
-
-  // Treat an enum type as its underlying type.
-  if (const EnumType *EnumTy = RetTy->getAs<EnumType>())
-    RetTy = EnumTy->getDecl()->getIntegerType();
-
-  if (const auto *EIT = RetTy->getAs<BitIntType>())
-    if (EIT->getNumBits() >
-        getContext().getTypeSize(getContext().getTargetInfo().hasInt128Type()
-                                     ? getContext().Int128Ty
-                                     : getContext().LongLongTy))
-      return getNaturalAlignIndirect(RetTy);
-
-  return (isPromotableIntegerTypeForABI(RetTy) ? ABIArgInfo::getExtend(RetTy)
-                                               : ABIArgInfo::getDirect());
-}
-
-//===----------------------------------------------------------------------===//
-// WebAssembly ABI Implementation
-//
-// This is a very simple ABI that relies a lot on DefaultABIInfo.
-//===----------------------------------------------------------------------===//
-
-enum class WebAssemblyABIKind {
-  MVP = 0,
-  ExperimentalMV = 1,
-};
-
-class WebAssemblyABIInfo final : public ABIInfo {
-  DefaultABIInfo defaultInfo;
-  WebAssemblyABIKind Kind;
-
-public:
-  explicit WebAssemblyABIInfo(CodeGen::CodeGenTypes &CGT,
-                              WebAssemblyABIKind Kind)
-      : ABIInfo(CGT), defaultInfo(CGT), Kind(Kind) {}
-
-private:
-  ABIArgInfo classifyReturnType(QualType RetTy) const;
-  ABIArgInfo classifyArgumentType(QualType Ty) const;
-
-  // DefaultABIInfo's classifyReturnType and classifyArgumentType are
-  // non-virtual, but computeInfo and EmitVAArg are virtual, so we
-  // overload them.
-  void computeInfo(CGFunctionInfo &FI) const override {
-    if (!getCXXABI().classifyReturnType(FI))
-      FI.getReturnInfo() = classifyReturnType(FI.getReturnType());
-    for (auto &Arg : FI.arguments())
-      Arg.info = classifyArgumentType(Arg.type);
-  }
-
-  Address EmitVAArg(CodeGenFunction &CGF, Address VAListAddr,
-                    QualType Ty) const override;
-};
-
-class WebAssemblyTargetCodeGenInfo final : public TargetCodeGenInfo {
-public:
-  explicit WebAssemblyTargetCodeGenInfo(CodeGen::CodeGenTypes &CGT,
-                                        WebAssemblyABIKind K)
-      : TargetCodeGenInfo(std::make_unique<WebAssemblyABIInfo>(CGT, K)) {
-    SwiftInfo =
-        std::make_unique<SwiftABIInfo>(CGT, /*SwiftErrorInRegister=*/false);
-  }
-
-  void setTargetAttributes(const Decl *D, llvm::GlobalValue *GV,
-                           CodeGen::CodeGenModule &CGM) const override {
-    TargetCodeGenInfo::setTargetAttributes(D, GV, CGM);
-    if (const auto *FD = dyn_cast_or_null<FunctionDecl>(D)) {
-      if (const auto *Attr = FD->getAttr<WebAssemblyImportModuleAttr>()) {
-        llvm::Function *Fn = cast<llvm::Function>(GV);
-        llvm::AttrBuilder B(GV->getContext());
-        B.addAttribute("wasm-import-module", Attr->getImportModule());
-        Fn->addFnAttrs(B);
-      }
-      if (const auto *Attr = FD->getAttr<WebAssemblyImportNameAttr>()) {
-        llvm::Function *Fn = cast<llvm::Function>(GV);
-        llvm::AttrBuilder B(GV->getContext());
-        B.addAttribute("wasm-import-name", Attr->getImportName());
-        Fn->addFnAttrs(B);
-      }
-      if (const auto *Attr = FD->getAttr<WebAssemblyExportNameAttr>()) {
-        llvm::Function *Fn = cast<llvm::Function>(GV);
-        llvm::AttrBuilder B(GV->getContext());
-        B.addAttribute("wasm-export-name", Attr->getExportName());
-        Fn->addFnAttrs(B);
-      }
-    }
-
-    if (auto *FD = dyn_cast_or_null<FunctionDecl>(D)) {
-      llvm::Function *Fn = cast<llvm::Function>(GV);
-      if (!FD->doesThisDeclarationHaveABody() && !FD->hasPrototype())
-        Fn->addFnAttr("no-prototype");
-    }
-  }
-
-  /// Return the WebAssembly externref reference type.
-  virtual llvm::Type *getWasmExternrefReferenceType() const override {
-    return llvm::Type::getWasm_ExternrefTy(getABIInfo().getVMContext());
-  }
-  /// Return the WebAssembly funcref reference type.
-  virtual llvm::Type *getWasmFuncrefReferenceType() const override {
-    return llvm::Type::getWasm_FuncrefTy(getABIInfo().getVMContext());
-  }
-};
-
-/// Classify argument of given type \p Ty.
-ABIArgInfo WebAssemblyABIInfo::classifyArgumentType(QualType Ty) const {
-  Ty = useFirstFieldIfTransparentUnion(Ty);
-
-  if (isAggregateTypeForABI(Ty)) {
-    // Records with non-trivial destructors/copy-constructors should not be
-    // passed by value.
-    if (auto RAA = getRecordArgABI(Ty, getCXXABI()))
-      return getNaturalAlignIndirect(Ty, RAA == CGCXXABI::RAA_DirectInMemory);
-    // Ignore empty structs/unions.
-    if (isEmptyRecord(getContext(), Ty, true))
-      return ABIArgInfo::getIgnore();
-    // Lower single-element structs to just pass a regular value. TODO: We
-    // could do reasonable-size multiple-element structs too, using getExpand(),
-    // though watch out for things like bitfields.
-    if (const Type *SeltTy = isSingleElementStruct(Ty, getContext()))
-      return ABIArgInfo::getDirect(CGT.ConvertType(QualType(SeltTy, 0)));
-    // For the experimental multivalue ABI, fully expand all other aggregates
-    if (Kind == WebAssemblyABIKind::ExperimentalMV) {
-      const RecordType *RT = Ty->getAs<RecordType>();
-      assert(RT);
-      bool HasBitField = false;
-      for (auto *Field : RT->getDecl()->fields()) {
-        if (Field->isBitField()) {
-          HasBitField = true;
-          break;
-        }
-      }
-      if (!HasBitField)
-        return ABIArgInfo::getExpand();
-    }
-  }
-
-  // Otherwise just do the default thing.
-  return defaultInfo.classifyArgumentType(Ty);
-}
-
-ABIArgInfo WebAssemblyABIInfo::classifyReturnType(QualType RetTy) const {
-  if (isAggregateTypeForABI(RetTy)) {
-    // Records with non-trivial destructors/copy-constructors should not be
-    // returned by value.
-    if (!getRecordArgABI(RetTy, getCXXABI())) {
-      // Ignore empty structs/unions.
-      if (isEmptyRecord(getContext(), RetTy, true))
-        return ABIArgInfo::getIgnore();
-      // Lower single-element structs to just return a regular value. TODO: We
-      // could do reasonable-size multiple-element structs too, using
-      // ABIArgInfo::getDirect().
-      if (const Type *SeltTy = isSingleElementStruct(RetTy, getContext()))
-        return ABIArgInfo::getDirect(CGT.ConvertType(QualType(SeltTy, 0)));
-      // For the experimental multivalue ABI, return all other aggregates
-      if (Kind == WebAssemblyABIKind::ExperimentalMV)
-        return ABIArgInfo::getDirect();
-    }
-  }
-
-  // Otherwise just do the default thing.
-  return defaultInfo.classifyReturnType(RetTy);
-}
-
-Address WebAssemblyABIInfo::EmitVAArg(CodeGenFunction &CGF, Address VAListAddr,
-                                      QualType Ty) const {
-  bool IsIndirect = isAggregateTypeForABI(Ty) &&
-                    !isEmptyRecord(getContext(), Ty, true) &&
-                    !isSingleElementStruct(Ty, getContext());
-  return emitVoidPtrVAArg(CGF, VAListAddr, Ty, IsIndirect,
-                          getContext().getTypeInfoInChars(Ty),
-                          CharUnits::fromQuantity(4),
-                          /*AllowHigherAlign=*/true);
-}
-
-//===----------------------------------------------------------------------===//
-// le32/PNaCl bitcode ABI Implementation
-//
-// This is a simplified version of the x86_32 ABI.  Arguments and return values
-// are always passed on the stack.
-//===----------------------------------------------------------------------===//
-
-class PNaClABIInfo : public ABIInfo {
- public:
-  PNaClABIInfo(CodeGen::CodeGenTypes &CGT) : ABIInfo(CGT) {}
-
-  ABIArgInfo classifyReturnType(QualType RetTy) const;
-  ABIArgInfo classifyArgumentType(QualType RetTy) const;
-
-  void computeInfo(CGFunctionInfo &FI) const override;
-  Address EmitVAArg(CodeGenFunction &CGF,
-                    Address VAListAddr, QualType Ty) const override;
-};
-
-class PNaClTargetCodeGenInfo : public TargetCodeGenInfo {
- public:
-   PNaClTargetCodeGenInfo(CodeGen::CodeGenTypes &CGT)
-       : TargetCodeGenInfo(std::make_unique<PNaClABIInfo>(CGT)) {}
-};
-
-void PNaClABIInfo::computeInfo(CGFunctionInfo &FI) const {
-  if (!getCXXABI().classifyReturnType(FI))
-    FI.getReturnInfo() = classifyReturnType(FI.getReturnType());
-
-  for (auto &I : FI.arguments())
-    I.info = classifyArgumentType(I.type);
-}
-
-Address PNaClABIInfo::EmitVAArg(CodeGenFunction &CGF, Address VAListAddr,
-                                QualType Ty) const {
-  // The PNaCL ABI is a bit odd, in that varargs don't use normal
-  // function classification. Structs get passed directly for varargs
-  // functions, through a rewriting transform in
-  // pnacl-llvm/lib/Transforms/NaCl/ExpandVarArgs.cpp, which allows
-  // this target to actually support a va_arg instructions with an
-  // aggregate type, unlike other targets.
-  return EmitVAArgInstr(CGF, VAListAddr, Ty, ABIArgInfo::getDirect());
-}
-
-/// Classify argument of given type \p Ty.
-ABIArgInfo PNaClABIInfo::classifyArgumentType(QualType Ty) const {
-  if (isAggregateTypeForABI(Ty)) {
-    if (CGCXXABI::RecordArgABI RAA = getRecordArgABI(Ty, getCXXABI()))
-      return getNaturalAlignIndirect(Ty, RAA == CGCXXABI::RAA_DirectInMemory);
-    return getNaturalAlignIndirect(Ty);
-  } else if (const EnumType *EnumTy = Ty->getAs<EnumType>()) {
-    // Treat an enum type as its underlying type.
-    Ty = EnumTy->getDecl()->getIntegerType();
-  } else if (Ty->isFloatingType()) {
-    // Floating-point types don't go inreg.
-    return ABIArgInfo::getDirect();
-  } else if (const auto *EIT = Ty->getAs<BitIntType>()) {
-    // Treat bit-precise integers as integers if <= 64, otherwise pass
-    // indirectly.
-    if (EIT->getNumBits() > 64)
-      return getNaturalAlignIndirect(Ty);
-    return ABIArgInfo::getDirect();
-  }
-
-  return (isPromotableIntegerTypeForABI(Ty) ? ABIArgInfo::getExtend(Ty)
-                                            : ABIArgInfo::getDirect());
-}
-
-ABIArgInfo PNaClABIInfo::classifyReturnType(QualType RetTy) const {
-  if (RetTy->isVoidType())
-    return ABIArgInfo::getIgnore();
-
-  // In the PNaCl ABI we always return records/structures on the stack.
-  if (isAggregateTypeForABI(RetTy))
-    return getNaturalAlignIndirect(RetTy);
-
-  // Treat bit-precise integers as integers if <= 64, otherwise pass indirectly.
-  if (const auto *EIT = RetTy->getAs<BitIntType>()) {
-    if (EIT->getNumBits() > 64)
-      return getNaturalAlignIndirect(RetTy);
-    return ABIArgInfo::getDirect();
-  }
-
-  // Treat an enum type as its underlying type.
-  if (const EnumType *EnumTy = RetTy->getAs<EnumType>())
-    RetTy = EnumTy->getDecl()->getIntegerType();
-
-  return (isPromotableIntegerTypeForABI(RetTy) ? ABIArgInfo::getExtend(RetTy)
-                                               : ABIArgInfo::getDirect());
-}
-
-/// IsX86_MMXType - Return true if this is an MMX type.
-bool IsX86_MMXType(llvm::Type *IRType) {
-  // Return true if the type is an MMX type <2 x i32>, <4 x i16>, or <8 x i8>.
-  return IRType->isVectorTy() && IRType->getPrimitiveSizeInBits() == 64 &&
-    cast<llvm::VectorType>(IRType)->getElementType()->isIntegerTy() &&
-    IRType->getScalarSizeInBits() != 64;
-}
-
-static llvm::Type* X86AdjustInlineAsmType(CodeGen::CodeGenFunction &CGF,
-                                          StringRef Constraint,
-                                          llvm::Type* Ty) {
-  bool IsMMXCons = llvm::StringSwitch<bool>(Constraint)
-                     .Cases("y", "&y", "^Ym", true)
-                     .Default(false);
-  if (IsMMXCons && Ty->isVectorTy()) {
-    if (cast<llvm::VectorType>(Ty)->getPrimitiveSizeInBits().getFixedValue() !=
-        64) {
-      // Invalid MMX constraint
-      return nullptr;
-    }
-
-    return llvm::Type::getX86_MMXTy(CGF.getLLVMContext());
-  }
-
-  // No operation needed
-  return Ty;
-}
-
-/// Returns true if this type can be passed in SSE registers with the
-/// X86_VectorCall calling convention. Shared between x86_32 and x86_64.
-static bool isX86VectorTypeForVectorCall(ASTContext &Context, QualType Ty) {
-  if (const BuiltinType *BT = Ty->getAs<BuiltinType>()) {
-    if (BT->isFloatingPoint() && BT->getKind() != BuiltinType::Half) {
-      if (BT->getKind() == BuiltinType::LongDouble) {
-        if (&Context.getTargetInfo().getLongDoubleFormat() ==
-            &llvm::APFloat::x87DoubleExtended())
-          return false;
-      }
-      return true;
-    }
-  } else if (const VectorType *VT = Ty->getAs<VectorType>()) {
-    // vectorcall can pass XMM, YMM, and ZMM vectors. We don't pass SSE1 MMX
-    // registers specially.
-    unsigned VecSize = Context.getTypeSize(VT);
-    if (VecSize == 128 || VecSize == 256 || VecSize == 512)
-      return true;
-  }
-  return false;
-}
-
-/// Returns true if this aggregate is small enough to be passed in SSE registers
-/// in the X86_VectorCall calling convention. Shared between x86_32 and x86_64.
-static bool isX86VectorCallAggregateSmallEnough(uint64_t NumMembers) {
-  return NumMembers <= 4;
-}
-
-/// Returns a Homogeneous Vector Aggregate ABIArgInfo, used in X86.
-static ABIArgInfo getDirectX86Hva(llvm::Type* T = nullptr) {
-  auto AI = ABIArgInfo::getDirect(T);
-  AI.setInReg(true);
-  AI.setCanBeFlattened(false);
-  return AI;
-}
-
-//===----------------------------------------------------------------------===//
-// X86-32 ABI Implementation
-//===----------------------------------------------------------------------===//
-
-/// Similar to llvm::CCState, but for Clang.
-struct CCState {
-  CCState(CGFunctionInfo &FI)
-      : IsPreassigned(FI.arg_size()), CC(FI.getCallingConvention()) {}
-
-  llvm::SmallBitVector IsPreassigned;
-  unsigned CC = CallingConv::CC_C;
-  unsigned FreeRegs = 0;
-  unsigned FreeSSERegs = 0;
-};
-
-/// X86_32ABIInfo - The X86-32 ABI information.
-class X86_32ABIInfo : public ABIInfo {
-  enum Class {
-    Integer,
-    Float
-  };
-
-  static const unsigned MinABIStackAlignInBytes = 4;
-
-  bool IsDarwinVectorABI;
-  bool IsRetSmallStructInRegABI;
-  bool IsWin32StructABI;
-  bool IsSoftFloatABI;
-  bool IsMCUABI;
-  bool IsLinuxABI;
-  unsigned DefaultNumRegisterParameters;
-
-  static bool isRegisterSize(unsigned Size) {
-    return (Size == 8 || Size == 16 || Size == 32 || Size == 64);
-  }
-
-  bool isHomogeneousAggregateBaseType(QualType Ty) const override {
-    // FIXME: Assumes vectorcall is in use.
-    return isX86VectorTypeForVectorCall(getContext(), Ty);
-  }
-
-  bool isHomogeneousAggregateSmallEnough(const Type *Ty,
-                                         uint64_t NumMembers) const override {
-    // FIXME: Assumes vectorcall is in use.
-    return isX86VectorCallAggregateSmallEnough(NumMembers);
-  }
-
-  bool shouldReturnTypeInRegister(QualType Ty, ASTContext &Context) const;
-
-  /// getIndirectResult - Give a source type \arg Ty, return a suitable result
-  /// such that the argument will be passed in memory.
-  ABIArgInfo getIndirectResult(QualType Ty, bool ByVal, CCState &State) const;
-
-  ABIArgInfo getIndirectReturnResult(QualType Ty, CCState &State) const;
-
-  /// Return the alignment to use for the given type on the stack.
-  unsigned getTypeStackAlignInBytes(QualType Ty, unsigned Align) const;
-
-  Class classify(QualType Ty) const;
-  ABIArgInfo classifyReturnType(QualType RetTy, CCState &State) const;
-  ABIArgInfo classifyArgumentType(QualType RetTy, CCState &State) const;
-
-  /// Updates the number of available free registers, returns
-  /// true if any registers were allocated.
-  bool updateFreeRegs(QualType Ty, CCState &State) const;
-
-  bool shouldAggregateUseDirect(QualType Ty, CCState &State, bool &InReg,
-                                bool &NeedsPadding) const;
-  bool shouldPrimitiveUseInReg(QualType Ty, CCState &State) const;
-
-  bool canExpandIndirectArgument(QualType Ty) const;
-
-  /// Rewrite the function info so that all memory arguments use
-  /// inalloca.
-  void rewriteWithInAlloca(CGFunctionInfo &FI) const;
-
-  void addFieldToArgStruct(SmallVector<llvm::Type *, 6> &FrameFields,
-                           CharUnits &StackOffset, ABIArgInfo &Info,
-                           QualType Type) const;
-  void runVectorCallFirstPass(CGFunctionInfo &FI, CCState &State) const;
-
-public:
-
-  void computeInfo(CGFunctionInfo &FI) const override;
-  Address EmitVAArg(CodeGenFunction &CGF, Address VAListAddr,
-                    QualType Ty) const override;
-
-  X86_32ABIInfo(CodeGen::CodeGenTypes &CGT, bool DarwinVectorABI,
-                bool RetSmallStructInRegABI, bool Win32StructABI,
-                unsigned NumRegisterParameters, bool SoftFloatABI)
-      : ABIInfo(CGT), IsDarwinVectorABI(DarwinVectorABI),
-        IsRetSmallStructInRegABI(RetSmallStructInRegABI),
-        IsWin32StructABI(Win32StructABI), IsSoftFloatABI(SoftFloatABI),
-        IsMCUABI(CGT.getTarget().getTriple().isOSIAMCU()),
-        IsLinuxABI(CGT.getTarget().getTriple().isOSLinux() ||
-                   CGT.getTarget().getTriple().isOSCygMing()),
-        DefaultNumRegisterParameters(NumRegisterParameters) {}
-};
-
-class X86_32SwiftABIInfo : public SwiftABIInfo {
-public:
-  explicit X86_32SwiftABIInfo(CodeGenTypes &CGT)
-      : SwiftABIInfo(CGT, /*SwiftErrorInRegister=*/false) {}
-
-  bool shouldPassIndirectly(ArrayRef<llvm::Type *> ComponentTys,
-                            bool AsReturnValue) const override {
-    // LLVM's x86-32 lowering currently only assigns up to three
-    // integer registers and three fp registers.  Oddly, it'll use up to
-    // four vector registers for vectors, but those can overlap with the
-    // scalar registers.
-    return occupiesMoreThan(ComponentTys, /*total=*/3);
-  }
-};
-
-class X86_32TargetCodeGenInfo : public TargetCodeGenInfo {
-public:
-  X86_32TargetCodeGenInfo(CodeGen::CodeGenTypes &CGT, bool DarwinVectorABI,
-                          bool RetSmallStructInRegABI, bool Win32StructABI,
-                          unsigned NumRegisterParameters, bool SoftFloatABI)
-      : TargetCodeGenInfo(std::make_unique<X86_32ABIInfo>(
-            CGT, DarwinVectorABI, RetSmallStructInRegABI, Win32StructABI,
-            NumRegisterParameters, SoftFloatABI)) {
-    SwiftInfo = std::make_unique<X86_32SwiftABIInfo>(CGT);
-  }
-
-  static bool isStructReturnInRegABI(
-      const llvm::Triple &Triple, const CodeGenOptions &Opts);
-
-  void setTargetAttributes(const Decl *D, llvm::GlobalValue *GV,
-                           CodeGen::CodeGenModule &CGM) const override;
-
-  int getDwarfEHStackPointer(CodeGen::CodeGenModule &CGM) const override {
-    // Darwin uses different dwarf register numbers for EH.
-    if (CGM.getTarget().getTriple().isOSDarwin()) return 5;
-    return 4;
-  }
-
-  bool initDwarfEHRegSizeTable(CodeGen::CodeGenFunction &CGF,
-                               llvm::Value *Address) const override;
-
-  llvm::Type* adjustInlineAsmType(CodeGen::CodeGenFunction &CGF,
-                                  StringRef Constraint,
-                                  llvm::Type* Ty) const override {
-    return X86AdjustInlineAsmType(CGF, Constraint, Ty);
-  }
-
-  void addReturnRegisterOutputs(CodeGenFunction &CGF, LValue ReturnValue,
-                                std::string &Constraints,
-                                std::vector<llvm::Type *> &ResultRegTypes,
-                                std::vector<llvm::Type *> &ResultTruncRegTypes,
-                                std::vector<LValue> &ResultRegDests,
-                                std::string &AsmString,
-                                unsigned NumOutputs) const override;
-
-  StringRef getARCRetainAutoreleasedReturnValueMarker() const override {
-    return "movl\t%ebp, %ebp"
-           "\t\t// marker for objc_retainAutoreleaseReturnValue";
-  }
-};
-
-}
-
-/// Rewrite input constraint references after adding some output constraints.
-/// In the case where there is one output and one input and we add one output,
-/// we need to replace all operand references greater than or equal to 1:
-///     mov $0, $1
-///     mov eax, $1
-/// The result will be:
-///     mov $0, $2
-///     mov eax, $2
-static void rewriteInputConstraintReferences(unsigned FirstIn,
-                                             unsigned NumNewOuts,
-                                             std::string &AsmString) {
-  std::string Buf;
-  llvm::raw_string_ostream OS(Buf);
-  size_t Pos = 0;
-  while (Pos < AsmString.size()) {
-    size_t DollarStart = AsmString.find('$', Pos);
-    if (DollarStart == std::string::npos)
-      DollarStart = AsmString.size();
-    size_t DollarEnd = AsmString.find_first_not_of('$', DollarStart);
-    if (DollarEnd == std::string::npos)
-      DollarEnd = AsmString.size();
-    OS << StringRef(&AsmString[Pos], DollarEnd - Pos);
-    Pos = DollarEnd;
-    size_t NumDollars = DollarEnd - DollarStart;
-    if (NumDollars % 2 != 0 && Pos < AsmString.size()) {
-      // We have an operand reference.
-      size_t DigitStart = Pos;
-      if (AsmString[DigitStart] == '{') {
-        OS << '{';
-        ++DigitStart;
-      }
-      size_t DigitEnd = AsmString.find_first_not_of("0123456789", DigitStart);
-      if (DigitEnd == std::string::npos)
-        DigitEnd = AsmString.size();
-      StringRef OperandStr(&AsmString[DigitStart], DigitEnd - DigitStart);
-      unsigned OperandIndex;
-      if (!OperandStr.getAsInteger(10, OperandIndex)) {
-        if (OperandIndex >= FirstIn)
-          OperandIndex += NumNewOuts;
-        OS << OperandIndex;
-      } else {
-        OS << OperandStr;
-      }
-      Pos = DigitEnd;
-    }
-  }
-  AsmString = std::move(OS.str());
-}
-
-/// Add output constraints for EAX:EDX because they are return registers.
-void X86_32TargetCodeGenInfo::addReturnRegisterOutputs(
-    CodeGenFunction &CGF, LValue ReturnSlot, std::string &Constraints,
-    std::vector<llvm::Type *> &ResultRegTypes,
-    std::vector<llvm::Type *> &ResultTruncRegTypes,
-    std::vector<LValue> &ResultRegDests, std::string &AsmString,
-    unsigned NumOutputs) const {
-  uint64_t RetWidth = CGF.getContext().getTypeSize(ReturnSlot.getType());
-
-  // Use the EAX constraint if the width is 32 or smaller and EAX:EDX if it is
-  // larger.
-  if (!Constraints.empty())
-    Constraints += ',';
-  if (RetWidth <= 32) {
-    Constraints += "={eax}";
-    ResultRegTypes.push_back(CGF.Int32Ty);
-  } else {
-    // Use the 'A' constraint for EAX:EDX.
-    Constraints += "=A";
-    ResultRegTypes.push_back(CGF.Int64Ty);
-  }
-
-  // Truncate EAX or EAX:EDX to an integer of the appropriate size.
-  llvm::Type *CoerceTy = llvm::IntegerType::get(CGF.getLLVMContext(), RetWidth);
-  ResultTruncRegTypes.push_back(CoerceTy);
-
-  // Coerce the integer by bitcasting the return slot pointer.
-  ReturnSlot.setAddress(
-      CGF.Builder.CreateElementBitCast(ReturnSlot.getAddress(CGF), CoerceTy));
-  ResultRegDests.push_back(ReturnSlot);
-
-  rewriteInputConstraintReferences(NumOutputs, 1, AsmString);
-}
-
-/// shouldReturnTypeInRegister - Determine if the given type should be
-/// returned in a register (for the Darwin and MCU ABI).
-bool X86_32ABIInfo::shouldReturnTypeInRegister(QualType Ty,
-                                               ASTContext &Context) const {
-  uint64_t Size = Context.getTypeSize(Ty);
-
-  // For i386, type must be register sized.
-  // For the MCU ABI, it only needs to be <= 8-byte
-  if ((IsMCUABI && Size > 64) || (!IsMCUABI && !isRegisterSize(Size)))
-   return false;
-
-  if (Ty->isVectorType()) {
-    // 64- and 128- bit vectors inside structures are not returned in
-    // registers.
-    if (Size == 64 || Size == 128)
-      return false;
-
-    return true;
-  }
-
-  // If this is a builtin, pointer, enum, complex type, member pointer, or
-  // member function pointer it is ok.
-  if (Ty->getAs<BuiltinType>() || Ty->hasPointerRepresentation() ||
-      Ty->isAnyComplexType() || Ty->isEnumeralType() ||
-      Ty->isBlockPointerType() || Ty->isMemberPointerType())
-    return true;
-
-  // Arrays are treated like records.
-  if (const ConstantArrayType *AT = Context.getAsConstantArrayType(Ty))
-    return shouldReturnTypeInRegister(AT->getElementType(), Context);
-
-  // Otherwise, it must be a record type.
-  const RecordType *RT = Ty->getAs<RecordType>();
-  if (!RT) return false;
-
-  // FIXME: Traverse bases here too.
-
-  // Structure types are passed in register if all fields would be
-  // passed in a register.
-  for (const auto *FD : RT->getDecl()->fields()) {
-    // Empty fields are ignored.
-    if (isEmptyField(Context, FD, true))
-      continue;
-
-    // Check fields recursively.
-    if (!shouldReturnTypeInRegister(FD->getType(), Context))
-      return false;
-  }
-  return true;
-}
-
-static bool is32Or64BitBasicType(QualType Ty, ASTContext &Context) {
-  // Treat complex types as the element type.
-  if (const ComplexType *CTy = Ty->getAs<ComplexType>())
-    Ty = CTy->getElementType();
-
-  // Check for a type which we know has a simple scalar argument-passing
-  // convention without any padding.  (We're specifically looking for 32
-  // and 64-bit integer and integer-equivalents, float, and double.)
-  if (!Ty->getAs<BuiltinType>() && !Ty->hasPointerRepresentation() &&
-      !Ty->isEnumeralType() && !Ty->isBlockPointerType())
-    return false;
-
-  uint64_t Size = Context.getTypeSize(Ty);
-  return Size == 32 || Size == 64;
-}
-
-static bool addFieldSizes(ASTContext &Context, const RecordDecl *RD,
-                          uint64_t &Size) {
-  for (const auto *FD : RD->fields()) {
-    // Scalar arguments on the stack get 4 byte alignment on x86. If the
-    // argument is smaller than 32-bits, expanding the struct will create
-    // alignment padding.
-    if (!is32Or64BitBasicType(FD->getType(), Context))
-      return false;
-
-    // FIXME: Reject bit-fields wholesale; there are two problems, we don't know
-    // how to expand them yet, and the predicate for telling if a bitfield still
-    // counts as "basic" is more complicated than what we were doing previously.
-    if (FD->isBitField())
-      return false;
-
-    Size += Context.getTypeSize(FD->getType());
-  }
-  return true;
-}
-
-static bool addBaseAndFieldSizes(ASTContext &Context, const CXXRecordDecl *RD,
-                                 uint64_t &Size) {
-  // Don't do this if there are any non-empty bases.
-  for (const CXXBaseSpecifier &Base : RD->bases()) {
-    if (!addBaseAndFieldSizes(Context, Base.getType()->getAsCXXRecordDecl(),
-                              Size))
-      return false;
-  }
-  if (!addFieldSizes(Context, RD, Size))
-    return false;
-  return true;
-}
-
-/// Test whether an argument type which is to be passed indirectly (on the
-/// stack) would have the equivalent layout if it was expanded into separate
-/// arguments. If so, we prefer to do the latter to avoid inhibiting
-/// optimizations.
-bool X86_32ABIInfo::canExpandIndirectArgument(QualType Ty) const {
-  // We can only expand structure types.
-  const RecordType *RT = Ty->getAs<RecordType>();
-  if (!RT)
-    return false;
-  const RecordDecl *RD = RT->getDecl();
-  uint64_t Size = 0;
-  if (const CXXRecordDecl *CXXRD = dyn_cast<CXXRecordDecl>(RD)) {
-    if (!IsWin32StructABI) {
-      // On non-Windows, we have to conservatively match our old bitcode
-      // prototypes in order to be ABI-compatible at the bitcode level.
-      if (!CXXRD->isCLike())
-        return false;
-    } else {
-      // Don't do this for dynamic classes.
-      if (CXXRD->isDynamicClass())
-        return false;
-    }
-    if (!addBaseAndFieldSizes(getContext(), CXXRD, Size))
-      return false;
-  } else {
-    if (!addFieldSizes(getContext(), RD, Size))
-      return false;
-  }
-
-  // We can do this if there was no alignment padding.
-  return Size == getContext().getTypeSize(Ty);
-}
-
-ABIArgInfo X86_32ABIInfo::getIndirectReturnResult(QualType RetTy, CCState &State) const {
-  // If the return value is indirect, then the hidden argument is consuming one
-  // integer register.
-  if (State.FreeRegs) {
-    --State.FreeRegs;
-    if (!IsMCUABI)
-      return getNaturalAlignIndirectInReg(RetTy);
-  }
-  return getNaturalAlignIndirect(RetTy, /*ByVal=*/false);
-}
-
-ABIArgInfo X86_32ABIInfo::classifyReturnType(QualType RetTy,
-                                             CCState &State) const {
-  if (RetTy->isVoidType())
-    return ABIArgInfo::getIgnore();
-
-  const Type *Base = nullptr;
-  uint64_t NumElts = 0;
-  if ((State.CC == llvm::CallingConv::X86_VectorCall ||
-       State.CC == llvm::CallingConv::X86_RegCall) &&
-      isHomogeneousAggregate(RetTy, Base, NumElts)) {
-    // The LLVM struct type for such an aggregate should lower properly.
-    return ABIArgInfo::getDirect();
-  }
-
-  if (const VectorType *VT = RetTy->getAs<VectorType>()) {
-    // On Darwin, some vectors are returned in registers.
-    if (IsDarwinVectorABI) {
-      uint64_t Size = getContext().getTypeSize(RetTy);
-
-      // 128-bit vectors are a special case; they are returned in
-      // registers and we need to make sure to pick a type the LLVM
-      // backend will like.
-      if (Size == 128)
-        return ABIArgInfo::getDirect(llvm::FixedVectorType::get(
-            llvm::Type::getInt64Ty(getVMContext()), 2));
-
-      // Always return in register if it fits in a general purpose
-      // register, or if it is 64 bits and has a single element.
-      if ((Size == 8 || Size == 16 || Size == 32) ||
-          (Size == 64 && VT->getNumElements() == 1))
-        return ABIArgInfo::getDirect(llvm::IntegerType::get(getVMContext(),
-                                                            Size));
-
-      return getIndirectReturnResult(RetTy, State);
-    }
-
-    return ABIArgInfo::getDirect();
-  }
-
-  if (isAggregateTypeForABI(RetTy)) {
-    if (const RecordType *RT = RetTy->getAs<RecordType>()) {
-      // Structures with flexible arrays are always indirect.
-      if (RT->getDecl()->hasFlexibleArrayMember())
-        return getIndirectReturnResult(RetTy, State);
-    }
-
-    // If specified, structs and unions are always indirect.
-    if (!IsRetSmallStructInRegABI && !RetTy->isAnyComplexType())
-      return getIndirectReturnResult(RetTy, State);
-
-    // Ignore empty structs/unions.
-    if (isEmptyRecord(getContext(), RetTy, true))
-      return ABIArgInfo::getIgnore();
-
-    // Return complex of _Float16 as <2 x half> so the backend will use xmm0.
-    if (const ComplexType *CT = RetTy->getAs<ComplexType>()) {
-      QualType ET = getContext().getCanonicalType(CT->getElementType());
-      if (ET->isFloat16Type())
-        return ABIArgInfo::getDirect(llvm::FixedVectorType::get(
-            llvm::Type::getHalfTy(getVMContext()), 2));
-    }
-
-    // Small structures which are register sized are generally returned
-    // in a register.
-    if (shouldReturnTypeInRegister(RetTy, getContext())) {
-      uint64_t Size = getContext().getTypeSize(RetTy);
-
-      // As a special-case, if the struct is a "single-element" struct, and
-      // the field is of type "float" or "double", return it in a
-      // floating-point register. (MSVC does not apply this special case.)
-      // We apply a similar transformation for pointer types to improve the
-      // quality of the generated IR.
-      if (const Type *SeltTy = isSingleElementStruct(RetTy, getContext()))
-        if ((!IsWin32StructABI && SeltTy->isRealFloatingType())
-            || SeltTy->hasPointerRepresentation())
-          return ABIArgInfo::getDirect(CGT.ConvertType(QualType(SeltTy, 0)));
-
-      // FIXME: We should be able to narrow this integer in cases with dead
-      // padding.
-      return ABIArgInfo::getDirect(llvm::IntegerType::get(getVMContext(),Size));
-    }
-
-    return getIndirectReturnResult(RetTy, State);
-  }
-
-  // Treat an enum type as its underlying type.
-  if (const EnumType *EnumTy = RetTy->getAs<EnumType>())
-    RetTy = EnumTy->getDecl()->getIntegerType();
-
-  if (const auto *EIT = RetTy->getAs<BitIntType>())
-    if (EIT->getNumBits() > 64)
-      return getIndirectReturnResult(RetTy, State);
-
-  return (isPromotableIntegerTypeForABI(RetTy) ? ABIArgInfo::getExtend(RetTy)
-                                               : ABIArgInfo::getDirect());
-}
-
-static bool isSIMDVectorType(ASTContext &Context, QualType Ty) {
-  return Ty->getAs<VectorType>() && Context.getTypeSize(Ty) == 128;
-}
-
-static bool isRecordWithSIMDVectorType(ASTContext &Context, QualType Ty) {
-  const RecordType *RT = Ty->getAs<RecordType>();
-  if (!RT)
-    return false;
-  const RecordDecl *RD = RT->getDecl();
-
-  // If this is a C++ record, check the bases first.
-  if (const CXXRecordDecl *CXXRD = dyn_cast<CXXRecordDecl>(RD))
-    for (const auto &I : CXXRD->bases())
-      if (!isRecordWithSIMDVectorType(Context, I.getType()))
-        return false;
-
-  for (const auto *i : RD->fields()) {
-    QualType FT = i->getType();
-
-    if (isSIMDVectorType(Context, FT))
-      return true;
-
-    if (isRecordWithSIMDVectorType(Context, FT))
-      return true;
-  }
-
-  return false;
-}
-
-unsigned X86_32ABIInfo::getTypeStackAlignInBytes(QualType Ty,
-                                                 unsigned Align) const {
-  // Otherwise, if the alignment is less than or equal to the minimum ABI
-  // alignment, just use the default; the backend will handle this.
-  if (Align <= MinABIStackAlignInBytes)
-    return 0; // Use default alignment.
-
-  if (IsLinuxABI) {
-    // Exclude other System V OS (e.g Darwin, PS4 and FreeBSD) since we don't
-    // want to spend any effort dealing with the ramifications of ABI breaks.
-    //
-    // If the vector type is __m128/__m256/__m512, return the default alignment.
-    if (Ty->isVectorType() && (Align == 16 || Align == 32 || Align == 64))
-      return Align;
-  }
-  // On non-Darwin, the stack type alignment is always 4.
-  if (!IsDarwinVectorABI) {
-    // Set explicit alignment, since we may need to realign the top.
-    return MinABIStackAlignInBytes;
-  }
-
-  // Otherwise, if the type contains an SSE vector type, the alignment is 16.
-  if (Align >= 16 && (isSIMDVectorType(getContext(), Ty) ||
-                      isRecordWithSIMDVectorType(getContext(), Ty)))
-    return 16;
-
-  return MinABIStackAlignInBytes;
-}
-
-ABIArgInfo X86_32ABIInfo::getIndirectResult(QualType Ty, bool ByVal,
-                                            CCState &State) const {
-  if (!ByVal) {
-    if (State.FreeRegs) {
-      --State.FreeRegs; // Non-byval indirects just use one pointer.
-      if (!IsMCUABI)
-        return getNaturalAlignIndirectInReg(Ty);
-    }
-    return getNaturalAlignIndirect(Ty, false);
-  }
-
-  // Compute the byval alignment.
-  unsigned TypeAlign = getContext().getTypeAlign(Ty) / 8;
-  unsigned StackAlign = getTypeStackAlignInBytes(Ty, TypeAlign);
-  if (StackAlign == 0)
-    return ABIArgInfo::getIndirect(CharUnits::fromQuantity(4), /*ByVal=*/true);
-
-  // If the stack alignment is less than the type alignment, realign the
-  // argument.
-  bool Realign = TypeAlign > StackAlign;
-  return ABIArgInfo::getIndirect(CharUnits::fromQuantity(StackAlign),
-                                 /*ByVal=*/true, Realign);
-}
-
-X86_32ABIInfo::Class X86_32ABIInfo::classify(QualType Ty) const {
-  const Type *T = isSingleElementStruct(Ty, getContext());
-  if (!T)
-    T = Ty.getTypePtr();
-
-  if (const BuiltinType *BT = T->getAs<BuiltinType>()) {
-    BuiltinType::Kind K = BT->getKind();
-    if (K == BuiltinType::Float || K == BuiltinType::Double)
-      return Float;
-  }
-  return Integer;
-}
-
-bool X86_32ABIInfo::updateFreeRegs(QualType Ty, CCState &State) const {
-  if (!IsSoftFloatABI) {
-    Class C = classify(Ty);
-    if (C == Float)
-      return false;
-  }
-
-  unsigned Size = getContext().getTypeSize(Ty);
-  unsigned SizeInRegs = (Size + 31) / 32;
-
-  if (SizeInRegs == 0)
-    return false;
-
-  if (!IsMCUABI) {
-    if (SizeInRegs > State.FreeRegs) {
-      State.FreeRegs = 0;
-      return false;
-    }
-  } else {
-    // The MCU psABI allows passing parameters in-reg even if there are
-    // earlier parameters that are passed on the stack. Also,
-    // it does not allow passing >8-byte structs in-register,
-    // even if there are 3 free registers available.
-    if (SizeInRegs > State.FreeRegs || SizeInRegs > 2)
-      return false;
-  }
-
-  State.FreeRegs -= SizeInRegs;
-  return true;
-}
-
-bool X86_32ABIInfo::shouldAggregateUseDirect(QualType Ty, CCState &State,
-                                             bool &InReg,
-                                             bool &NeedsPadding) const {
-  // On Windows, aggregates other than HFAs are never passed in registers, and
-  // they do not consume register slots. Homogenous floating-point aggregates
-  // (HFAs) have already been dealt with at this point.
-  if (IsWin32StructABI && isAggregateTypeForABI(Ty))
-    return false;
-
-  NeedsPadding = false;
-  InReg = !IsMCUABI;
-
-  if (!updateFreeRegs(Ty, State))
-    return false;
-
-  if (IsMCUABI)
-    return true;
-
-  if (State.CC == llvm::CallingConv::X86_FastCall ||
-      State.CC == llvm::CallingConv::X86_VectorCall ||
-      State.CC == llvm::CallingConv::X86_RegCall) {
-    if (getContext().getTypeSize(Ty) <= 32 && State.FreeRegs)
-      NeedsPadding = true;
-
-    return false;
-  }
-
-  return true;
-}
-
-bool X86_32ABIInfo::shouldPrimitiveUseInReg(QualType Ty, CCState &State) const {
-  bool IsPtrOrInt = (getContext().getTypeSize(Ty) <= 32) &&
-                    (Ty->isIntegralOrEnumerationType() || Ty->isPointerType() ||
-                     Ty->isReferenceType());
-
-  if (!IsPtrOrInt && (State.CC == llvm::CallingConv::X86_FastCall ||
-                      State.CC == llvm::CallingConv::X86_VectorCall))
-    return false;
-
-  if (!updateFreeRegs(Ty, State))
-    return false;
-
-  if (!IsPtrOrInt && State.CC == llvm::CallingConv::X86_RegCall)
-    return false;
-
-  // Return true to apply inreg to all legal parameters except for MCU targets.
-  return !IsMCUABI;
-}
-
-void X86_32ABIInfo::runVectorCallFirstPass(CGFunctionInfo &FI, CCState &State) const {
-  // Vectorcall x86 works subtly different than in x64, so the format is
-  // a bit different than the x64 version.  First, all vector types (not HVAs)
-  // are assigned, with the first 6 ending up in the [XYZ]MM0-5 registers.
-  // This differs from the x64 implementation, where the first 6 by INDEX get
-  // registers.
-  // In the second pass over the arguments, HVAs are passed in the remaining
-  // vector registers if possible, or indirectly by address. The address will be
-  // passed in ECX/EDX if available. Any other arguments are passed according to
-  // the usual fastcall rules.
-  MutableArrayRef<CGFunctionInfoArgInfo> Args = FI.arguments();
-  for (int I = 0, E = Args.size(); I < E; ++I) {
-    const Type *Base = nullptr;
-    uint64_t NumElts = 0;
-    const QualType &Ty = Args[I].type;
-    if ((Ty->isVectorType() || Ty->isBuiltinType()) &&
-        isHomogeneousAggregate(Ty, Base, NumElts)) {
-      if (State.FreeSSERegs >= NumElts) {
-        State.FreeSSERegs -= NumElts;
-        Args[I].info = ABIArgInfo::getDirectInReg();
-        State.IsPreassigned.set(I);
-      }
-    }
-  }
-}
-
-ABIArgInfo X86_32ABIInfo::classifyArgumentType(QualType Ty,
-                                               CCState &State) const {
-  // FIXME: Set alignment on indirect arguments.
-  bool IsFastCall = State.CC == llvm::CallingConv::X86_FastCall;
-  bool IsRegCall = State.CC == llvm::CallingConv::X86_RegCall;
-  bool IsVectorCall = State.CC == llvm::CallingConv::X86_VectorCall;
-
-  Ty = useFirstFieldIfTransparentUnion(Ty);
-  TypeInfo TI = getContext().getTypeInfo(Ty);
-
-  // Check with the C++ ABI first.
-  const RecordType *RT = Ty->getAs<RecordType>();
-  if (RT) {
-    CGCXXABI::RecordArgABI RAA = getRecordArgABI(RT, getCXXABI());
-    if (RAA == CGCXXABI::RAA_Indirect) {
-      return getIndirectResult(Ty, false, State);
-    } else if (RAA == CGCXXABI::RAA_DirectInMemory) {
-      // The field index doesn't matter, we'll fix it up later.
-      return ABIArgInfo::getInAlloca(/*FieldIndex=*/0);
-    }
-  }
-
-  // Regcall uses the concept of a homogenous vector aggregate, similar
-  // to other targets.
-  const Type *Base = nullptr;
-  uint64_t NumElts = 0;
-  if ((IsRegCall || IsVectorCall) &&
-      isHomogeneousAggregate(Ty, Base, NumElts)) {
-    if (State.FreeSSERegs >= NumElts) {
-      State.FreeSSERegs -= NumElts;
-
-      // Vectorcall passes HVAs directly and does not flatten them, but regcall
-      // does.
-      if (IsVectorCall)
-        return getDirectX86Hva();
-
-      if (Ty->isBuiltinType() || Ty->isVectorType())
-        return ABIArgInfo::getDirect();
-      return ABIArgInfo::getExpand();
-    }
-    return getIndirectResult(Ty, /*ByVal=*/false, State);
-  }
-
-  if (isAggregateTypeForABI(Ty)) {
-    // Structures with flexible arrays are always indirect.
-    // FIXME: This should not be byval!
-    if (RT && RT->getDecl()->hasFlexibleArrayMember())
-      return getIndirectResult(Ty, true, State);
-
-    // Ignore empty structs/unions on non-Windows.
-    if (!IsWin32StructABI && isEmptyRecord(getContext(), Ty, true))
-      return ABIArgInfo::getIgnore();
-
-    llvm::LLVMContext &LLVMContext = getVMContext();
-    llvm::IntegerType *Int32 = llvm::Type::getInt32Ty(LLVMContext);
-    bool NeedsPadding = false;
-    bool InReg;
-    if (shouldAggregateUseDirect(Ty, State, InReg, NeedsPadding)) {
-      unsigned SizeInRegs = (TI.Width + 31) / 32;
-      SmallVector<llvm::Type*, 3> Elements(SizeInRegs, Int32);
-      llvm::Type *Result = llvm::StructType::get(LLVMContext, Elements);
-      if (InReg)
-        return ABIArgInfo::getDirectInReg(Result);
-      else
-        return ABIArgInfo::getDirect(Result);
-    }
-    llvm::IntegerType *PaddingType = NeedsPadding ? Int32 : nullptr;
-
-    // Pass over-aligned aggregates on Windows indirectly. This behavior was
-    // added in MSVC 2015. Use the required alignment from the record layout,
-    // since that may be less than the regular type alignment, and types with
-    // required alignment of less than 4 bytes are not passed indirectly.
-    if (IsWin32StructABI) {
-      unsigned AlignInBits = 0;
-      if (RT) {
-        const ASTRecordLayout &Layout =
-          getContext().getASTRecordLayout(RT->getDecl());
-        AlignInBits = getContext().toBits(Layout.getRequiredAlignment());
-      } else if (TI.isAlignRequired()) {
-        AlignInBits = TI.Align;
-      }
-      if (AlignInBits > 32)
-        return getIndirectResult(Ty, /*ByVal=*/false, State);
-    }
-
-    // Expand small (<= 128-bit) record types when we know that the stack layout
-    // of those arguments will match the struct. This is important because the
-    // LLVM backend isn't smart enough to remove byval, which inhibits many
-    // optimizations.
-    // Don't do this for the MCU if there are still free integer registers
-    // (see X86_64 ABI for full explanation).
-    if (TI.Width <= 4 * 32 && (!IsMCUABI || State.FreeRegs == 0) &&
-        canExpandIndirectArgument(Ty))
-      return ABIArgInfo::getExpandWithPadding(
-          IsFastCall || IsVectorCall || IsRegCall, PaddingType);
-
-    return getIndirectResult(Ty, true, State);
-  }
-
-  if (const VectorType *VT = Ty->getAs<VectorType>()) {
-    // On Windows, vectors are passed directly if registers are available, or
-    // indirectly if not. This avoids the need to align argument memory. Pass
-    // user-defined vector types larger than 512 bits indirectly for simplicity.
-    if (IsWin32StructABI) {
-      if (TI.Width <= 512 && State.FreeSSERegs > 0) {
-        --State.FreeSSERegs;
-        return ABIArgInfo::getDirectInReg();
-      }
-      return getIndirectResult(Ty, /*ByVal=*/false, State);
-    }
-
-    // On Darwin, some vectors are passed in memory, we handle this by passing
-    // it as an i8/i16/i32/i64.
-    if (IsDarwinVectorABI) {
-      if ((TI.Width == 8 || TI.Width == 16 || TI.Width == 32) ||
-          (TI.Width == 64 && VT->getNumElements() == 1))
-        return ABIArgInfo::getDirect(
-            llvm::IntegerType::get(getVMContext(), TI.Width));
-    }
-
-    if (IsX86_MMXType(CGT.ConvertType(Ty)))
-      return ABIArgInfo::getDirect(llvm::IntegerType::get(getVMContext(), 64));
-
-    return ABIArgInfo::getDirect();
-  }
-
-
-  if (const EnumType *EnumTy = Ty->getAs<EnumType>())
-    Ty = EnumTy->getDecl()->getIntegerType();
-
-  bool InReg = shouldPrimitiveUseInReg(Ty, State);
-
-  if (isPromotableIntegerTypeForABI(Ty)) {
-    if (InReg)
-      return ABIArgInfo::getExtendInReg(Ty);
-    return ABIArgInfo::getExtend(Ty);
-  }
-
-  if (const auto *EIT = Ty->getAs<BitIntType>()) {
-    if (EIT->getNumBits() <= 64) {
-      if (InReg)
-        return ABIArgInfo::getDirectInReg();
-      return ABIArgInfo::getDirect();
-    }
-    return getIndirectResult(Ty, /*ByVal=*/false, State);
-  }
-
-  if (InReg)
-    return ABIArgInfo::getDirectInReg();
-  return ABIArgInfo::getDirect();
-}
-
-void X86_32ABIInfo::computeInfo(CGFunctionInfo &FI) const {
-  ASTContext &Context = getContext();
-  if (doOpenCLClassification(FI, Context))
-    return;
-
-  CCState State(FI);
-  if (IsMCUABI)
-    State.FreeRegs = 3;
-  else if (State.CC == llvm::CallingConv::X86_FastCall) {
-    State.FreeRegs = 2;
-    State.FreeSSERegs = 3;
-  } else if (State.CC == llvm::CallingConv::X86_VectorCall) {
-    State.FreeRegs = 2;
-    State.FreeSSERegs = 6;
-  } else if (FI.getHasRegParm())
-    State.FreeRegs = FI.getRegParm();
-  else if (State.CC == llvm::CallingConv::X86_RegCall) {
-    State.FreeRegs = 5;
-    State.FreeSSERegs = 8;
-  } else if (IsWin32StructABI) {
-    // Since MSVC 2015, the first three SSE vectors have been passed in
-    // registers. The rest are passed indirectly.
-    State.FreeRegs = DefaultNumRegisterParameters;
-    State.FreeSSERegs = 3;
-  } else
-    State.FreeRegs = DefaultNumRegisterParameters;
-
-  if (!::classifyReturnType(getCXXABI(), FI, *this)) {
-    FI.getReturnInfo() = classifyReturnType(FI.getReturnType(), State);
-  } else if (FI.getReturnInfo().isIndirect()) {
-    // The C++ ABI is not aware of register usage, so we have to check if the
-    // return value was sret and put it in a register ourselves if appropriate.
-    if (State.FreeRegs) {
-      --State.FreeRegs;  // The sret parameter consumes a register.
-      if (!IsMCUABI)
-        FI.getReturnInfo().setInReg(true);
-    }
-  }
-
-  // The chain argument effectively gives us another free register.
-  if (FI.isChainCall())
-    ++State.FreeRegs;
-
-  // For vectorcall, do a first pass over the arguments, assigning FP and vector
-  // arguments to XMM registers as available.
-  if (State.CC == llvm::CallingConv::X86_VectorCall)
-    runVectorCallFirstPass(FI, State);
-
-  bool UsedInAlloca = false;
-  MutableArrayRef<CGFunctionInfoArgInfo> Args = FI.arguments();
-  for (int I = 0, E = Args.size(); I < E; ++I) {
-    // Skip arguments that have already been assigned.
-    if (State.IsPreassigned.test(I))
-      continue;
-
-    Args[I].info = classifyArgumentType(Args[I].type, State);
-    UsedInAlloca |= (Args[I].info.getKind() == ABIArgInfo::InAlloca);
-  }
-
-  // If we needed to use inalloca for any argument, do a second pass and rewrite
-  // all the memory arguments to use inalloca.
-  if (UsedInAlloca)
-    rewriteWithInAlloca(FI);
-}
-
-void
-X86_32ABIInfo::addFieldToArgStruct(SmallVector<llvm::Type *, 6> &FrameFields,
-                                   CharUnits &StackOffset, ABIArgInfo &Info,
-                                   QualType Type) const {
-  // Arguments are always 4-byte-aligned.
-  CharUnits WordSize = CharUnits::fromQuantity(4);
-  assert(StackOffset.isMultipleOf(WordSize) && "unaligned inalloca struct");
-
-  // sret pointers and indirect things will require an extra pointer
-  // indirection, unless they are byval. Most things are byval, and will not
-  // require this indirection.
-  bool IsIndirect = false;
-  if (Info.isIndirect() && !Info.getIndirectByVal())
-    IsIndirect = true;
-  Info = ABIArgInfo::getInAlloca(FrameFields.size(), IsIndirect);
-  llvm::Type *LLTy = CGT.ConvertTypeForMem(Type);
-  if (IsIndirect)
-    LLTy = LLTy->getPointerTo(0);
-  FrameFields.push_back(LLTy);
-  StackOffset += IsIndirect ? WordSize : getContext().getTypeSizeInChars(Type);
-
-  // Insert padding bytes to respect alignment.
-  CharUnits FieldEnd = StackOffset;
-  StackOffset = FieldEnd.alignTo(WordSize);
-  if (StackOffset != FieldEnd) {
-    CharUnits NumBytes = StackOffset - FieldEnd;
-    llvm::Type *Ty = llvm::Type::getInt8Ty(getVMContext());
-    Ty = llvm::ArrayType::get(Ty, NumBytes.getQuantity());
-    FrameFields.push_back(Ty);
-  }
-}
-
-static bool isArgInAlloca(const ABIArgInfo &Info) {
-  // Leave ignored and inreg arguments alone.
-  switch (Info.getKind()) {
-  case ABIArgInfo::InAlloca:
-    return true;
-  case ABIArgInfo::Ignore:
-  case ABIArgInfo::IndirectAliased:
-    return false;
-  case ABIArgInfo::Indirect:
-  case ABIArgInfo::Direct:
-  case ABIArgInfo::Extend:
-    return !Info.getInReg();
-  case ABIArgInfo::Expand:
-  case ABIArgInfo::CoerceAndExpand:
-    // These are aggregate types which are never passed in registers when
-    // inalloca is involved.
-    return true;
-  }
-  llvm_unreachable("invalid enum");
-}
-
-void X86_32ABIInfo::rewriteWithInAlloca(CGFunctionInfo &FI) const {
-  assert(IsWin32StructABI && "inalloca only supported on win32");
-
-  // Build a packed struct type for all of the arguments in memory.
-  SmallVector<llvm::Type *, 6> FrameFields;
-
-  // The stack alignment is always 4.
-  CharUnits StackAlign = CharUnits::fromQuantity(4);
-
-  CharUnits StackOffset;
-  CGFunctionInfo::arg_iterator I = FI.arg_begin(), E = FI.arg_end();
-
-  // Put 'this' into the struct before 'sret', if necessary.
-  bool IsThisCall =
-      FI.getCallingConvention() == llvm::CallingConv::X86_ThisCall;
-  ABIArgInfo &Ret = FI.getReturnInfo();
-  if (Ret.isIndirect() && Ret.isSRetAfterThis() && !IsThisCall &&
-      isArgInAlloca(I->info)) {
-    addFieldToArgStruct(FrameFields, StackOffset, I->info, I->type);
-    ++I;
-  }
-
-  // Put the sret parameter into the inalloca struct if it's in memory.
-  if (Ret.isIndirect() && !Ret.getInReg()) {
-    addFieldToArgStruct(FrameFields, StackOffset, Ret, FI.getReturnType());
-    // On Windows, the hidden sret parameter is always returned in eax.
-    Ret.setInAllocaSRet(IsWin32StructABI);
-  }
-
-  // Skip the 'this' parameter in ecx.
-  if (IsThisCall)
-    ++I;
-
-  // Put arguments passed in memory into the struct.
-  for (; I != E; ++I) {
-    if (isArgInAlloca(I->info))
-      addFieldToArgStruct(FrameFields, StackOffset, I->info, I->type);
-  }
-
-  FI.setArgStruct(llvm::StructType::get(getVMContext(), FrameFields,
-                                        /*isPacked=*/true),
-                  StackAlign);
-}
-
-Address X86_32ABIInfo::EmitVAArg(CodeGenFunction &CGF,
-                                 Address VAListAddr, QualType Ty) const {
-
-  auto TypeInfo = getContext().getTypeInfoInChars(Ty);
-
-  // x86-32 changes the alignment of certain arguments on the stack.
-  //
-  // Just messing with TypeInfo like this works because we never pass
-  // anything indirectly.
-  TypeInfo.Align = CharUnits::fromQuantity(
-                getTypeStackAlignInBytes(Ty, TypeInfo.Align.getQuantity()));
-
-  return emitVoidPtrVAArg(CGF, VAListAddr, Ty, /*Indirect*/ false,
-                          TypeInfo, CharUnits::fromQuantity(4),
-                          /*AllowHigherAlign*/ true);
-}
-
-bool X86_32TargetCodeGenInfo::isStructReturnInRegABI(
-    const llvm::Triple &Triple, const CodeGenOptions &Opts) {
-  assert(Triple.getArch() == llvm::Triple::x86);
-
-  switch (Opts.getStructReturnConvention()) {
-  case CodeGenOptions::SRCK_Default:
-    break;
-  case CodeGenOptions::SRCK_OnStack:  // -fpcc-struct-return
-    return false;
-  case CodeGenOptions::SRCK_InRegs:  // -freg-struct-return
-    return true;
-  }
-
-  if (Triple.isOSDarwin() || Triple.isOSIAMCU())
-    return true;
-
-  switch (Triple.getOS()) {
-  case llvm::Triple::DragonFly:
-  case llvm::Triple::FreeBSD:
-  case llvm::Triple::OpenBSD:
-  case llvm::Triple::Win32:
-    return true;
-  default:
-    return false;
-  }
-}
-
-static void addX86InterruptAttrs(const FunctionDecl *FD, llvm::GlobalValue *GV,
-                                 CodeGen::CodeGenModule &CGM) {
-  if (!FD->hasAttr<AnyX86InterruptAttr>())
-    return;
-
-  llvm::Function *Fn = cast<llvm::Function>(GV);
-  Fn->setCallingConv(llvm::CallingConv::X86_INTR);
-  if (FD->getNumParams() == 0)
-    return;
-
-  auto PtrTy = cast<PointerType>(FD->getParamDecl(0)->getType());
-  llvm::Type *ByValTy = CGM.getTypes().ConvertType(PtrTy->getPointeeType());
-  llvm::Attribute NewAttr = llvm::Attribute::getWithByValType(
-    Fn->getContext(), ByValTy);
-  Fn->addParamAttr(0, NewAttr);
-}
-
-void X86_32TargetCodeGenInfo::setTargetAttributes(
-    const Decl *D, llvm::GlobalValue *GV, CodeGen::CodeGenModule &CGM) const {
-  if (GV->isDeclaration())
-    return;
-  if (const FunctionDecl *FD = dyn_cast_or_null<FunctionDecl>(D)) {
-    if (FD->hasAttr<X86ForceAlignArgPointerAttr>()) {
-      llvm::Function *Fn = cast<llvm::Function>(GV);
-      Fn->addFnAttr("stackrealign");
-    }
-
-    addX86InterruptAttrs(FD, GV, CGM);
-  }
-}
-
-bool X86_32TargetCodeGenInfo::initDwarfEHRegSizeTable(
-                                               CodeGen::CodeGenFunction &CGF,
-                                               llvm::Value *Address) const {
-  CodeGen::CGBuilderTy &Builder = CGF.Builder;
-
-  llvm::Value *Four8 = llvm::ConstantInt::get(CGF.Int8Ty, 4);
-
-  // 0-7 are the eight integer registers;  the order is different
-  //   on Darwin (for EH), but the range is the same.
-  // 8 is %eip.
-  AssignToArrayRange(Builder, Address, Four8, 0, 8);
-
-  if (CGF.CGM.getTarget().getTriple().isOSDarwin()) {
-    // 12-16 are st(0..4).  Not sure why we stop at 4.
-    // These have size 16, which is sizeof(long double) on
-    // platforms with 8-byte alignment for that type.
-    llvm::Value *Sixteen8 = llvm::ConstantInt::get(CGF.Int8Ty, 16);
-    AssignToArrayRange(Builder, Address, Sixteen8, 12, 16);
-
-  } else {
-    // 9 is %eflags, which doesn't get a size on Darwin for some
-    // reason.
-    Builder.CreateAlignedStore(
-        Four8, Builder.CreateConstInBoundsGEP1_32(CGF.Int8Ty, Address, 9),
-                               CharUnits::One());
-
-    // 11-16 are st(0..5).  Not sure why we stop at 5.
-    // These have size 12, which is sizeof(long double) on
-    // platforms with 4-byte alignment for that type.
-    llvm::Value *Twelve8 = llvm::ConstantInt::get(CGF.Int8Ty, 12);
-    AssignToArrayRange(Builder, Address, Twelve8, 11, 16);
-  }
-
-  return false;
-}
-
-//===----------------------------------------------------------------------===//
-// X86-64 ABI Implementation
-//===----------------------------------------------------------------------===//
-
-
-namespace {
-/// The AVX ABI level for X86 targets.
-enum class X86AVXABILevel {
-  None,
-  AVX,
-  AVX512
-};
-
-/// \p returns the size in bits of the largest (native) vector for \p AVXLevel.
-static unsigned getNativeVectorSizeForAVXABI(X86AVXABILevel AVXLevel) {
-  switch (AVXLevel) {
-  case X86AVXABILevel::AVX512:
-    return 512;
-  case X86AVXABILevel::AVX:
-    return 256;
-  case X86AVXABILevel::None:
-    return 128;
-  }
-  llvm_unreachable("Unknown AVXLevel");
-}
-
-/// X86_64ABIInfo - The X86_64 ABI information.
-class X86_64ABIInfo : public ABIInfo {
-  enum Class {
-    Integer = 0,
-    SSE,
-    SSEUp,
-    X87,
-    X87Up,
-    ComplexX87,
-    NoClass,
-    Memory
-  };
-
-  /// merge - Implement the X86_64 ABI merging algorithm.
-  ///
-  /// Merge an accumulating classification \arg Accum with a field
-  /// classification \arg Field.
-  ///
-  /// \param Accum - The accumulating classification. This should
-  /// always be either NoClass or the result of a previous merge
-  /// call. In addition, this should never be Memory (the caller
-  /// should just return Memory for the aggregate).
-  static Class merge(Class Accum, Class Field);
-
-  /// postMerge - Implement the X86_64 ABI post merging algorithm.
-  ///
-  /// Post merger cleanup, reduces a malformed Hi and Lo pair to
-  /// final MEMORY or SSE classes when necessary.
-  ///
-  /// \param AggregateSize - The size of the current aggregate in
-  /// the classification process.
-  ///
-  /// \param Lo - The classification for the parts of the type
-  /// residing in the low word of the containing object.
-  ///
-  /// \param Hi - The classification for the parts of the type
-  /// residing in the higher words of the containing object.
-  ///
-  void postMerge(unsigned AggregateSize, Class &Lo, Class &Hi) const;
-
-  /// classify - Determine the x86_64 register classes in which the
-  /// given type T should be passed.
-  ///
-  /// \param Lo - The classification for the parts of the type
-  /// residing in the low word of the containing object.
-  ///
-  /// \param Hi - The classification for the parts of the type
-  /// residing in the high word of the containing object.
-  ///
-  /// \param OffsetBase - The bit offset of this type in the
-  /// containing object.  Some parameters are classified different
-  /// depending on whether they straddle an eightbyte boundary.
-  ///
-  /// \param isNamedArg - Whether the argument in question is a "named"
-  /// argument, as used in AMD64-ABI 3.5.7.
-  ///
-  /// \param IsRegCall - Whether the calling conversion is regcall.
-  ///
-  /// If a word is unused its result will be NoClass; if a type should
-  /// be passed in Memory then at least the classification of \arg Lo
-  /// will be Memory.
-  ///
-  /// The \arg Lo class will be NoClass iff the argument is ignored.
-  ///
-  /// If the \arg Lo class is ComplexX87, then the \arg Hi class will
-  /// also be ComplexX87.
-  void classify(QualType T, uint64_t OffsetBase, Class &Lo, Class &Hi,
-                bool isNamedArg, bool IsRegCall = false) const;
-
-  llvm::Type *GetByteVectorType(QualType Ty) const;
-  llvm::Type *GetSSETypeAtOffset(llvm::Type *IRType,
-                                 unsigned IROffset, QualType SourceTy,
-                                 unsigned SourceOffset) const;
-  llvm::Type *GetINTEGERTypeAtOffset(llvm::Type *IRType,
-                                     unsigned IROffset, QualType SourceTy,
-                                     unsigned SourceOffset) const;
-
-  /// getIndirectResult - Give a source type \arg Ty, return a suitable result
-  /// such that the argument will be returned in memory.
-  ABIArgInfo getIndirectReturnResult(QualType Ty) const;
-
-  /// getIndirectResult - Give a source type \arg Ty, return a suitable result
-  /// such that the argument will be passed in memory.
-  ///
-  /// \param freeIntRegs - The number of free integer registers remaining
-  /// available.
-  ABIArgInfo getIndirectResult(QualType Ty, unsigned freeIntRegs) const;
-
-  ABIArgInfo classifyReturnType(QualType RetTy) const;
-
-  ABIArgInfo classifyArgumentType(QualType Ty, unsigned freeIntRegs,
-                                  unsigned &neededInt, unsigned &neededSSE,
-                                  bool isNamedArg,
-                                  bool IsRegCall = false) const;
-
-  ABIArgInfo classifyRegCallStructType(QualType Ty, unsigned &NeededInt,
-                                       unsigned &NeededSSE,
-                                       unsigned &MaxVectorWidth) const;
-
-  ABIArgInfo classifyRegCallStructTypeImpl(QualType Ty, unsigned &NeededInt,
-                                           unsigned &NeededSSE,
-                                           unsigned &MaxVectorWidth) const;
-
-  bool IsIllegalVectorType(QualType Ty) const;
-
-  /// The 0.98 ABI revision clarified a lot of ambiguities,
-  /// unfortunately in ways that were not always consistent with
-  /// certain previous compilers.  In particular, platforms which
-  /// required strict binary compatibility with older versions of GCC
-  /// may need to exempt themselves.
-  bool honorsRevision0_98() const {
-    return !getTarget().getTriple().isOSDarwin();
-  }
-
-  /// GCC classifies <1 x long long> as SSE but some platform ABIs choose to
-  /// classify it as INTEGER (for compatibility with older clang compilers).
-  bool classifyIntegerMMXAsSSE() const {
-    // Clang <= 3.8 did not do this.
-    if (getContext().getLangOpts().getClangABICompat() <=
-        LangOptions::ClangABI::Ver3_8)
-      return false;
-
-    const llvm::Triple &Triple = getTarget().getTriple();
-    if (Triple.isOSDarwin() || Triple.isPS() || Triple.isOSFreeBSD())
-      return false;
-    return true;
-  }
-
-  // GCC classifies vectors of __int128 as memory.
-  bool passInt128VectorsInMem() const {
-    // Clang <= 9.0 did not do this.
-    if (getContext().getLangOpts().getClangABICompat() <=
-        LangOptions::ClangABI::Ver9)
-      return false;
-
-    const llvm::Triple &T = getTarget().getTriple();
-    return T.isOSLinux() || T.isOSNetBSD();
-  }
-
-  X86AVXABILevel AVXLevel;
-  // Some ABIs (e.g. X32 ABI and Native Client OS) use 32 bit pointers on
-  // 64-bit hardware.
-  bool Has64BitPointers;
-
-public:
-  X86_64ABIInfo(CodeGen::CodeGenTypes &CGT, X86AVXABILevel AVXLevel)
-      : ABIInfo(CGT), AVXLevel(AVXLevel),
-        Has64BitPointers(CGT.getDataLayout().getPointerSize(0) == 8) {}
-
-  bool isPassedUsingAVXType(QualType type) const {
-    unsigned neededInt, neededSSE;
-    // The freeIntRegs argument doesn't matter here.
-    ABIArgInfo info = classifyArgumentType(type, 0, neededInt, neededSSE,
-                                           /*isNamedArg*/true);
-    if (info.isDirect()) {
-      llvm::Type *ty = info.getCoerceToType();
-      if (llvm::VectorType *vectorTy = dyn_cast_or_null<llvm::VectorType>(ty))
-        return vectorTy->getPrimitiveSizeInBits().getFixedValue() > 128;
-    }
-    return false;
-  }
-
-  void computeInfo(CGFunctionInfo &FI) const override;
-
-  Address EmitVAArg(CodeGenFunction &CGF, Address VAListAddr,
-                    QualType Ty) const override;
-  Address EmitMSVAArg(CodeGenFunction &CGF, Address VAListAddr,
-                      QualType Ty) const override;
-
-  bool has64BitPointers() const {
-    return Has64BitPointers;
-  }
-};
-
-/// WinX86_64ABIInfo - The Windows X86_64 ABI information.
-class WinX86_64ABIInfo : public ABIInfo {
-public:
-  WinX86_64ABIInfo(CodeGen::CodeGenTypes &CGT, X86AVXABILevel AVXLevel)
-      : ABIInfo(CGT), AVXLevel(AVXLevel),
-        IsMingw64(getTarget().getTriple().isWindowsGNUEnvironment()) {}
-
-  void computeInfo(CGFunctionInfo &FI) const override;
-
-  Address EmitVAArg(CodeGenFunction &CGF, Address VAListAddr,
-                    QualType Ty) const override;
-
-  bool isHomogeneousAggregateBaseType(QualType Ty) const override {
-    // FIXME: Assumes vectorcall is in use.
-    return isX86VectorTypeForVectorCall(getContext(), Ty);
-  }
-
-  bool isHomogeneousAggregateSmallEnough(const Type *Ty,
-                                         uint64_t NumMembers) const override {
-    // FIXME: Assumes vectorcall is in use.
-    return isX86VectorCallAggregateSmallEnough(NumMembers);
-  }
-
-private:
-  ABIArgInfo classify(QualType Ty, unsigned &FreeSSERegs, bool IsReturnType,
-                      bool IsVectorCall, bool IsRegCall) const;
-  ABIArgInfo reclassifyHvaArgForVectorCall(QualType Ty, unsigned &FreeSSERegs,
-                                           const ABIArgInfo &current) const;
-
-  X86AVXABILevel AVXLevel;
-
-  bool IsMingw64;
-};
-
-class X86_64TargetCodeGenInfo : public TargetCodeGenInfo {
-public:
-  X86_64TargetCodeGenInfo(CodeGen::CodeGenTypes &CGT, X86AVXABILevel AVXLevel)
-      : TargetCodeGenInfo(std::make_unique<X86_64ABIInfo>(CGT, AVXLevel)) {
-    SwiftInfo =
-        std::make_unique<SwiftABIInfo>(CGT, /*SwiftErrorInRegister=*/true);
-  }
-
-  /// Disable tail call on x86-64. The epilogue code before the tail jump blocks
-  /// autoreleaseRV/retainRV and autoreleaseRV/unsafeClaimRV optimizations.
-  bool markARCOptimizedReturnCallsAsNoTail() const override { return true; }
-
-  int getDwarfEHStackPointer(CodeGen::CodeGenModule &CGM) const override {
-    return 7;
-  }
-
-  bool initDwarfEHRegSizeTable(CodeGen::CodeGenFunction &CGF,
-                               llvm::Value *Address) const override {
-    llvm::Value *Eight8 = llvm::ConstantInt::get(CGF.Int8Ty, 8);
-
-    // 0-15 are the 16 integer registers.
-    // 16 is %rip.
-    AssignToArrayRange(CGF.Builder, Address, Eight8, 0, 16);
-    return false;
-  }
-
-  llvm::Type* adjustInlineAsmType(CodeGen::CodeGenFunction &CGF,
-                                  StringRef Constraint,
-                                  llvm::Type* Ty) const override {
-    return X86AdjustInlineAsmType(CGF, Constraint, Ty);
-  }
-
-  bool isNoProtoCallVariadic(const CallArgList &args,
-                             const FunctionNoProtoType *fnType) const override {
-    // The default CC on x86-64 sets %al to the number of SSA
-    // registers used, and GCC sets this when calling an unprototyped
-    // function, so we override the default behavior.  However, don't do
-    // that when AVX types are involved: the ABI explicitly states it is
-    // undefined, and it doesn't work in practice because of how the ABI
-    // defines varargs anyway.
-    if (fnType->getCallConv() == CC_C) {
-      bool HasAVXType = false;
-      for (CallArgList::const_iterator
-             it = args.begin(), ie = args.end(); it != ie; ++it) {
-        if (getABIInfo<X86_64ABIInfo>().isPassedUsingAVXType(it->Ty)) {
-          HasAVXType = true;
-          break;
-        }
-      }
-
-      if (!HasAVXType)
-        return true;
-    }
-
-    return TargetCodeGenInfo::isNoProtoCallVariadic(args, fnType);
-  }
-
-  void setTargetAttributes(const Decl *D, llvm::GlobalValue *GV,
-                           CodeGen::CodeGenModule &CGM) const override {
-    if (GV->isDeclaration())
-      return;
-    if (const FunctionDecl *FD = dyn_cast_or_null<FunctionDecl>(D)) {
-      if (FD->hasAttr<X86ForceAlignArgPointerAttr>()) {
-        llvm::Function *Fn = cast<llvm::Function>(GV);
-        Fn->addFnAttr("stackrealign");
-      }
-
-      addX86InterruptAttrs(FD, GV, CGM);
-    }
-  }
-
-  void checkFunctionCallABI(CodeGenModule &CGM, SourceLocation CallLoc,
-                            const FunctionDecl *Caller,
-                            const FunctionDecl *Callee,
-                            const CallArgList &Args) const override;
-};
-} // namespace
-
-static void initFeatureMaps(const ASTContext &Ctx,
-                            llvm::StringMap<bool> &CallerMap,
-                            const FunctionDecl *Caller,
-                            llvm::StringMap<bool> &CalleeMap,
-                            const FunctionDecl *Callee) {
-  if (CalleeMap.empty() && CallerMap.empty()) {
-    // The caller is potentially nullptr in the case where the call isn't in a
-    // function.  In this case, the getFunctionFeatureMap ensures we just get
-    // the TU level setting (since it cannot be modified by 'target'..
-    Ctx.getFunctionFeatureMap(CallerMap, Caller);
-    Ctx.getFunctionFeatureMap(CalleeMap, Callee);
-  }
-}
-
-static bool checkAVXParamFeature(DiagnosticsEngine &Diag,
-                                 SourceLocation CallLoc,
-                                 const llvm::StringMap<bool> &CallerMap,
-                                 const llvm::StringMap<bool> &CalleeMap,
-                                 QualType Ty, StringRef Feature,
-                                 bool IsArgument) {
-  bool CallerHasFeat = CallerMap.lookup(Feature);
-  bool CalleeHasFeat = CalleeMap.lookup(Feature);
-  if (!CallerHasFeat && !CalleeHasFeat)
-    return Diag.Report(CallLoc, diag::warn_avx_calling_convention)
-           << IsArgument << Ty << Feature;
-
-  // Mixing calling conventions here is very clearly an error.
-  if (!CallerHasFeat || !CalleeHasFeat)
-    return Diag.Report(CallLoc, diag::err_avx_calling_convention)
-           << IsArgument << Ty << Feature;
-
-  // Else, both caller and callee have the required feature, so there is no need
-  // to diagnose.
-  return false;
-}
-
-static bool checkAVXParam(DiagnosticsEngine &Diag, ASTContext &Ctx,
-                          SourceLocation CallLoc,
-                          const llvm::StringMap<bool> &CallerMap,
-                          const llvm::StringMap<bool> &CalleeMap, QualType Ty,
-                          bool IsArgument) {
-  uint64_t Size = Ctx.getTypeSize(Ty);
-  if (Size > 256)
-    return checkAVXParamFeature(Diag, CallLoc, CallerMap, CalleeMap, Ty,
-                                "avx512f", IsArgument);
-
-  if (Size > 128)
-    return checkAVXParamFeature(Diag, CallLoc, CallerMap, CalleeMap, Ty, "avx",
-                                IsArgument);
-
-  return false;
-}
-
-void X86_64TargetCodeGenInfo::checkFunctionCallABI(
-    CodeGenModule &CGM, SourceLocation CallLoc, const FunctionDecl *Caller,
-    const FunctionDecl *Callee, const CallArgList &Args) const {
-  llvm::StringMap<bool> CallerMap;
-  llvm::StringMap<bool> CalleeMap;
-  unsigned ArgIndex = 0;
-
-  // We need to loop through the actual call arguments rather than the
-  // function's parameters, in case this variadic.
-  for (const CallArg &Arg : Args) {
-    // The "avx" feature changes how vectors >128 in size are passed. "avx512f"
-    // additionally changes how vectors >256 in size are passed. Like GCC, we
-    // warn when a function is called with an argument where this will change.
-    // Unlike GCC, we also error when it is an obvious ABI mismatch, that is,
-    // the caller and callee features are mismatched.
-    // Unfortunately, we cannot do this diagnostic in SEMA, since the callee can
-    // change its ABI with attribute-target after this call.
-    if (Arg.getType()->isVectorType() &&
-        CGM.getContext().getTypeSize(Arg.getType()) > 128) {
-      initFeatureMaps(CGM.getContext(), CallerMap, Caller, CalleeMap, Callee);
-      QualType Ty = Arg.getType();
-      // The CallArg seems to have desugared the type already, so for clearer
-      // diagnostics, replace it with the type in the FunctionDecl if possible.
-      if (ArgIndex < Callee->getNumParams())
-        Ty = Callee->getParamDecl(ArgIndex)->getType();
-
-      if (checkAVXParam(CGM.getDiags(), CGM.getContext(), CallLoc, CallerMap,
-                        CalleeMap, Ty, /*IsArgument*/ true))
-        return;
-    }
-    ++ArgIndex;
-  }
-
-  // Check return always, as we don't have a good way of knowing in codegen
-  // whether this value is used, tail-called, etc.
-  if (Callee->getReturnType()->isVectorType() &&
-      CGM.getContext().getTypeSize(Callee->getReturnType()) > 128) {
-    initFeatureMaps(CGM.getContext(), CallerMap, Caller, CalleeMap, Callee);
-    checkAVXParam(CGM.getDiags(), CGM.getContext(), CallLoc, CallerMap,
-                  CalleeMap, Callee->getReturnType(),
-                  /*IsArgument*/ false);
-  }
-}
-
-std::string TargetCodeGenInfo::qualifyWindowsLibrary(StringRef Lib) {
-  // If the argument does not end in .lib, automatically add the suffix.
-  // If the argument contains a space, enclose it in quotes.
-  // This matches the behavior of MSVC.
-  bool Quote = Lib.contains(' ');
-  std::string ArgStr = Quote ? "\"" : "";
-  ArgStr += Lib;
-  if (!Lib.ends_with_insensitive(".lib") && !Lib.ends_with_insensitive(".a"))
-    ArgStr += ".lib";
-  ArgStr += Quote ? "\"" : "";
-  return ArgStr;
-}
-
-namespace {
-class WinX86_32TargetCodeGenInfo : public X86_32TargetCodeGenInfo {
-public:
-  WinX86_32TargetCodeGenInfo(CodeGen::CodeGenTypes &CGT,
-        bool DarwinVectorABI, bool RetSmallStructInRegABI, bool Win32StructABI,
-        unsigned NumRegisterParameters)
-    : X86_32TargetCodeGenInfo(CGT, DarwinVectorABI, RetSmallStructInRegABI,
-        Win32StructABI, NumRegisterParameters, false) {}
-
-  void setTargetAttributes(const Decl *D, llvm::GlobalValue *GV,
-                           CodeGen::CodeGenModule &CGM) const override;
-
-  void getDependentLibraryOption(llvm::StringRef Lib,
-                                 llvm::SmallString<24> &Opt) const override {
-    Opt = "/DEFAULTLIB:";
-    Opt += qualifyWindowsLibrary(Lib);
-  }
-
-  void getDetectMismatchOption(llvm::StringRef Name,
-                               llvm::StringRef Value,
-                               llvm::SmallString<32> &Opt) const override {
-    Opt = "/FAILIFMISMATCH:\"" + Name.str() + "=" + Value.str() + "\"";
-  }
-};
-} // namespace
-
-void TargetCodeGenInfo::addStackProbeTargetAttributes(
-    const Decl *D, llvm::GlobalValue *GV, CodeGen::CodeGenModule &CGM) const {
-  if (llvm::Function *Fn = dyn_cast_or_null<llvm::Function>(GV)) {
-    if (CGM.getCodeGenOpts().StackProbeSize != 4096)
-      Fn->addFnAttr("stack-probe-size",
-                    llvm::utostr(CGM.getCodeGenOpts().StackProbeSize));
-    if (CGM.getCodeGenOpts().NoStackArgProbe)
-      Fn->addFnAttr("no-stack-arg-probe");
-  }
-}
-
-void WinX86_32TargetCodeGenInfo::setTargetAttributes(
-    const Decl *D, llvm::GlobalValue *GV, CodeGen::CodeGenModule &CGM) const {
-  X86_32TargetCodeGenInfo::setTargetAttributes(D, GV, CGM);
-  if (GV->isDeclaration())
-    return;
-  addStackProbeTargetAttributes(D, GV, CGM);
-}
-
-namespace {
-class WinX86_64TargetCodeGenInfo : public TargetCodeGenInfo {
-public:
-  WinX86_64TargetCodeGenInfo(CodeGen::CodeGenTypes &CGT,
-                             X86AVXABILevel AVXLevel)
-      : TargetCodeGenInfo(std::make_unique<WinX86_64ABIInfo>(CGT, AVXLevel)) {
-    SwiftInfo =
-        std::make_unique<SwiftABIInfo>(CGT, /*SwiftErrorInRegister=*/true);
-  }
-
-  void setTargetAttributes(const Decl *D, llvm::GlobalValue *GV,
-                           CodeGen::CodeGenModule &CGM) const override;
-
-  int getDwarfEHStackPointer(CodeGen::CodeGenModule &CGM) const override {
-    return 7;
-  }
-
-  bool initDwarfEHRegSizeTable(CodeGen::CodeGenFunction &CGF,
-                               llvm::Value *Address) const override {
-    llvm::Value *Eight8 = llvm::ConstantInt::get(CGF.Int8Ty, 8);
-
-    // 0-15 are the 16 integer registers.
-    // 16 is %rip.
-    AssignToArrayRange(CGF.Builder, Address, Eight8, 0, 16);
-    return false;
-  }
-
-  void getDependentLibraryOption(llvm::StringRef Lib,
-                                 llvm::SmallString<24> &Opt) const override {
-    Opt = "/DEFAULTLIB:";
-    Opt += qualifyWindowsLibrary(Lib);
-  }
-
-  void getDetectMismatchOption(llvm::StringRef Name,
-                               llvm::StringRef Value,
-                               llvm::SmallString<32> &Opt) const override {
-    Opt = "/FAILIFMISMATCH:\"" + Name.str() + "=" + Value.str() + "\"";
-  }
-};
-} // namespace
-
-void WinX86_64TargetCodeGenInfo::setTargetAttributes(
-    const Decl *D, llvm::GlobalValue *GV, CodeGen::CodeGenModule &CGM) const {
-  TargetCodeGenInfo::setTargetAttributes(D, GV, CGM);
-  if (GV->isDeclaration())
-    return;
-  if (const FunctionDecl *FD = dyn_cast_or_null<FunctionDecl>(D)) {
-    if (FD->hasAttr<X86ForceAlignArgPointerAttr>()) {
-      llvm::Function *Fn = cast<llvm::Function>(GV);
-      Fn->addFnAttr("stackrealign");
-    }
-
-    addX86InterruptAttrs(FD, GV, CGM);
-  }
-
-  addStackProbeTargetAttributes(D, GV, CGM);
-}
-
-void X86_64ABIInfo::postMerge(unsigned AggregateSize, Class &Lo,
-                              Class &Hi) const {
-  // AMD64-ABI 3.2.3p2: Rule 5. Then a post merger cleanup is done:
-  //
-  // (a) If one of the classes is Memory, the whole argument is passed in
-  //     memory.
-  //
-  // (b) If X87UP is not preceded by X87, the whole argument is passed in
-  //     memory.
-  //
-  // (c) If the size of the aggregate exceeds two eightbytes and the first
-  //     eightbyte isn't SSE or any other eightbyte isn't SSEUP, the whole
-  //     argument is passed in memory. NOTE: This is necessary to keep the
-  //     ABI working for processors that don't support the __m256 type.
-  //
-  // (d) If SSEUP is not preceded by SSE or SSEUP, it is converted to SSE.
-  //
-  // Some of these are enforced by the merging logic.  Others can arise
-  // only with unions; for example:
-  //   union { _Complex double; unsigned; }
-  //
-  // Note that clauses (b) and (c) were added in 0.98.
-  //
-  if (Hi == Memory)
-    Lo = Memory;
-  if (Hi == X87Up && Lo != X87 && honorsRevision0_98())
-    Lo = Memory;
-  if (AggregateSize > 128 && (Lo != SSE || Hi != SSEUp))
-    Lo = Memory;
-  if (Hi == SSEUp && Lo != SSE)
-    Hi = SSE;
-}
-
-X86_64ABIInfo::Class X86_64ABIInfo::merge(Class Accum, Class Field) {
-  // AMD64-ABI 3.2.3p2: Rule 4. Each field of an object is
-  // classified recursively so that always two fields are
-  // considered. The resulting class is calculated according to
-  // the classes of the fields in the eightbyte:
-  //
-  // (a) If both classes are equal, this is the resulting class.
-  //
-  // (b) If one of the classes is NO_CLASS, the resulting class is
-  // the other class.
-  //
-  // (c) If one of the classes is MEMORY, the result is the MEMORY
-  // class.
-  //
-  // (d) If one of the classes is INTEGER, the result is the
-  // INTEGER.
-  //
-  // (e) If one of the classes is X87, X87UP, COMPLEX_X87 class,
-  // MEMORY is used as class.
-  //
-  // (f) Otherwise class SSE is used.
-
-  // Accum should never be memory (we should have returned) or
-  // ComplexX87 (because this cannot be passed in a structure).
-  assert((Accum != Memory && Accum != ComplexX87) &&
-         "Invalid accumulated classification during merge.");
-  if (Accum == Field || Field == NoClass)
-    return Accum;
-  if (Field == Memory)
-    return Memory;
-  if (Accum == NoClass)
-    return Field;
-  if (Accum == Integer || Field == Integer)
-    return Integer;
-  if (Field == X87 || Field == X87Up || Field == ComplexX87 ||
-      Accum == X87 || Accum == X87Up)
-    return Memory;
-  return SSE;
-}
-
-void X86_64ABIInfo::classify(QualType Ty, uint64_t OffsetBase, Class &Lo,
-                             Class &Hi, bool isNamedArg, bool IsRegCall) const {
-  // FIXME: This code can be simplified by introducing a simple value class for
-  // Class pairs with appropriate constructor methods for the various
-  // situations.
-
-  // FIXME: Some of the split computations are wrong; unaligned vectors
-  // shouldn't be passed in registers for example, so there is no chance they
-  // can straddle an eightbyte. Verify & simplify.
-
-  Lo = Hi = NoClass;
-
-  Class &Current = OffsetBase < 64 ? Lo : Hi;
-  Current = Memory;
-
-  if (const BuiltinType *BT = Ty->getAs<BuiltinType>()) {
-    BuiltinType::Kind k = BT->getKind();
-
-    if (k == BuiltinType::Void) {
-      Current = NoClass;
-    } else if (k == BuiltinType::Int128 || k == BuiltinType::UInt128) {
-      Lo = Integer;
-      Hi = Integer;
-    } else if (k >= BuiltinType::Bool && k <= BuiltinType::LongLong) {
-      Current = Integer;
-    } else if (k == BuiltinType::Float || k == BuiltinType::Double ||
-               k == BuiltinType::Float16 || k == BuiltinType::BFloat16) {
-      Current = SSE;
-    } else if (k == BuiltinType::LongDouble) {
-      const llvm::fltSemantics *LDF = &getTarget().getLongDoubleFormat();
-      if (LDF == &llvm::APFloat::IEEEquad()) {
-        Lo = SSE;
-        Hi = SSEUp;
-      } else if (LDF == &llvm::APFloat::x87DoubleExtended()) {
-        Lo = X87;
-        Hi = X87Up;
-      } else if (LDF == &llvm::APFloat::IEEEdouble()) {
-        Current = SSE;
-      } else
-        llvm_unreachable("unexpected long double representation!");
-    }
-    // FIXME: _Decimal32 and _Decimal64 are SSE.
-    // FIXME: _float128 and _Decimal128 are (SSE, SSEUp).
-    return;
-  }
-
-  if (const EnumType *ET = Ty->getAs<EnumType>()) {
-    // Classify the underlying integer type.
-    classify(ET->getDecl()->getIntegerType(), OffsetBase, Lo, Hi, isNamedArg);
-    return;
-  }
-
-  if (Ty->hasPointerRepresentation()) {
-    Current = Integer;
-    return;
-  }
-
-  if (Ty->isMemberPointerType()) {
-    if (Ty->isMemberFunctionPointerType()) {
-      if (Has64BitPointers) {
-        // If Has64BitPointers, this is an {i64, i64}, so classify both
-        // Lo and Hi now.
-        Lo = Hi = Integer;
-      } else {
-        // Otherwise, with 32-bit pointers, this is an {i32, i32}. If that
-        // straddles an eightbyte boundary, Hi should be classified as well.
-        uint64_t EB_FuncPtr = (OffsetBase) / 64;
-        uint64_t EB_ThisAdj = (OffsetBase + 64 - 1) / 64;
-        if (EB_FuncPtr != EB_ThisAdj) {
-          Lo = Hi = Integer;
-        } else {
-          Current = Integer;
-        }
-      }
-    } else {
-      Current = Integer;
-    }
-    return;
-  }
-
-  if (const VectorType *VT = Ty->getAs<VectorType>()) {
-    uint64_t Size = getContext().getTypeSize(VT);
-    if (Size == 1 || Size == 8 || Size == 16 || Size == 32) {
-      // gcc passes the following as integer:
-      // 4 bytes - <4 x char>, <2 x short>, <1 x int>, <1 x float>
-      // 2 bytes - <2 x char>, <1 x short>
-      // 1 byte  - <1 x char>
-      Current = Integer;
-
-      // If this type crosses an eightbyte boundary, it should be
-      // split.
-      uint64_t EB_Lo = (OffsetBase) / 64;
-      uint64_t EB_Hi = (OffsetBase + Size - 1) / 64;
-      if (EB_Lo != EB_Hi)
-        Hi = Lo;
-    } else if (Size == 64) {
-      QualType ElementType = VT->getElementType();
-
-      // gcc passes <1 x double> in memory. :(
-      if (ElementType->isSpecificBuiltinType(BuiltinType::Double))
-        return;
-
-      // gcc passes <1 x long long> as SSE but clang used to unconditionally
-      // pass them as integer.  For platforms where clang is the de facto
-      // platform compiler, we must continue to use integer.
-      if (!classifyIntegerMMXAsSSE() &&
-          (ElementType->isSpecificBuiltinType(BuiltinType::LongLong) ||
-           ElementType->isSpecificBuiltinType(BuiltinType::ULongLong) ||
-           ElementType->isSpecificBuiltinType(BuiltinType::Long) ||
-           ElementType->isSpecificBuiltinType(BuiltinType::ULong)))
-        Current = Integer;
-      else
-        Current = SSE;
-
-      // If this type crosses an eightbyte boundary, it should be
-      // split.
-      if (OffsetBase && OffsetBase != 64)
-        Hi = Lo;
-    } else if (Size == 128 ||
-               (isNamedArg && Size <= getNativeVectorSizeForAVXABI(AVXLevel))) {
-      QualType ElementType = VT->getElementType();
-
-      // gcc passes 256 and 512 bit <X x __int128> vectors in memory. :(
-      if (passInt128VectorsInMem() && Size != 128 &&
-          (ElementType->isSpecificBuiltinType(BuiltinType::Int128) ||
-           ElementType->isSpecificBuiltinType(BuiltinType::UInt128)))
-        return;
-
-      // Arguments of 256-bits are split into four eightbyte chunks. The
-      // least significant one belongs to class SSE and all the others to class
-      // SSEUP. The original Lo and Hi design considers that types can't be
-      // greater than 128-bits, so a 64-bit split in Hi and Lo makes sense.
-      // This design isn't correct for 256-bits, but since there're no cases
-      // where the upper parts would need to be inspected, avoid adding
-      // complexity and just consider Hi to match the 64-256 part.
-      //
-      // Note that per 3.5.7 of AMD64-ABI, 256-bit args are only passed in
-      // registers if they are "named", i.e. not part of the "..." of a
-      // variadic function.
-      //
-      // Similarly, per 3.2.3. of the AVX512 draft, 512-bits ("named") args are
-      // split into eight eightbyte chunks, one SSE and seven SSEUP.
-      Lo = SSE;
-      Hi = SSEUp;
-    }
-    return;
-  }
-
-  if (const ComplexType *CT = Ty->getAs<ComplexType>()) {
-    QualType ET = getContext().getCanonicalType(CT->getElementType());
-
-    uint64_t Size = getContext().getTypeSize(Ty);
-    if (ET->isIntegralOrEnumerationType()) {
-      if (Size <= 64)
-        Current = Integer;
-      else if (Size <= 128)
-        Lo = Hi = Integer;
-    } else if (ET->isFloat16Type() || ET == getContext().FloatTy ||
-               ET->isBFloat16Type()) {
-      Current = SSE;
-    } else if (ET == getContext().DoubleTy) {
-      Lo = Hi = SSE;
-    } else if (ET == getContext().LongDoubleTy) {
-      const llvm::fltSemantics *LDF = &getTarget().getLongDoubleFormat();
-      if (LDF == &llvm::APFloat::IEEEquad())
-        Current = Memory;
-      else if (LDF == &llvm::APFloat::x87DoubleExtended())
-        Current = ComplexX87;
-      else if (LDF == &llvm::APFloat::IEEEdouble())
-        Lo = Hi = SSE;
-      else
-        llvm_unreachable("unexpected long double representation!");
-    }
-
-    // If this complex type crosses an eightbyte boundary then it
-    // should be split.
-    uint64_t EB_Real = (OffsetBase) / 64;
-    uint64_t EB_Imag = (OffsetBase + getContext().getTypeSize(ET)) / 64;
-    if (Hi == NoClass && EB_Real != EB_Imag)
-      Hi = Lo;
-
-    return;
-  }
-
-  if (const auto *EITy = Ty->getAs<BitIntType>()) {
-    if (EITy->getNumBits() <= 64)
-      Current = Integer;
-    else if (EITy->getNumBits() <= 128)
-      Lo = Hi = Integer;
-    // Larger values need to get passed in memory.
-    return;
-  }
-
-  if (const ConstantArrayType *AT = getContext().getAsConstantArrayType(Ty)) {
-    // Arrays are treated like structures.
-
-    uint64_t Size = getContext().getTypeSize(Ty);
-
-    // AMD64-ABI 3.2.3p2: Rule 1. If the size of an object is larger
-    // than eight eightbytes, ..., it has class MEMORY.
-    // regcall ABI doesn't have limitation to an object. The only limitation
-    // is the free registers, which will be checked in computeInfo.
-    if (!IsRegCall && Size > 512)
-      return;
-
-    // AMD64-ABI 3.2.3p2: Rule 1. If ..., or it contains unaligned
-    // fields, it has class MEMORY.
-    //
-    // Only need to check alignment of array base.
-    if (OffsetBase % getContext().getTypeAlign(AT->getElementType()))
-      return;
-
-    // Otherwise implement simplified merge. We could be smarter about
-    // this, but it isn't worth it and would be harder to verify.
-    Current = NoClass;
-    uint64_t EltSize = getContext().getTypeSize(AT->getElementType());
-    uint64_t ArraySize = AT->getSize().getZExtValue();
-
-    // The only case a 256-bit wide vector could be used is when the array
-    // contains a single 256-bit element. Since Lo and Hi logic isn't extended
-    // to work for sizes wider than 128, early check and fallback to memory.
-    //
-    if (Size > 128 &&
-        (Size != EltSize || Size > getNativeVectorSizeForAVXABI(AVXLevel)))
-      return;
-
-    for (uint64_t i=0, Offset=OffsetBase; i<ArraySize; ++i, Offset += EltSize) {
-      Class FieldLo, FieldHi;
-      classify(AT->getElementType(), Offset, FieldLo, FieldHi, isNamedArg);
-      Lo = merge(Lo, FieldLo);
-      Hi = merge(Hi, FieldHi);
-      if (Lo == Memory || Hi == Memory)
-        break;
-    }
-
-    postMerge(Size, Lo, Hi);
-    assert((Hi != SSEUp || Lo == SSE) && "Invalid SSEUp array classification.");
-    return;
-  }
-
-  if (const RecordType *RT = Ty->getAs<RecordType>()) {
-    uint64_t Size = getContext().getTypeSize(Ty);
-
-    // AMD64-ABI 3.2.3p2: Rule 1. If the size of an object is larger
-    // than eight eightbytes, ..., it has class MEMORY.
-    if (Size > 512)
-      return;
-
-    // AMD64-ABI 3.2.3p2: Rule 2. If a C++ object has either a non-trivial
-    // copy constructor or a non-trivial destructor, it is passed by invisible
-    // reference.
-    if (getRecordArgABI(RT, getCXXABI()))
-      return;
-
-    const RecordDecl *RD = RT->getDecl();
-
-    // Assume variable sized types are passed in memory.
-    if (RD->hasFlexibleArrayMember())
-      return;
-
-    const ASTRecordLayout &Layout = getContext().getASTRecordLayout(RD);
-
-    // Reset Lo class, this will be recomputed.
-    Current = NoClass;
-
-    // If this is a C++ record, classify the bases first.
-    if (const CXXRecordDecl *CXXRD = dyn_cast<CXXRecordDecl>(RD)) {
-      for (const auto &I : CXXRD->bases()) {
-        assert(!I.isVirtual() && !I.getType()->isDependentType() &&
-               "Unexpected base class!");
-        const auto *Base =
-            cast<CXXRecordDecl>(I.getType()->castAs<RecordType>()->getDecl());
-
-        // Classify this field.
-        //
-        // AMD64-ABI 3.2.3p2: Rule 3. If the size of the aggregate exceeds a
-        // single eightbyte, each is classified separately. Each eightbyte gets
-        // initialized to class NO_CLASS.
-        Class FieldLo, FieldHi;
-        uint64_t Offset =
-          OffsetBase + getContext().toBits(Layout.getBaseClassOffset(Base));
-        classify(I.getType(), Offset, FieldLo, FieldHi, isNamedArg);
-        Lo = merge(Lo, FieldLo);
-        Hi = merge(Hi, FieldHi);
-        if (Lo == Memory || Hi == Memory) {
-          postMerge(Size, Lo, Hi);
-          return;
-        }
-      }
-    }
-
-    // Classify the fields one at a time, merging the results.
-    unsigned idx = 0;
-    bool UseClang11Compat = getContext().getLangOpts().getClangABICompat() <=
-                                LangOptions::ClangABI::Ver11 ||
-                            getContext().getTargetInfo().getTriple().isPS();
-    bool IsUnion = RT->isUnionType() && !UseClang11Compat;
-
-    for (RecordDecl::field_iterator i = RD->field_begin(), e = RD->field_end();
-           i != e; ++i, ++idx) {
-      uint64_t Offset = OffsetBase + Layout.getFieldOffset(idx);
-      bool BitField = i->isBitField();
-
-      // Ignore padding bit-fields.
-      if (BitField && i->isUnnamedBitfield())
-        continue;
-
-      // AMD64-ABI 3.2.3p2: Rule 1. If the size of an object is larger than
-      // eight eightbytes, or it contains unaligned fields, it has class MEMORY.
-      //
-      // The only case a 256-bit or a 512-bit wide vector could be used is when
-      // the struct contains a single 256-bit or 512-bit element. Early check
-      // and fallback to memory.
-      //
-      // FIXME: Extended the Lo and Hi logic properly to work for size wider
-      // than 128.
-      if (Size > 128 &&
-          ((!IsUnion && Size != getContext().getTypeSize(i->getType())) ||
-           Size > getNativeVectorSizeForAVXABI(AVXLevel))) {
-        Lo = Memory;
-        postMerge(Size, Lo, Hi);
-        return;
-      }
-      // Note, skip this test for bit-fields, see below.
-      if (!BitField && Offset % getContext().getTypeAlign(i->getType())) {
-        Lo = Memory;
-        postMerge(Size, Lo, Hi);
-        return;
-      }
-
-      // Classify this field.
-      //
-      // AMD64-ABI 3.2.3p2: Rule 3. If the size of the aggregate
-      // exceeds a single eightbyte, each is classified
-      // separately. Each eightbyte gets initialized to class
-      // NO_CLASS.
-      Class FieldLo, FieldHi;
-
-      // Bit-fields require special handling, they do not force the
-      // structure to be passed in memory even if unaligned, and
-      // therefore they can straddle an eightbyte.
-      if (BitField) {
-        assert(!i->isUnnamedBitfield());
-        uint64_t Offset = OffsetBase + Layout.getFieldOffset(idx);
-        uint64_t Size = i->getBitWidthValue(getContext());
-
-        uint64_t EB_Lo = Offset / 64;
-        uint64_t EB_Hi = (Offset + Size - 1) / 64;
-
-        if (EB_Lo) {
-          assert(EB_Hi == EB_Lo && "Invalid classification, type > 16 bytes.");
-          FieldLo = NoClass;
-          FieldHi = Integer;
-        } else {
-          FieldLo = Integer;
-          FieldHi = EB_Hi ? Integer : NoClass;
-        }
-      } else
-        classify(i->getType(), Offset, FieldLo, FieldHi, isNamedArg);
-      Lo = merge(Lo, FieldLo);
-      Hi = merge(Hi, FieldHi);
-      if (Lo == Memory || Hi == Memory)
-        break;
-    }
-
-    postMerge(Size, Lo, Hi);
-  }
-}
-
-ABIArgInfo X86_64ABIInfo::getIndirectReturnResult(QualType Ty) const {
-  // If this is a scalar LLVM value then assume LLVM will pass it in the right
-  // place naturally.
-  if (!isAggregateTypeForABI(Ty)) {
-    // Treat an enum type as its underlying type.
-    if (const EnumType *EnumTy = Ty->getAs<EnumType>())
-      Ty = EnumTy->getDecl()->getIntegerType();
-
-    if (Ty->isBitIntType())
-      return getNaturalAlignIndirect(Ty);
-
-    return (isPromotableIntegerTypeForABI(Ty) ? ABIArgInfo::getExtend(Ty)
-                                              : ABIArgInfo::getDirect());
-  }
-
-  return getNaturalAlignIndirect(Ty);
-}
-
-bool X86_64ABIInfo::IsIllegalVectorType(QualType Ty) const {
-  if (const VectorType *VecTy = Ty->getAs<VectorType>()) {
-    uint64_t Size = getContext().getTypeSize(VecTy);
-    unsigned LargestVector = getNativeVectorSizeForAVXABI(AVXLevel);
-    if (Size <= 64 || Size > LargestVector)
-      return true;
-    QualType EltTy = VecTy->getElementType();
-    if (passInt128VectorsInMem() &&
-        (EltTy->isSpecificBuiltinType(BuiltinType::Int128) ||
-         EltTy->isSpecificBuiltinType(BuiltinType::UInt128)))
-      return true;
-  }
-
-  return false;
-}
-
-ABIArgInfo X86_64ABIInfo::getIndirectResult(QualType Ty,
-                                            unsigned freeIntRegs) const {
-  // If this is a scalar LLVM value then assume LLVM will pass it in the right
-  // place naturally.
-  //
-  // This assumption is optimistic, as there could be free registers available
-  // when we need to pass this argument in memory, and LLVM could try to pass
-  // the argument in the free register. This does not seem to happen currently,
-  // but this code would be much safer if we could mark the argument with
-  // 'onstack'. See PR12193.
-  if (!isAggregateTypeForABI(Ty) && !IsIllegalVectorType(Ty) &&
-      !Ty->isBitIntType()) {
-    // Treat an enum type as its underlying type.
-    if (const EnumType *EnumTy = Ty->getAs<EnumType>())
-      Ty = EnumTy->getDecl()->getIntegerType();
-
-    return (isPromotableIntegerTypeForABI(Ty) ? ABIArgInfo::getExtend(Ty)
-                                              : ABIArgInfo::getDirect());
-  }
-
-  if (CGCXXABI::RecordArgABI RAA = getRecordArgABI(Ty, getCXXABI()))
-    return getNaturalAlignIndirect(Ty, RAA == CGCXXABI::RAA_DirectInMemory);
-
-  // Compute the byval alignment. We specify the alignment of the byval in all
-  // cases so that the mid-level optimizer knows the alignment of the byval.
-  unsigned Align = std::max(getContext().getTypeAlign(Ty) / 8, 8U);
-
-  // Attempt to avoid passing indirect results using byval when possible. This
-  // is important for good codegen.
-  //
-  // We do this by coercing the value into a scalar type which the backend can
-  // handle naturally (i.e., without using byval).
-  //
-  // For simplicity, we currently only do this when we have exhausted all of the
-  // free integer registers. Doing this when there are free integer registers
-  // would require more care, as we would have to ensure that the coerced value
-  // did not claim the unused register. That would require either reording the
-  // arguments to the function (so that any subsequent inreg values came first),
-  // or only doing this optimization when there were no following arguments that
-  // might be inreg.
-  //
-  // We currently expect it to be rare (particularly in well written code) for
-  // arguments to be passed on the stack when there are still free integer
-  // registers available (this would typically imply large structs being passed
-  // by value), so this seems like a fair tradeoff for now.
-  //
-  // We can revisit this if the backend grows support for 'onstack' parameter
-  // attributes. See PR12193.
-  if (freeIntRegs == 0) {
-    uint64_t Size = getContext().getTypeSize(Ty);
-
-    // If this type fits in an eightbyte, coerce it into the matching integral
-    // type, which will end up on the stack (with alignment 8).
-    if (Align == 8 && Size <= 64)
-      return ABIArgInfo::getDirect(llvm::IntegerType::get(getVMContext(),
-                                                          Size));
-  }
-
-  return ABIArgInfo::getIndirect(CharUnits::fromQuantity(Align));
-}
-
-/// The ABI specifies that a value should be passed in a full vector XMM/YMM
-/// register. Pick an LLVM IR type that will be passed as a vector register.
-llvm::Type *X86_64ABIInfo::GetByteVectorType(QualType Ty) const {
-  // Wrapper structs/arrays that only contain vectors are passed just like
-  // vectors; strip them off if present.
-  if (const Type *InnerTy = isSingleElementStruct(Ty, getContext()))
-    Ty = QualType(InnerTy, 0);
-
-  llvm::Type *IRType = CGT.ConvertType(Ty);
-  if (isa<llvm::VectorType>(IRType)) {
-    // Don't pass vXi128 vectors in their native type, the backend can't
-    // legalize them.
-    if (passInt128VectorsInMem() &&
-        cast<llvm::VectorType>(IRType)->getElementType()->isIntegerTy(128)) {
-      // Use a vXi64 vector.
-      uint64_t Size = getContext().getTypeSize(Ty);
-      return llvm::FixedVectorType::get(llvm::Type::getInt64Ty(getVMContext()),
-                                        Size / 64);
-    }
-
-    return IRType;
-  }
-
-  if (IRType->getTypeID() == llvm::Type::FP128TyID)
-    return IRType;
-
-  // We couldn't find the preferred IR vector type for 'Ty'.
-  uint64_t Size = getContext().getTypeSize(Ty);
-  assert((Size == 128 || Size == 256 || Size == 512) && "Invalid type found!");
-
-
-  // Return a LLVM IR vector type based on the size of 'Ty'.
-  return llvm::FixedVectorType::get(llvm::Type::getDoubleTy(getVMContext()),
-                                    Size / 64);
-}
-
-/// BitsContainNoUserData - Return true if the specified [start,end) bit range
-/// is known to either be off the end of the specified type or being in
-/// alignment padding.  The user type specified is known to be at most 128 bits
-/// in size, and have passed through X86_64ABIInfo::classify with a successful
-/// classification that put one of the two halves in the INTEGER class.
-///
-/// It is conservatively correct to return false.
-static bool BitsContainNoUserData(QualType Ty, unsigned StartBit,
-                                  unsigned EndBit, ASTContext &Context) {
-  // If the bytes being queried are off the end of the type, there is no user
-  // data hiding here.  This handles analysis of builtins, vectors and other
-  // types that don't contain interesting padding.
-  unsigned TySize = (unsigned)Context.getTypeSize(Ty);
-  if (TySize <= StartBit)
-    return true;
-
-  if (const ConstantArrayType *AT = Context.getAsConstantArrayType(Ty)) {
-    unsigned EltSize = (unsigned)Context.getTypeSize(AT->getElementType());
-    unsigned NumElts = (unsigned)AT->getSize().getZExtValue();
-
-    // Check each element to see if the element overlaps with the queried range.
-    for (unsigned i = 0; i != NumElts; ++i) {
-      // If the element is after the span we care about, then we're done..
-      unsigned EltOffset = i*EltSize;
-      if (EltOffset >= EndBit) break;
-
-      unsigned EltStart = EltOffset < StartBit ? StartBit-EltOffset :0;
-      if (!BitsContainNoUserData(AT->getElementType(), EltStart,
-                                 EndBit-EltOffset, Context))
-        return false;
-    }
-    // If it overlaps no elements, then it is safe to process as padding.
-    return true;
-  }
-
-  if (const RecordType *RT = Ty->getAs<RecordType>()) {
-    const RecordDecl *RD = RT->getDecl();
-    const ASTRecordLayout &Layout = Context.getASTRecordLayout(RD);
-
-    // If this is a C++ record, check the bases first.
-    if (const CXXRecordDecl *CXXRD = dyn_cast<CXXRecordDecl>(RD)) {
-      for (const auto &I : CXXRD->bases()) {
-        assert(!I.isVirtual() && !I.getType()->isDependentType() &&
-               "Unexpected base class!");
-        const auto *Base =
-            cast<CXXRecordDecl>(I.getType()->castAs<RecordType>()->getDecl());
-
-        // If the base is after the span we care about, ignore it.
-        unsigned BaseOffset = Context.toBits(Layout.getBaseClassOffset(Base));
-        if (BaseOffset >= EndBit) continue;
-
-        unsigned BaseStart = BaseOffset < StartBit ? StartBit-BaseOffset :0;
-        if (!BitsContainNoUserData(I.getType(), BaseStart,
-                                   EndBit-BaseOffset, Context))
-          return false;
-      }
-    }
-
-    // Verify that no field has data that overlaps the region of interest.  Yes
-    // this could be sped up a lot by being smarter about queried fields,
-    // however we're only looking at structs up to 16 bytes, so we don't care
-    // much.
-    unsigned idx = 0;
-    for (RecordDecl::field_iterator i = RD->field_begin(), e = RD->field_end();
-         i != e; ++i, ++idx) {
-      unsigned FieldOffset = (unsigned)Layout.getFieldOffset(idx);
-
-      // If we found a field after the region we care about, then we're done.
-      if (FieldOffset >= EndBit) break;
-
-      unsigned FieldStart = FieldOffset < StartBit ? StartBit-FieldOffset :0;
-      if (!BitsContainNoUserData(i->getType(), FieldStart, EndBit-FieldOffset,
-                                 Context))
-        return false;
-    }
-
-    // If nothing in this record overlapped the area of interest, then we're
-    // clean.
-    return true;
-  }
-
-  return false;
-}
-
-/// getFPTypeAtOffset - Return a floating point type at the specified offset.
-static llvm::Type *getFPTypeAtOffset(llvm::Type *IRType, unsigned IROffset,
-                                     const llvm::DataLayout &TD) {
-  if (IROffset == 0 && IRType->isFloatingPointTy())
-    return IRType;
-
-  // If this is a struct, recurse into the field at the specified offset.
-  if (llvm::StructType *STy = dyn_cast<llvm::StructType>(IRType)) {
-    if (!STy->getNumContainedTypes())
-      return nullptr;
-
-    const llvm::StructLayout *SL = TD.getStructLayout(STy);
-    unsigned Elt = SL->getElementContainingOffset(IROffset);
-    IROffset -= SL->getElementOffset(Elt);
-    return getFPTypeAtOffset(STy->getElementType(Elt), IROffset, TD);
-  }
-
-  // If this is an array, recurse into the field at the specified offset.
-  if (llvm::ArrayType *ATy = dyn_cast<llvm::ArrayType>(IRType)) {
-    llvm::Type *EltTy = ATy->getElementType();
-    unsigned EltSize = TD.getTypeAllocSize(EltTy);
-    IROffset -= IROffset / EltSize * EltSize;
-    return getFPTypeAtOffset(EltTy, IROffset, TD);
-  }
-
-  return nullptr;
-}
-
-/// GetSSETypeAtOffset - Return a type that will be passed by the backend in the
-/// low 8 bytes of an XMM register, corresponding to the SSE class.
-llvm::Type *X86_64ABIInfo::
-GetSSETypeAtOffset(llvm::Type *IRType, unsigned IROffset,
-                   QualType SourceTy, unsigned SourceOffset) const {
-  const llvm::DataLayout &TD = getDataLayout();
-  unsigned SourceSize =
-      (unsigned)getContext().getTypeSize(SourceTy) / 8 - SourceOffset;
-  llvm::Type *T0 = getFPTypeAtOffset(IRType, IROffset, TD);
-  if (!T0 || T0->isDoubleTy())
-    return llvm::Type::getDoubleTy(getVMContext());
-
-  // Get the adjacent FP type.
-  llvm::Type *T1 = nullptr;
-  unsigned T0Size = TD.getTypeAllocSize(T0);
-  if (SourceSize > T0Size)
-      T1 = getFPTypeAtOffset(IRType, IROffset + T0Size, TD);
-  if (T1 == nullptr) {
-    // Check if IRType is a half/bfloat + float. float type will be in IROffset+4 due
-    // to its alignment.
-    if (T0->is16bitFPTy() && SourceSize > 4)
-      T1 = getFPTypeAtOffset(IRType, IROffset + 4, TD);
-    // If we can't get a second FP type, return a simple half or float.
-    // avx512fp16-abi.c:pr51813_2 shows it works to return float for
-    // {float, i8} too.
-    if (T1 == nullptr)
-      return T0;
-  }
-
-  if (T0->isFloatTy() && T1->isFloatTy())
-    return llvm::FixedVectorType::get(T0, 2);
-
-  if (T0->is16bitFPTy() && T1->is16bitFPTy()) {
-    llvm::Type *T2 = nullptr;
-    if (SourceSize > 4)
-      T2 = getFPTypeAtOffset(IRType, IROffset + 4, TD);
-    if (T2 == nullptr)
-      return llvm::FixedVectorType::get(T0, 2);
-    return llvm::FixedVectorType::get(T0, 4);
-  }
-
-  if (T0->is16bitFPTy() || T1->is16bitFPTy())
-    return llvm::FixedVectorType::get(llvm::Type::getHalfTy(getVMContext()), 4);
-
-  return llvm::Type::getDoubleTy(getVMContext());
-}
-
-
-/// GetINTEGERTypeAtOffset - The ABI specifies that a value should be passed in
-/// an 8-byte GPR.  This means that we either have a scalar or we are talking
-/// about the high or low part of an up-to-16-byte struct.  This routine picks
-/// the best LLVM IR type to represent this, which may be i64 or may be anything
-/// else that the backend will pass in a GPR that works better (e.g. i8, %foo*,
-/// etc).
-///
-/// PrefType is an LLVM IR type that corresponds to (part of) the IR type for
-/// the source type.  IROffset is an offset in bytes into the LLVM IR type that
-/// the 8-byte value references.  PrefType may be null.
-///
-/// SourceTy is the source-level type for the entire argument.  SourceOffset is
-/// an offset into this that we're processing (which is always either 0 or 8).
-///
-llvm::Type *X86_64ABIInfo::
-GetINTEGERTypeAtOffset(llvm::Type *IRType, unsigned IROffset,
-                       QualType SourceTy, unsigned SourceOffset) const {
-  // If we're dealing with an un-offset LLVM IR type, then it means that we're
-  // returning an 8-byte unit starting with it.  See if we can safely use it.
-  if (IROffset == 0) {
-    // Pointers and int64's always fill the 8-byte unit.
-    if ((isa<llvm::PointerType>(IRType) && Has64BitPointers) ||
-        IRType->isIntegerTy(64))
-      return IRType;
-
-    // If we have a 1/2/4-byte integer, we can use it only if the rest of the
-    // goodness in the source type is just tail padding.  This is allowed to
-    // kick in for struct {double,int} on the int, but not on
-    // struct{double,int,int} because we wouldn't return the second int.  We
-    // have to do this analysis on the source type because we can't depend on
-    // unions being lowered a specific way etc.
-    if (IRType->isIntegerTy(8) || IRType->isIntegerTy(16) ||
-        IRType->isIntegerTy(32) ||
-        (isa<llvm::PointerType>(IRType) && !Has64BitPointers)) {
-      unsigned BitWidth = isa<llvm::PointerType>(IRType) ? 32 :
-          cast<llvm::IntegerType>(IRType)->getBitWidth();
-
-      if (BitsContainNoUserData(SourceTy, SourceOffset*8+BitWidth,
-                                SourceOffset*8+64, getContext()))
-        return IRType;
-    }
-  }
-
-  if (llvm::StructType *STy = dyn_cast<llvm::StructType>(IRType)) {
-    // If this is a struct, recurse into the field at the specified offset.
-    const llvm::StructLayout *SL = getDataLayout().getStructLayout(STy);
-    if (IROffset < SL->getSizeInBytes()) {
-      unsigned FieldIdx = SL->getElementContainingOffset(IROffset);
-      IROffset -= SL->getElementOffset(FieldIdx);
-
-      return GetINTEGERTypeAtOffset(STy->getElementType(FieldIdx), IROffset,
-                                    SourceTy, SourceOffset);
-    }
-  }
-
-  if (llvm::ArrayType *ATy = dyn_cast<llvm::ArrayType>(IRType)) {
-    llvm::Type *EltTy = ATy->getElementType();
-    unsigned EltSize = getDataLayout().getTypeAllocSize(EltTy);
-    unsigned EltOffset = IROffset/EltSize*EltSize;
-    return GetINTEGERTypeAtOffset(EltTy, IROffset-EltOffset, SourceTy,
-                                  SourceOffset);
-  }
-
-  // Okay, we don't have any better idea of what to pass, so we pass this in an
-  // integer register that isn't too big to fit the rest of the struct.
-  unsigned TySizeInBytes =
-    (unsigned)getContext().getTypeSizeInChars(SourceTy).getQuantity();
-
-  assert(TySizeInBytes != SourceOffset && "Empty field?");
-
-  // It is always safe to classify this as an integer type up to i64 that
-  // isn't larger than the structure.
-  return llvm::IntegerType::get(getVMContext(),
-                                std::min(TySizeInBytes-SourceOffset, 8U)*8);
-}
-
-
-/// GetX86_64ByValArgumentPair - Given a high and low type that can ideally
-/// be used as elements of a two register pair to pass or return, return a
-/// first class aggregate to represent them.  For example, if the low part of
-/// a by-value argument should be passed as i32* and the high part as float,
-/// return {i32*, float}.
-static llvm::Type *
-GetX86_64ByValArgumentPair(llvm::Type *Lo, llvm::Type *Hi,
-                           const llvm::DataLayout &TD) {
-  // In order to correctly satisfy the ABI, we need to the high part to start
-  // at offset 8.  If the high and low parts we inferred are both 4-byte types
-  // (e.g. i32 and i32) then the resultant struct type ({i32,i32}) won't have
-  // the second element at offset 8.  Check for this:
-  unsigned LoSize = (unsigned)TD.getTypeAllocSize(Lo);
-  llvm::Align HiAlign = TD.getABITypeAlign(Hi);
-  unsigned HiStart = llvm::alignTo(LoSize, HiAlign);
-  assert(HiStart != 0 && HiStart <= 8 && "Invalid x86-64 argument pair!");
-
-  // To handle this, we have to increase the size of the low part so that the
-  // second element will start at an 8 byte offset.  We can't increase the size
-  // of the second element because it might make us access off the end of the
-  // struct.
-  if (HiStart != 8) {
-    // There are usually two sorts of types the ABI generation code can produce
-    // for the low part of a pair that aren't 8 bytes in size: half, float or
-    // i8/i16/i32.  This can also include pointers when they are 32-bit (X32 and
-    // NaCl).
-    // Promote these to a larger type.
-    if (Lo->isHalfTy() || Lo->isFloatTy())
-      Lo = llvm::Type::getDoubleTy(Lo->getContext());
-    else {
-      assert((Lo->isIntegerTy() || Lo->isPointerTy())
-             && "Invalid/unknown lo type");
-      Lo = llvm::Type::getInt64Ty(Lo->getContext());
-    }
-  }
-
-  llvm::StructType *Result = llvm::StructType::get(Lo, Hi);
-
-  // Verify that the second element is at an 8-byte offset.
-  assert(TD.getStructLayout(Result)->getElementOffset(1) == 8 &&
-         "Invalid x86-64 argument pair!");
-  return Result;
-}
-
-ABIArgInfo X86_64ABIInfo::
-classifyReturnType(QualType RetTy) const {
-  // AMD64-ABI 3.2.3p4: Rule 1. Classify the return type with the
-  // classification algorithm.
-  X86_64ABIInfo::Class Lo, Hi;
-  classify(RetTy, 0, Lo, Hi, /*isNamedArg*/ true);
-
-  // Check some invariants.
-  assert((Hi != Memory || Lo == Memory) && "Invalid memory classification.");
-  assert((Hi != SSEUp || Lo == SSE) && "Invalid SSEUp classification.");
-
-  llvm::Type *ResType = nullptr;
-  switch (Lo) {
-  case NoClass:
-    if (Hi == NoClass)
-      return ABIArgInfo::getIgnore();
-    // If the low part is just padding, it takes no register, leave ResType
-    // null.
-    assert((Hi == SSE || Hi == Integer || Hi == X87Up) &&
-           "Unknown missing lo part");
-    break;
-
-  case SSEUp:
-  case X87Up:
-    llvm_unreachable("Invalid classification for lo word.");
-
-    // AMD64-ABI 3.2.3p4: Rule 2. Types of class memory are returned via
-    // hidden argument.
-  case Memory:
-    return getIndirectReturnResult(RetTy);
-
-    // AMD64-ABI 3.2.3p4: Rule 3. If the class is INTEGER, the next
-    // available register of the sequence %rax, %rdx is used.
-  case Integer:
-    ResType = GetINTEGERTypeAtOffset(CGT.ConvertType(RetTy), 0, RetTy, 0);
-
-    // If we have a sign or zero extended integer, make sure to return Extend
-    // so that the parameter gets the right LLVM IR attributes.
-    if (Hi == NoClass && isa<llvm::IntegerType>(ResType)) {
-      // Treat an enum type as its underlying type.
-      if (const EnumType *EnumTy = RetTy->getAs<EnumType>())
-        RetTy = EnumTy->getDecl()->getIntegerType();
-
-      if (RetTy->isIntegralOrEnumerationType() &&
-          isPromotableIntegerTypeForABI(RetTy))
-        return ABIArgInfo::getExtend(RetTy);
-    }
-    break;
-
-    // AMD64-ABI 3.2.3p4: Rule 4. If the class is SSE, the next
-    // available SSE register of the sequence %xmm0, %xmm1 is used.
-  case SSE:
-    ResType = GetSSETypeAtOffset(CGT.ConvertType(RetTy), 0, RetTy, 0);
-    break;
-
-    // AMD64-ABI 3.2.3p4: Rule 6. If the class is X87, the value is
-    // returned on the X87 stack in %st0 as 80-bit x87 number.
-  case X87:
-    ResType = llvm::Type::getX86_FP80Ty(getVMContext());
-    break;
-
-    // AMD64-ABI 3.2.3p4: Rule 8. If the class is COMPLEX_X87, the real
-    // part of the value is returned in %st0 and the imaginary part in
-    // %st1.
-  case ComplexX87:
-    assert(Hi == ComplexX87 && "Unexpected ComplexX87 classification.");
-    ResType = llvm::StructType::get(llvm::Type::getX86_FP80Ty(getVMContext()),
-                                    llvm::Type::getX86_FP80Ty(getVMContext()));
-    break;
-  }
-
-  llvm::Type *HighPart = nullptr;
-  switch (Hi) {
-    // Memory was handled previously and X87 should
-    // never occur as a hi class.
-  case Memory:
-  case X87:
-    llvm_unreachable("Invalid classification for hi word.");
-
-  case ComplexX87: // Previously handled.
-  case NoClass:
-    break;
-
-  case Integer:
-    HighPart = GetINTEGERTypeAtOffset(CGT.ConvertType(RetTy), 8, RetTy, 8);
-    if (Lo == NoClass)  // Return HighPart at offset 8 in memory.
-      return ABIArgInfo::getDirect(HighPart, 8);
-    break;
-  case SSE:
-    HighPart = GetSSETypeAtOffset(CGT.ConvertType(RetTy), 8, RetTy, 8);
-    if (Lo == NoClass)  // Return HighPart at offset 8 in memory.
-      return ABIArgInfo::getDirect(HighPart, 8);
-    break;
-
-    // AMD64-ABI 3.2.3p4: Rule 5. If the class is SSEUP, the eightbyte
-    // is passed in the next available eightbyte chunk if the last used
-    // vector register.
-    //
-    // SSEUP should always be preceded by SSE, just widen.
-  case SSEUp:
-    assert(Lo == SSE && "Unexpected SSEUp classification.");
-    ResType = GetByteVectorType(RetTy);
-    break;
-
-    // AMD64-ABI 3.2.3p4: Rule 7. If the class is X87UP, the value is
-    // returned together with the previous X87 value in %st0.
-  case X87Up:
-    // If X87Up is preceded by X87, we don't need to do
-    // anything. However, in some cases with unions it may not be
-    // preceded by X87. In such situations we follow gcc and pass the
-    // extra bits in an SSE reg.
-    if (Lo != X87) {
-      HighPart = GetSSETypeAtOffset(CGT.ConvertType(RetTy), 8, RetTy, 8);
-      if (Lo == NoClass)  // Return HighPart at offset 8 in memory.
-        return ABIArgInfo::getDirect(HighPart, 8);
-    }
-    break;
-  }
-
-  // If a high part was specified, merge it together with the low part.  It is
-  // known to pass in the high eightbyte of the result.  We do this by forming a
-  // first class struct aggregate with the high and low part: {low, high}
-  if (HighPart)
-    ResType = GetX86_64ByValArgumentPair(ResType, HighPart, getDataLayout());
-
-  return ABIArgInfo::getDirect(ResType);
-}
-
-ABIArgInfo
-X86_64ABIInfo::classifyArgumentType(QualType Ty, unsigned freeIntRegs,
-                                    unsigned &neededInt, unsigned &neededSSE,
-                                    bool isNamedArg, bool IsRegCall) const {
-  Ty = useFirstFieldIfTransparentUnion(Ty);
-
-  X86_64ABIInfo::Class Lo, Hi;
-  classify(Ty, 0, Lo, Hi, isNamedArg, IsRegCall);
-
-  // Check some invariants.
-  // FIXME: Enforce these by construction.
-  assert((Hi != Memory || Lo == Memory) && "Invalid memory classification.");
-  assert((Hi != SSEUp || Lo == SSE) && "Invalid SSEUp classification.");
-
-  neededInt = 0;
-  neededSSE = 0;
-  llvm::Type *ResType = nullptr;
-  switch (Lo) {
-  case NoClass:
-    if (Hi == NoClass)
-      return ABIArgInfo::getIgnore();
-    // If the low part is just padding, it takes no register, leave ResType
-    // null.
-    assert((Hi == SSE || Hi == Integer || Hi == X87Up) &&
-           "Unknown missing lo part");
-    break;
-
-    // AMD64-ABI 3.2.3p3: Rule 1. If the class is MEMORY, pass the argument
-    // on the stack.
-  case Memory:
-
-    // AMD64-ABI 3.2.3p3: Rule 5. If the class is X87, X87UP or
-    // COMPLEX_X87, it is passed in memory.
-  case X87:
-  case ComplexX87:
-    if (getRecordArgABI(Ty, getCXXABI()) == CGCXXABI::RAA_Indirect)
-      ++neededInt;
-    return getIndirectResult(Ty, freeIntRegs);
-
-  case SSEUp:
-  case X87Up:
-    llvm_unreachable("Invalid classification for lo word.");
-
-    // AMD64-ABI 3.2.3p3: Rule 2. If the class is INTEGER, the next
-    // available register of the sequence %rdi, %rsi, %rdx, %rcx, %r8
-    // and %r9 is used.
-  case Integer:
-    ++neededInt;
-
-    // Pick an 8-byte type based on the preferred type.
-    ResType = GetINTEGERTypeAtOffset(CGT.ConvertType(Ty), 0, Ty, 0);
-
-    // If we have a sign or zero extended integer, make sure to return Extend
-    // so that the parameter gets the right LLVM IR attributes.
-    if (Hi == NoClass && isa<llvm::IntegerType>(ResType)) {
-      // Treat an enum type as its underlying type.
-      if (const EnumType *EnumTy = Ty->getAs<EnumType>())
-        Ty = EnumTy->getDecl()->getIntegerType();
-
-      if (Ty->isIntegralOrEnumerationType() &&
-          isPromotableIntegerTypeForABI(Ty))
-        return ABIArgInfo::getExtend(Ty);
-    }
-
-    break;
-
-    // AMD64-ABI 3.2.3p3: Rule 3. If the class is SSE, the next
-    // available SSE register is used, the registers are taken in the
-    // order from %xmm0 to %xmm7.
-  case SSE: {
-    llvm::Type *IRType = CGT.ConvertType(Ty);
-    ResType = GetSSETypeAtOffset(IRType, 0, Ty, 0);
-    ++neededSSE;
-    break;
-  }
-  }
-
-  llvm::Type *HighPart = nullptr;
-  switch (Hi) {
-    // Memory was handled previously, ComplexX87 and X87 should
-    // never occur as hi classes, and X87Up must be preceded by X87,
-    // which is passed in memory.
-  case Memory:
-  case X87:
-  case ComplexX87:
-    llvm_unreachable("Invalid classification for hi word.");
-
-  case NoClass: break;
-
-  case Integer:
-    ++neededInt;
-    // Pick an 8-byte type based on the preferred type.
-    HighPart = GetINTEGERTypeAtOffset(CGT.ConvertType(Ty), 8, Ty, 8);
-
-    if (Lo == NoClass)  // Pass HighPart at offset 8 in memory.
-      return ABIArgInfo::getDirect(HighPart, 8);
-    break;
-
-    // X87Up generally doesn't occur here (long double is passed in
-    // memory), except in situations involving unions.
-  case X87Up:
-  case SSE:
-    HighPart = GetSSETypeAtOffset(CGT.ConvertType(Ty), 8, Ty, 8);
-
-    if (Lo == NoClass)  // Pass HighPart at offset 8 in memory.
-      return ABIArgInfo::getDirect(HighPart, 8);
-
-    ++neededSSE;
-    break;
-
-    // AMD64-ABI 3.2.3p3: Rule 4. If the class is SSEUP, the
-    // eightbyte is passed in the upper half of the last used SSE
-    // register.  This only happens when 128-bit vectors are passed.
-  case SSEUp:
-    assert(Lo == SSE && "Unexpected SSEUp classification");
-    ResType = GetByteVectorType(Ty);
-    break;
-  }
-
-  // If a high part was specified, merge it together with the low part.  It is
-  // known to pass in the high eightbyte of the result.  We do this by forming a
-  // first class struct aggregate with the high and low part: {low, high}
-  if (HighPart)
-    ResType = GetX86_64ByValArgumentPair(ResType, HighPart, getDataLayout());
-
-  return ABIArgInfo::getDirect(ResType);
-}
-
-ABIArgInfo
-X86_64ABIInfo::classifyRegCallStructTypeImpl(QualType Ty, unsigned &NeededInt,
-                                             unsigned &NeededSSE,
-                                             unsigned &MaxVectorWidth) const {
-  auto RT = Ty->getAs<RecordType>();
-  assert(RT && "classifyRegCallStructType only valid with struct types");
-
-  if (RT->getDecl()->hasFlexibleArrayMember())
-    return getIndirectReturnResult(Ty);
-
-  // Sum up bases
-  if (auto CXXRD = dyn_cast<CXXRecordDecl>(RT->getDecl())) {
-    if (CXXRD->isDynamicClass()) {
-      NeededInt = NeededSSE = 0;
-      return getIndirectReturnResult(Ty);
-    }
-
-    for (const auto &I : CXXRD->bases())
-      if (classifyRegCallStructTypeImpl(I.getType(), NeededInt, NeededSSE,
-                                        MaxVectorWidth)
-              .isIndirect()) {
-        NeededInt = NeededSSE = 0;
-        return getIndirectReturnResult(Ty);
-      }
-  }
-
-  // Sum up members
-  for (const auto *FD : RT->getDecl()->fields()) {
-    QualType MTy = FD->getType();
-    if (MTy->isRecordType() && !MTy->isUnionType()) {
-      if (classifyRegCallStructTypeImpl(MTy, NeededInt, NeededSSE,
-                                        MaxVectorWidth)
-              .isIndirect()) {
-        NeededInt = NeededSSE = 0;
-        return getIndirectReturnResult(Ty);
-      }
-    } else {
-      unsigned LocalNeededInt, LocalNeededSSE;
-      if (classifyArgumentType(MTy, UINT_MAX, LocalNeededInt, LocalNeededSSE,
-                               true, true)
-              .isIndirect()) {
-        NeededInt = NeededSSE = 0;
-        return getIndirectReturnResult(Ty);
-      }
-      if (const auto *AT = getContext().getAsConstantArrayType(MTy))
-        MTy = AT->getElementType();
-      if (const auto *VT = MTy->getAs<VectorType>())
-        if (getContext().getTypeSize(VT) > MaxVectorWidth)
-          MaxVectorWidth = getContext().getTypeSize(VT);
-      NeededInt += LocalNeededInt;
-      NeededSSE += LocalNeededSSE;
-    }
-  }
-
-  return ABIArgInfo::getDirect();
-}
-
-ABIArgInfo
-X86_64ABIInfo::classifyRegCallStructType(QualType Ty, unsigned &NeededInt,
-                                         unsigned &NeededSSE,
-                                         unsigned &MaxVectorWidth) const {
-
-  NeededInt = 0;
-  NeededSSE = 0;
-  MaxVectorWidth = 0;
-
-  return classifyRegCallStructTypeImpl(Ty, NeededInt, NeededSSE,
-                                       MaxVectorWidth);
-}
-
-void X86_64ABIInfo::computeInfo(CGFunctionInfo &FI) const {
-  ASTContext &Context = getContext();
-  if (doOpenCLClassification(FI, Context))
-    return;
-
-  const unsigned CallingConv = FI.getCallingConvention();
-  // It is possible to force Win64 calling convention on any x86_64 target by
-  // using __attribute__((ms_abi)). In such case to correctly emit Win64
-  // compatible code delegate this call to WinX86_64ABIInfo::computeInfo.
-  if (CallingConv == llvm::CallingConv::Win64) {
-    WinX86_64ABIInfo Win64ABIInfo(CGT, AVXLevel);
-    Win64ABIInfo.computeInfo(FI);
-    return;
-  }
-
-  bool IsRegCall = CallingConv == llvm::CallingConv::X86_RegCall;
-
-  // Keep track of the number of assigned registers.
-  unsigned FreeIntRegs = IsRegCall ? 11 : 6;
-  unsigned FreeSSERegs = IsRegCall ? 16 : 8;
-  unsigned NeededInt = 0, NeededSSE = 0, MaxVectorWidth = 0;
-
-  if (!::classifyReturnType(getCXXABI(), FI, *this)) {
-    if (IsRegCall && FI.getReturnType()->getTypePtr()->isRecordType() &&
-        !FI.getReturnType()->getTypePtr()->isUnionType()) {
-      FI.getReturnInfo() = classifyRegCallStructType(
-          FI.getReturnType(), NeededInt, NeededSSE, MaxVectorWidth);
-      if (FreeIntRegs >= NeededInt && FreeSSERegs >= NeededSSE) {
-        FreeIntRegs -= NeededInt;
-        FreeSSERegs -= NeededSSE;
-      } else {
-        FI.getReturnInfo() = getIndirectReturnResult(FI.getReturnType());
-      }
-    } else if (IsRegCall && FI.getReturnType()->getAs<ComplexType>() &&
-               getContext().getCanonicalType(FI.getReturnType()
-                                                 ->getAs<ComplexType>()
-                                                 ->getElementType()) ==
-                   getContext().LongDoubleTy)
-      // Complex Long Double Type is passed in Memory when Regcall
-      // calling convention is used.
-      FI.getReturnInfo() = getIndirectReturnResult(FI.getReturnType());
-    else
-      FI.getReturnInfo() = classifyReturnType(FI.getReturnType());
-  }
-
-  // If the return value is indirect, then the hidden argument is consuming one
-  // integer register.
-  if (FI.getReturnInfo().isIndirect())
-    --FreeIntRegs;
-  else if (NeededSSE && MaxVectorWidth > 0)
-    FI.setMaxVectorWidth(MaxVectorWidth);
-
-  // The chain argument effectively gives us another free register.
-  if (FI.isChainCall())
-    ++FreeIntRegs;
-
-  unsigned NumRequiredArgs = FI.getNumRequiredArgs();
-  // AMD64-ABI 3.2.3p3: Once arguments are classified, the registers
-  // get assigned (in left-to-right order) for passing as follows...
-  unsigned ArgNo = 0;
-  for (CGFunctionInfo::arg_iterator it = FI.arg_begin(), ie = FI.arg_end();
-       it != ie; ++it, ++ArgNo) {
-    bool IsNamedArg = ArgNo < NumRequiredArgs;
-
-    if (IsRegCall && it->type->isStructureOrClassType())
-      it->info = classifyRegCallStructType(it->type, NeededInt, NeededSSE,
-                                           MaxVectorWidth);
-    else
-      it->info = classifyArgumentType(it->type, FreeIntRegs, NeededInt,
-                                      NeededSSE, IsNamedArg);
-
-    // AMD64-ABI 3.2.3p3: If there are no registers available for any
-    // eightbyte of an argument, the whole argument is passed on the
-    // stack. If registers have already been assigned for some
-    // eightbytes of such an argument, the assignments get reverted.
-    if (FreeIntRegs >= NeededInt && FreeSSERegs >= NeededSSE) {
-      FreeIntRegs -= NeededInt;
-      FreeSSERegs -= NeededSSE;
-      if (MaxVectorWidth > FI.getMaxVectorWidth())
-        FI.setMaxVectorWidth(MaxVectorWidth);
-    } else {
-      it->info = getIndirectResult(it->type, FreeIntRegs);
-    }
-  }
-}
-
-static Address EmitX86_64VAArgFromMemory(CodeGenFunction &CGF,
-                                         Address VAListAddr, QualType Ty) {
-  Address overflow_arg_area_p =
-      CGF.Builder.CreateStructGEP(VAListAddr, 2, "overflow_arg_area_p");
-  llvm::Value *overflow_arg_area =
-    CGF.Builder.CreateLoad(overflow_arg_area_p, "overflow_arg_area");
-
-  // AMD64-ABI 3.5.7p5: Step 7. Align l->overflow_arg_area upwards to a 16
-  // byte boundary if alignment needed by type exceeds 8 byte boundary.
-  // It isn't stated explicitly in the standard, but in practice we use
-  // alignment greater than 16 where necessary.
-  CharUnits Align = CGF.getContext().getTypeAlignInChars(Ty);
-  if (Align > CharUnits::fromQuantity(8)) {
-    overflow_arg_area = emitRoundPointerUpToAlignment(CGF, overflow_arg_area,
-                                                      Align);
-  }
-
-  // AMD64-ABI 3.5.7p5: Step 8. Fetch type from l->overflow_arg_area.
-  llvm::Type *LTy = CGF.ConvertTypeForMem(Ty);
-  llvm::Value *Res =
-    CGF.Builder.CreateBitCast(overflow_arg_area,
-                              llvm::PointerType::getUnqual(LTy));
-
-  // AMD64-ABI 3.5.7p5: Step 9. Set l->overflow_arg_area to:
-  // l->overflow_arg_area + sizeof(type).
-  // AMD64-ABI 3.5.7p5: Step 10. Align l->overflow_arg_area upwards to
-  // an 8 byte boundary.
-
-  uint64_t SizeInBytes = (CGF.getContext().getTypeSize(Ty) + 7) / 8;
-  llvm::Value *Offset =
-      llvm::ConstantInt::get(CGF.Int32Ty, (SizeInBytes + 7)  & ~7);
-  overflow_arg_area = CGF.Builder.CreateGEP(CGF.Int8Ty, overflow_arg_area,
-                                            Offset, "overflow_arg_area.next");
-  CGF.Builder.CreateStore(overflow_arg_area, overflow_arg_area_p);
-
-  // AMD64-ABI 3.5.7p5: Step 11. Return the fetched type.
-  return Address(Res, LTy, Align);
-}
-
-Address X86_64ABIInfo::EmitVAArg(CodeGenFunction &CGF, Address VAListAddr,
-                                 QualType Ty) const {
-  // Assume that va_list type is correct; should be pointer to LLVM type:
-  // struct {
-  //   i32 gp_offset;
-  //   i32 fp_offset;
-  //   i8* overflow_arg_area;
-  //   i8* reg_save_area;
-  // };
-  unsigned neededInt, neededSSE;
-
-  Ty = getContext().getCanonicalType(Ty);
-  ABIArgInfo AI = classifyArgumentType(Ty, 0, neededInt, neededSSE,
-                                       /*isNamedArg*/false);
-
-  // AMD64-ABI 3.5.7p5: Step 1. Determine whether type may be passed
-  // in the registers. If not go to step 7.
-  if (!neededInt && !neededSSE)
-    return EmitX86_64VAArgFromMemory(CGF, VAListAddr, Ty);
-
-  // AMD64-ABI 3.5.7p5: Step 2. Compute num_gp to hold the number of
-  // general purpose registers needed to pass type and num_fp to hold
-  // the number of floating point registers needed.
-
-  // AMD64-ABI 3.5.7p5: Step 3. Verify whether arguments fit into
-  // registers. In the case: l->gp_offset > 48 - num_gp * 8 or
-  // l->fp_offset > 304 - num_fp * 16 go to step 7.
-  //
-  // NOTE: 304 is a typo, there are (6 * 8 + 8 * 16) = 176 bytes of
-  // register save space).
-
-  llvm::Value *InRegs = nullptr;
-  Address gp_offset_p = Address::invalid(), fp_offset_p = Address::invalid();
-  llvm::Value *gp_offset = nullptr, *fp_offset = nullptr;
-  if (neededInt) {
-    gp_offset_p = CGF.Builder.CreateStructGEP(VAListAddr, 0, "gp_offset_p");
-    gp_offset = CGF.Builder.CreateLoad(gp_offset_p, "gp_offset");
-    InRegs = llvm::ConstantInt::get(CGF.Int32Ty, 48 - neededInt * 8);
-    InRegs = CGF.Builder.CreateICmpULE(gp_offset, InRegs, "fits_in_gp");
-  }
-
-  if (neededSSE) {
-    fp_offset_p = CGF.Builder.CreateStructGEP(VAListAddr, 1, "fp_offset_p");
-    fp_offset = CGF.Builder.CreateLoad(fp_offset_p, "fp_offset");
-    llvm::Value *FitsInFP =
-      llvm::ConstantInt::get(CGF.Int32Ty, 176 - neededSSE * 16);
-    FitsInFP = CGF.Builder.CreateICmpULE(fp_offset, FitsInFP, "fits_in_fp");
-    InRegs = InRegs ? CGF.Builder.CreateAnd(InRegs, FitsInFP) : FitsInFP;
-  }
-
-  llvm::BasicBlock *InRegBlock = CGF.createBasicBlock("vaarg.in_reg");
-  llvm::BasicBlock *InMemBlock = CGF.createBasicBlock("vaarg.in_mem");
-  llvm::BasicBlock *ContBlock = CGF.createBasicBlock("vaarg.end");
-  CGF.Builder.CreateCondBr(InRegs, InRegBlock, InMemBlock);
-
-  // Emit code to load the value if it was passed in registers.
-
-  CGF.EmitBlock(InRegBlock);
-
-  // AMD64-ABI 3.5.7p5: Step 4. Fetch type from l->reg_save_area with
-  // an offset of l->gp_offset and/or l->fp_offset. This may require
-  // copying to a temporary location in case the parameter is passed
-  // in different register classes or requires an alignment greater
-  // than 8 for general purpose registers and 16 for XMM registers.
-  //
-  // FIXME: This really results in shameful code when we end up needing to
-  // collect arguments from different places; often what should result in a
-  // simple assembling of a structure from scattered addresses has many more
-  // loads than necessary. Can we clean this up?
-  llvm::Type *LTy = CGF.ConvertTypeForMem(Ty);
-  llvm::Value *RegSaveArea = CGF.Builder.CreateLoad(
-      CGF.Builder.CreateStructGEP(VAListAddr, 3), "reg_save_area");
-
-  Address RegAddr = Address::invalid();
-  if (neededInt && neededSSE) {
-    // FIXME: Cleanup.
-    assert(AI.isDirect() && "Unexpected ABI info for mixed regs");
-    llvm::StructType *ST = cast<llvm::StructType>(AI.getCoerceToType());
-    Address Tmp = CGF.CreateMemTemp(Ty);
-    Tmp = CGF.Builder.CreateElementBitCast(Tmp, ST);
-    assert(ST->getNumElements() == 2 && "Unexpected ABI info for mixed regs");
-    llvm::Type *TyLo = ST->getElementType(0);
-    llvm::Type *TyHi = ST->getElementType(1);
-    assert((TyLo->isFPOrFPVectorTy() ^ TyHi->isFPOrFPVectorTy()) &&
-           "Unexpected ABI info for mixed regs");
-    llvm::Type *PTyLo = llvm::PointerType::getUnqual(TyLo);
-    llvm::Type *PTyHi = llvm::PointerType::getUnqual(TyHi);
-    llvm::Value *GPAddr =
-        CGF.Builder.CreateGEP(CGF.Int8Ty, RegSaveArea, gp_offset);
-    llvm::Value *FPAddr =
-        CGF.Builder.CreateGEP(CGF.Int8Ty, RegSaveArea, fp_offset);
-    llvm::Value *RegLoAddr = TyLo->isFPOrFPVectorTy() ? FPAddr : GPAddr;
-    llvm::Value *RegHiAddr = TyLo->isFPOrFPVectorTy() ? GPAddr : FPAddr;
-
-    // Copy the first element.
-    // FIXME: Our choice of alignment here and below is probably pessimistic.
-    llvm::Value *V = CGF.Builder.CreateAlignedLoad(
-        TyLo, CGF.Builder.CreateBitCast(RegLoAddr, PTyLo),
-        CharUnits::fromQuantity(getDataLayout().getABITypeAlign(TyLo)));
-    CGF.Builder.CreateStore(V, CGF.Builder.CreateStructGEP(Tmp, 0));
-
-    // Copy the second element.
-    V = CGF.Builder.CreateAlignedLoad(
-        TyHi, CGF.Builder.CreateBitCast(RegHiAddr, PTyHi),
-        CharUnits::fromQuantity(getDataLayout().getABITypeAlign(TyHi)));
-    CGF.Builder.CreateStore(V, CGF.Builder.CreateStructGEP(Tmp, 1));
-
-    RegAddr = CGF.Builder.CreateElementBitCast(Tmp, LTy);
-  } else if (neededInt) {
-    RegAddr = Address(CGF.Builder.CreateGEP(CGF.Int8Ty, RegSaveArea, gp_offset),
-                      CGF.Int8Ty, CharUnits::fromQuantity(8));
-    RegAddr = CGF.Builder.CreateElementBitCast(RegAddr, LTy);
-
-    // Copy to a temporary if necessary to ensure the appropriate alignment.
-    auto TInfo = getContext().getTypeInfoInChars(Ty);
-    uint64_t TySize = TInfo.Width.getQuantity();
-    CharUnits TyAlign = TInfo.Align;
-
-    // Copy into a temporary if the type is more aligned than the
-    // register save area.
-    if (TyAlign.getQuantity() > 8) {
-      Address Tmp = CGF.CreateMemTemp(Ty);
-      CGF.Builder.CreateMemCpy(Tmp, RegAddr, TySize, false);
-      RegAddr = Tmp;
-    }
-
-  } else if (neededSSE == 1) {
-    RegAddr = Address(CGF.Builder.CreateGEP(CGF.Int8Ty, RegSaveArea, fp_offset),
-                      CGF.Int8Ty, CharUnits::fromQuantity(16));
-    RegAddr = CGF.Builder.CreateElementBitCast(RegAddr, LTy);
-  } else {
-    assert(neededSSE == 2 && "Invalid number of needed registers!");
-    // SSE registers are spaced 16 bytes apart in the register save
-    // area, we need to collect the two eightbytes together.
-    // The ABI isn't explicit about this, but it seems reasonable
-    // to assume that the slots are 16-byte aligned, since the stack is
-    // naturally 16-byte aligned and the prologue is expected to store
-    // all the SSE registers to the RSA.
-    Address RegAddrLo = Address(CGF.Builder.CreateGEP(CGF.Int8Ty, RegSaveArea,
-                                                      fp_offset),
-                                CGF.Int8Ty, CharUnits::fromQuantity(16));
-    Address RegAddrHi =
-      CGF.Builder.CreateConstInBoundsByteGEP(RegAddrLo,
-                                             CharUnits::fromQuantity(16));
-    llvm::Type *ST = AI.canHaveCoerceToType()
-                         ? AI.getCoerceToType()
-                         : llvm::StructType::get(CGF.DoubleTy, CGF.DoubleTy);
-    llvm::Value *V;
-    Address Tmp = CGF.CreateMemTemp(Ty);
-    Tmp = CGF.Builder.CreateElementBitCast(Tmp, ST);
-    V = CGF.Builder.CreateLoad(CGF.Builder.CreateElementBitCast(
-        RegAddrLo, ST->getStructElementType(0)));
-    CGF.Builder.CreateStore(V, CGF.Builder.CreateStructGEP(Tmp, 0));
-    V = CGF.Builder.CreateLoad(CGF.Builder.CreateElementBitCast(
-        RegAddrHi, ST->getStructElementType(1)));
-    CGF.Builder.CreateStore(V, CGF.Builder.CreateStructGEP(Tmp, 1));
-
-    RegAddr = CGF.Builder.CreateElementBitCast(Tmp, LTy);
-  }
-
-  // AMD64-ABI 3.5.7p5: Step 5. Set:
-  // l->gp_offset = l->gp_offset + num_gp * 8
-  // l->fp_offset = l->fp_offset + num_fp * 16.
-  if (neededInt) {
-    llvm::Value *Offset = llvm::ConstantInt::get(CGF.Int32Ty, neededInt * 8);
-    CGF.Builder.CreateStore(CGF.Builder.CreateAdd(gp_offset, Offset),
-                            gp_offset_p);
-  }
-  if (neededSSE) {
-    llvm::Value *Offset = llvm::ConstantInt::get(CGF.Int32Ty, neededSSE * 16);
-    CGF.Builder.CreateStore(CGF.Builder.CreateAdd(fp_offset, Offset),
-                            fp_offset_p);
-  }
-  CGF.EmitBranch(ContBlock);
-
-  // Emit code to load the value if it was passed in memory.
-
-  CGF.EmitBlock(InMemBlock);
-  Address MemAddr = EmitX86_64VAArgFromMemory(CGF, VAListAddr, Ty);
-
-  // Return the appropriate result.
-
-  CGF.EmitBlock(ContBlock);
-  Address ResAddr = emitMergePHI(CGF, RegAddr, InRegBlock, MemAddr, InMemBlock,
-                                 "vaarg.addr");
-  return ResAddr;
-}
-
-Address X86_64ABIInfo::EmitMSVAArg(CodeGenFunction &CGF, Address VAListAddr,
-                                   QualType Ty) const {
-  // MS x64 ABI requirement: "Any argument that doesn't fit in 8 bytes, or is
-  // not 1, 2, 4, or 8 bytes, must be passed by reference."
-  uint64_t Width = getContext().getTypeSize(Ty);
-  bool IsIndirect = Width > 64 || !llvm::isPowerOf2_64(Width);
-
-  return emitVoidPtrVAArg(CGF, VAListAddr, Ty, IsIndirect,
-                          CGF.getContext().getTypeInfoInChars(Ty),
-                          CharUnits::fromQuantity(8),
-                          /*allowHigherAlign*/ false);
-}
-
-ABIArgInfo WinX86_64ABIInfo::reclassifyHvaArgForVectorCall(
-    QualType Ty, unsigned &FreeSSERegs, const ABIArgInfo &current) const {
-  const Type *Base = nullptr;
-  uint64_t NumElts = 0;
-
-  if (!Ty->isBuiltinType() && !Ty->isVectorType() &&
-      isHomogeneousAggregate(Ty, Base, NumElts) && FreeSSERegs >= NumElts) {
-    FreeSSERegs -= NumElts;
-    return getDirectX86Hva();
-  }
-  return current;
-}
-
-ABIArgInfo WinX86_64ABIInfo::classify(QualType Ty, unsigned &FreeSSERegs,
-                                      bool IsReturnType, bool IsVectorCall,
-                                      bool IsRegCall) const {
-
-  if (Ty->isVoidType())
-    return ABIArgInfo::getIgnore();
-
-  if (const EnumType *EnumTy = Ty->getAs<EnumType>())
-    Ty = EnumTy->getDecl()->getIntegerType();
-
-  TypeInfo Info = getContext().getTypeInfo(Ty);
-  uint64_t Width = Info.Width;
-  CharUnits Align = getContext().toCharUnitsFromBits(Info.Align);
-
-  const RecordType *RT = Ty->getAs<RecordType>();
-  if (RT) {
-    if (!IsReturnType) {
-      if (CGCXXABI::RecordArgABI RAA = getRecordArgABI(RT, getCXXABI()))
-        return getNaturalAlignIndirect(Ty, RAA == CGCXXABI::RAA_DirectInMemory);
-    }
-
-    if (RT->getDecl()->hasFlexibleArrayMember())
-      return getNaturalAlignIndirect(Ty, /*ByVal=*/false);
-
-  }
-
-  const Type *Base = nullptr;
-  uint64_t NumElts = 0;
-  // vectorcall adds the concept of a homogenous vector aggregate, similar to
-  // other targets.
-  if ((IsVectorCall || IsRegCall) &&
-      isHomogeneousAggregate(Ty, Base, NumElts)) {
-    if (IsRegCall) {
-      if (FreeSSERegs >= NumElts) {
-        FreeSSERegs -= NumElts;
-        if (IsReturnType || Ty->isBuiltinType() || Ty->isVectorType())
-          return ABIArgInfo::getDirect();
-        return ABIArgInfo::getExpand();
-      }
-      return ABIArgInfo::getIndirect(Align, /*ByVal=*/false);
-    } else if (IsVectorCall) {
-      if (FreeSSERegs >= NumElts &&
-          (IsReturnType || Ty->isBuiltinType() || Ty->isVectorType())) {
-        FreeSSERegs -= NumElts;
-        return ABIArgInfo::getDirect();
-      } else if (IsReturnType) {
-        return ABIArgInfo::getExpand();
-      } else if (!Ty->isBuiltinType() && !Ty->isVectorType()) {
-        // HVAs are delayed and reclassified in the 2nd step.
-        return ABIArgInfo::getIndirect(Align, /*ByVal=*/false);
-      }
-    }
-  }
-
-  if (Ty->isMemberPointerType()) {
-    // If the member pointer is represented by an LLVM int or ptr, pass it
-    // directly.
-    llvm::Type *LLTy = CGT.ConvertType(Ty);
-    if (LLTy->isPointerTy() || LLTy->isIntegerTy())
-      return ABIArgInfo::getDirect();
-  }
-
-  if (RT || Ty->isAnyComplexType() || Ty->isMemberPointerType()) {
-    // MS x64 ABI requirement: "Any argument that doesn't fit in 8 bytes, or is
-    // not 1, 2, 4, or 8 bytes, must be passed by reference."
-    if (Width > 64 || !llvm::isPowerOf2_64(Width))
-      return getNaturalAlignIndirect(Ty, /*ByVal=*/false);
-
-    // Otherwise, coerce it to a small integer.
-    return ABIArgInfo::getDirect(llvm::IntegerType::get(getVMContext(), Width));
-  }
-
-  if (const BuiltinType *BT = Ty->getAs<BuiltinType>()) {
-    switch (BT->getKind()) {
-    case BuiltinType::Bool:
-      // Bool type is always extended to the ABI, other builtin types are not
-      // extended.
-      return ABIArgInfo::getExtend(Ty);
-
-    case BuiltinType::LongDouble:
-      // Mingw64 GCC uses the old 80 bit extended precision floating point
-      // unit. It passes them indirectly through memory.
-      if (IsMingw64) {
-        const llvm::fltSemantics *LDF = &getTarget().getLongDoubleFormat();
-        if (LDF == &llvm::APFloat::x87DoubleExtended())
-          return ABIArgInfo::getIndirect(Align, /*ByVal=*/false);
-      }
-      break;
-
-    case BuiltinType::Int128:
-    case BuiltinType::UInt128:
-      // If it's a parameter type, the normal ABI rule is that arguments larger
-      // than 8 bytes are passed indirectly. GCC follows it. We follow it too,
-      // even though it isn't particularly efficient.
-      if (!IsReturnType)
-        return ABIArgInfo::getIndirect(Align, /*ByVal=*/false);
-
-      // Mingw64 GCC returns i128 in XMM0. Coerce to v2i64 to handle that.
-      // Clang matches them for compatibility.
-      return ABIArgInfo::getDirect(llvm::FixedVectorType::get(
-          llvm::Type::getInt64Ty(getVMContext()), 2));
-
-    default:
-      break;
-    }
-  }
-
-  if (Ty->isBitIntType()) {
-    // MS x64 ABI requirement: "Any argument that doesn't fit in 8 bytes, or is
-    // not 1, 2, 4, or 8 bytes, must be passed by reference."
-    // However, non-power-of-two bit-precise integers will be passed as 1, 2, 4,
-    // or 8 bytes anyway as long is it fits in them, so we don't have to check
-    // the power of 2.
-    if (Width <= 64)
-      return ABIArgInfo::getDirect();
-    return ABIArgInfo::getIndirect(Align, /*ByVal=*/false);
-  }
-
-  return ABIArgInfo::getDirect();
-}
-
-void WinX86_64ABIInfo::computeInfo(CGFunctionInfo &FI) const {
-  ASTContext &Context = getContext();
-  if (doOpenCLClassification(FI, Context))
-    return;
-
-  const unsigned CC = FI.getCallingConvention();
-  bool IsVectorCall = CC == llvm::CallingConv::X86_VectorCall;
-  bool IsRegCall = CC == llvm::CallingConv::X86_RegCall;
-
-  // If __attribute__((sysv_abi)) is in use, use the SysV argument
-  // classification rules.
-  if (CC == llvm::CallingConv::X86_64_SysV) {
-    X86_64ABIInfo SysVABIInfo(CGT, AVXLevel);
-    SysVABIInfo.computeInfo(FI);
-    return;
-  }
-
-  unsigned FreeSSERegs = 0;
-  if (IsVectorCall) {
-    // We can use up to 4 SSE return registers with vectorcall.
-    FreeSSERegs = 4;
-  } else if (IsRegCall) {
-    // RegCall gives us 16 SSE registers.
-    FreeSSERegs = 16;
-  }
-
-  if (!getCXXABI().classifyReturnType(FI))
-    FI.getReturnInfo() = classify(FI.getReturnType(), FreeSSERegs, true,
-                                  IsVectorCall, IsRegCall);
-
-  if (IsVectorCall) {
-    // We can use up to 6 SSE register parameters with vectorcall.
-    FreeSSERegs = 6;
-  } else if (IsRegCall) {
-    // RegCall gives us 16 SSE registers, we can reuse the return registers.
-    FreeSSERegs = 16;
-  }
-
-  unsigned ArgNum = 0;
-  unsigned ZeroSSERegs = 0;
-  for (auto &I : FI.arguments()) {
-    // Vectorcall in x64 only permits the first 6 arguments to be passed as
-    // XMM/YMM registers. After the sixth argument, pretend no vector
-    // registers are left.
-    unsigned *MaybeFreeSSERegs =
-        (IsVectorCall && ArgNum >= 6) ? &ZeroSSERegs : &FreeSSERegs;
-    I.info =
-        classify(I.type, *MaybeFreeSSERegs, false, IsVectorCall, IsRegCall);
-    ++ArgNum;
-  }
-
-  if (IsVectorCall) {
-    // For vectorcall, assign aggregate HVAs to any free vector registers in a
-    // second pass.
-    for (auto &I : FI.arguments())
-      I.info = reclassifyHvaArgForVectorCall(I.type, FreeSSERegs, I.info);
-  }
-}
-
-Address WinX86_64ABIInfo::EmitVAArg(CodeGenFunction &CGF, Address VAListAddr,
-                                    QualType Ty) const {
-  // MS x64 ABI requirement: "Any argument that doesn't fit in 8 bytes, or is
-  // not 1, 2, 4, or 8 bytes, must be passed by reference."
-  uint64_t Width = getContext().getTypeSize(Ty);
-  bool IsIndirect = Width > 64 || !llvm::isPowerOf2_64(Width);
-
-  return emitVoidPtrVAArg(CGF, VAListAddr, Ty, IsIndirect,
-                          CGF.getContext().getTypeInfoInChars(Ty),
-                          CharUnits::fromQuantity(8),
-                          /*allowHigherAlign*/ false);
-}
-
-static bool PPC_initDwarfEHRegSizeTable(CodeGen::CodeGenFunction &CGF,
-                                        llvm::Value *Address, bool Is64Bit,
-                                        bool IsAIX) {
-  // This is calculated from the LLVM and GCC tables and verified
-  // against gcc output.  AFAIK all PPC ABIs use the same encoding.
-
-  CodeGen::CGBuilderTy &Builder = CGF.Builder;
-
-  llvm::IntegerType *i8 = CGF.Int8Ty;
-  llvm::Value *Four8 = llvm::ConstantInt::get(i8, 4);
-  llvm::Value *Eight8 = llvm::ConstantInt::get(i8, 8);
-  llvm::Value *Sixteen8 = llvm::ConstantInt::get(i8, 16);
-
-  // 0-31: r0-31, the 4-byte or 8-byte general-purpose registers
-  AssignToArrayRange(Builder, Address, Is64Bit ? Eight8 : Four8, 0, 31);
-
-  // 32-63: fp0-31, the 8-byte floating-point registers
-  AssignToArrayRange(Builder, Address, Eight8, 32, 63);
-
-  // 64-67 are various 4-byte or 8-byte special-purpose registers:
-  // 64: mq
-  // 65: lr
-  // 66: ctr
-  // 67: ap
-  AssignToArrayRange(Builder, Address, Is64Bit ? Eight8 : Four8, 64, 67);
-
-  // 68-76 are various 4-byte special-purpose registers:
-  // 68-75 cr0-7
-  // 76: xer
-  AssignToArrayRange(Builder, Address, Four8, 68, 76);
-
-  // 77-108: v0-31, the 16-byte vector registers
-  AssignToArrayRange(Builder, Address, Sixteen8, 77, 108);
-
-  // 109: vrsave
-  // 110: vscr
-  AssignToArrayRange(Builder, Address, Is64Bit ? Eight8 : Four8, 109, 110);
-
-  // AIX does not utilize the rest of the registers.
-  if (IsAIX)
-    return false;
-
-  // 111: spe_acc
-  // 112: spefscr
-  // 113: sfp
-  AssignToArrayRange(Builder, Address, Is64Bit ? Eight8 : Four8, 111, 113);
-
-  if (!Is64Bit)
-    return false;
-
-  // TODO: Need to verify if these registers are used on 64 bit AIX with Power8
-  // or above CPU.
-  // 64-bit only registers:
-  // 114: tfhar
-  // 115: tfiar
-  // 116: texasr
-  AssignToArrayRange(Builder, Address, Eight8, 114, 116);
-
-  return false;
-}
-
-// AIX
-namespace {
-/// AIXABIInfo - The AIX XCOFF ABI information.
-class AIXABIInfo : public ABIInfo {
-  const bool Is64Bit;
-  const unsigned PtrByteSize;
-  CharUnits getParamTypeAlignment(QualType Ty) const;
-
-public:
-  AIXABIInfo(CodeGen::CodeGenTypes &CGT, bool Is64Bit)
-      : ABIInfo(CGT), Is64Bit(Is64Bit), PtrByteSize(Is64Bit ? 8 : 4) {}
-
-  bool isPromotableTypeForABI(QualType Ty) const;
-
-  ABIArgInfo classifyReturnType(QualType RetTy) const;
-  ABIArgInfo classifyArgumentType(QualType Ty) const;
-
-  void computeInfo(CGFunctionInfo &FI) const override {
-    if (!getCXXABI().classifyReturnType(FI))
-      FI.getReturnInfo() = classifyReturnType(FI.getReturnType());
-
-    for (auto &I : FI.arguments())
-      I.info = classifyArgumentType(I.type);
-  }
-
-  Address EmitVAArg(CodeGenFunction &CGF, Address VAListAddr,
-                    QualType Ty) const override;
-};
-
-class AIXTargetCodeGenInfo : public TargetCodeGenInfo {
-  const bool Is64Bit;
-
-public:
-  AIXTargetCodeGenInfo(CodeGen::CodeGenTypes &CGT, bool Is64Bit)
-      : TargetCodeGenInfo(std::make_unique<AIXABIInfo>(CGT, Is64Bit)),
-        Is64Bit(Is64Bit) {}
-  int getDwarfEHStackPointer(CodeGen::CodeGenModule &M) const override {
-    return 1; // r1 is the dedicated stack pointer
-  }
-
-  bool initDwarfEHRegSizeTable(CodeGen::CodeGenFunction &CGF,
-                               llvm::Value *Address) const override;
-};
-} // namespace
-
-// Return true if the ABI requires Ty to be passed sign- or zero-
-// extended to 32/64 bits.
-bool AIXABIInfo::isPromotableTypeForABI(QualType Ty) const {
-  // Treat an enum type as its underlying type.
-  if (const EnumType *EnumTy = Ty->getAs<EnumType>())
-    Ty = EnumTy->getDecl()->getIntegerType();
-
-  // Promotable integer types are required to be promoted by the ABI.
-  if (getContext().isPromotableIntegerType(Ty))
-    return true;
-
-  if (!Is64Bit)
-    return false;
-
-  // For 64 bit mode, in addition to the usual promotable integer types, we also
-  // need to extend all 32-bit types, since the ABI requires promotion to 64
-  // bits.
-  if (const BuiltinType *BT = Ty->getAs<BuiltinType>())
-    switch (BT->getKind()) {
-    case BuiltinType::Int:
-    case BuiltinType::UInt:
-      return true;
-    default:
-      break;
-    }
-
-  return false;
-}
-
-ABIArgInfo AIXABIInfo::classifyReturnType(QualType RetTy) const {
-  if (RetTy->isAnyComplexType())
-    return ABIArgInfo::getDirect();
-
-  if (RetTy->isVectorType())
-    return ABIArgInfo::getDirect();
-
-  if (RetTy->isVoidType())
-    return ABIArgInfo::getIgnore();
-
-  if (isAggregateTypeForABI(RetTy))
-    return getNaturalAlignIndirect(RetTy);
-
-  return (isPromotableTypeForABI(RetTy) ? ABIArgInfo::getExtend(RetTy)
-                                        : ABIArgInfo::getDirect());
-}
-
-ABIArgInfo AIXABIInfo::classifyArgumentType(QualType Ty) const {
-  Ty = useFirstFieldIfTransparentUnion(Ty);
-
-  if (Ty->isAnyComplexType())
-    return ABIArgInfo::getDirect();
-
-  if (Ty->isVectorType())
-    return ABIArgInfo::getDirect();
-
-  if (isAggregateTypeForABI(Ty)) {
-    // Records with non-trivial destructors/copy-constructors should not be
-    // passed by value.
-    if (CGCXXABI::RecordArgABI RAA = getRecordArgABI(Ty, getCXXABI()))
-      return getNaturalAlignIndirect(Ty, RAA == CGCXXABI::RAA_DirectInMemory);
-
-    CharUnits CCAlign = getParamTypeAlignment(Ty);
-    CharUnits TyAlign = getContext().getTypeAlignInChars(Ty);
-
-    return ABIArgInfo::getIndirect(CCAlign, /*ByVal*/ true,
-                                   /*Realign*/ TyAlign > CCAlign);
-  }
-
-  return (isPromotableTypeForABI(Ty) ? ABIArgInfo::getExtend(Ty)
-                                     : ABIArgInfo::getDirect());
-}
-
-CharUnits AIXABIInfo::getParamTypeAlignment(QualType Ty) const {
-  // Complex types are passed just like their elements.
-  if (const ComplexType *CTy = Ty->getAs<ComplexType>())
-    Ty = CTy->getElementType();
-
-  if (Ty->isVectorType())
-    return CharUnits::fromQuantity(16);
-
-  // If the structure contains a vector type, the alignment is 16.
-  if (isRecordWithSIMDVectorType(getContext(), Ty))
-    return CharUnits::fromQuantity(16);
-
-  return CharUnits::fromQuantity(PtrByteSize);
-}
-
-Address AIXABIInfo::EmitVAArg(CodeGenFunction &CGF, Address VAListAddr,
-                              QualType Ty) const {
-
-  auto TypeInfo = getContext().getTypeInfoInChars(Ty);
-  TypeInfo.Align = getParamTypeAlignment(Ty);
-
-  CharUnits SlotSize = CharUnits::fromQuantity(PtrByteSize);
-
-  // If we have a complex type and the base type is smaller than the register
-  // size, the ABI calls for the real and imaginary parts to be right-adjusted
-  // in separate words in 32bit mode or doublewords in 64bit mode. However,
-  // Clang expects us to produce a pointer to a structure with the two parts
-  // packed tightly. So generate loads of the real and imaginary parts relative
-  // to the va_list pointer, and store them to a temporary structure. We do the
-  // same as the PPC64ABI here.
-  if (const ComplexType *CTy = Ty->getAs<ComplexType>()) {
-    CharUnits EltSize = TypeInfo.Width / 2;
-    if (EltSize < SlotSize)
-      return complexTempStructure(CGF, VAListAddr, Ty, SlotSize, EltSize, CTy);
-  }
-
-  return emitVoidPtrVAArg(CGF, VAListAddr, Ty, /*Indirect*/ false, TypeInfo,
-                          SlotSize, /*AllowHigher*/ true);
-}
-
-bool AIXTargetCodeGenInfo::initDwarfEHRegSizeTable(
-    CodeGen::CodeGenFunction &CGF, llvm::Value *Address) const {
-  return PPC_initDwarfEHRegSizeTable(CGF, Address, Is64Bit, /*IsAIX*/ true);
-}
-
-// PowerPC-32
-namespace {
-/// PPC32_SVR4_ABIInfo - The 32-bit PowerPC ELF (SVR4) ABI information.
-class PPC32_SVR4_ABIInfo : public DefaultABIInfo {
-  bool IsSoftFloatABI;
-  bool IsRetSmallStructInRegABI;
-
-  CharUnits getParamTypeAlignment(QualType Ty) const;
-
-public:
-  PPC32_SVR4_ABIInfo(CodeGen::CodeGenTypes &CGT, bool SoftFloatABI,
-                     bool RetSmallStructInRegABI)
-      : DefaultABIInfo(CGT), IsSoftFloatABI(SoftFloatABI),
-        IsRetSmallStructInRegABI(RetSmallStructInRegABI) {}
-
-  ABIArgInfo classifyReturnType(QualType RetTy) const;
-
-  void computeInfo(CGFunctionInfo &FI) const override {
-    if (!getCXXABI().classifyReturnType(FI))
-      FI.getReturnInfo() = classifyReturnType(FI.getReturnType());
-    for (auto &I : FI.arguments())
-      I.info = classifyArgumentType(I.type);
-  }
-
-  Address EmitVAArg(CodeGenFunction &CGF, Address VAListAddr,
-                    QualType Ty) const override;
-};
-
-class PPC32TargetCodeGenInfo : public TargetCodeGenInfo {
-public:
-  PPC32TargetCodeGenInfo(CodeGenTypes &CGT, bool SoftFloatABI,
-                         bool RetSmallStructInRegABI)
-      : TargetCodeGenInfo(std::make_unique<PPC32_SVR4_ABIInfo>(
-            CGT, SoftFloatABI, RetSmallStructInRegABI)) {}
-
-  static bool isStructReturnInRegABI(const llvm::Triple &Triple,
-                                     const CodeGenOptions &Opts);
-
-  int getDwarfEHStackPointer(CodeGen::CodeGenModule &M) const override {
-    // This is recovered from gcc output.
-    return 1; // r1 is the dedicated stack pointer
-  }
-
-  bool initDwarfEHRegSizeTable(CodeGen::CodeGenFunction &CGF,
-                               llvm::Value *Address) const override;
-};
-}
-
-CharUnits PPC32_SVR4_ABIInfo::getParamTypeAlignment(QualType Ty) const {
-  // Complex types are passed just like their elements.
-  if (const ComplexType *CTy = Ty->getAs<ComplexType>())
-    Ty = CTy->getElementType();
-
-  if (Ty->isVectorType())
-    return CharUnits::fromQuantity(getContext().getTypeSize(Ty) == 128 ? 16
-                                                                       : 4);
-
-  // For single-element float/vector structs, we consider the whole type
-  // to have the same alignment requirements as its single element.
-  const Type *AlignTy = nullptr;
-  if (const Type *EltType = isSingleElementStruct(Ty, getContext())) {
-    const BuiltinType *BT = EltType->getAs<BuiltinType>();
-    if ((EltType->isVectorType() && getContext().getTypeSize(EltType) == 128) ||
-        (BT && BT->isFloatingPoint()))
-      AlignTy = EltType;
-  }
-
-  if (AlignTy)
-    return CharUnits::fromQuantity(AlignTy->isVectorType() ? 16 : 4);
-  return CharUnits::fromQuantity(4);
-}
-
-ABIArgInfo PPC32_SVR4_ABIInfo::classifyReturnType(QualType RetTy) const {
-  uint64_t Size;
-
-  // -msvr4-struct-return puts small aggregates in GPR3 and GPR4.
-  if (isAggregateTypeForABI(RetTy) && IsRetSmallStructInRegABI &&
-      (Size = getContext().getTypeSize(RetTy)) <= 64) {
-    // System V ABI (1995), page 3-22, specified:
-    // > A structure or union whose size is less than or equal to 8 bytes
-    // > shall be returned in r3 and r4, as if it were first stored in the
-    // > 8-byte aligned memory area and then the low addressed word were
-    // > loaded into r3 and the high-addressed word into r4.  Bits beyond
-    // > the last member of the structure or union are not defined.
-    //
-    // GCC for big-endian PPC32 inserts the pad before the first member,
-    // not "beyond the last member" of the struct.  To stay compatible
-    // with GCC, we coerce the struct to an integer of the same size.
-    // LLVM will extend it and return i32 in r3, or i64 in r3:r4.
-    if (Size == 0)
-      return ABIArgInfo::getIgnore();
-    else {
-      llvm::Type *CoerceTy = llvm::Type::getIntNTy(getVMContext(), Size);
-      return ABIArgInfo::getDirect(CoerceTy);
-    }
-  }
-
-  return DefaultABIInfo::classifyReturnType(RetTy);
-}
-
-// TODO: this implementation is now likely redundant with
-// DefaultABIInfo::EmitVAArg.
-Address PPC32_SVR4_ABIInfo::EmitVAArg(CodeGenFunction &CGF, Address VAList,
-                                      QualType Ty) const {
-  if (getTarget().getTriple().isOSDarwin()) {
-    auto TI = getContext().getTypeInfoInChars(Ty);
-    TI.Align = getParamTypeAlignment(Ty);
-
-    CharUnits SlotSize = CharUnits::fromQuantity(4);
-    return emitVoidPtrVAArg(CGF, VAList, Ty,
-                            classifyArgumentType(Ty).isIndirect(), TI, SlotSize,
-                            /*AllowHigherAlign=*/true);
-  }
-
-  const unsigned OverflowLimit = 8;
-  if (const ComplexType *CTy = Ty->getAs<ComplexType>()) {
-    // TODO: Implement this. For now ignore.
-    (void)CTy;
-    return Address::invalid(); // FIXME?
-  }
-
-  // struct __va_list_tag {
-  //   unsigned char gpr;
-  //   unsigned char fpr;
-  //   unsigned short reserved;
-  //   void *overflow_arg_area;
-  //   void *reg_save_area;
-  // };
-
-  bool isI64 = Ty->isIntegerType() && getContext().getTypeSize(Ty) == 64;
-  bool isInt = !Ty->isFloatingType();
-  bool isF64 = Ty->isFloatingType() && getContext().getTypeSize(Ty) == 64;
-
-  // All aggregates are passed indirectly?  That doesn't seem consistent
-  // with the argument-lowering code.
-  bool isIndirect = isAggregateTypeForABI(Ty);
-
-  CGBuilderTy &Builder = CGF.Builder;
-
-  // The calling convention either uses 1-2 GPRs or 1 FPR.
-  Address NumRegsAddr = Address::invalid();
-  if (isInt || IsSoftFloatABI) {
-    NumRegsAddr = Builder.CreateStructGEP(VAList, 0, "gpr");
-  } else {
-    NumRegsAddr = Builder.CreateStructGEP(VAList, 1, "fpr");
-  }
-
-  llvm::Value *NumRegs = Builder.CreateLoad(NumRegsAddr, "numUsedRegs");
-
-  // "Align" the register count when TY is i64.
-  if (isI64 || (isF64 && IsSoftFloatABI)) {
-    NumRegs = Builder.CreateAdd(NumRegs, Builder.getInt8(1));
-    NumRegs = Builder.CreateAnd(NumRegs, Builder.getInt8((uint8_t) ~1U));
-  }
-
-  llvm::Value *CC =
-      Builder.CreateICmpULT(NumRegs, Builder.getInt8(OverflowLimit), "cond");
-
-  llvm::BasicBlock *UsingRegs = CGF.createBasicBlock("using_regs");
-  llvm::BasicBlock *UsingOverflow = CGF.createBasicBlock("using_overflow");
-  llvm::BasicBlock *Cont = CGF.createBasicBlock("cont");
-
-  Builder.CreateCondBr(CC, UsingRegs, UsingOverflow);
-
-  llvm::Type *DirectTy = CGF.ConvertType(Ty), *ElementTy = DirectTy;
-  if (isIndirect) DirectTy = DirectTy->getPointerTo(0);
-
-  // Case 1: consume registers.
-  Address RegAddr = Address::invalid();
-  {
-    CGF.EmitBlock(UsingRegs);
-
-    Address RegSaveAreaPtr = Builder.CreateStructGEP(VAList, 4);
-    RegAddr = Address(Builder.CreateLoad(RegSaveAreaPtr), CGF.Int8Ty,
-                      CharUnits::fromQuantity(8));
-    assert(RegAddr.getElementType() == CGF.Int8Ty);
-
-    // Floating-point registers start after the general-purpose registers.
-    if (!(isInt || IsSoftFloatABI)) {
-      RegAddr = Builder.CreateConstInBoundsByteGEP(RegAddr,
-                                                   CharUnits::fromQuantity(32));
-    }
-
-    // Get the address of the saved value by scaling the number of
-    // registers we've used by the number of
-    CharUnits RegSize = CharUnits::fromQuantity((isInt || IsSoftFloatABI) ? 4 : 8);
-    llvm::Value *RegOffset =
-        Builder.CreateMul(NumRegs, Builder.getInt8(RegSize.getQuantity()));
-    RegAddr = Address(
-        Builder.CreateInBoundsGEP(CGF.Int8Ty, RegAddr.getPointer(), RegOffset),
-        CGF.Int8Ty, RegAddr.getAlignment().alignmentOfArrayElement(RegSize));
-    RegAddr = Builder.CreateElementBitCast(RegAddr, DirectTy);
-
-    // Increase the used-register count.
-    NumRegs =
-      Builder.CreateAdd(NumRegs,
-                        Builder.getInt8((isI64 || (isF64 && IsSoftFloatABI)) ? 2 : 1));
-    Builder.CreateStore(NumRegs, NumRegsAddr);
-
-    CGF.EmitBranch(Cont);
-  }
-
-  // Case 2: consume space in the overflow area.
-  Address MemAddr = Address::invalid();
-  {
-    CGF.EmitBlock(UsingOverflow);
-
-    Builder.CreateStore(Builder.getInt8(OverflowLimit), NumRegsAddr);
-
-    // Everything in the overflow area is rounded up to a size of at least 4.
-    CharUnits OverflowAreaAlign = CharUnits::fromQuantity(4);
-
-    CharUnits Size;
-    if (!isIndirect) {
-      auto TypeInfo = CGF.getContext().getTypeInfoInChars(Ty);
-      Size = TypeInfo.Width.alignTo(OverflowAreaAlign);
-    } else {
-      Size = CGF.getPointerSize();
-    }
-
-    Address OverflowAreaAddr = Builder.CreateStructGEP(VAList, 3);
-    Address OverflowArea =
-        Address(Builder.CreateLoad(OverflowAreaAddr, "argp.cur"), CGF.Int8Ty,
-                OverflowAreaAlign);
-    // Round up address of argument to alignment
-    CharUnits Align = CGF.getContext().getTypeAlignInChars(Ty);
-    if (Align > OverflowAreaAlign) {
-      llvm::Value *Ptr = OverflowArea.getPointer();
-      OverflowArea = Address(emitRoundPointerUpToAlignment(CGF, Ptr, Align),
-                             OverflowArea.getElementType(), Align);
-    }
-
-    MemAddr = Builder.CreateElementBitCast(OverflowArea, DirectTy);
-
-    // Increase the overflow area.
-    OverflowArea = Builder.CreateConstInBoundsByteGEP(OverflowArea, Size);
-    Builder.CreateStore(OverflowArea.getPointer(), OverflowAreaAddr);
-    CGF.EmitBranch(Cont);
-  }
-
-  CGF.EmitBlock(Cont);
-
-  // Merge the cases with a phi.
-  Address Result = emitMergePHI(CGF, RegAddr, UsingRegs, MemAddr, UsingOverflow,
-                                "vaarg.addr");
-
-  // Load the pointer if the argument was passed indirectly.
-  if (isIndirect) {
-    Result = Address(Builder.CreateLoad(Result, "aggr"), ElementTy,
-                     getContext().getTypeAlignInChars(Ty));
-  }
-
-  return Result;
-}
-
-bool PPC32TargetCodeGenInfo::isStructReturnInRegABI(
-    const llvm::Triple &Triple, const CodeGenOptions &Opts) {
-  assert(Triple.isPPC32());
-
-  switch (Opts.getStructReturnConvention()) {
-  case CodeGenOptions::SRCK_Default:
-    break;
-  case CodeGenOptions::SRCK_OnStack: // -maix-struct-return
-    return false;
-  case CodeGenOptions::SRCK_InRegs: // -msvr4-struct-return
-    return true;
-  }
-
-  if (Triple.isOSBinFormatELF() && !Triple.isOSLinux())
-    return true;
-
-  return false;
-}
-
-bool
-PPC32TargetCodeGenInfo::initDwarfEHRegSizeTable(CodeGen::CodeGenFunction &CGF,
-                                                llvm::Value *Address) const {
-  return PPC_initDwarfEHRegSizeTable(CGF, Address, /*Is64Bit*/ false,
-                                     /*IsAIX*/ false);
-}
-
-// PowerPC-64
-
-namespace {
-enum class PPC64_SVR4_ABIKind {
-  ELFv1 = 0,
-  ELFv2,
-};
-
-/// PPC64_SVR4_ABIInfo - The 64-bit PowerPC ELF (SVR4) ABI information.
-class PPC64_SVR4_ABIInfo : public ABIInfo {
-  static const unsigned GPRBits = 64;
-  PPC64_SVR4_ABIKind Kind;
-  bool IsSoftFloatABI;
-
-public:
-  PPC64_SVR4_ABIInfo(CodeGen::CodeGenTypes &CGT, PPC64_SVR4_ABIKind Kind,
-                     bool SoftFloatABI)
-      : ABIInfo(CGT), Kind(Kind), IsSoftFloatABI(SoftFloatABI) {}
-
-  bool isPromotableTypeForABI(QualType Ty) const;
-  CharUnits getParamTypeAlignment(QualType Ty) const;
-
-  ABIArgInfo classifyReturnType(QualType RetTy) const;
-  ABIArgInfo classifyArgumentType(QualType Ty) const;
-
-  bool isHomogeneousAggregateBaseType(QualType Ty) const override;
-  bool isHomogeneousAggregateSmallEnough(const Type *Ty,
-                                         uint64_t Members) const override;
-
-  // TODO: We can add more logic to computeInfo to improve performance.
-  // Example: For aggregate arguments that fit in a register, we could
-  // use getDirectInReg (as is done below for structs containing a single
-  // floating-point value) to avoid pushing them to memory on function
-  // entry.  This would require changing the logic in PPCISelLowering
-  // when lowering the parameters in the caller and args in the callee.
-  void computeInfo(CGFunctionInfo &FI) const override {
-    if (!getCXXABI().classifyReturnType(FI))
-      FI.getReturnInfo() = classifyReturnType(FI.getReturnType());
-    for (auto &I : FI.arguments()) {
-      // We rely on the default argument classification for the most part.
-      // One exception:  An aggregate containing a single floating-point
-      // or vector item must be passed in a register if one is available.
-      const Type *T = isSingleElementStruct(I.type, getContext());
-      if (T) {
-        const BuiltinType *BT = T->getAs<BuiltinType>();
-        if ((T->isVectorType() && getContext().getTypeSize(T) == 128) ||
-            (BT && BT->isFloatingPoint())) {
-          QualType QT(T, 0);
-          I.info = ABIArgInfo::getDirectInReg(CGT.ConvertType(QT));
-          continue;
-        }
-      }
-      I.info = classifyArgumentType(I.type);
-    }
-  }
-
-  Address EmitVAArg(CodeGenFunction &CGF, Address VAListAddr,
-                    QualType Ty) const override;
-};
-
-class PPC64_SVR4_TargetCodeGenInfo : public TargetCodeGenInfo {
-
-public:
-  PPC64_SVR4_TargetCodeGenInfo(CodeGenTypes &CGT, PPC64_SVR4_ABIKind Kind,
-                               bool SoftFloatABI)
-      : TargetCodeGenInfo(
-            std::make_unique<PPC64_SVR4_ABIInfo>(CGT, Kind, SoftFloatABI)) {
-    SwiftInfo =
-        std::make_unique<SwiftABIInfo>(CGT, /*SwiftErrorInRegister=*/false);
-  }
-
-  int getDwarfEHStackPointer(CodeGen::CodeGenModule &M) const override {
-    // This is recovered from gcc output.
-    return 1; // r1 is the dedicated stack pointer
-  }
-
-  bool initDwarfEHRegSizeTable(CodeGen::CodeGenFunction &CGF,
-                               llvm::Value *Address) const override;
-};
-
-class PPC64TargetCodeGenInfo : public TargetCodeGenInfo {
-public:
-  PPC64TargetCodeGenInfo(CodeGenTypes &CGT)
-      : TargetCodeGenInfo(std::make_unique<DefaultABIInfo>(CGT)) {}
-
-  int getDwarfEHStackPointer(CodeGen::CodeGenModule &M) const override {
-    // This is recovered from gcc output.
-    return 1; // r1 is the dedicated stack pointer
-  }
-
-  bool initDwarfEHRegSizeTable(CodeGen::CodeGenFunction &CGF,
-                               llvm::Value *Address) const override;
-};
-}
-
-// Return true if the ABI requires Ty to be passed sign- or zero-
-// extended to 64 bits.
-bool
-PPC64_SVR4_ABIInfo::isPromotableTypeForABI(QualType Ty) const {
-  // Treat an enum type as its underlying type.
-  if (const EnumType *EnumTy = Ty->getAs<EnumType>())
-    Ty = EnumTy->getDecl()->getIntegerType();
-
-  // Promotable integer types are required to be promoted by the ABI.
-  if (isPromotableIntegerTypeForABI(Ty))
-    return true;
-
-  // In addition to the usual promotable integer types, we also need to
-  // extend all 32-bit types, since the ABI requires promotion to 64 bits.
-  if (const BuiltinType *BT = Ty->getAs<BuiltinType>())
-    switch (BT->getKind()) {
-    case BuiltinType::Int:
-    case BuiltinType::UInt:
-      return true;
-    default:
-      break;
-    }
-
-  if (const auto *EIT = Ty->getAs<BitIntType>())
-    if (EIT->getNumBits() < 64)
-      return true;
-
-  return false;
-}
-
-/// isAlignedParamType - Determine whether a type requires 16-byte or
-/// higher alignment in the parameter area.  Always returns at least 8.
-CharUnits PPC64_SVR4_ABIInfo::getParamTypeAlignment(QualType Ty) const {
-  // Complex types are passed just like their elements.
-  if (const ComplexType *CTy = Ty->getAs<ComplexType>())
-    Ty = CTy->getElementType();
-
-  auto FloatUsesVector = [this](QualType Ty){
-    return Ty->isRealFloatingType() && &getContext().getFloatTypeSemantics(
-                                           Ty) == &llvm::APFloat::IEEEquad();
-  };
-
-  // Only vector types of size 16 bytes need alignment (larger types are
-  // passed via reference, smaller types are not aligned).
-  if (Ty->isVectorType()) {
-    return CharUnits::fromQuantity(getContext().getTypeSize(Ty) == 128 ? 16 : 8);
-  } else if (FloatUsesVector(Ty)) {
-    // According to ABI document section 'Optional Save Areas': If extended
-    // precision floating-point values in IEEE BINARY 128 QUADRUPLE PRECISION
-    // format are supported, map them to a single quadword, quadword aligned.
-    return CharUnits::fromQuantity(16);
-  }
-
-  // For single-element float/vector structs, we consider the whole type
-  // to have the same alignment requirements as its single element.
-  const Type *AlignAsType = nullptr;
-  const Type *EltType = isSingleElementStruct(Ty, getContext());
-  if (EltType) {
-    const BuiltinType *BT = EltType->getAs<BuiltinType>();
-    if ((EltType->isVectorType() && getContext().getTypeSize(EltType) == 128) ||
-        (BT && BT->isFloatingPoint()))
-      AlignAsType = EltType;
-  }
-
-  // Likewise for ELFv2 homogeneous aggregates.
-  const Type *Base = nullptr;
-  uint64_t Members = 0;
-  if (!AlignAsType && Kind == PPC64_SVR4_ABIKind::ELFv2 &&
-      isAggregateTypeForABI(Ty) && isHomogeneousAggregate(Ty, Base, Members))
-    AlignAsType = Base;
-
-  // With special case aggregates, only vector base types need alignment.
-  if (AlignAsType) {
-    bool UsesVector = AlignAsType->isVectorType() ||
-                      FloatUsesVector(QualType(AlignAsType, 0));
-    return CharUnits::fromQuantity(UsesVector ? 16 : 8);
-  }
-
-  // Otherwise, we only need alignment for any aggregate type that
-  // has an alignment requirement of >= 16 bytes.
-  if (isAggregateTypeForABI(Ty) && getContext().getTypeAlign(Ty) >= 128) {
-    return CharUnits::fromQuantity(16);
-  }
-
-  return CharUnits::fromQuantity(8);
-}
-
-/// isHomogeneousAggregate - Return true if a type is an ELFv2 homogeneous
-/// aggregate.  Base is set to the base element type, and Members is set
-/// to the number of base elements.
-bool ABIInfo::isHomogeneousAggregate(QualType Ty, const Type *&Base,
-                                     uint64_t &Members) const {
-  if (const ConstantArrayType *AT = getContext().getAsConstantArrayType(Ty)) {
-    uint64_t NElements = AT->getSize().getZExtValue();
-    if (NElements == 0)
-      return false;
-    if (!isHomogeneousAggregate(AT->getElementType(), Base, Members))
-      return false;
-    Members *= NElements;
-  } else if (const RecordType *RT = Ty->getAs<RecordType>()) {
-    const RecordDecl *RD = RT->getDecl();
-    if (RD->hasFlexibleArrayMember())
-      return false;
-
-    Members = 0;
-
-    // If this is a C++ record, check the properties of the record such as
-    // bases and ABI specific restrictions
-    if (const CXXRecordDecl *CXXRD = dyn_cast<CXXRecordDecl>(RD)) {
-      if (!getCXXABI().isPermittedToBeHomogeneousAggregate(CXXRD))
-        return false;
-
-      for (const auto &I : CXXRD->bases()) {
-        // Ignore empty records.
-        if (isEmptyRecord(getContext(), I.getType(), true))
-          continue;
-
-        uint64_t FldMembers;
-        if (!isHomogeneousAggregate(I.getType(), Base, FldMembers))
-          return false;
-
-        Members += FldMembers;
-      }
-    }
-
-    for (const auto *FD : RD->fields()) {
-      // Ignore (non-zero arrays of) empty records.
-      QualType FT = FD->getType();
-      while (const ConstantArrayType *AT =
-             getContext().getAsConstantArrayType(FT)) {
-        if (AT->getSize().getZExtValue() == 0)
-          return false;
-        FT = AT->getElementType();
-      }
-      if (isEmptyRecord(getContext(), FT, true))
-        continue;
-
-      if (isZeroLengthBitfieldPermittedInHomogeneousAggregate() &&
-          FD->isZeroLengthBitField(getContext()))
-        continue;
-
-      uint64_t FldMembers;
-      if (!isHomogeneousAggregate(FD->getType(), Base, FldMembers))
-        return false;
-
-      Members = (RD->isUnion() ?
-                 std::max(Members, FldMembers) : Members + FldMembers);
-    }
-
-    if (!Base)
-      return false;
-
-    // Ensure there is no padding.
-    if (getContext().getTypeSize(Base) * Members !=
-        getContext().getTypeSize(Ty))
-      return false;
-  } else {
-    Members = 1;
-    if (const ComplexType *CT = Ty->getAs<ComplexType>()) {
-      Members = 2;
-      Ty = CT->getElementType();
-    }
-
-    // Most ABIs only support float, double, and some vector type widths.
-    if (!isHomogeneousAggregateBaseType(Ty))
-      return false;
-
-    // The base type must be the same for all members.  Types that
-    // agree in both total size and mode (float vs. vector) are
-    // treated as being equivalent here.
-    const Type *TyPtr = Ty.getTypePtr();
-    if (!Base) {
-      Base = TyPtr;
-      // If it's a non-power-of-2 vector, its size is already a power-of-2,
-      // so make sure to widen it explicitly.
-      if (const VectorType *VT = Base->getAs<VectorType>()) {
-        QualType EltTy = VT->getElementType();
-        unsigned NumElements =
-            getContext().getTypeSize(VT) / getContext().getTypeSize(EltTy);
-        Base = getContext()
-                   .getVectorType(EltTy, NumElements, VT->getVectorKind())
-                   .getTypePtr();
-      }
-    }
-
-    if (Base->isVectorType() != TyPtr->isVectorType() ||
-        getContext().getTypeSize(Base) != getContext().getTypeSize(TyPtr))
-      return false;
-  }
-  return Members > 0 && isHomogeneousAggregateSmallEnough(Base, Members);
-}
-
-bool PPC64_SVR4_ABIInfo::isHomogeneousAggregateBaseType(QualType Ty) const {
-  // Homogeneous aggregates for ELFv2 must have base types of float,
-  // double, long double, or 128-bit vectors.
-  if (const BuiltinType *BT = Ty->getAs<BuiltinType>()) {
-    if (BT->getKind() == BuiltinType::Float ||
-        BT->getKind() == BuiltinType::Double ||
-        BT->getKind() == BuiltinType::LongDouble ||
-        BT->getKind() == BuiltinType::Ibm128 ||
-        (getContext().getTargetInfo().hasFloat128Type() &&
-         (BT->getKind() == BuiltinType::Float128))) {
-      if (IsSoftFloatABI)
-        return false;
-      return true;
-    }
-  }
-  if (const VectorType *VT = Ty->getAs<VectorType>()) {
-    if (getContext().getTypeSize(VT) == 128)
-      return true;
-  }
-  return false;
-}
-
-bool PPC64_SVR4_ABIInfo::isHomogeneousAggregateSmallEnough(
-    const Type *Base, uint64_t Members) const {
-  // Vector and fp128 types require one register, other floating point types
-  // require one or two registers depending on their size.
-  uint32_t NumRegs =
-      ((getContext().getTargetInfo().hasFloat128Type() &&
-          Base->isFloat128Type()) ||
-        Base->isVectorType()) ? 1
-                              : (getContext().getTypeSize(Base) + 63) / 64;
-
-  // Homogeneous Aggregates may occupy at most 8 registers.
-  return Members * NumRegs <= 8;
-}
-
-ABIArgInfo
-PPC64_SVR4_ABIInfo::classifyArgumentType(QualType Ty) const {
-  Ty = useFirstFieldIfTransparentUnion(Ty);
-
-  if (Ty->isAnyComplexType())
-    return ABIArgInfo::getDirect();
-
-  // Non-Altivec vector types are passed in GPRs (smaller than 16 bytes)
-  // or via reference (larger than 16 bytes).
-  if (Ty->isVectorType()) {
-    uint64_t Size = getContext().getTypeSize(Ty);
-    if (Size > 128)
-      return getNaturalAlignIndirect(Ty, /*ByVal=*/false);
-    else if (Size < 128) {
-      llvm::Type *CoerceTy = llvm::IntegerType::get(getVMContext(), Size);
-      return ABIArgInfo::getDirect(CoerceTy);
-    }
-  }
-
-  if (const auto *EIT = Ty->getAs<BitIntType>())
-    if (EIT->getNumBits() > 128)
-      return getNaturalAlignIndirect(Ty, /*ByVal=*/true);
-
-  if (isAggregateTypeForABI(Ty)) {
-    if (CGCXXABI::RecordArgABI RAA = getRecordArgABI(Ty, getCXXABI()))
-      return getNaturalAlignIndirect(Ty, RAA == CGCXXABI::RAA_DirectInMemory);
-
-    uint64_t ABIAlign = getParamTypeAlignment(Ty).getQuantity();
-    uint64_t TyAlign = getContext().getTypeAlignInChars(Ty).getQuantity();
-
-    // ELFv2 homogeneous aggregates are passed as array types.
-    const Type *Base = nullptr;
-    uint64_t Members = 0;
-    if (Kind == PPC64_SVR4_ABIKind::ELFv2 &&
-        isHomogeneousAggregate(Ty, Base, Members)) {
-      llvm::Type *BaseTy = CGT.ConvertType(QualType(Base, 0));
-      llvm::Type *CoerceTy = llvm::ArrayType::get(BaseTy, Members);
-      return ABIArgInfo::getDirect(CoerceTy);
-    }
-
-    // If an aggregate may end up fully in registers, we do not
-    // use the ByVal method, but pass the aggregate as array.
-    // This is usually beneficial since we avoid forcing the
-    // back-end to store the argument to memory.
-    uint64_t Bits = getContext().getTypeSize(Ty);
-    if (Bits > 0 && Bits <= 8 * GPRBits) {
-      llvm::Type *CoerceTy;
-
-      // Types up to 8 bytes are passed as integer type (which will be
-      // properly aligned in the argument save area doubleword).
-      if (Bits <= GPRBits)
-        CoerceTy =
-            llvm::IntegerType::get(getVMContext(), llvm::alignTo(Bits, 8));
-      // Larger types are passed as arrays, with the base type selected
-      // according to the required alignment in the save area.
-      else {
-        uint64_t RegBits = ABIAlign * 8;
-        uint64_t NumRegs = llvm::alignTo(Bits, RegBits) / RegBits;
-        llvm::Type *RegTy = llvm::IntegerType::get(getVMContext(), RegBits);
-        CoerceTy = llvm::ArrayType::get(RegTy, NumRegs);
-      }
-
-      return ABIArgInfo::getDirect(CoerceTy);
-    }
-
-    // All other aggregates are passed ByVal.
-    return ABIArgInfo::getIndirect(CharUnits::fromQuantity(ABIAlign),
-                                   /*ByVal=*/true,
-                                   /*Realign=*/TyAlign > ABIAlign);
-  }
-
-  return (isPromotableTypeForABI(Ty) ? ABIArgInfo::getExtend(Ty)
-                                     : ABIArgInfo::getDirect());
-}
-
-ABIArgInfo
-PPC64_SVR4_ABIInfo::classifyReturnType(QualType RetTy) const {
-  if (RetTy->isVoidType())
-    return ABIArgInfo::getIgnore();
-
-  if (RetTy->isAnyComplexType())
-    return ABIArgInfo::getDirect();
-
-  // Non-Altivec vector types are returned in GPRs (smaller than 16 bytes)
-  // or via reference (larger than 16 bytes).
-  if (RetTy->isVectorType()) {
-    uint64_t Size = getContext().getTypeSize(RetTy);
-    if (Size > 128)
-      return getNaturalAlignIndirect(RetTy);
-    else if (Size < 128) {
-      llvm::Type *CoerceTy = llvm::IntegerType::get(getVMContext(), Size);
-      return ABIArgInfo::getDirect(CoerceTy);
-    }
-  }
-
-  if (const auto *EIT = RetTy->getAs<BitIntType>())
-    if (EIT->getNumBits() > 128)
-      return getNaturalAlignIndirect(RetTy, /*ByVal=*/false);
-
-  if (isAggregateTypeForABI(RetTy)) {
-    // ELFv2 homogeneous aggregates are returned as array types.
-    const Type *Base = nullptr;
-    uint64_t Members = 0;
-    if (Kind == PPC64_SVR4_ABIKind::ELFv2 &&
-        isHomogeneousAggregate(RetTy, Base, Members)) {
-      llvm::Type *BaseTy = CGT.ConvertType(QualType(Base, 0));
-      llvm::Type *CoerceTy = llvm::ArrayType::get(BaseTy, Members);
-      return ABIArgInfo::getDirect(CoerceTy);
-    }
-
-    // ELFv2 small aggregates are returned in up to two registers.
-    uint64_t Bits = getContext().getTypeSize(RetTy);
-    if (Kind == PPC64_SVR4_ABIKind::ELFv2 && Bits <= 2 * GPRBits) {
-      if (Bits == 0)
-        return ABIArgInfo::getIgnore();
-
-      llvm::Type *CoerceTy;
-      if (Bits > GPRBits) {
-        CoerceTy = llvm::IntegerType::get(getVMContext(), GPRBits);
-        CoerceTy = llvm::StructType::get(CoerceTy, CoerceTy);
-      } else
-        CoerceTy =
-            llvm::IntegerType::get(getVMContext(), llvm::alignTo(Bits, 8));
-      return ABIArgInfo::getDirect(CoerceTy);
-    }
-
-    // All other aggregates are returned indirectly.
-    return getNaturalAlignIndirect(RetTy);
-  }
-
-  return (isPromotableTypeForABI(RetTy) ? ABIArgInfo::getExtend(RetTy)
-                                        : ABIArgInfo::getDirect());
-}
-
-// Based on ARMABIInfo::EmitVAArg, adjusted for 64-bit machine.
-Address PPC64_SVR4_ABIInfo::EmitVAArg(CodeGenFunction &CGF, Address VAListAddr,
-                                      QualType Ty) const {
-  auto TypeInfo = getContext().getTypeInfoInChars(Ty);
-  TypeInfo.Align = getParamTypeAlignment(Ty);
-
-  CharUnits SlotSize = CharUnits::fromQuantity(8);
-
-  // If we have a complex type and the base type is smaller than 8 bytes,
-  // the ABI calls for the real and imaginary parts to be right-adjusted
-  // in separate doublewords.  However, Clang expects us to produce a
-  // pointer to a structure with the two parts packed tightly.  So generate
-  // loads of the real and imaginary parts relative to the va_list pointer,
-  // and store them to a temporary structure.
-  if (const ComplexType *CTy = Ty->getAs<ComplexType>()) {
-    CharUnits EltSize = TypeInfo.Width / 2;
-    if (EltSize < SlotSize)
-      return complexTempStructure(CGF, VAListAddr, Ty, SlotSize, EltSize, CTy);
-  }
-
-  // Otherwise, just use the general rule.
-  //
-  // The PPC64 ABI passes some arguments in integer registers, even to variadic
-  // functions. To allow va_list to use the simple "void*" representation,
-  // variadic calls allocate space in the argument area for the integer argument
-  // registers, and variadic functions spill their integer argument registers to
-  // this area in their prologues. When aggregates smaller than a register are
-  // passed this way, they are passed in the least significant bits of the
-  // register, which means that after spilling on big-endian targets they will
-  // be right-aligned in their argument slot. This is uncommon; for a variety of
-  // reasons, other big-endian targets don't end up right-aligning aggregate
-  // types this way, and so right-alignment only applies to fundamental types.
-  // So on PPC64, we must force the use of right-alignment even for aggregates.
-  return emitVoidPtrVAArg(CGF, VAListAddr, Ty, /*Indirect*/ false, TypeInfo,
-                          SlotSize, /*AllowHigher*/ true,
-                          /*ForceRightAdjust*/ true);
-}
-
-bool
-PPC64_SVR4_TargetCodeGenInfo::initDwarfEHRegSizeTable(
-  CodeGen::CodeGenFunction &CGF,
-  llvm::Value *Address) const {
-  return PPC_initDwarfEHRegSizeTable(CGF, Address, /*Is64Bit*/ true,
-                                     /*IsAIX*/ false);
-}
-
-bool
-PPC64TargetCodeGenInfo::initDwarfEHRegSizeTable(CodeGen::CodeGenFunction &CGF,
-                                                llvm::Value *Address) const {
-  return PPC_initDwarfEHRegSizeTable(CGF, Address, /*Is64Bit*/ true,
-                                     /*IsAIX*/ false);
-}
-
-//===----------------------------------------------------------------------===//
-// AArch64 ABI Implementation
-//===----------------------------------------------------------------------===//
-
-namespace {
-
-enum class AArch64ABIKind {
-  AAPCS = 0,
-  DarwinPCS,
-  Win64,
-};
-
-class AArch64ABIInfo : public ABIInfo {
-  AArch64ABIKind Kind;
-
-public:
-  AArch64ABIInfo(CodeGenTypes &CGT, AArch64ABIKind Kind)
-      : ABIInfo(CGT), Kind(Kind) {}
-
-private:
-  AArch64ABIKind getABIKind() const { return Kind; }
-  bool isDarwinPCS() const { return Kind == AArch64ABIKind::DarwinPCS; }
-
-  ABIArgInfo classifyReturnType(QualType RetTy, bool IsVariadic) const;
-  ABIArgInfo classifyArgumentType(QualType RetTy, bool IsVariadic,
-                                  unsigned CallingConvention) const;
-  ABIArgInfo coerceIllegalVector(QualType Ty) const;
-  bool isHomogeneousAggregateBaseType(QualType Ty) const override;
-  bool isHomogeneousAggregateSmallEnough(const Type *Ty,
-                                         uint64_t Members) const override;
-  bool isZeroLengthBitfieldPermittedInHomogeneousAggregate() const override;
-
-  bool isIllegalVectorType(QualType Ty) const;
-
-  void computeInfo(CGFunctionInfo &FI) const override {
-    if (!::classifyReturnType(getCXXABI(), FI, *this))
-      FI.getReturnInfo() =
-          classifyReturnType(FI.getReturnType(), FI.isVariadic());
-
-    for (auto &it : FI.arguments())
-      it.info = classifyArgumentType(it.type, FI.isVariadic(),
-                                     FI.getCallingConvention());
-  }
-
-  Address EmitDarwinVAArg(Address VAListAddr, QualType Ty,
-                          CodeGenFunction &CGF) const;
-
-  Address EmitAAPCSVAArg(Address VAListAddr, QualType Ty,
-                         CodeGenFunction &CGF) const;
-
-  Address EmitVAArg(CodeGenFunction &CGF, Address VAListAddr,
-                    QualType Ty) const override {
-    llvm::Type *BaseTy = CGF.ConvertType(Ty);
-    if (isa<llvm::ScalableVectorType>(BaseTy))
-      llvm::report_fatal_error("Passing SVE types to variadic functions is "
-                               "currently not supported");
-
-    return Kind == AArch64ABIKind::Win64 ? EmitMSVAArg(CGF, VAListAddr, Ty)
-           : isDarwinPCS()               ? EmitDarwinVAArg(VAListAddr, Ty, CGF)
-                                         : EmitAAPCSVAArg(VAListAddr, Ty, CGF);
-  }
-
-  Address EmitMSVAArg(CodeGenFunction &CGF, Address VAListAddr,
-                      QualType Ty) const override;
-
-  bool allowBFloatArgsAndRet() const override {
-    return getTarget().hasBFloat16Type();
-  }
-};
-
-class AArch64SwiftABIInfo : public SwiftABIInfo {
-public:
-  explicit AArch64SwiftABIInfo(CodeGenTypes &CGT)
-      : SwiftABIInfo(CGT, /*SwiftErrorInRegister=*/true) {}
-
-  bool isLegalVectorType(CharUnits VectorSize, llvm::Type *EltTy,
-                         unsigned NumElts) const override;
-};
-
-class AArch64TargetCodeGenInfo : public TargetCodeGenInfo {
-public:
-  AArch64TargetCodeGenInfo(CodeGenTypes &CGT, AArch64ABIKind Kind)
-      : TargetCodeGenInfo(std::make_unique<AArch64ABIInfo>(CGT, Kind)) {
-    SwiftInfo = std::make_unique<AArch64SwiftABIInfo>(CGT);
-  }
-
-  StringRef getARCRetainAutoreleasedReturnValueMarker() const override {
-    return "mov\tfp, fp\t\t// marker for objc_retainAutoreleaseReturnValue";
-  }
-
-  int getDwarfEHStackPointer(CodeGen::CodeGenModule &M) const override {
-    return 31;
-  }
-
-  bool doesReturnSlotInterfereWithArgs() const override { return false; }
-
-  void setTargetAttributes(const Decl *D, llvm::GlobalValue *GV,
-                           CodeGen::CodeGenModule &CGM) const override {
-    const FunctionDecl *FD = dyn_cast_or_null<FunctionDecl>(D);
-    if (!FD)
-      return;
-
-    const auto *TA = FD->getAttr<TargetAttr>();
-    if (TA == nullptr)
-      return;
-
-    ParsedTargetAttr Attr =
-        CGM.getTarget().parseTargetAttr(TA->getFeaturesStr());
-    if (Attr.BranchProtection.empty())
-      return;
-
-    TargetInfo::BranchProtectionInfo BPI;
-    StringRef Error;
-    (void)CGM.getTarget().validateBranchProtection(Attr.BranchProtection,
-                                                   Attr.CPU, BPI, Error);
-    assert(Error.empty());
-
-    auto *Fn = cast<llvm::Function>(GV);
-    static const char *SignReturnAddrStr[] = {"none", "non-leaf", "all"};
-    Fn->addFnAttr("sign-return-address", SignReturnAddrStr[static_cast<int>(BPI.SignReturnAddr)]);
-
-    if (BPI.SignReturnAddr != LangOptions::SignReturnAddressScopeKind::None) {
-      Fn->addFnAttr("sign-return-address-key",
-                    BPI.SignKey == LangOptions::SignReturnAddressKeyKind::AKey
-                        ? "a_key"
-                        : "b_key");
-    }
-
-    Fn->addFnAttr("branch-target-enforcement",
-                  BPI.BranchTargetEnforcement ? "true" : "false");
-  }
-
-  bool isScalarizableAsmOperand(CodeGen::CodeGenFunction &CGF,
-                                llvm::Type *Ty) const override {
-    if (CGF.getTarget().hasFeature("ls64")) {
-      auto *ST = dyn_cast<llvm::StructType>(Ty);
-      if (ST && ST->getNumElements() == 1) {
-        auto *AT = dyn_cast<llvm::ArrayType>(ST->getElementType(0));
-        if (AT && AT->getNumElements() == 8 &&
-            AT->getElementType()->isIntegerTy(64))
-          return true;
-      }
-    }
-    return TargetCodeGenInfo::isScalarizableAsmOperand(CGF, Ty);
-  }
-};
-
-class WindowsAArch64TargetCodeGenInfo : public AArch64TargetCodeGenInfo {
-public:
-  WindowsAArch64TargetCodeGenInfo(CodeGenTypes &CGT, AArch64ABIKind K)
-      : AArch64TargetCodeGenInfo(CGT, K) {}
-
-  void setTargetAttributes(const Decl *D, llvm::GlobalValue *GV,
-                           CodeGen::CodeGenModule &CGM) const override;
-
-  void getDependentLibraryOption(llvm::StringRef Lib,
-                                 llvm::SmallString<24> &Opt) const override {
-    Opt = "/DEFAULTLIB:" + qualifyWindowsLibrary(Lib);
-  }
-
-  void getDetectMismatchOption(llvm::StringRef Name, llvm::StringRef Value,
-                               llvm::SmallString<32> &Opt) const override {
-    Opt = "/FAILIFMISMATCH:\"" + Name.str() + "=" + Value.str() + "\"";
-  }
-};
-
-void WindowsAArch64TargetCodeGenInfo::setTargetAttributes(
-    const Decl *D, llvm::GlobalValue *GV, CodeGen::CodeGenModule &CGM) const {
-  AArch64TargetCodeGenInfo::setTargetAttributes(D, GV, CGM);
-  if (GV->isDeclaration())
-    return;
-  addStackProbeTargetAttributes(D, GV, CGM);
-}
-}
-
-ABIArgInfo AArch64ABIInfo::coerceIllegalVector(QualType Ty) const {
-  assert(Ty->isVectorType() && "expected vector type!");
-
-  const auto *VT = Ty->castAs<VectorType>();
-  if (VT->getVectorKind() == VectorType::SveFixedLengthPredicateVector) {
-    assert(VT->getElementType()->isBuiltinType() && "expected builtin type!");
-    assert(VT->getElementType()->castAs<BuiltinType>()->getKind() ==
-               BuiltinType::UChar &&
-           "unexpected builtin type for SVE predicate!");
-    return ABIArgInfo::getDirect(llvm::ScalableVectorType::get(
-        llvm::Type::getInt1Ty(getVMContext()), 16));
-  }
-
-  if (VT->getVectorKind() == VectorType::SveFixedLengthDataVector) {
-    assert(VT->getElementType()->isBuiltinType() && "expected builtin type!");
-
-    const auto *BT = VT->getElementType()->castAs<BuiltinType>();
-    llvm::ScalableVectorType *ResType = nullptr;
-    switch (BT->getKind()) {
-    default:
-      llvm_unreachable("unexpected builtin type for SVE vector!");
-    case BuiltinType::SChar:
-    case BuiltinType::UChar:
-      ResType = llvm::ScalableVectorType::get(
-          llvm::Type::getInt8Ty(getVMContext()), 16);
-      break;
-    case BuiltinType::Short:
-    case BuiltinType::UShort:
-      ResType = llvm::ScalableVectorType::get(
-          llvm::Type::getInt16Ty(getVMContext()), 8);
-      break;
-    case BuiltinType::Int:
-    case BuiltinType::UInt:
-      ResType = llvm::ScalableVectorType::get(
-          llvm::Type::getInt32Ty(getVMContext()), 4);
-      break;
-    case BuiltinType::Long:
-    case BuiltinType::ULong:
-      ResType = llvm::ScalableVectorType::get(
-          llvm::Type::getInt64Ty(getVMContext()), 2);
-      break;
-    case BuiltinType::Half:
-      ResType = llvm::ScalableVectorType::get(
-          llvm::Type::getHalfTy(getVMContext()), 8);
-      break;
-    case BuiltinType::Float:
-      ResType = llvm::ScalableVectorType::get(
-          llvm::Type::getFloatTy(getVMContext()), 4);
-      break;
-    case BuiltinType::Double:
-      ResType = llvm::ScalableVectorType::get(
-          llvm::Type::getDoubleTy(getVMContext()), 2);
-      break;
-    case BuiltinType::BFloat16:
-      ResType = llvm::ScalableVectorType::get(
-          llvm::Type::getBFloatTy(getVMContext()), 8);
-      break;
-    }
-    return ABIArgInfo::getDirect(ResType);
-  }
-
-  uint64_t Size = getContext().getTypeSize(Ty);
-  // Android promotes <2 x i8> to i16, not i32
-  if ((isAndroid() || isOHOSFamily()) && (Size <= 16)) {
-    llvm::Type *ResType = llvm::Type::getInt16Ty(getVMContext());
-    return ABIArgInfo::getDirect(ResType);
-  }
-  if (Size <= 32) {
-    llvm::Type *ResType = llvm::Type::getInt32Ty(getVMContext());
-    return ABIArgInfo::getDirect(ResType);
-  }
-  if (Size == 64) {
-    auto *ResType =
-        llvm::FixedVectorType::get(llvm::Type::getInt32Ty(getVMContext()), 2);
-    return ABIArgInfo::getDirect(ResType);
-  }
-  if (Size == 128) {
-    auto *ResType =
-        llvm::FixedVectorType::get(llvm::Type::getInt32Ty(getVMContext()), 4);
-    return ABIArgInfo::getDirect(ResType);
-  }
-  return getNaturalAlignIndirect(Ty, /*ByVal=*/false);
-}
-
-ABIArgInfo
-AArch64ABIInfo::classifyArgumentType(QualType Ty, bool IsVariadic,
-                                     unsigned CallingConvention) const {
-  Ty = useFirstFieldIfTransparentUnion(Ty);
-
-  // Handle illegal vector types here.
-  if (isIllegalVectorType(Ty))
-    return coerceIllegalVector(Ty);
-
-  if (!isAggregateTypeForABI(Ty)) {
-    // Treat an enum type as its underlying type.
-    if (const EnumType *EnumTy = Ty->getAs<EnumType>())
-      Ty = EnumTy->getDecl()->getIntegerType();
-
-    if (const auto *EIT = Ty->getAs<BitIntType>())
-      if (EIT->getNumBits() > 128)
-        return getNaturalAlignIndirect(Ty);
-
-    return (isPromotableIntegerTypeForABI(Ty) && isDarwinPCS()
-                ? ABIArgInfo::getExtend(Ty)
-                : ABIArgInfo::getDirect());
-  }
-
-  // Structures with either a non-trivial destructor or a non-trivial
-  // copy constructor are always indirect.
-  if (CGCXXABI::RecordArgABI RAA = getRecordArgABI(Ty, getCXXABI())) {
-    return getNaturalAlignIndirect(Ty, /*ByVal=*/RAA ==
-                                     CGCXXABI::RAA_DirectInMemory);
-  }
-
-  // Empty records are always ignored on Darwin, but actually passed in C++ mode
-  // elsewhere for GNU compatibility.
-  uint64_t Size = getContext().getTypeSize(Ty);
-  bool IsEmpty = isEmptyRecord(getContext(), Ty, true);
-  if (IsEmpty || Size == 0) {
-    if (!getContext().getLangOpts().CPlusPlus || isDarwinPCS())
-      return ABIArgInfo::getIgnore();
-
-    // GNU C mode. The only argument that gets ignored is an empty one with size
-    // 0.
-    if (IsEmpty && Size == 0)
-      return ABIArgInfo::getIgnore();
-    return ABIArgInfo::getDirect(llvm::Type::getInt8Ty(getVMContext()));
-  }
-
-  // Homogeneous Floating-point Aggregates (HFAs) need to be expanded.
-  const Type *Base = nullptr;
-  uint64_t Members = 0;
-  bool IsWin64 = Kind == AArch64ABIKind::Win64 ||
-                 CallingConvention == llvm::CallingConv::Win64;
-  bool IsWinVariadic = IsWin64 && IsVariadic;
-  // In variadic functions on Windows, all composite types are treated alike,
-  // no special handling of HFAs/HVAs.
-  if (!IsWinVariadic && isHomogeneousAggregate(Ty, Base, Members)) {
-    if (Kind != AArch64ABIKind::AAPCS)
-      return ABIArgInfo::getDirect(
-          llvm::ArrayType::get(CGT.ConvertType(QualType(Base, 0)), Members));
-
-    // For alignment adjusted HFAs, cap the argument alignment to 16, leave it
-    // default otherwise.
-    unsigned Align =
-        getContext().getTypeUnadjustedAlignInChars(Ty).getQuantity();
-    unsigned BaseAlign = getContext().getTypeAlignInChars(Base).getQuantity();
-    Align = (Align > BaseAlign && Align >= 16) ? 16 : 0;
-    return ABIArgInfo::getDirect(
-        llvm::ArrayType::get(CGT.ConvertType(QualType(Base, 0)), Members), 0,
-        nullptr, true, Align);
-  }
-
-  // Aggregates <= 16 bytes are passed directly in registers or on the stack.
-  if (Size <= 128) {
-    // On RenderScript, coerce Aggregates <= 16 bytes to an integer array of
-    // same size and alignment.
-    if (getTarget().isRenderScriptTarget()) {
-      return coerceToIntArray(Ty, getContext(), getVMContext());
-    }
-    unsigned Alignment;
-    if (Kind == AArch64ABIKind::AAPCS) {
-      Alignment = getContext().getTypeUnadjustedAlign(Ty);
-      Alignment = Alignment < 128 ? 64 : 128;
-    } else {
-      Alignment =
-          std::max(getContext().getTypeAlign(Ty),
-                   (unsigned)getTarget().getPointerWidth(LangAS::Default));
-    }
-    Size = llvm::alignTo(Size, Alignment);
-
-    // We use a pair of i64 for 16-byte aggregate with 8-byte alignment.
-    // For aggregates with 16-byte alignment, we use i128.
-    llvm::Type *BaseTy = llvm::Type::getIntNTy(getVMContext(), Alignment);
-    return ABIArgInfo::getDirect(
-        Size == Alignment ? BaseTy
-                          : llvm::ArrayType::get(BaseTy, Size / Alignment));
-  }
-
-  return getNaturalAlignIndirect(Ty, /*ByVal=*/false);
-}
-
-ABIArgInfo AArch64ABIInfo::classifyReturnType(QualType RetTy,
-                                              bool IsVariadic) const {
-  if (RetTy->isVoidType())
-    return ABIArgInfo::getIgnore();
-
-  if (const auto *VT = RetTy->getAs<VectorType>()) {
-    if (VT->getVectorKind() == VectorType::SveFixedLengthDataVector ||
-        VT->getVectorKind() == VectorType::SveFixedLengthPredicateVector)
-      return coerceIllegalVector(RetTy);
-  }
-
-  // Large vector types should be returned via memory.
-  if (RetTy->isVectorType() && getContext().getTypeSize(RetTy) > 128)
-    return getNaturalAlignIndirect(RetTy);
-
-  if (!isAggregateTypeForABI(RetTy)) {
-    // Treat an enum type as its underlying type.
-    if (const EnumType *EnumTy = RetTy->getAs<EnumType>())
-      RetTy = EnumTy->getDecl()->getIntegerType();
-
-    if (const auto *EIT = RetTy->getAs<BitIntType>())
-      if (EIT->getNumBits() > 128)
-        return getNaturalAlignIndirect(RetTy);
-
-    return (isPromotableIntegerTypeForABI(RetTy) && isDarwinPCS()
-                ? ABIArgInfo::getExtend(RetTy)
-                : ABIArgInfo::getDirect());
-  }
-
-  uint64_t Size = getContext().getTypeSize(RetTy);
-  if (isEmptyRecord(getContext(), RetTy, true) || Size == 0)
-    return ABIArgInfo::getIgnore();
-
-  const Type *Base = nullptr;
-  uint64_t Members = 0;
-  if (isHomogeneousAggregate(RetTy, Base, Members) &&
-      !(getTarget().getTriple().getArch() == llvm::Triple::aarch64_32 &&
-        IsVariadic))
-    // Homogeneous Floating-point Aggregates (HFAs) are returned directly.
-    return ABIArgInfo::getDirect();
-
-  // Aggregates <= 16 bytes are returned directly in registers or on the stack.
-  if (Size <= 128) {
-    // On RenderScript, coerce Aggregates <= 16 bytes to an integer array of
-    // same size and alignment.
-    if (getTarget().isRenderScriptTarget()) {
-      return coerceToIntArray(RetTy, getContext(), getVMContext());
-    }
-
-    if (Size <= 64 && getDataLayout().isLittleEndian()) {
-      // Composite types are returned in lower bits of a 64-bit register for LE,
-      // and in higher bits for BE. However, integer types are always returned
-      // in lower bits for both LE and BE, and they are not rounded up to
-      // 64-bits. We can skip rounding up of composite types for LE, but not for
-      // BE, otherwise composite types will be indistinguishable from integer
-      // types.
-      return ABIArgInfo::getDirect(
-          llvm::IntegerType::get(getVMContext(), Size));
-    }
-
-    unsigned Alignment = getContext().getTypeAlign(RetTy);
-    Size = llvm::alignTo(Size, 64); // round up to multiple of 8 bytes
-
-    // We use a pair of i64 for 16-byte aggregate with 8-byte alignment.
-    // For aggregates with 16-byte alignment, we use i128.
-    if (Alignment < 128 && Size == 128) {
-      llvm::Type *BaseTy = llvm::Type::getInt64Ty(getVMContext());
-      return ABIArgInfo::getDirect(llvm::ArrayType::get(BaseTy, Size / 64));
-    }
-    return ABIArgInfo::getDirect(llvm::IntegerType::get(getVMContext(), Size));
-  }
-
-  return getNaturalAlignIndirect(RetTy);
-}
-
-/// isIllegalVectorType - check whether the vector type is legal for AArch64.
-bool AArch64ABIInfo::isIllegalVectorType(QualType Ty) const {
-  if (const VectorType *VT = Ty->getAs<VectorType>()) {
-    // Check whether VT is a fixed-length SVE vector. These types are
-    // represented as scalable vectors in function args/return and must be
-    // coerced from fixed vectors.
-    if (VT->getVectorKind() == VectorType::SveFixedLengthDataVector ||
-        VT->getVectorKind() == VectorType::SveFixedLengthPredicateVector)
-      return true;
-
-    // Check whether VT is legal.
-    unsigned NumElements = VT->getNumElements();
-    uint64_t Size = getContext().getTypeSize(VT);
-    // NumElements should be power of 2.
-    if (!llvm::isPowerOf2_32(NumElements))
-      return true;
-
-    // arm64_32 has to be compatible with the ARM logic here, which allows huge
-    // vectors for some reason.
-    llvm::Triple Triple = getTarget().getTriple();
-    if (Triple.getArch() == llvm::Triple::aarch64_32 &&
-        Triple.isOSBinFormatMachO())
-      return Size <= 32;
-
-    return Size != 64 && (Size != 128 || NumElements == 1);
-  }
-  return false;
-}
-
-bool AArch64SwiftABIInfo::isLegalVectorType(CharUnits VectorSize,
-                                            llvm::Type *EltTy,
-                                            unsigned NumElts) const {
-  if (!llvm::isPowerOf2_32(NumElts))
-    return false;
-  if (VectorSize.getQuantity() != 8 &&
-      (VectorSize.getQuantity() != 16 || NumElts == 1))
-    return false;
-  return true;
-}
-
-bool AArch64ABIInfo::isHomogeneousAggregateBaseType(QualType Ty) const {
-  // Homogeneous aggregates for AAPCS64 must have base types of a floating
-  // point type or a short-vector type. This is the same as the 32-bit ABI,
-  // but with the difference that any floating-point type is allowed,
-  // including __fp16.
-  if (const BuiltinType *BT = Ty->getAs<BuiltinType>()) {
-    if (BT->isFloatingPoint())
-      return true;
-  } else if (const VectorType *VT = Ty->getAs<VectorType>()) {
-    unsigned VecSize = getContext().getTypeSize(VT);
-    if (VecSize == 64 || VecSize == 128)
-      return true;
-  }
-  return false;
-}
-
-bool AArch64ABIInfo::isHomogeneousAggregateSmallEnough(const Type *Base,
-                                                       uint64_t Members) const {
-  return Members <= 4;
-}
-
-bool AArch64ABIInfo::isZeroLengthBitfieldPermittedInHomogeneousAggregate()
-    const {
-  // AAPCS64 says that the rule for whether something is a homogeneous
-  // aggregate is applied to the output of the data layout decision. So
-  // anything that doesn't affect the data layout also does not affect
-  // homogeneity. In particular, zero-length bitfields don't stop a struct
-  // being homogeneous.
-  return true;
-}
-
-Address AArch64ABIInfo::EmitAAPCSVAArg(Address VAListAddr, QualType Ty,
-                                       CodeGenFunction &CGF) const {
-  ABIArgInfo AI = classifyArgumentType(Ty, /*IsVariadic=*/true,
-                                       CGF.CurFnInfo->getCallingConvention());
-  // Empty records are ignored for parameter passing purposes.
-  if (AI.isIgnore()) {
-    uint64_t PointerSize = getTarget().getPointerWidth(LangAS::Default) / 8;
-    CharUnits SlotSize = CharUnits::fromQuantity(PointerSize);
-    VAListAddr = CGF.Builder.CreateElementBitCast(VAListAddr, CGF.Int8PtrTy);
-    auto *Load = CGF.Builder.CreateLoad(VAListAddr);
-    Address Addr = Address(Load, CGF.Int8Ty, SlotSize);
-    return CGF.Builder.CreateElementBitCast(Addr, CGF.ConvertTypeForMem(Ty));
-  }
-
-  bool IsIndirect = AI.isIndirect();
-
-  llvm::Type *BaseTy = CGF.ConvertType(Ty);
-  if (IsIndirect)
-    BaseTy = llvm::PointerType::getUnqual(BaseTy);
-  else if (AI.getCoerceToType())
-    BaseTy = AI.getCoerceToType();
-
-  unsigned NumRegs = 1;
-  if (llvm::ArrayType *ArrTy = dyn_cast<llvm::ArrayType>(BaseTy)) {
-    BaseTy = ArrTy->getElementType();
-    NumRegs = ArrTy->getNumElements();
-  }
-  bool IsFPR = BaseTy->isFloatingPointTy() || BaseTy->isVectorTy();
-
-  // The AArch64 va_list type and handling is specified in the Procedure Call
-  // Standard, section B.4:
-  //
-  // struct {
-  //   void *__stack;
-  //   void *__gr_top;
-  //   void *__vr_top;
-  //   int __gr_offs;
-  //   int __vr_offs;
-  // };
-
-  llvm::BasicBlock *MaybeRegBlock = CGF.createBasicBlock("vaarg.maybe_reg");
-  llvm::BasicBlock *InRegBlock = CGF.createBasicBlock("vaarg.in_reg");
-  llvm::BasicBlock *OnStackBlock = CGF.createBasicBlock("vaarg.on_stack");
-  llvm::BasicBlock *ContBlock = CGF.createBasicBlock("vaarg.end");
-
-  CharUnits TySize = getContext().getTypeSizeInChars(Ty);
-  CharUnits TyAlign = getContext().getTypeUnadjustedAlignInChars(Ty);
-
-  Address reg_offs_p = Address::invalid();
-  llvm::Value *reg_offs = nullptr;
-  int reg_top_index;
-  int RegSize = IsIndirect ? 8 : TySize.getQuantity();
-  if (!IsFPR) {
-    // 3 is the field number of __gr_offs
-    reg_offs_p = CGF.Builder.CreateStructGEP(VAListAddr, 3, "gr_offs_p");
-    reg_offs = CGF.Builder.CreateLoad(reg_offs_p, "gr_offs");
-    reg_top_index = 1; // field number for __gr_top
-    RegSize = llvm::alignTo(RegSize, 8);
-  } else {
-    // 4 is the field number of __vr_offs.
-    reg_offs_p = CGF.Builder.CreateStructGEP(VAListAddr, 4, "vr_offs_p");
-    reg_offs = CGF.Builder.CreateLoad(reg_offs_p, "vr_offs");
-    reg_top_index = 2; // field number for __vr_top
-    RegSize = 16 * NumRegs;
-  }
-
-  //=======================================
-  // Find out where argument was passed
-  //=======================================
-
-  // If reg_offs >= 0 we're already using the stack for this type of
-  // argument. We don't want to keep updating reg_offs (in case it overflows,
-  // though anyone passing 2GB of arguments, each at most 16 bytes, deserves
-  // whatever they get).
-  llvm::Value *UsingStack = nullptr;
-  UsingStack = CGF.Builder.CreateICmpSGE(
-      reg_offs, llvm::ConstantInt::get(CGF.Int32Ty, 0));
-
-  CGF.Builder.CreateCondBr(UsingStack, OnStackBlock, MaybeRegBlock);
-
-  // Otherwise, at least some kind of argument could go in these registers, the
-  // question is whether this particular type is too big.
-  CGF.EmitBlock(MaybeRegBlock);
-
-  // Integer arguments may need to correct register alignment (for example a
-  // "struct { __int128 a; };" gets passed in x_2N, x_{2N+1}). In this case we
-  // align __gr_offs to calculate the potential address.
-  if (!IsFPR && !IsIndirect && TyAlign.getQuantity() > 8) {
-    int Align = TyAlign.getQuantity();
-
-    reg_offs = CGF.Builder.CreateAdd(
-        reg_offs, llvm::ConstantInt::get(CGF.Int32Ty, Align - 1),
-        "align_regoffs");
-    reg_offs = CGF.Builder.CreateAnd(
-        reg_offs, llvm::ConstantInt::get(CGF.Int32Ty, -Align),
-        "aligned_regoffs");
-  }
-
-  // Update the gr_offs/vr_offs pointer for next call to va_arg on this va_list.
-  // The fact that this is done unconditionally reflects the fact that
-  // allocating an argument to the stack also uses up all the remaining
-  // registers of the appropriate kind.
-  llvm::Value *NewOffset = nullptr;
-  NewOffset = CGF.Builder.CreateAdd(
-      reg_offs, llvm::ConstantInt::get(CGF.Int32Ty, RegSize), "new_reg_offs");
-  CGF.Builder.CreateStore(NewOffset, reg_offs_p);
-
-  // Now we're in a position to decide whether this argument really was in
-  // registers or not.
-  llvm::Value *InRegs = nullptr;
-  InRegs = CGF.Builder.CreateICmpSLE(
-      NewOffset, llvm::ConstantInt::get(CGF.Int32Ty, 0), "inreg");
-
-  CGF.Builder.CreateCondBr(InRegs, InRegBlock, OnStackBlock);
-
-  //=======================================
-  // Argument was in registers
-  //=======================================
-
-  // Now we emit the code for if the argument was originally passed in
-  // registers. First start the appropriate block:
-  CGF.EmitBlock(InRegBlock);
-
-  llvm::Value *reg_top = nullptr;
-  Address reg_top_p =
-      CGF.Builder.CreateStructGEP(VAListAddr, reg_top_index, "reg_top_p");
-  reg_top = CGF.Builder.CreateLoad(reg_top_p, "reg_top");
-  Address BaseAddr(CGF.Builder.CreateInBoundsGEP(CGF.Int8Ty, reg_top, reg_offs),
-                   CGF.Int8Ty, CharUnits::fromQuantity(IsFPR ? 16 : 8));
-  Address RegAddr = Address::invalid();
-  llvm::Type *MemTy = CGF.ConvertTypeForMem(Ty), *ElementTy = MemTy;
-
-  if (IsIndirect) {
-    // If it's been passed indirectly (actually a struct), whatever we find from
-    // stored registers or on the stack will actually be a struct **.
-    MemTy = llvm::PointerType::getUnqual(MemTy);
-  }
-
-  const Type *Base = nullptr;
-  uint64_t NumMembers = 0;
-  bool IsHFA = isHomogeneousAggregate(Ty, Base, NumMembers);
-  if (IsHFA && NumMembers > 1) {
-    // Homogeneous aggregates passed in registers will have their elements split
-    // and stored 16-bytes apart regardless of size (they're notionally in qN,
-    // qN+1, ...). We reload and store into a temporary local variable
-    // contiguously.
-    assert(!IsIndirect && "Homogeneous aggregates should be passed directly");
-    auto BaseTyInfo = getContext().getTypeInfoInChars(QualType(Base, 0));
-    llvm::Type *BaseTy = CGF.ConvertType(QualType(Base, 0));
-    llvm::Type *HFATy = llvm::ArrayType::get(BaseTy, NumMembers);
-    Address Tmp = CGF.CreateTempAlloca(HFATy,
-                                       std::max(TyAlign, BaseTyInfo.Align));
-
-    // On big-endian platforms, the value will be right-aligned in its slot.
-    int Offset = 0;
-    if (CGF.CGM.getDataLayout().isBigEndian() &&
-        BaseTyInfo.Width.getQuantity() < 16)
-      Offset = 16 - BaseTyInfo.Width.getQuantity();
-
-    for (unsigned i = 0; i < NumMembers; ++i) {
-      CharUnits BaseOffset = CharUnits::fromQuantity(16 * i + Offset);
-      Address LoadAddr =
-        CGF.Builder.CreateConstInBoundsByteGEP(BaseAddr, BaseOffset);
-      LoadAddr = CGF.Builder.CreateElementBitCast(LoadAddr, BaseTy);
-
-      Address StoreAddr = CGF.Builder.CreateConstArrayGEP(Tmp, i);
-
-      llvm::Value *Elem = CGF.Builder.CreateLoad(LoadAddr);
-      CGF.Builder.CreateStore(Elem, StoreAddr);
-    }
-
-    RegAddr = CGF.Builder.CreateElementBitCast(Tmp, MemTy);
-  } else {
-    // Otherwise the object is contiguous in memory.
-
-    // It might be right-aligned in its slot.
-    CharUnits SlotSize = BaseAddr.getAlignment();
-    if (CGF.CGM.getDataLayout().isBigEndian() && !IsIndirect &&
-        (IsHFA || !isAggregateTypeForABI(Ty)) &&
-        TySize < SlotSize) {
-      CharUnits Offset = SlotSize - TySize;
-      BaseAddr = CGF.Builder.CreateConstInBoundsByteGEP(BaseAddr, Offset);
-    }
-
-    RegAddr = CGF.Builder.CreateElementBitCast(BaseAddr, MemTy);
-  }
-
-  CGF.EmitBranch(ContBlock);
-
-  //=======================================
-  // Argument was on the stack
-  //=======================================
-  CGF.EmitBlock(OnStackBlock);
-
-  Address stack_p = CGF.Builder.CreateStructGEP(VAListAddr, 0, "stack_p");
-  llvm::Value *OnStackPtr = CGF.Builder.CreateLoad(stack_p, "stack");
-
-  // Again, stack arguments may need realignment. In this case both integer and
-  // floating-point ones might be affected.
-  if (!IsIndirect && TyAlign.getQuantity() > 8) {
-    int Align = TyAlign.getQuantity();
-
-    OnStackPtr = CGF.Builder.CreatePtrToInt(OnStackPtr, CGF.Int64Ty);
-
-    OnStackPtr = CGF.Builder.CreateAdd(
-        OnStackPtr, llvm::ConstantInt::get(CGF.Int64Ty, Align - 1),
-        "align_stack");
-    OnStackPtr = CGF.Builder.CreateAnd(
-        OnStackPtr, llvm::ConstantInt::get(CGF.Int64Ty, -Align),
-        "align_stack");
-
-    OnStackPtr = CGF.Builder.CreateIntToPtr(OnStackPtr, CGF.Int8PtrTy);
-  }
-  Address OnStackAddr = Address(OnStackPtr, CGF.Int8Ty,
-                                std::max(CharUnits::fromQuantity(8), TyAlign));
-
-  // All stack slots are multiples of 8 bytes.
-  CharUnits StackSlotSize = CharUnits::fromQuantity(8);
-  CharUnits StackSize;
-  if (IsIndirect)
-    StackSize = StackSlotSize;
-  else
-    StackSize = TySize.alignTo(StackSlotSize);
-
-  llvm::Value *StackSizeC = CGF.Builder.getSize(StackSize);
-  llvm::Value *NewStack = CGF.Builder.CreateInBoundsGEP(
-      CGF.Int8Ty, OnStackPtr, StackSizeC, "new_stack");
-
-  // Write the new value of __stack for the next call to va_arg
-  CGF.Builder.CreateStore(NewStack, stack_p);
-
-  if (CGF.CGM.getDataLayout().isBigEndian() && !isAggregateTypeForABI(Ty) &&
-      TySize < StackSlotSize) {
-    CharUnits Offset = StackSlotSize - TySize;
-    OnStackAddr = CGF.Builder.CreateConstInBoundsByteGEP(OnStackAddr, Offset);
-  }
-
-  OnStackAddr = CGF.Builder.CreateElementBitCast(OnStackAddr, MemTy);
-
-  CGF.EmitBranch(ContBlock);
-
-  //=======================================
-  // Tidy up
-  //=======================================
-  CGF.EmitBlock(ContBlock);
-
-  Address ResAddr = emitMergePHI(CGF, RegAddr, InRegBlock, OnStackAddr,
-                                 OnStackBlock, "vaargs.addr");
-
-  if (IsIndirect)
-    return Address(CGF.Builder.CreateLoad(ResAddr, "vaarg.addr"), ElementTy,
-                   TyAlign);
-
-  return ResAddr;
-}
-
-Address AArch64ABIInfo::EmitDarwinVAArg(Address VAListAddr, QualType Ty,
-                                        CodeGenFunction &CGF) const {
-  // The backend's lowering doesn't support va_arg for aggregates or
-  // illegal vector types.  Lower VAArg here for these cases and use
-  // the LLVM va_arg instruction for everything else.
-  if (!isAggregateTypeForABI(Ty) && !isIllegalVectorType(Ty))
-    return EmitVAArgInstr(CGF, VAListAddr, Ty, ABIArgInfo::getDirect());
-
-  uint64_t PointerSize = getTarget().getPointerWidth(LangAS::Default) / 8;
-  CharUnits SlotSize = CharUnits::fromQuantity(PointerSize);
-
-  // Empty records are ignored for parameter passing purposes.
-  if (isEmptyRecord(getContext(), Ty, true)) {
-    Address Addr = Address(CGF.Builder.CreateLoad(VAListAddr, "ap.cur"),
-                           getVAListElementType(CGF), SlotSize);
-    Addr = CGF.Builder.CreateElementBitCast(Addr, CGF.ConvertTypeForMem(Ty));
-    return Addr;
-  }
-
-  // The size of the actual thing passed, which might end up just
-  // being a pointer for indirect types.
-  auto TyInfo = getContext().getTypeInfoInChars(Ty);
-
-  // Arguments bigger than 16 bytes which aren't homogeneous
-  // aggregates should be passed indirectly.
-  bool IsIndirect = false;
-  if (TyInfo.Width.getQuantity() > 16) {
-    const Type *Base = nullptr;
-    uint64_t Members = 0;
-    IsIndirect = !isHomogeneousAggregate(Ty, Base, Members);
-  }
-
-  return emitVoidPtrVAArg(CGF, VAListAddr, Ty, IsIndirect,
-                          TyInfo, SlotSize, /*AllowHigherAlign*/ true);
-}
-
-Address AArch64ABIInfo::EmitMSVAArg(CodeGenFunction &CGF, Address VAListAddr,
-                                    QualType Ty) const {
-  bool IsIndirect = false;
-
-  // Composites larger than 16 bytes are passed by reference.
-  if (isAggregateTypeForABI(Ty) && getContext().getTypeSize(Ty) > 128)
-    IsIndirect = true;
-
-  return emitVoidPtrVAArg(CGF, VAListAddr, Ty, IsIndirect,
-                          CGF.getContext().getTypeInfoInChars(Ty),
-                          CharUnits::fromQuantity(8),
-                          /*allowHigherAlign*/ false);
-}
-
-//===----------------------------------------------------------------------===//
-// ARM ABI Implementation
-//===----------------------------------------------------------------------===//
-
-namespace {
-
-enum class ARMABIKind {
-  APCS = 0,
-  AAPCS = 1,
-  AAPCS_VFP = 2,
-  AAPCS16_VFP = 3,
-};
-
-class ARMABIInfo : public ABIInfo {
-  ARMABIKind Kind;
-  bool IsFloatABISoftFP;
-
-public:
-  ARMABIInfo(CodeGenTypes &CGT, ARMABIKind Kind) : ABIInfo(CGT), Kind(Kind) {
-    setCCs();
-    IsFloatABISoftFP = CGT.getCodeGenOpts().FloatABI == "softfp" ||
-        CGT.getCodeGenOpts().FloatABI == ""; // default
-  }
-
-  bool isEABI() const {
-    switch (getTarget().getTriple().getEnvironment()) {
-    case llvm::Triple::Android:
-    case llvm::Triple::EABI:
-    case llvm::Triple::EABIHF:
-    case llvm::Triple::GNUEABI:
-    case llvm::Triple::GNUEABIHF:
-    case llvm::Triple::MuslEABI:
-    case llvm::Triple::MuslEABIHF:
-      return true;
-    default:
-      return getTarget().getTriple().isOHOSFamily();
-    }
-  }
-
-  bool isEABIHF() const {
-    switch (getTarget().getTriple().getEnvironment()) {
-    case llvm::Triple::EABIHF:
-    case llvm::Triple::GNUEABIHF:
-    case llvm::Triple::MuslEABIHF:
-      return true;
-    default:
-      return false;
-    }
-  }
-
-  ARMABIKind getABIKind() const { return Kind; }
-
-  bool allowBFloatArgsAndRet() const override {
-    return !IsFloatABISoftFP && getTarget().hasBFloat16Type();
-  }
-
-private:
-  ABIArgInfo classifyReturnType(QualType RetTy, bool isVariadic,
-                                unsigned functionCallConv) const;
-  ABIArgInfo classifyArgumentType(QualType RetTy, bool isVariadic,
-                                  unsigned functionCallConv) const;
-  ABIArgInfo classifyHomogeneousAggregate(QualType Ty, const Type *Base,
-                                          uint64_t Members) const;
-  ABIArgInfo coerceIllegalVector(QualType Ty) const;
-  bool isIllegalVectorType(QualType Ty) const;
-  bool containsAnyFP16Vectors(QualType Ty) const;
-
-  bool isHomogeneousAggregateBaseType(QualType Ty) const override;
-  bool isHomogeneousAggregateSmallEnough(const Type *Ty,
-                                         uint64_t Members) const override;
-  bool isZeroLengthBitfieldPermittedInHomogeneousAggregate() const override;
-
-  bool isEffectivelyAAPCS_VFP(unsigned callConvention, bool acceptHalf) const;
-
-  void computeInfo(CGFunctionInfo &FI) const override;
-
-  Address EmitVAArg(CodeGenFunction &CGF, Address VAListAddr,
-                    QualType Ty) const override;
-
-  llvm::CallingConv::ID getLLVMDefaultCC() const;
-  llvm::CallingConv::ID getABIDefaultCC() const;
-  void setCCs();
-};
-
-class ARMSwiftABIInfo : public SwiftABIInfo {
-public:
-  explicit ARMSwiftABIInfo(CodeGenTypes &CGT)
-      : SwiftABIInfo(CGT, /*SwiftErrorInRegister=*/true) {}
-
-  bool isLegalVectorType(CharUnits VectorSize, llvm::Type *EltTy,
-                         unsigned NumElts) const override;
-};
-
-class ARMTargetCodeGenInfo : public TargetCodeGenInfo {
-public:
-  ARMTargetCodeGenInfo(CodeGenTypes &CGT, ARMABIKind K)
-      : TargetCodeGenInfo(std::make_unique<ARMABIInfo>(CGT, K)) {
-    SwiftInfo = std::make_unique<ARMSwiftABIInfo>(CGT);
-  }
-
-  int getDwarfEHStackPointer(CodeGen::CodeGenModule &M) const override {
-    return 13;
-  }
-
-  StringRef getARCRetainAutoreleasedReturnValueMarker() const override {
-    return "mov\tr7, r7\t\t// marker for objc_retainAutoreleaseReturnValue";
-  }
-
-  bool initDwarfEHRegSizeTable(CodeGen::CodeGenFunction &CGF,
-                               llvm::Value *Address) const override {
-    llvm::Value *Four8 = llvm::ConstantInt::get(CGF.Int8Ty, 4);
-
-    // 0-15 are the 16 integer registers.
-    AssignToArrayRange(CGF.Builder, Address, Four8, 0, 15);
-    return false;
-  }
-
-  unsigned getSizeOfUnwindException() const override {
-    if (getABIInfo<ARMABIInfo>().isEABI())
-      return 88;
-    return TargetCodeGenInfo::getSizeOfUnwindException();
-  }
-
-  void setTargetAttributes(const Decl *D, llvm::GlobalValue *GV,
-                           CodeGen::CodeGenModule &CGM) const override {
-    if (GV->isDeclaration())
-      return;
-    const FunctionDecl *FD = dyn_cast_or_null<FunctionDecl>(D);
-    if (!FD)
-      return;
-    auto *Fn = cast<llvm::Function>(GV);
-
-    if (const auto *TA = FD->getAttr<TargetAttr>()) {
-      ParsedTargetAttr Attr =
-          CGM.getTarget().parseTargetAttr(TA->getFeaturesStr());
-      if (!Attr.BranchProtection.empty()) {
-        TargetInfo::BranchProtectionInfo BPI;
-        StringRef DiagMsg;
-        StringRef Arch =
-            Attr.CPU.empty() ? CGM.getTarget().getTargetOpts().CPU : Attr.CPU;
-        if (!CGM.getTarget().validateBranchProtection(Attr.BranchProtection,
-                                                      Arch, BPI, DiagMsg)) {
-          CGM.getDiags().Report(
-              D->getLocation(),
-              diag::warn_target_unsupported_branch_protection_attribute)
-              << Arch;
-        } else {
-          static const char *SignReturnAddrStr[] = {"none", "non-leaf", "all"};
-          assert(static_cast<unsigned>(BPI.SignReturnAddr) <= 2 &&
-                 "Unexpected SignReturnAddressScopeKind");
-          Fn->addFnAttr(
-              "sign-return-address",
-              SignReturnAddrStr[static_cast<int>(BPI.SignReturnAddr)]);
-
-          Fn->addFnAttr("branch-target-enforcement",
-                        BPI.BranchTargetEnforcement ? "true" : "false");
-        }
-      } else if (CGM.getLangOpts().BranchTargetEnforcement ||
-                 CGM.getLangOpts().hasSignReturnAddress()) {
-        // If the Branch Protection attribute is missing, validate the target
-        // Architecture attribute against Branch Protection command line
-        // settings.
-        if (!CGM.getTarget().isBranchProtectionSupportedArch(Attr.CPU))
-          CGM.getDiags().Report(
-              D->getLocation(),
-              diag::warn_target_unsupported_branch_protection_attribute)
-              << Attr.CPU;
-      }
-    }
-
-    const ARMInterruptAttr *Attr = FD->getAttr<ARMInterruptAttr>();
-    if (!Attr)
-      return;
-
-    const char *Kind;
-    switch (Attr->getInterrupt()) {
-    case ARMInterruptAttr::Generic: Kind = ""; break;
-    case ARMInterruptAttr::IRQ:     Kind = "IRQ"; break;
-    case ARMInterruptAttr::FIQ:     Kind = "FIQ"; break;
-    case ARMInterruptAttr::SWI:     Kind = "SWI"; break;
-    case ARMInterruptAttr::ABORT:   Kind = "ABORT"; break;
-    case ARMInterruptAttr::UNDEF:   Kind = "UNDEF"; break;
-    }
-
-    Fn->addFnAttr("interrupt", Kind);
-
-    ARMABIKind ABI = getABIInfo<ARMABIInfo>().getABIKind();
-    if (ABI == ARMABIKind::APCS)
-      return;
-
-    // AAPCS guarantees that sp will be 8-byte aligned on any public interface,
-    // however this is not necessarily true on taking any interrupt. Instruct
-    // the backend to perform a realignment as part of the function prologue.
-    llvm::AttrBuilder B(Fn->getContext());
-    B.addStackAlignmentAttr(8);
-    Fn->addFnAttrs(B);
-  }
-};
-
-class WindowsARMTargetCodeGenInfo : public ARMTargetCodeGenInfo {
-public:
-  WindowsARMTargetCodeGenInfo(CodeGenTypes &CGT, ARMABIKind K)
-      : ARMTargetCodeGenInfo(CGT, K) {}
-
-  void setTargetAttributes(const Decl *D, llvm::GlobalValue *GV,
-                           CodeGen::CodeGenModule &CGM) const override;
-
-  void getDependentLibraryOption(llvm::StringRef Lib,
-                                 llvm::SmallString<24> &Opt) const override {
-    Opt = "/DEFAULTLIB:" + qualifyWindowsLibrary(Lib);
-  }
-
-  void getDetectMismatchOption(llvm::StringRef Name, llvm::StringRef Value,
-                               llvm::SmallString<32> &Opt) const override {
-    Opt = "/FAILIFMISMATCH:\"" + Name.str() + "=" + Value.str() + "\"";
-  }
-};
-
-void WindowsARMTargetCodeGenInfo::setTargetAttributes(
-    const Decl *D, llvm::GlobalValue *GV, CodeGen::CodeGenModule &CGM) const {
-  ARMTargetCodeGenInfo::setTargetAttributes(D, GV, CGM);
-  if (GV->isDeclaration())
-    return;
-  addStackProbeTargetAttributes(D, GV, CGM);
-}
-}
-
-void ARMABIInfo::computeInfo(CGFunctionInfo &FI) const {
-  if (!::classifyReturnType(getCXXABI(), FI, *this))
-    FI.getReturnInfo() = classifyReturnType(FI.getReturnType(), FI.isVariadic(),
-                                            FI.getCallingConvention());
-
-  for (auto &I : FI.arguments())
-    I.info = classifyArgumentType(I.type, FI.isVariadic(),
-                                  FI.getCallingConvention());
-
-
-  // Always honor user-specified calling convention.
-  if (FI.getCallingConvention() != llvm::CallingConv::C)
-    return;
-
-  llvm::CallingConv::ID cc = getRuntimeCC();
-  if (cc != llvm::CallingConv::C)
-    FI.setEffectiveCallingConvention(cc);
-}
-
-/// Return the default calling convention that LLVM will use.
-llvm::CallingConv::ID ARMABIInfo::getLLVMDefaultCC() const {
-  // The default calling convention that LLVM will infer.
-  if (isEABIHF() || getTarget().getTriple().isWatchABI())
-    return llvm::CallingConv::ARM_AAPCS_VFP;
-  else if (isEABI())
-    return llvm::CallingConv::ARM_AAPCS;
-  else
-    return llvm::CallingConv::ARM_APCS;
-}
-
-/// Return the calling convention that our ABI would like us to use
-/// as the C calling convention.
-llvm::CallingConv::ID ARMABIInfo::getABIDefaultCC() const {
-  switch (getABIKind()) {
-  case ARMABIKind::APCS:
-    return llvm::CallingConv::ARM_APCS;
-  case ARMABIKind::AAPCS:
-    return llvm::CallingConv::ARM_AAPCS;
-  case ARMABIKind::AAPCS_VFP:
-    return llvm::CallingConv::ARM_AAPCS_VFP;
-  case ARMABIKind::AAPCS16_VFP:
-    return llvm::CallingConv::ARM_AAPCS_VFP;
-  }
-  llvm_unreachable("bad ABI kind");
-}
-
-void ARMABIInfo::setCCs() {
-  assert(getRuntimeCC() == llvm::CallingConv::C);
-
-  // Don't muddy up the IR with a ton of explicit annotations if
-  // they'd just match what LLVM will infer from the triple.
-  llvm::CallingConv::ID abiCC = getABIDefaultCC();
-  if (abiCC != getLLVMDefaultCC())
-    RuntimeCC = abiCC;
-}
-
-ABIArgInfo ARMABIInfo::coerceIllegalVector(QualType Ty) const {
-  uint64_t Size = getContext().getTypeSize(Ty);
-  if (Size <= 32) {
-    llvm::Type *ResType =
-        llvm::Type::getInt32Ty(getVMContext());
-    return ABIArgInfo::getDirect(ResType);
-  }
-  if (Size == 64 || Size == 128) {
-    auto *ResType = llvm::FixedVectorType::get(
-        llvm::Type::getInt32Ty(getVMContext()), Size / 32);
-    return ABIArgInfo::getDirect(ResType);
-  }
-  return getNaturalAlignIndirect(Ty, /*ByVal=*/false);
-}
-
-ABIArgInfo ARMABIInfo::classifyHomogeneousAggregate(QualType Ty,
-                                                    const Type *Base,
-                                                    uint64_t Members) const {
-  assert(Base && "Base class should be set for homogeneous aggregate");
-  // Base can be a floating-point or a vector.
-  if (const VectorType *VT = Base->getAs<VectorType>()) {
-    // FP16 vectors should be converted to integer vectors
-    if (!getTarget().hasLegalHalfType() && containsAnyFP16Vectors(Ty)) {
-      uint64_t Size = getContext().getTypeSize(VT);
-      auto *NewVecTy = llvm::FixedVectorType::get(
-          llvm::Type::getInt32Ty(getVMContext()), Size / 32);
-      llvm::Type *Ty = llvm::ArrayType::get(NewVecTy, Members);
-      return ABIArgInfo::getDirect(Ty, 0, nullptr, false);
-    }
-  }
-  unsigned Align = 0;
-  if (getABIKind() == ARMABIKind::AAPCS ||
-      getABIKind() == ARMABIKind::AAPCS_VFP) {
-    // For alignment adjusted HFAs, cap the argument alignment to 8, leave it
-    // default otherwise.
-    Align = getContext().getTypeUnadjustedAlignInChars(Ty).getQuantity();
-    unsigned BaseAlign = getContext().getTypeAlignInChars(Base).getQuantity();
-    Align = (Align > BaseAlign && Align >= 8) ? 8 : 0;
-  }
-  return ABIArgInfo::getDirect(nullptr, 0, nullptr, false, Align);
-}
-
-ABIArgInfo ARMABIInfo::classifyArgumentType(QualType Ty, bool isVariadic,
-                                            unsigned functionCallConv) const {
-  // 6.1.2.1 The following argument types are VFP CPRCs:
-  //   A single-precision floating-point type (including promoted
-  //   half-precision types); A double-precision floating-point type;
-  //   A 64-bit or 128-bit containerized vector type; Homogeneous Aggregate
-  //   with a Base Type of a single- or double-precision floating-point type,
-  //   64-bit containerized vectors or 128-bit containerized vectors with one
-  //   to four Elements.
-  // Variadic functions should always marshal to the base standard.
-  bool IsAAPCS_VFP =
-      !isVariadic && isEffectivelyAAPCS_VFP(functionCallConv, /* AAPCS16 */ false);
-
-  Ty = useFirstFieldIfTransparentUnion(Ty);
-
-  // Handle illegal vector types here.
-  if (isIllegalVectorType(Ty))
-    return coerceIllegalVector(Ty);
-
-  if (!isAggregateTypeForABI(Ty)) {
-    // Treat an enum type as its underlying type.
-    if (const EnumType *EnumTy = Ty->getAs<EnumType>()) {
-      Ty = EnumTy->getDecl()->getIntegerType();
-    }
-
-    if (const auto *EIT = Ty->getAs<BitIntType>())
-      if (EIT->getNumBits() > 64)
-        return getNaturalAlignIndirect(Ty, /*ByVal=*/true);
-
-    return (isPromotableIntegerTypeForABI(Ty) ? ABIArgInfo::getExtend(Ty)
-                                              : ABIArgInfo::getDirect());
-  }
-
-  if (CGCXXABI::RecordArgABI RAA = getRecordArgABI(Ty, getCXXABI())) {
-    return getNaturalAlignIndirect(Ty, RAA == CGCXXABI::RAA_DirectInMemory);
-  }
-
-  // Ignore empty records.
-  if (isEmptyRecord(getContext(), Ty, true))
-    return ABIArgInfo::getIgnore();
-
-  if (IsAAPCS_VFP) {
-    // Homogeneous Aggregates need to be expanded when we can fit the aggregate
-    // into VFP registers.
-    const Type *Base = nullptr;
-    uint64_t Members = 0;
-    if (isHomogeneousAggregate(Ty, Base, Members))
-      return classifyHomogeneousAggregate(Ty, Base, Members);
-  } else if (getABIKind() == ARMABIKind::AAPCS16_VFP) {
-    // WatchOS does have homogeneous aggregates. Note that we intentionally use
-    // this convention even for a variadic function: the backend will use GPRs
-    // if needed.
-    const Type *Base = nullptr;
-    uint64_t Members = 0;
-    if (isHomogeneousAggregate(Ty, Base, Members)) {
-      assert(Base && Members <= 4 && "unexpected homogeneous aggregate");
-      llvm::Type *Ty =
-        llvm::ArrayType::get(CGT.ConvertType(QualType(Base, 0)), Members);
-      return ABIArgInfo::getDirect(Ty, 0, nullptr, false);
-    }
-  }
-
-  if (getABIKind() == ARMABIKind::AAPCS16_VFP &&
-      getContext().getTypeSizeInChars(Ty) > CharUnits::fromQuantity(16)) {
-    // WatchOS is adopting the 64-bit AAPCS rule on composite types: if they're
-    // bigger than 128-bits, they get placed in space allocated by the caller,
-    // and a pointer is passed.
-    return ABIArgInfo::getIndirect(
-        CharUnits::fromQuantity(getContext().getTypeAlign(Ty) / 8), false);
-  }
-
-  // Support byval for ARM.
-  // The ABI alignment for APCS is 4-byte and for AAPCS at least 4-byte and at
-  // most 8-byte. We realign the indirect argument if type alignment is bigger
-  // than ABI alignment.
-  uint64_t ABIAlign = 4;
-  uint64_t TyAlign;
-  if (getABIKind() == ARMABIKind::AAPCS_VFP ||
-      getABIKind() == ARMABIKind::AAPCS) {
-    TyAlign = getContext().getTypeUnadjustedAlignInChars(Ty).getQuantity();
-    ABIAlign = std::clamp(TyAlign, (uint64_t)4, (uint64_t)8);
-  } else {
-    TyAlign = getContext().getTypeAlignInChars(Ty).getQuantity();
-  }
-  if (getContext().getTypeSizeInChars(Ty) > CharUnits::fromQuantity(64)) {
-    assert(getABIKind() != ARMABIKind::AAPCS16_VFP && "unexpected byval");
-    return ABIArgInfo::getIndirect(CharUnits::fromQuantity(ABIAlign),
-                                   /*ByVal=*/true,
-                                   /*Realign=*/TyAlign > ABIAlign);
-  }
-
-  // On RenderScript, coerce Aggregates <= 64 bytes to an integer array of
-  // same size and alignment.
-  if (getTarget().isRenderScriptTarget()) {
-    return coerceToIntArray(Ty, getContext(), getVMContext());
-  }
-
-  // Otherwise, pass by coercing to a structure of the appropriate size.
-  llvm::Type* ElemTy;
-  unsigned SizeRegs;
-  // FIXME: Try to match the types of the arguments more accurately where
-  // we can.
-  if (TyAlign <= 4) {
-    ElemTy = llvm::Type::getInt32Ty(getVMContext());
-    SizeRegs = (getContext().getTypeSize(Ty) + 31) / 32;
-  } else {
-    ElemTy = llvm::Type::getInt64Ty(getVMContext());
-    SizeRegs = (getContext().getTypeSize(Ty) + 63) / 64;
-  }
-
-  return ABIArgInfo::getDirect(llvm::ArrayType::get(ElemTy, SizeRegs));
-}
-
-static bool isIntegerLikeType(QualType Ty, ASTContext &Context,
-                              llvm::LLVMContext &VMContext) {
-  // APCS, C Language Calling Conventions, Non-Simple Return Values: A structure
-  // is called integer-like if its size is less than or equal to one word, and
-  // the offset of each of its addressable sub-fields is zero.
-
-  uint64_t Size = Context.getTypeSize(Ty);
-
-  // Check that the type fits in a word.
-  if (Size > 32)
-    return false;
-
-  // FIXME: Handle vector types!
-  if (Ty->isVectorType())
-    return false;
-
-  // Float types are never treated as "integer like".
-  if (Ty->isRealFloatingType())
-    return false;
-
-  // If this is a builtin or pointer type then it is ok.
-  if (Ty->getAs<BuiltinType>() || Ty->isPointerType())
-    return true;
-
-  // Small complex integer types are "integer like".
-  if (const ComplexType *CT = Ty->getAs<ComplexType>())
-    return isIntegerLikeType(CT->getElementType(), Context, VMContext);
-
-  // Single element and zero sized arrays should be allowed, by the definition
-  // above, but they are not.
-
-  // Otherwise, it must be a record type.
-  const RecordType *RT = Ty->getAs<RecordType>();
-  if (!RT) return false;
-
-  // Ignore records with flexible arrays.
-  const RecordDecl *RD = RT->getDecl();
-  if (RD->hasFlexibleArrayMember())
-    return false;
-
-  // Check that all sub-fields are at offset 0, and are themselves "integer
-  // like".
-  const ASTRecordLayout &Layout = Context.getASTRecordLayout(RD);
-
-  bool HadField = false;
-  unsigned idx = 0;
-  for (RecordDecl::field_iterator i = RD->field_begin(), e = RD->field_end();
-       i != e; ++i, ++idx) {
-    const FieldDecl *FD = *i;
-
-    // Bit-fields are not addressable, we only need to verify they are "integer
-    // like". We still have to disallow a subsequent non-bitfield, for example:
-    //   struct { int : 0; int x }
-    // is non-integer like according to gcc.
-    if (FD->isBitField()) {
-      if (!RD->isUnion())
-        HadField = true;
-
-      if (!isIntegerLikeType(FD->getType(), Context, VMContext))
-        return false;
-
-      continue;
-    }
-
-    // Check if this field is at offset 0.
-    if (Layout.getFieldOffset(idx) != 0)
-      return false;
-
-    if (!isIntegerLikeType(FD->getType(), Context, VMContext))
-      return false;
-
-    // Only allow at most one field in a structure. This doesn't match the
-    // wording above, but follows gcc in situations with a field following an
-    // empty structure.
-    if (!RD->isUnion()) {
-      if (HadField)
-        return false;
-
-      HadField = true;
-    }
-  }
-
-  return true;
-}
-
-ABIArgInfo ARMABIInfo::classifyReturnType(QualType RetTy, bool isVariadic,
-                                          unsigned functionCallConv) const {
-
-  // Variadic functions should always marshal to the base standard.
-  bool IsAAPCS_VFP =
-      !isVariadic && isEffectivelyAAPCS_VFP(functionCallConv, /* AAPCS16 */ true);
-
-  if (RetTy->isVoidType())
-    return ABIArgInfo::getIgnore();
-
-  if (const VectorType *VT = RetTy->getAs<VectorType>()) {
-    // Large vector types should be returned via memory.
-    if (getContext().getTypeSize(RetTy) > 128)
-      return getNaturalAlignIndirect(RetTy);
-    // TODO: FP16/BF16 vectors should be converted to integer vectors
-    // This check is similar  to isIllegalVectorType - refactor?
-    if ((!getTarget().hasLegalHalfType() &&
-        (VT->getElementType()->isFloat16Type() ||
-         VT->getElementType()->isHalfType())) ||
-        (IsFloatABISoftFP &&
-         VT->getElementType()->isBFloat16Type()))
-      return coerceIllegalVector(RetTy);
-  }
-
-  if (!isAggregateTypeForABI(RetTy)) {
-    // Treat an enum type as its underlying type.
-    if (const EnumType *EnumTy = RetTy->getAs<EnumType>())
-      RetTy = EnumTy->getDecl()->getIntegerType();
-
-    if (const auto *EIT = RetTy->getAs<BitIntType>())
-      if (EIT->getNumBits() > 64)
-        return getNaturalAlignIndirect(RetTy, /*ByVal=*/false);
-
-    return isPromotableIntegerTypeForABI(RetTy) ? ABIArgInfo::getExtend(RetTy)
-                                                : ABIArgInfo::getDirect();
-  }
-
-  // Are we following APCS?
-  if (getABIKind() == ARMABIKind::APCS) {
-    if (isEmptyRecord(getContext(), RetTy, false))
-      return ABIArgInfo::getIgnore();
-
-    // Complex types are all returned as packed integers.
-    //
-    // FIXME: Consider using 2 x vector types if the back end handles them
-    // correctly.
-    if (RetTy->isAnyComplexType())
-      return ABIArgInfo::getDirect(llvm::IntegerType::get(
-          getVMContext(), getContext().getTypeSize(RetTy)));
-
-    // Integer like structures are returned in r0.
-    if (isIntegerLikeType(RetTy, getContext(), getVMContext())) {
-      // Return in the smallest viable integer type.
-      uint64_t Size = getContext().getTypeSize(RetTy);
-      if (Size <= 8)
-        return ABIArgInfo::getDirect(llvm::Type::getInt8Ty(getVMContext()));
-      if (Size <= 16)
-        return ABIArgInfo::getDirect(llvm::Type::getInt16Ty(getVMContext()));
-      return ABIArgInfo::getDirect(llvm::Type::getInt32Ty(getVMContext()));
-    }
-
-    // Otherwise return in memory.
-    return getNaturalAlignIndirect(RetTy);
-  }
-
-  // Otherwise this is an AAPCS variant.
-
-  if (isEmptyRecord(getContext(), RetTy, true))
-    return ABIArgInfo::getIgnore();
-
-  // Check for homogeneous aggregates with AAPCS-VFP.
-  if (IsAAPCS_VFP) {
-    const Type *Base = nullptr;
-    uint64_t Members = 0;
-    if (isHomogeneousAggregate(RetTy, Base, Members))
-      return classifyHomogeneousAggregate(RetTy, Base, Members);
-  }
-
-  // Aggregates <= 4 bytes are returned in r0; other aggregates
-  // are returned indirectly.
-  uint64_t Size = getContext().getTypeSize(RetTy);
-  if (Size <= 32) {
-    // On RenderScript, coerce Aggregates <= 4 bytes to an integer array of
-    // same size and alignment.
-    if (getTarget().isRenderScriptTarget()) {
-      return coerceToIntArray(RetTy, getContext(), getVMContext());
-    }
-    if (getDataLayout().isBigEndian())
-      // Return in 32 bit integer integer type (as if loaded by LDR, AAPCS 5.4)
-      return ABIArgInfo::getDirect(llvm::Type::getInt32Ty(getVMContext()));
-
-    // Return in the smallest viable integer type.
-    if (Size <= 8)
-      return ABIArgInfo::getDirect(llvm::Type::getInt8Ty(getVMContext()));
-    if (Size <= 16)
-      return ABIArgInfo::getDirect(llvm::Type::getInt16Ty(getVMContext()));
-    return ABIArgInfo::getDirect(llvm::Type::getInt32Ty(getVMContext()));
-  } else if (Size <= 128 && getABIKind() == ARMABIKind::AAPCS16_VFP) {
-    llvm::Type *Int32Ty = llvm::Type::getInt32Ty(getVMContext());
-    llvm::Type *CoerceTy =
-        llvm::ArrayType::get(Int32Ty, llvm::alignTo(Size, 32) / 32);
-    return ABIArgInfo::getDirect(CoerceTy);
-  }
-
-  return getNaturalAlignIndirect(RetTy);
-}
-
-/// isIllegalVector - check whether Ty is an illegal vector type.
-bool ARMABIInfo::isIllegalVectorType(QualType Ty) const {
-  if (const VectorType *VT = Ty->getAs<VectorType> ()) {
-    // On targets that don't support half, fp16 or bfloat, they are expanded
-    // into float, and we don't want the ABI to depend on whether or not they
-    // are supported in hardware. Thus return false to coerce vectors of these
-    // types into integer vectors.
-    // We do not depend on hasLegalHalfType for bfloat as it is a
-    // separate IR type.
-    if ((!getTarget().hasLegalHalfType() &&
-        (VT->getElementType()->isFloat16Type() ||
-         VT->getElementType()->isHalfType())) ||
-        (IsFloatABISoftFP &&
-         VT->getElementType()->isBFloat16Type()))
-      return true;
-    if (isAndroid()) {
-      // Android shipped using Clang 3.1, which supported a slightly different
-      // vector ABI. The primary differences were that 3-element vector types
-      // were legal, and so were sub 32-bit vectors (i.e. <2 x i8>). This path
-      // accepts that legacy behavior for Android only.
-      // Check whether VT is legal.
-      unsigned NumElements = VT->getNumElements();
-      // NumElements should be power of 2 or equal to 3.
-      if (!llvm::isPowerOf2_32(NumElements) && NumElements != 3)
-        return true;
-    } else {
-      // Check whether VT is legal.
-      unsigned NumElements = VT->getNumElements();
-      uint64_t Size = getContext().getTypeSize(VT);
-      // NumElements should be power of 2.
-      if (!llvm::isPowerOf2_32(NumElements))
-        return true;
-      // Size should be greater than 32 bits.
-      return Size <= 32;
-    }
-  }
-  return false;
-}
-
-/// Return true if a type contains any 16-bit floating point vectors
-bool ARMABIInfo::containsAnyFP16Vectors(QualType Ty) const {
-  if (const ConstantArrayType *AT = getContext().getAsConstantArrayType(Ty)) {
-    uint64_t NElements = AT->getSize().getZExtValue();
-    if (NElements == 0)
-      return false;
-    return containsAnyFP16Vectors(AT->getElementType());
-  } else if (const RecordType *RT = Ty->getAs<RecordType>()) {
-    const RecordDecl *RD = RT->getDecl();
-
-    // If this is a C++ record, check the bases first.
-    if (const CXXRecordDecl *CXXRD = dyn_cast<CXXRecordDecl>(RD))
-      if (llvm::any_of(CXXRD->bases(), [this](const CXXBaseSpecifier &B) {
-            return containsAnyFP16Vectors(B.getType());
-          }))
-        return true;
-
-    if (llvm::any_of(RD->fields(), [this](FieldDecl *FD) {
-          return FD && containsAnyFP16Vectors(FD->getType());
-        }))
-      return true;
-
-    return false;
-  } else {
-    if (const VectorType *VT = Ty->getAs<VectorType>())
-      return (VT->getElementType()->isFloat16Type() ||
-              VT->getElementType()->isBFloat16Type() ||
-              VT->getElementType()->isHalfType());
-    return false;
-  }
-}
-
-bool ARMSwiftABIInfo::isLegalVectorType(CharUnits VectorSize, llvm::Type *EltTy,
-                                        unsigned NumElts) const {
-  if (!llvm::isPowerOf2_32(NumElts))
-    return false;
-  unsigned size = CGT.getDataLayout().getTypeStoreSizeInBits(EltTy);
-  if (size > 64)
-    return false;
-  if (VectorSize.getQuantity() != 8 &&
-      (VectorSize.getQuantity() != 16 || NumElts == 1))
-    return false;
-  return true;
-}
-
-bool ARMABIInfo::isHomogeneousAggregateBaseType(QualType Ty) const {
-  // Homogeneous aggregates for AAPCS-VFP must have base types of float,
-  // double, or 64-bit or 128-bit vectors.
-  if (const BuiltinType *BT = Ty->getAs<BuiltinType>()) {
-    if (BT->getKind() == BuiltinType::Float ||
-        BT->getKind() == BuiltinType::Double ||
-        BT->getKind() == BuiltinType::LongDouble)
-      return true;
-  } else if (const VectorType *VT = Ty->getAs<VectorType>()) {
-    unsigned VecSize = getContext().getTypeSize(VT);
-    if (VecSize == 64 || VecSize == 128)
-      return true;
-  }
-  return false;
-}
-
-bool ARMABIInfo::isHomogeneousAggregateSmallEnough(const Type *Base,
-                                                   uint64_t Members) const {
-  return Members <= 4;
-}
-
-bool ARMABIInfo::isZeroLengthBitfieldPermittedInHomogeneousAggregate() const {
-  // AAPCS32 says that the rule for whether something is a homogeneous
-  // aggregate is applied to the output of the data layout decision. So
-  // anything that doesn't affect the data layout also does not affect
-  // homogeneity. In particular, zero-length bitfields don't stop a struct
-  // being homogeneous.
-  return true;
-}
-
-bool ARMABIInfo::isEffectivelyAAPCS_VFP(unsigned callConvention,
-                                        bool acceptHalf) const {
-  // Give precedence to user-specified calling conventions.
-  if (callConvention != llvm::CallingConv::C)
-    return (callConvention == llvm::CallingConv::ARM_AAPCS_VFP);
-  else
-    return (getABIKind() == ARMABIKind::AAPCS_VFP) ||
-           (acceptHalf && (getABIKind() == ARMABIKind::AAPCS16_VFP));
-}
-
-Address ARMABIInfo::EmitVAArg(CodeGenFunction &CGF, Address VAListAddr,
-                              QualType Ty) const {
-  CharUnits SlotSize = CharUnits::fromQuantity(4);
-
-  // Empty records are ignored for parameter passing purposes.
-  if (isEmptyRecord(getContext(), Ty, true)) {
-    VAListAddr = CGF.Builder.CreateElementBitCast(VAListAddr, CGF.Int8PtrTy);
-    auto *Load = CGF.Builder.CreateLoad(VAListAddr);
-    Address Addr = Address(Load, CGF.Int8Ty, SlotSize);
-    return CGF.Builder.CreateElementBitCast(Addr, CGF.ConvertTypeForMem(Ty));
-  }
-
-  CharUnits TySize = getContext().getTypeSizeInChars(Ty);
-  CharUnits TyAlignForABI = getContext().getTypeUnadjustedAlignInChars(Ty);
-
-  // Use indirect if size of the illegal vector is bigger than 16 bytes.
-  bool IsIndirect = false;
-  const Type *Base = nullptr;
-  uint64_t Members = 0;
-  if (TySize > CharUnits::fromQuantity(16) && isIllegalVectorType(Ty)) {
-    IsIndirect = true;
-
-  // ARMv7k passes structs bigger than 16 bytes indirectly, in space
-  // allocated by the caller.
-  } else if (TySize > CharUnits::fromQuantity(16) &&
-             getABIKind() == ARMABIKind::AAPCS16_VFP &&
-             !isHomogeneousAggregate(Ty, Base, Members)) {
-    IsIndirect = true;
-
-  // Otherwise, bound the type's ABI alignment.
-  // The ABI alignment for 64-bit or 128-bit vectors is 8 for AAPCS and 4 for
-  // APCS. For AAPCS, the ABI alignment is at least 4-byte and at most 8-byte.
-  // Our callers should be prepared to handle an under-aligned address.
-  } else if (getABIKind() == ARMABIKind::AAPCS_VFP ||
-             getABIKind() == ARMABIKind::AAPCS) {
-    TyAlignForABI = std::max(TyAlignForABI, CharUnits::fromQuantity(4));
-    TyAlignForABI = std::min(TyAlignForABI, CharUnits::fromQuantity(8));
-  } else if (getABIKind() == ARMABIKind::AAPCS16_VFP) {
-    // ARMv7k allows type alignment up to 16 bytes.
-    TyAlignForABI = std::max(TyAlignForABI, CharUnits::fromQuantity(4));
-    TyAlignForABI = std::min(TyAlignForABI, CharUnits::fromQuantity(16));
-  } else {
-    TyAlignForABI = CharUnits::fromQuantity(4);
-  }
-
-  TypeInfoChars TyInfo(TySize, TyAlignForABI, AlignRequirementKind::None);
-  return emitVoidPtrVAArg(CGF, VAListAddr, Ty, IsIndirect, TyInfo,
-                          SlotSize, /*AllowHigherAlign*/ true);
-}
-
-//===----------------------------------------------------------------------===//
-// NVPTX ABI Implementation
-//===----------------------------------------------------------------------===//
-
-namespace {
-
-class NVPTXTargetCodeGenInfo;
-
-class NVPTXABIInfo : public ABIInfo {
-  NVPTXTargetCodeGenInfo &CGInfo;
-
-public:
-  NVPTXABIInfo(CodeGenTypes &CGT, NVPTXTargetCodeGenInfo &Info)
-      : ABIInfo(CGT), CGInfo(Info) {}
-
-  ABIArgInfo classifyReturnType(QualType RetTy) const;
-  ABIArgInfo classifyArgumentType(QualType Ty) const;
-
-  void computeInfo(CGFunctionInfo &FI) const override;
-  Address EmitVAArg(CodeGenFunction &CGF, Address VAListAddr,
-                    QualType Ty) const override;
-  bool isUnsupportedType(QualType T) const;
-  ABIArgInfo coerceToIntArrayWithLimit(QualType Ty, unsigned MaxSize) const;
-};
-
-class NVPTXTargetCodeGenInfo : public TargetCodeGenInfo {
-public:
-  NVPTXTargetCodeGenInfo(CodeGenTypes &CGT)
-      : TargetCodeGenInfo(std::make_unique<NVPTXABIInfo>(CGT, *this)) {}
-
-  void setTargetAttributes(const Decl *D, llvm::GlobalValue *GV,
-                           CodeGen::CodeGenModule &M) const override;
-  bool shouldEmitStaticExternCAliases() const override;
-
-  llvm::Type *getCUDADeviceBuiltinSurfaceDeviceType() const override {
-    // On the device side, surface reference is represented as an object handle
-    // in 64-bit integer.
-    return llvm::Type::getInt64Ty(getABIInfo().getVMContext());
-  }
-
-  llvm::Type *getCUDADeviceBuiltinTextureDeviceType() const override {
-    // On the device side, texture reference is represented as an object handle
-    // in 64-bit integer.
-    return llvm::Type::getInt64Ty(getABIInfo().getVMContext());
-  }
-
-  bool emitCUDADeviceBuiltinSurfaceDeviceCopy(CodeGenFunction &CGF, LValue Dst,
-                                              LValue Src) const override {
-    emitBuiltinSurfTexDeviceCopy(CGF, Dst, Src);
-    return true;
-  }
-
-  bool emitCUDADeviceBuiltinTextureDeviceCopy(CodeGenFunction &CGF, LValue Dst,
-                                              LValue Src) const override {
-    emitBuiltinSurfTexDeviceCopy(CGF, Dst, Src);
-    return true;
-  }
-
-private:
-  // Adds a NamedMDNode with GV, Name, and Operand as operands, and adds the
-  // resulting MDNode to the nvvm.annotations MDNode.
-  static void addNVVMMetadata(llvm::GlobalValue *GV, StringRef Name,
-                              int Operand);
-
-  static void emitBuiltinSurfTexDeviceCopy(CodeGenFunction &CGF, LValue Dst,
-                                           LValue Src) {
-    llvm::Value *Handle = nullptr;
-    llvm::Constant *C =
-        llvm::dyn_cast<llvm::Constant>(Src.getAddress(CGF).getPointer());
-    // Lookup `addrspacecast` through the constant pointer if any.
-    if (auto *ASC = llvm::dyn_cast_or_null<llvm::AddrSpaceCastOperator>(C))
-      C = llvm::cast<llvm::Constant>(ASC->getPointerOperand());
-    if (auto *GV = llvm::dyn_cast_or_null<llvm::GlobalVariable>(C)) {
-      // Load the handle from the specific global variable using
-      // `nvvm.texsurf.handle.internal` intrinsic.
-      Handle = CGF.EmitRuntimeCall(
-          CGF.CGM.getIntrinsic(llvm::Intrinsic::nvvm_texsurf_handle_internal,
-                               {GV->getType()}),
-          {GV}, "texsurf_handle");
-    } else
-      Handle = CGF.EmitLoadOfScalar(Src, SourceLocation());
-    CGF.EmitStoreOfScalar(Handle, Dst);
-  }
-};
-
-/// Checks if the type is unsupported directly by the current target.
-bool NVPTXABIInfo::isUnsupportedType(QualType T) const {
-  ASTContext &Context = getContext();
-  if (!Context.getTargetInfo().hasFloat16Type() && T->isFloat16Type())
-    return true;
-  if (!Context.getTargetInfo().hasFloat128Type() &&
-      (T->isFloat128Type() ||
-       (T->isRealFloatingType() && Context.getTypeSize(T) == 128)))
-    return true;
-  if (const auto *EIT = T->getAs<BitIntType>())
-    return EIT->getNumBits() >
-           (Context.getTargetInfo().hasInt128Type() ? 128U : 64U);
-  if (!Context.getTargetInfo().hasInt128Type() && T->isIntegerType() &&
-      Context.getTypeSize(T) > 64U)
-    return true;
-  if (const auto *AT = T->getAsArrayTypeUnsafe())
-    return isUnsupportedType(AT->getElementType());
-  const auto *RT = T->getAs<RecordType>();
-  if (!RT)
-    return false;
-  const RecordDecl *RD = RT->getDecl();
-
-  // If this is a C++ record, check the bases first.
-  if (const CXXRecordDecl *CXXRD = dyn_cast<CXXRecordDecl>(RD))
-    for (const CXXBaseSpecifier &I : CXXRD->bases())
-      if (isUnsupportedType(I.getType()))
-        return true;
-
-  for (const FieldDecl *I : RD->fields())
-    if (isUnsupportedType(I->getType()))
-      return true;
-  return false;
-}
-
-/// Coerce the given type into an array with maximum allowed size of elements.
-ABIArgInfo NVPTXABIInfo::coerceToIntArrayWithLimit(QualType Ty,
-                                                   unsigned MaxSize) const {
-  // Alignment and Size are measured in bits.
-  const uint64_t Size = getContext().getTypeSize(Ty);
-  const uint64_t Alignment = getContext().getTypeAlign(Ty);
-  const unsigned Div = std::min<unsigned>(MaxSize, Alignment);
-  llvm::Type *IntType = llvm::Type::getIntNTy(getVMContext(), Div);
-  const uint64_t NumElements = (Size + Div - 1) / Div;
-  return ABIArgInfo::getDirect(llvm::ArrayType::get(IntType, NumElements));
-}
-
-ABIArgInfo NVPTXABIInfo::classifyReturnType(QualType RetTy) const {
-  if (RetTy->isVoidType())
-    return ABIArgInfo::getIgnore();
-
-  if (getContext().getLangOpts().OpenMP &&
-      getContext().getLangOpts().OpenMPIsDevice && isUnsupportedType(RetTy))
-    return coerceToIntArrayWithLimit(RetTy, 64);
-
-  // note: this is different from default ABI
-  if (!RetTy->isScalarType())
-    return ABIArgInfo::getDirect();
-
-  // Treat an enum type as its underlying type.
-  if (const EnumType *EnumTy = RetTy->getAs<EnumType>())
-    RetTy = EnumTy->getDecl()->getIntegerType();
-
-  return (isPromotableIntegerTypeForABI(RetTy) ? ABIArgInfo::getExtend(RetTy)
-                                               : ABIArgInfo::getDirect());
-}
-
-ABIArgInfo NVPTXABIInfo::classifyArgumentType(QualType Ty) const {
-  // Treat an enum type as its underlying type.
-  if (const EnumType *EnumTy = Ty->getAs<EnumType>())
-    Ty = EnumTy->getDecl()->getIntegerType();
-
-  // Return aggregates type as indirect by value
-  if (isAggregateTypeForABI(Ty)) {
-    // Under CUDA device compilation, tex/surf builtin types are replaced with
-    // object types and passed directly.
-    if (getContext().getLangOpts().CUDAIsDevice) {
-      if (Ty->isCUDADeviceBuiltinSurfaceType())
-        return ABIArgInfo::getDirect(
-            CGInfo.getCUDADeviceBuiltinSurfaceDeviceType());
-      if (Ty->isCUDADeviceBuiltinTextureType())
-        return ABIArgInfo::getDirect(
-            CGInfo.getCUDADeviceBuiltinTextureDeviceType());
-    }
-    return getNaturalAlignIndirect(Ty, /* byval */ true);
-  }
-
-  if (const auto *EIT = Ty->getAs<BitIntType>()) {
-    if ((EIT->getNumBits() > 128) ||
-        (!getContext().getTargetInfo().hasInt128Type() &&
-         EIT->getNumBits() > 64))
-      return getNaturalAlignIndirect(Ty, /* byval */ true);
-  }
-
-  return (isPromotableIntegerTypeForABI(Ty) ? ABIArgInfo::getExtend(Ty)
-                                            : ABIArgInfo::getDirect());
-}
-
-void NVPTXABIInfo::computeInfo(CGFunctionInfo &FI) const {
-  if (!getCXXABI().classifyReturnType(FI))
-    FI.getReturnInfo() = classifyReturnType(FI.getReturnType());
-  for (auto &I : FI.arguments())
-    I.info = classifyArgumentType(I.type);
-
-  // Always honor user-specified calling convention.
-  if (FI.getCallingConvention() != llvm::CallingConv::C)
-    return;
-
-  FI.setEffectiveCallingConvention(getRuntimeCC());
-}
-
-Address NVPTXABIInfo::EmitVAArg(CodeGenFunction &CGF, Address VAListAddr,
-                                QualType Ty) const {
-  llvm_unreachable("NVPTX does not support varargs");
-}
-
-void NVPTXTargetCodeGenInfo::setTargetAttributes(
-    const Decl *D, llvm::GlobalValue *GV, CodeGen::CodeGenModule &M) const {
-  if (GV->isDeclaration())
-    return;
-  const VarDecl *VD = dyn_cast_or_null<VarDecl>(D);
-  if (VD) {
-    if (M.getLangOpts().CUDA) {
-      if (VD->getType()->isCUDADeviceBuiltinSurfaceType())
-        addNVVMMetadata(GV, "surface", 1);
-      else if (VD->getType()->isCUDADeviceBuiltinTextureType())
-        addNVVMMetadata(GV, "texture", 1);
-      return;
-    }
-  }
-
-  const FunctionDecl *FD = dyn_cast_or_null<FunctionDecl>(D);
-  if (!FD) return;
-
-  llvm::Function *F = cast<llvm::Function>(GV);
-
-  // Perform special handling in OpenCL mode
-  if (M.getLangOpts().OpenCL || M.getLangOpts().SYCLIsDevice) {
-    // Use OpenCL function attributes to check for kernel functions
-    // By default, all functions are device functions
-    if (FD->hasAttr<OpenCLKernelAttr>()) {
-      // OpenCL __kernel functions get kernel metadata
-      // Create !{<func-ref>, metadata !"kernel", i32 1} node
-      addNVVMMetadata(F, "kernel", 1);
-      // And kernel functions are not subject to inlining
-      F->addFnAttr(llvm::Attribute::NoInline);
-    }
-  }
-
-  // Perform special handling in CUDA mode.
-  if (M.getLangOpts().CUDA) {
-    // CUDA __global__ functions get a kernel metadata entry.  Since
-    // __global__ functions cannot be called from the device, we do not
-    // need to set the noinline attribute.
-    if (FD->hasAttr<CUDAGlobalAttr>()) {
-      // Create !{<func-ref>, metadata !"kernel", i32 1} node
-      addNVVMMetadata(F, "kernel", 1);
-    }
-    if (CUDALaunchBoundsAttr *Attr = FD->getAttr<CUDALaunchBoundsAttr>()) {
-      // Create !{<func-ref>, metadata !"maxntidx", i32 <val>} node
-      llvm::APSInt MaxThreads(32);
-      MaxThreads = Attr->getMaxThreads()->EvaluateKnownConstInt(M.getContext());
-      if (MaxThreads > 0)
-        addNVVMMetadata(F, "maxntidx", MaxThreads.getExtValue());
-
-      // min blocks is an optional argument for CUDALaunchBoundsAttr. If it was
-      // not specified in __launch_bounds__ or if the user specified a 0 value,
-      // we don't have to add a PTX directive.
-      if (Attr->getMinBlocks()) {
-        llvm::APSInt MinBlocks(32);
-        MinBlocks = Attr->getMinBlocks()->EvaluateKnownConstInt(M.getContext());
-        if (MinBlocks > 0)
-          // Create !{<func-ref>, metadata !"minctasm", i32 <val>} node
-          addNVVMMetadata(F, "minctasm", MinBlocks.getExtValue());
-      }
-    }
-  }
-
-  // Attach kernel metadata directly if compiling for NVPTX.
-  if (FD->hasAttr<NVPTXKernelAttr>()) {
-    addNVVMMetadata(F, "kernel", 1);
-  }
-}
-
-void NVPTXTargetCodeGenInfo::addNVVMMetadata(llvm::GlobalValue *GV,
-                                             StringRef Name, int Operand) {
-  addAMDGCOrNVVMMetadata("nvvm.annotations", GV, Name, Operand);
-}
-
-bool NVPTXTargetCodeGenInfo::shouldEmitStaticExternCAliases() const {
-  return false;
-}
-}
-
-//===----------------------------------------------------------------------===//
-// SystemZ ABI Implementation
-//===----------------------------------------------------------------------===//
-
-namespace {
-
-class SystemZABIInfo : public ABIInfo {
-  bool HasVector;
-  bool IsSoftFloatABI;
-
-public:
-  SystemZABIInfo(CodeGenTypes &CGT, bool HV, bool SF)
-      : ABIInfo(CGT), HasVector(HV), IsSoftFloatABI(SF) {}
-
-  bool isPromotableIntegerTypeForABI(QualType Ty) const;
-  bool isCompoundType(QualType Ty) const;
-  bool isVectorArgumentType(QualType Ty) const;
-  bool isFPArgumentType(QualType Ty) const;
-  QualType GetSingleElementType(QualType Ty) const;
-
-  ABIArgInfo classifyReturnType(QualType RetTy) const;
-  ABIArgInfo classifyArgumentType(QualType ArgTy) const;
-
-  void computeInfo(CGFunctionInfo &FI) const override;
-  Address EmitVAArg(CodeGenFunction &CGF, Address VAListAddr,
-                    QualType Ty) const override;
-};
-
-class SystemZTargetCodeGenInfo : public TargetCodeGenInfo {
-  ASTContext &Ctx;
-
-  // These are used for speeding up the search for a visible vector ABI.
-  mutable bool HasVisibleVecABIFlag = false;
-  mutable std::set<const Type *> SeenTypes;
-
-  // Returns true (the first time) if Ty is, or is found to include, a vector
-  // type that exposes the vector ABI. This is any vector >=16 bytes which
-  // with vector support are aligned to only 8 bytes. When IsParam is true,
-  // the type belongs to a value as passed between functions. If it is a
-  // vector <=16 bytes it will be passed in a vector register (if supported).
-  bool isVectorTypeBased(const Type *Ty, bool IsParam) const;
-
-public:
-  SystemZTargetCodeGenInfo(CodeGenTypes &CGT, bool HasVector, bool SoftFloatABI)
-      : TargetCodeGenInfo(
-            std::make_unique<SystemZABIInfo>(CGT, HasVector, SoftFloatABI)),
-            Ctx(CGT.getContext()) {
-    SwiftInfo =
-        std::make_unique<SwiftABIInfo>(CGT, /*SwiftErrorInRegister=*/false);
-  }
-
-  // The vector ABI is different when the vector facility is present and when
-  // a module e.g. defines an externally visible vector variable, a flag
-  // indicating a visible vector ABI is added. Eventually this will result in
-  // a GNU attribute indicating the vector ABI of the module.  Ty is the type
-  // of a variable or function parameter that is globally visible.
-  void handleExternallyVisibleObjABI(const Type *Ty, CodeGen::CodeGenModule &M,
-                                     bool IsParam) const {
-    if (!HasVisibleVecABIFlag && isVectorTypeBased(Ty, IsParam)) {
-      M.getModule().addModuleFlag(llvm::Module::Warning,
-                                  "s390x-visible-vector-ABI", 1);
-      HasVisibleVecABIFlag = true;
-    }
-  }
-
-  void setTargetAttributes(const Decl *D, llvm::GlobalValue *GV,
-                           CodeGen::CodeGenModule &M) const override {
-    if (!D)
-      return;
-
-    // Check if the vector ABI becomes visible by an externally visible
-    // variable or function.
-    if (const auto *VD = dyn_cast<VarDecl>(D)) {
-      if (VD->isExternallyVisible())
-        handleExternallyVisibleObjABI(VD->getType().getTypePtr(), M,
-                                      /*IsParam*/false);
-    }
-    else if (const FunctionDecl *FD = dyn_cast<FunctionDecl>(D)) {
-      if (FD->isExternallyVisible())
-        handleExternallyVisibleObjABI(FD->getType().getTypePtr(), M,
-                                      /*IsParam*/false);
-    }
-  }
-
-  llvm::Value *testFPKind(llvm::Value *V, unsigned BuiltinID,
-                          CGBuilderTy &Builder,
-                          CodeGenModule &CGM) const override {
-    assert(V->getType()->isFloatingPointTy() && "V should have an FP type.");
-    // Only use TDC in constrained FP mode.
-    if (!Builder.getIsFPConstrained())
-      return nullptr;
-
-    llvm::Type *Ty = V->getType();
-    if (Ty->isFloatTy() || Ty->isDoubleTy() || Ty->isFP128Ty()) {
-      llvm::Module &M = CGM.getModule();
-      auto &Ctx = M.getContext();
-      llvm::Function *TDCFunc =
-          llvm::Intrinsic::getDeclaration(&M, llvm::Intrinsic::s390_tdc, Ty);
-      unsigned TDCBits = 0;
-      switch (BuiltinID) {
-      case Builtin::BI__builtin_isnan:
-        TDCBits = 0xf;
-        break;
-      case Builtin::BIfinite:
-      case Builtin::BI__finite:
-      case Builtin::BIfinitef:
-      case Builtin::BI__finitef:
-      case Builtin::BIfinitel:
-      case Builtin::BI__finitel:
-      case Builtin::BI__builtin_isfinite:
-        TDCBits = 0xfc0;
-        break;
-      case Builtin::BI__builtin_isinf:
-        TDCBits = 0x30;
-        break;
-      default:
-        break;
-      }
-      if (TDCBits)
-        return Builder.CreateCall(
-            TDCFunc,
-            {V, llvm::ConstantInt::get(llvm::Type::getInt64Ty(Ctx), TDCBits)});
-    }
-    return nullptr;
-  }
-};
-}
-
-bool SystemZABIInfo::isPromotableIntegerTypeForABI(QualType Ty) const {
-  // Treat an enum type as its underlying type.
-  if (const EnumType *EnumTy = Ty->getAs<EnumType>())
-    Ty = EnumTy->getDecl()->getIntegerType();
-
-  // Promotable integer types are required to be promoted by the ABI.
-  if (ABIInfo::isPromotableIntegerTypeForABI(Ty))
-    return true;
-
-  if (const auto *EIT = Ty->getAs<BitIntType>())
-    if (EIT->getNumBits() < 64)
-      return true;
-
-  // 32-bit values must also be promoted.
-  if (const BuiltinType *BT = Ty->getAs<BuiltinType>())
-    switch (BT->getKind()) {
-    case BuiltinType::Int:
-    case BuiltinType::UInt:
-      return true;
-    default:
-      return false;
-    }
-  return false;
-}
-
-bool SystemZABIInfo::isCompoundType(QualType Ty) const {
-  return (Ty->isAnyComplexType() ||
-          Ty->isVectorType() ||
-          isAggregateTypeForABI(Ty));
-}
-
-bool SystemZABIInfo::isVectorArgumentType(QualType Ty) const {
-  return (HasVector &&
-          Ty->isVectorType() &&
-          getContext().getTypeSize(Ty) <= 128);
-}
-
-bool SystemZABIInfo::isFPArgumentType(QualType Ty) const {
-  if (IsSoftFloatABI)
-    return false;
-
-  if (const BuiltinType *BT = Ty->getAs<BuiltinType>())
-    switch (BT->getKind()) {
-    case BuiltinType::Float:
-    case BuiltinType::Double:
-      return true;
-    default:
-      return false;
-    }
-
-  return false;
-}
-
-QualType SystemZABIInfo::GetSingleElementType(QualType Ty) const {
-  const RecordType *RT = Ty->getAs<RecordType>();
-
-  if (RT && RT->isStructureOrClassType()) {
-    const RecordDecl *RD = RT->getDecl();
-    QualType Found;
-
-    // If this is a C++ record, check the bases first.
-    if (const CXXRecordDecl *CXXRD = dyn_cast<CXXRecordDecl>(RD))
-      if (CXXRD->hasDefinition())
-        for (const auto &I : CXXRD->bases()) {
-          QualType Base = I.getType();
-
-          // Empty bases don't affect things either way.
-          if (isEmptyRecord(getContext(), Base, true))
-            continue;
-
-          if (!Found.isNull())
-            return Ty;
-          Found = GetSingleElementType(Base);
-        }
-
-    // Check the fields.
-    for (const auto *FD : RD->fields()) {
-      // Unlike isSingleElementStruct(), empty structure and array fields
-      // do count.  So do anonymous bitfields that aren't zero-sized.
-
-      // Like isSingleElementStruct(), ignore C++20 empty data members.
-      if (FD->hasAttr<NoUniqueAddressAttr>() &&
-          isEmptyRecord(getContext(), FD->getType(), true))
-        continue;
-
-      // Unlike isSingleElementStruct(), arrays do not count.
-      // Nested structures still do though.
-      if (!Found.isNull())
-        return Ty;
-      Found = GetSingleElementType(FD->getType());
-    }
-
-    // Unlike isSingleElementStruct(), trailing padding is allowed.
-    // An 8-byte aligned struct s { float f; } is passed as a double.
-    if (!Found.isNull())
-      return Found;
-  }
-
-  return Ty;
-}
-
-Address SystemZABIInfo::EmitVAArg(CodeGenFunction &CGF, Address VAListAddr,
-                                  QualType Ty) const {
-  // Assume that va_list type is correct; should be pointer to LLVM type:
-  // struct {
-  //   i64 __gpr;
-  //   i64 __fpr;
-  //   i8 *__overflow_arg_area;
-  //   i8 *__reg_save_area;
-  // };
-
-  // Every non-vector argument occupies 8 bytes and is passed by preference
-  // in either GPRs or FPRs.  Vector arguments occupy 8 or 16 bytes and are
-  // always passed on the stack.
-  const SystemZTargetCodeGenInfo &SZCGI =
-      static_cast<const SystemZTargetCodeGenInfo &>(
-          CGT.getCGM().getTargetCodeGenInfo());
-  Ty = getContext().getCanonicalType(Ty);
-  auto TyInfo = getContext().getTypeInfoInChars(Ty);
-  llvm::Type *ArgTy = CGF.ConvertTypeForMem(Ty);
-  llvm::Type *DirectTy = ArgTy;
-  ABIArgInfo AI = classifyArgumentType(Ty);
-  bool IsIndirect = AI.isIndirect();
-  bool InFPRs = false;
-  bool IsVector = false;
-  CharUnits UnpaddedSize;
-  CharUnits DirectAlign;
-  SZCGI.handleExternallyVisibleObjABI(Ty.getTypePtr(), CGT.getCGM(),
-                                      /*IsParam*/true);
-  if (IsIndirect) {
-    DirectTy = llvm::PointerType::getUnqual(DirectTy);
-    UnpaddedSize = DirectAlign = CharUnits::fromQuantity(8);
-  } else {
-    if (AI.getCoerceToType())
-      ArgTy = AI.getCoerceToType();
-    InFPRs = (!IsSoftFloatABI && (ArgTy->isFloatTy() || ArgTy->isDoubleTy()));
-    IsVector = ArgTy->isVectorTy();
-    UnpaddedSize = TyInfo.Width;
-    DirectAlign = TyInfo.Align;
-  }
-  CharUnits PaddedSize = CharUnits::fromQuantity(8);
-  if (IsVector && UnpaddedSize > PaddedSize)
-    PaddedSize = CharUnits::fromQuantity(16);
-  assert((UnpaddedSize <= PaddedSize) && "Invalid argument size.");
-
-  CharUnits Padding = (PaddedSize - UnpaddedSize);
-
-  llvm::Type *IndexTy = CGF.Int64Ty;
-  llvm::Value *PaddedSizeV =
-    llvm::ConstantInt::get(IndexTy, PaddedSize.getQuantity());
-
-  if (IsVector) {
-    // Work out the address of a vector argument on the stack.
-    // Vector arguments are always passed in the high bits of a
-    // single (8 byte) or double (16 byte) stack slot.
-    Address OverflowArgAreaPtr =
-        CGF.Builder.CreateStructGEP(VAListAddr, 2, "overflow_arg_area_ptr");
-    Address OverflowArgArea =
-        Address(CGF.Builder.CreateLoad(OverflowArgAreaPtr, "overflow_arg_area"),
-                CGF.Int8Ty, TyInfo.Align);
-    Address MemAddr =
-        CGF.Builder.CreateElementBitCast(OverflowArgArea, DirectTy, "mem_addr");
-
-    // Update overflow_arg_area_ptr pointer
-    llvm::Value *NewOverflowArgArea = CGF.Builder.CreateGEP(
-        OverflowArgArea.getElementType(), OverflowArgArea.getPointer(),
-        PaddedSizeV, "overflow_arg_area");
-    CGF.Builder.CreateStore(NewOverflowArgArea, OverflowArgAreaPtr);
-
-    return MemAddr;
-  }
-
-  assert(PaddedSize.getQuantity() == 8);
-
-  unsigned MaxRegs, RegCountField, RegSaveIndex;
-  CharUnits RegPadding;
-  if (InFPRs) {
-    MaxRegs = 4; // Maximum of 4 FPR arguments
-    RegCountField = 1; // __fpr
-    RegSaveIndex = 16; // save offset for f0
-    RegPadding = CharUnits(); // floats are passed in the high bits of an FPR
-  } else {
-    MaxRegs = 5; // Maximum of 5 GPR arguments
-    RegCountField = 0; // __gpr
-    RegSaveIndex = 2; // save offset for r2
-    RegPadding = Padding; // values are passed in the low bits of a GPR
-  }
-
-  Address RegCountPtr =
-      CGF.Builder.CreateStructGEP(VAListAddr, RegCountField, "reg_count_ptr");
-  llvm::Value *RegCount = CGF.Builder.CreateLoad(RegCountPtr, "reg_count");
-  llvm::Value *MaxRegsV = llvm::ConstantInt::get(IndexTy, MaxRegs);
-  llvm::Value *InRegs = CGF.Builder.CreateICmpULT(RegCount, MaxRegsV,
-                                                 "fits_in_regs");
-
-  llvm::BasicBlock *InRegBlock = CGF.createBasicBlock("vaarg.in_reg");
-  llvm::BasicBlock *InMemBlock = CGF.createBasicBlock("vaarg.in_mem");
-  llvm::BasicBlock *ContBlock = CGF.createBasicBlock("vaarg.end");
-  CGF.Builder.CreateCondBr(InRegs, InRegBlock, InMemBlock);
-
-  // Emit code to load the value if it was passed in registers.
-  CGF.EmitBlock(InRegBlock);
-
-  // Work out the address of an argument register.
-  llvm::Value *ScaledRegCount =
-    CGF.Builder.CreateMul(RegCount, PaddedSizeV, "scaled_reg_count");
-  llvm::Value *RegBase =
-    llvm::ConstantInt::get(IndexTy, RegSaveIndex * PaddedSize.getQuantity()
-                                      + RegPadding.getQuantity());
-  llvm::Value *RegOffset =
-    CGF.Builder.CreateAdd(ScaledRegCount, RegBase, "reg_offset");
-  Address RegSaveAreaPtr =
-      CGF.Builder.CreateStructGEP(VAListAddr, 3, "reg_save_area_ptr");
-  llvm::Value *RegSaveArea =
-      CGF.Builder.CreateLoad(RegSaveAreaPtr, "reg_save_area");
-  Address RawRegAddr(
-      CGF.Builder.CreateGEP(CGF.Int8Ty, RegSaveArea, RegOffset, "raw_reg_addr"),
-      CGF.Int8Ty, PaddedSize);
-  Address RegAddr =
-      CGF.Builder.CreateElementBitCast(RawRegAddr, DirectTy, "reg_addr");
-
-  // Update the register count
-  llvm::Value *One = llvm::ConstantInt::get(IndexTy, 1);
-  llvm::Value *NewRegCount =
-    CGF.Builder.CreateAdd(RegCount, One, "reg_count");
-  CGF.Builder.CreateStore(NewRegCount, RegCountPtr);
-  CGF.EmitBranch(ContBlock);
-
-  // Emit code to load the value if it was passed in memory.
-  CGF.EmitBlock(InMemBlock);
-
-  // Work out the address of a stack argument.
-  Address OverflowArgAreaPtr =
-      CGF.Builder.CreateStructGEP(VAListAddr, 2, "overflow_arg_area_ptr");
-  Address OverflowArgArea =
-      Address(CGF.Builder.CreateLoad(OverflowArgAreaPtr, "overflow_arg_area"),
-              CGF.Int8Ty, PaddedSize);
-  Address RawMemAddr =
-      CGF.Builder.CreateConstByteGEP(OverflowArgArea, Padding, "raw_mem_addr");
-  Address MemAddr =
-    CGF.Builder.CreateElementBitCast(RawMemAddr, DirectTy, "mem_addr");
-
-  // Update overflow_arg_area_ptr pointer
-  llvm::Value *NewOverflowArgArea =
-    CGF.Builder.CreateGEP(OverflowArgArea.getElementType(),
-                          OverflowArgArea.getPointer(), PaddedSizeV,
-                          "overflow_arg_area");
-  CGF.Builder.CreateStore(NewOverflowArgArea, OverflowArgAreaPtr);
-  CGF.EmitBranch(ContBlock);
-
-  // Return the appropriate result.
-  CGF.EmitBlock(ContBlock);
-  Address ResAddr = emitMergePHI(CGF, RegAddr, InRegBlock, MemAddr, InMemBlock,
-                                 "va_arg.addr");
-
-  if (IsIndirect)
-    ResAddr = Address(CGF.Builder.CreateLoad(ResAddr, "indirect_arg"), ArgTy,
-                      TyInfo.Align);
-
-  return ResAddr;
-}
-
-ABIArgInfo SystemZABIInfo::classifyReturnType(QualType RetTy) const {
-  if (RetTy->isVoidType())
-    return ABIArgInfo::getIgnore();
-  if (isVectorArgumentType(RetTy))
-    return ABIArgInfo::getDirect();
-  if (isCompoundType(RetTy) || getContext().getTypeSize(RetTy) > 64)
-    return getNaturalAlignIndirect(RetTy);
-  return (isPromotableIntegerTypeForABI(RetTy) ? ABIArgInfo::getExtend(RetTy)
-                                               : ABIArgInfo::getDirect());
-}
-
-ABIArgInfo SystemZABIInfo::classifyArgumentType(QualType Ty) const {
-  // Handle the generic C++ ABI.
-  if (CGCXXABI::RecordArgABI RAA = getRecordArgABI(Ty, getCXXABI()))
-    return getNaturalAlignIndirect(Ty, RAA == CGCXXABI::RAA_DirectInMemory);
-
-  // Integers and enums are extended to full register width.
-  if (isPromotableIntegerTypeForABI(Ty))
-    return ABIArgInfo::getExtend(Ty);
-
-  // Handle vector types and vector-like structure types.  Note that
-  // as opposed to float-like structure types, we do not allow any
-  // padding for vector-like structures, so verify the sizes match.
-  uint64_t Size = getContext().getTypeSize(Ty);
-  QualType SingleElementTy = GetSingleElementType(Ty);
-  if (isVectorArgumentType(SingleElementTy) &&
-      getContext().getTypeSize(SingleElementTy) == Size)
-    return ABIArgInfo::getDirect(CGT.ConvertType(SingleElementTy));
-
-  // Values that are not 1, 2, 4 or 8 bytes in size are passed indirectly.
-  if (Size != 8 && Size != 16 && Size != 32 && Size != 64)
-    return getNaturalAlignIndirect(Ty, /*ByVal=*/false);
-
-  // Handle small structures.
-  if (const RecordType *RT = Ty->getAs<RecordType>()) {
-    // Structures with flexible arrays have variable length, so really
-    // fail the size test above.
-    const RecordDecl *RD = RT->getDecl();
-    if (RD->hasFlexibleArrayMember())
-      return getNaturalAlignIndirect(Ty, /*ByVal=*/false);
-
-    // The structure is passed as an unextended integer, a float, or a double.
-    llvm::Type *PassTy;
-    if (isFPArgumentType(SingleElementTy)) {
-      assert(Size == 32 || Size == 64);
-      if (Size == 32)
-        PassTy = llvm::Type::getFloatTy(getVMContext());
-      else
-        PassTy = llvm::Type::getDoubleTy(getVMContext());
-    } else
-      PassTy = llvm::IntegerType::get(getVMContext(), Size);
-    return ABIArgInfo::getDirect(PassTy);
-  }
-
-  // Non-structure compounds are passed indirectly.
-  if (isCompoundType(Ty))
-    return getNaturalAlignIndirect(Ty, /*ByVal=*/false);
-
-  return ABIArgInfo::getDirect(nullptr);
-}
-
-void SystemZABIInfo::computeInfo(CGFunctionInfo &FI) const {
-  const SystemZTargetCodeGenInfo &SZCGI =
-      static_cast<const SystemZTargetCodeGenInfo &>(
-          CGT.getCGM().getTargetCodeGenInfo());
-  if (!getCXXABI().classifyReturnType(FI))
-    FI.getReturnInfo() = classifyReturnType(FI.getReturnType());
-  unsigned Idx = 0;
-  for (auto &I : FI.arguments()) {
-    I.info = classifyArgumentType(I.type);
-    if (FI.isVariadic() && Idx++ >= FI.getNumRequiredArgs())
-      // Check if a vararg vector argument is passed, in which case the
-      // vector ABI becomes visible as the va_list could be passed on to
-      // other functions.
-      SZCGI.handleExternallyVisibleObjABI(I.type.getTypePtr(), CGT.getCGM(),
-                                          /*IsParam*/true);
-  }
-}
-
-bool SystemZTargetCodeGenInfo::isVectorTypeBased(const Type *Ty,
-                                                 bool IsParam) const {
-  if (!SeenTypes.insert(Ty).second)
-    return false;
-
-  if (IsParam) {
-    // A narrow (<16 bytes) vector will as a parameter also expose the ABI as
-    // it will be passed in a vector register. A wide (>16 bytes) vector will
-    // be passed via "hidden" pointer where any extra alignment is not
-    // required (per GCC).
-    const Type *SingleEltTy = getABIInfo<SystemZABIInfo>()
-                                  .GetSingleElementType(QualType(Ty, 0))
-                                  .getTypePtr();
-    bool SingleVecEltStruct = SingleEltTy != Ty && SingleEltTy->isVectorType() &&
-      Ctx.getTypeSize(SingleEltTy) == Ctx.getTypeSize(Ty);
-    if (Ty->isVectorType() || SingleVecEltStruct)
-      return Ctx.getTypeSize(Ty) / 8 <= 16;
-  }
-
-  // Assume pointers are dereferenced.
-  while (Ty->isPointerType() || Ty->isArrayType())
-    Ty = Ty->getPointeeOrArrayElementType();
-
-  // Vectors >= 16 bytes expose the ABI through alignment requirements.
-  if (Ty->isVectorType() && Ctx.getTypeSize(Ty) / 8 >= 16)
-      return true;
-
-  if (const auto *RecordTy = Ty->getAs<RecordType>()) {
-    const RecordDecl *RD = RecordTy->getDecl();
-    if (const CXXRecordDecl *CXXRD = dyn_cast<CXXRecordDecl>(RD))
-      if (CXXRD->hasDefinition())
-        for (const auto &I : CXXRD->bases())
-          if (isVectorTypeBased(I.getType().getTypePtr(), /*IsParam*/false))
-            return true;
-    for (const auto *FD : RD->fields())
-      if (isVectorTypeBased(FD->getType().getTypePtr(), /*IsParam*/false))
-        return true;
-  }
-
-  if (const auto *FT = Ty->getAs<FunctionType>())
-    if (isVectorTypeBased(FT->getReturnType().getTypePtr(), /*IsParam*/true))
-      return true;
-  if (const FunctionProtoType *Proto = Ty->getAs<FunctionProtoType>())
-    for (const auto &ParamType : Proto->getParamTypes())
-      if (isVectorTypeBased(ParamType.getTypePtr(), /*IsParam*/true))
-        return true;
-
-  return false;
-}
-
-//===----------------------------------------------------------------------===//
-// MSP430 ABI Implementation
-//===----------------------------------------------------------------------===//
-
-namespace {
-
-class MSP430ABIInfo : public DefaultABIInfo {
-  static ABIArgInfo complexArgInfo() {
-    ABIArgInfo Info = ABIArgInfo::getDirect();
-    Info.setCanBeFlattened(false);
-    return Info;
-  }
-
-public:
-  MSP430ABIInfo(CodeGenTypes &CGT) : DefaultABIInfo(CGT) {}
-
-  ABIArgInfo classifyReturnType(QualType RetTy) const {
-    if (RetTy->isAnyComplexType())
-      return complexArgInfo();
-
-    return DefaultABIInfo::classifyReturnType(RetTy);
-  }
-
-  ABIArgInfo classifyArgumentType(QualType RetTy) const {
-    if (RetTy->isAnyComplexType())
-      return complexArgInfo();
-
-    return DefaultABIInfo::classifyArgumentType(RetTy);
-  }
-
-  // Just copy the original implementations because
-  // DefaultABIInfo::classify{Return,Argument}Type() are not virtual
-  void computeInfo(CGFunctionInfo &FI) const override {
-    if (!getCXXABI().classifyReturnType(FI))
-      FI.getReturnInfo() = classifyReturnType(FI.getReturnType());
-    for (auto &I : FI.arguments())
-      I.info = classifyArgumentType(I.type);
-  }
-
-  Address EmitVAArg(CodeGenFunction &CGF, Address VAListAddr,
-                    QualType Ty) const override {
-    return EmitVAArgInstr(CGF, VAListAddr, Ty, classifyArgumentType(Ty));
-  }
-};
-
-class MSP430TargetCodeGenInfo : public TargetCodeGenInfo {
-public:
-  MSP430TargetCodeGenInfo(CodeGenTypes &CGT)
-      : TargetCodeGenInfo(std::make_unique<MSP430ABIInfo>(CGT)) {}
-  void setTargetAttributes(const Decl *D, llvm::GlobalValue *GV,
-                           CodeGen::CodeGenModule &M) const override;
-};
-
-}
-
-void MSP430TargetCodeGenInfo::setTargetAttributes(
-    const Decl *D, llvm::GlobalValue *GV, CodeGen::CodeGenModule &M) const {
-  if (GV->isDeclaration())
-    return;
-  if (const FunctionDecl *FD = dyn_cast_or_null<FunctionDecl>(D)) {
-    const auto *InterruptAttr = FD->getAttr<MSP430InterruptAttr>();
-    if (!InterruptAttr)
-      return;
-
-    // Handle 'interrupt' attribute:
-    llvm::Function *F = cast<llvm::Function>(GV);
-
-    // Step 1: Set ISR calling convention.
-    F->setCallingConv(llvm::CallingConv::MSP430_INTR);
-
-    // Step 2: Add attributes goodness.
-    F->addFnAttr(llvm::Attribute::NoInline);
-    F->addFnAttr("interrupt", llvm::utostr(InterruptAttr->getNumber()));
-  }
-}
-
-//===----------------------------------------------------------------------===//
-// MIPS ABI Implementation.  This works for both little-endian and
-// big-endian variants.
-//===----------------------------------------------------------------------===//
-
-namespace {
-class MipsABIInfo : public ABIInfo {
-  bool IsO32;
-  const unsigned MinABIStackAlignInBytes, StackAlignInBytes;
-  void CoerceToIntArgs(uint64_t TySize,
-                       SmallVectorImpl<llvm::Type *> &ArgList) const;
-  llvm::Type* HandleAggregates(QualType Ty, uint64_t TySize) const;
-  llvm::Type* returnAggregateInRegs(QualType RetTy, uint64_t Size) const;
-  llvm::Type* getPaddingType(uint64_t Align, uint64_t Offset) const;
-public:
-  MipsABIInfo(CodeGenTypes &CGT, bool _IsO32) :
-    ABIInfo(CGT), IsO32(_IsO32), MinABIStackAlignInBytes(IsO32 ? 4 : 8),
-    StackAlignInBytes(IsO32 ? 8 : 16) {}
-
-  ABIArgInfo classifyReturnType(QualType RetTy) const;
-  ABIArgInfo classifyArgumentType(QualType RetTy, uint64_t &Offset) const;
-  void computeInfo(CGFunctionInfo &FI) const override;
-  Address EmitVAArg(CodeGenFunction &CGF, Address VAListAddr,
-                    QualType Ty) const override;
-  ABIArgInfo extendType(QualType Ty) const;
-};
-
-class MIPSTargetCodeGenInfo : public TargetCodeGenInfo {
-  unsigned SizeOfUnwindException;
-public:
-  MIPSTargetCodeGenInfo(CodeGenTypes &CGT, bool IsO32)
-      : TargetCodeGenInfo(std::make_unique<MipsABIInfo>(CGT, IsO32)),
-        SizeOfUnwindException(IsO32 ? 24 : 32) {}
-
-  int getDwarfEHStackPointer(CodeGen::CodeGenModule &CGM) const override {
-    return 29;
-  }
-
-  void setTargetAttributes(const Decl *D, llvm::GlobalValue *GV,
-                           CodeGen::CodeGenModule &CGM) const override {
-    const FunctionDecl *FD = dyn_cast_or_null<FunctionDecl>(D);
-    if (!FD) return;
-    llvm::Function *Fn = cast<llvm::Function>(GV);
-
-    if (FD->hasAttr<MipsLongCallAttr>())
-      Fn->addFnAttr("long-call");
-    else if (FD->hasAttr<MipsShortCallAttr>())
-      Fn->addFnAttr("short-call");
-
-    // Other attributes do not have a meaning for declarations.
-    if (GV->isDeclaration())
-      return;
-
-    if (FD->hasAttr<Mips16Attr>()) {
-      Fn->addFnAttr("mips16");
-    }
-    else if (FD->hasAttr<NoMips16Attr>()) {
-      Fn->addFnAttr("nomips16");
-    }
-
-    if (FD->hasAttr<MicroMipsAttr>())
-      Fn->addFnAttr("micromips");
-    else if (FD->hasAttr<NoMicroMipsAttr>())
-      Fn->addFnAttr("nomicromips");
-
-    const MipsInterruptAttr *Attr = FD->getAttr<MipsInterruptAttr>();
-    if (!Attr)
-      return;
-
-    const char *Kind;
-    switch (Attr->getInterrupt()) {
-    case MipsInterruptAttr::eic:     Kind = "eic"; break;
-    case MipsInterruptAttr::sw0:     Kind = "sw0"; break;
-    case MipsInterruptAttr::sw1:     Kind = "sw1"; break;
-    case MipsInterruptAttr::hw0:     Kind = "hw0"; break;
-    case MipsInterruptAttr::hw1:     Kind = "hw1"; break;
-    case MipsInterruptAttr::hw2:     Kind = "hw2"; break;
-    case MipsInterruptAttr::hw3:     Kind = "hw3"; break;
-    case MipsInterruptAttr::hw4:     Kind = "hw4"; break;
-    case MipsInterruptAttr::hw5:     Kind = "hw5"; break;
-    }
-
-    Fn->addFnAttr("interrupt", Kind);
-
-  }
-
-  bool initDwarfEHRegSizeTable(CodeGen::CodeGenFunction &CGF,
-                               llvm::Value *Address) const override;
-
-  unsigned getSizeOfUnwindException() const override {
-    return SizeOfUnwindException;
-  }
-};
-}
-
-void MipsABIInfo::CoerceToIntArgs(
-    uint64_t TySize, SmallVectorImpl<llvm::Type *> &ArgList) const {
-  llvm::IntegerType *IntTy =
-    llvm::IntegerType::get(getVMContext(), MinABIStackAlignInBytes * 8);
-
-  // Add (TySize / MinABIStackAlignInBytes) args of IntTy.
-  for (unsigned N = TySize / (MinABIStackAlignInBytes * 8); N; --N)
-    ArgList.push_back(IntTy);
-
-  // If necessary, add one more integer type to ArgList.
-  unsigned R = TySize % (MinABIStackAlignInBytes * 8);
-
-  if (R)
-    ArgList.push_back(llvm::IntegerType::get(getVMContext(), R));
-}
-
-// In N32/64, an aligned double precision floating point field is passed in
-// a register.
-llvm::Type* MipsABIInfo::HandleAggregates(QualType Ty, uint64_t TySize) const {
-  SmallVector<llvm::Type*, 8> ArgList, IntArgList;
-
-  if (IsO32) {
-    CoerceToIntArgs(TySize, ArgList);
-    return llvm::StructType::get(getVMContext(), ArgList);
-  }
-
-  if (Ty->isComplexType())
-    return CGT.ConvertType(Ty);
-
-  const RecordType *RT = Ty->getAs<RecordType>();
-
-  // Unions/vectors are passed in integer registers.
-  if (!RT || !RT->isStructureOrClassType()) {
-    CoerceToIntArgs(TySize, ArgList);
-    return llvm::StructType::get(getVMContext(), ArgList);
-  }
-
-  const RecordDecl *RD = RT->getDecl();
-  const ASTRecordLayout &Layout = getContext().getASTRecordLayout(RD);
-  assert(!(TySize % 8) && "Size of structure must be multiple of 8.");
-
-  uint64_t LastOffset = 0;
-  unsigned idx = 0;
-  llvm::IntegerType *I64 = llvm::IntegerType::get(getVMContext(), 64);
-
-  // Iterate over fields in the struct/class and check if there are any aligned
-  // double fields.
-  for (RecordDecl::field_iterator i = RD->field_begin(), e = RD->field_end();
-       i != e; ++i, ++idx) {
-    const QualType Ty = i->getType();
-    const BuiltinType *BT = Ty->getAs<BuiltinType>();
-
-    if (!BT || BT->getKind() != BuiltinType::Double)
-      continue;
-
-    uint64_t Offset = Layout.getFieldOffset(idx);
-    if (Offset % 64) // Ignore doubles that are not aligned.
-      continue;
-
-    // Add ((Offset - LastOffset) / 64) args of type i64.
-    for (unsigned j = (Offset - LastOffset) / 64; j > 0; --j)
-      ArgList.push_back(I64);
-
-    // Add double type.
-    ArgList.push_back(llvm::Type::getDoubleTy(getVMContext()));
-    LastOffset = Offset + 64;
-  }
-
-  CoerceToIntArgs(TySize - LastOffset, IntArgList);
-  ArgList.append(IntArgList.begin(), IntArgList.end());
-
-  return llvm::StructType::get(getVMContext(), ArgList);
-}
-
-llvm::Type *MipsABIInfo::getPaddingType(uint64_t OrigOffset,
-                                        uint64_t Offset) const {
-  if (OrigOffset + MinABIStackAlignInBytes > Offset)
-    return nullptr;
-
-  return llvm::IntegerType::get(getVMContext(), (Offset - OrigOffset) * 8);
-}
-
-ABIArgInfo
-MipsABIInfo::classifyArgumentType(QualType Ty, uint64_t &Offset) const {
-  Ty = useFirstFieldIfTransparentUnion(Ty);
-
-  uint64_t OrigOffset = Offset;
-  uint64_t TySize = getContext().getTypeSize(Ty);
-  uint64_t Align = getContext().getTypeAlign(Ty) / 8;
-
-  Align = std::clamp(Align, (uint64_t)MinABIStackAlignInBytes,
-                     (uint64_t)StackAlignInBytes);
-  unsigned CurrOffset = llvm::alignTo(Offset, Align);
-  Offset = CurrOffset + llvm::alignTo(TySize, Align * 8) / 8;
-
-  if (isAggregateTypeForABI(Ty) || Ty->isVectorType()) {
-    // Ignore empty aggregates.
-    if (TySize == 0)
-      return ABIArgInfo::getIgnore();
-
-    if (CGCXXABI::RecordArgABI RAA = getRecordArgABI(Ty, getCXXABI())) {
-      Offset = OrigOffset + MinABIStackAlignInBytes;
-      return getNaturalAlignIndirect(Ty, RAA == CGCXXABI::RAA_DirectInMemory);
-    }
-
-    // If we have reached here, aggregates are passed directly by coercing to
-    // another structure type. Padding is inserted if the offset of the
-    // aggregate is unaligned.
-    ABIArgInfo ArgInfo =
-        ABIArgInfo::getDirect(HandleAggregates(Ty, TySize), 0,
-                              getPaddingType(OrigOffset, CurrOffset));
-    ArgInfo.setInReg(true);
-    return ArgInfo;
-  }
-
-  // Treat an enum type as its underlying type.
-  if (const EnumType *EnumTy = Ty->getAs<EnumType>())
-    Ty = EnumTy->getDecl()->getIntegerType();
-
-  // Make sure we pass indirectly things that are too large.
-  if (const auto *EIT = Ty->getAs<BitIntType>())
-    if (EIT->getNumBits() > 128 ||
-        (EIT->getNumBits() > 64 &&
-         !getContext().getTargetInfo().hasInt128Type()))
-      return getNaturalAlignIndirect(Ty);
-
-  // All integral types are promoted to the GPR width.
-  if (Ty->isIntegralOrEnumerationType())
-    return extendType(Ty);
-
-  return ABIArgInfo::getDirect(
-      nullptr, 0, IsO32 ? nullptr : getPaddingType(OrigOffset, CurrOffset));
-}
-
-llvm::Type*
-MipsABIInfo::returnAggregateInRegs(QualType RetTy, uint64_t Size) const {
-  const RecordType *RT = RetTy->getAs<RecordType>();
-  SmallVector<llvm::Type*, 8> RTList;
-
-  if (RT && RT->isStructureOrClassType()) {
-    const RecordDecl *RD = RT->getDecl();
-    const ASTRecordLayout &Layout = getContext().getASTRecordLayout(RD);
-    unsigned FieldCnt = Layout.getFieldCount();
-
-    // N32/64 returns struct/classes in floating point registers if the
-    // following conditions are met:
-    // 1. The size of the struct/class is no larger than 128-bit.
-    // 2. The struct/class has one or two fields all of which are floating
-    //    point types.
-    // 3. The offset of the first field is zero (this follows what gcc does).
-    //
-    // Any other composite results are returned in integer registers.
-    //
-    if (FieldCnt && (FieldCnt <= 2) && !Layout.getFieldOffset(0)) {
-      RecordDecl::field_iterator b = RD->field_begin(), e = RD->field_end();
-      for (; b != e; ++b) {
-        const BuiltinType *BT = b->getType()->getAs<BuiltinType>();
-
-        if (!BT || !BT->isFloatingPoint())
-          break;
-
-        RTList.push_back(CGT.ConvertType(b->getType()));
-      }
-
-      if (b == e)
-        return llvm::StructType::get(getVMContext(), RTList,
-                                     RD->hasAttr<PackedAttr>());
-
-      RTList.clear();
-    }
-  }
-
-  CoerceToIntArgs(Size, RTList);
-  return llvm::StructType::get(getVMContext(), RTList);
-}
-
-ABIArgInfo MipsABIInfo::classifyReturnType(QualType RetTy) const {
-  uint64_t Size = getContext().getTypeSize(RetTy);
-
-  if (RetTy->isVoidType())
-    return ABIArgInfo::getIgnore();
-
-  // O32 doesn't treat zero-sized structs differently from other structs.
-  // However, N32/N64 ignores zero sized return values.
-  if (!IsO32 && Size == 0)
-    return ABIArgInfo::getIgnore();
-
-  if (isAggregateTypeForABI(RetTy) || RetTy->isVectorType()) {
-    if (Size <= 128) {
-      if (RetTy->isAnyComplexType())
-        return ABIArgInfo::getDirect();
-
-      // O32 returns integer vectors in registers and N32/N64 returns all small
-      // aggregates in registers.
-      if (!IsO32 ||
-          (RetTy->isVectorType() && !RetTy->hasFloatingRepresentation())) {
-        ABIArgInfo ArgInfo =
-            ABIArgInfo::getDirect(returnAggregateInRegs(RetTy, Size));
-        ArgInfo.setInReg(true);
-        return ArgInfo;
-      }
-    }
-
-    return getNaturalAlignIndirect(RetTy);
-  }
-
-  // Treat an enum type as its underlying type.
-  if (const EnumType *EnumTy = RetTy->getAs<EnumType>())
-    RetTy = EnumTy->getDecl()->getIntegerType();
-
-  // Make sure we pass indirectly things that are too large.
-  if (const auto *EIT = RetTy->getAs<BitIntType>())
-    if (EIT->getNumBits() > 128 ||
-        (EIT->getNumBits() > 64 &&
-         !getContext().getTargetInfo().hasInt128Type()))
-      return getNaturalAlignIndirect(RetTy);
-
-  if (isPromotableIntegerTypeForABI(RetTy))
-    return ABIArgInfo::getExtend(RetTy);
-
-  if ((RetTy->isUnsignedIntegerOrEnumerationType() ||
-      RetTy->isSignedIntegerOrEnumerationType()) && Size == 32 && !IsO32)
-    return ABIArgInfo::getSignExtend(RetTy);
-
-  return ABIArgInfo::getDirect();
-}
-
-void MipsABIInfo::computeInfo(CGFunctionInfo &FI) const {
-  ABIArgInfo &RetInfo = FI.getReturnInfo();
-  if (!getCXXABI().classifyReturnType(FI))
-    RetInfo = classifyReturnType(FI.getReturnType());
-
-  // Check if a pointer to an aggregate is passed as a hidden argument.
-  uint64_t Offset = RetInfo.isIndirect() ? MinABIStackAlignInBytes : 0;
-
-  for (auto &I : FI.arguments())
-    I.info = classifyArgumentType(I.type, Offset);
-}
-
-Address MipsABIInfo::EmitVAArg(CodeGenFunction &CGF, Address VAListAddr,
-                               QualType OrigTy) const {
-  QualType Ty = OrigTy;
-
-  // Integer arguments are promoted to 32-bit on O32 and 64-bit on N32/N64.
-  // Pointers are also promoted in the same way but this only matters for N32.
-  unsigned SlotSizeInBits = IsO32 ? 32 : 64;
-  unsigned PtrWidth = getTarget().getPointerWidth(LangAS::Default);
-  bool DidPromote = false;
-  if ((Ty->isIntegerType() &&
-          getContext().getIntWidth(Ty) < SlotSizeInBits) ||
-      (Ty->isPointerType() && PtrWidth < SlotSizeInBits)) {
-    DidPromote = true;
-    Ty = getContext().getIntTypeForBitwidth(SlotSizeInBits,
-                                            Ty->isSignedIntegerType());
-  }
-
-  auto TyInfo = getContext().getTypeInfoInChars(Ty);
-
-  // The alignment of things in the argument area is never larger than
-  // StackAlignInBytes.
-  TyInfo.Align =
-    std::min(TyInfo.Align, CharUnits::fromQuantity(StackAlignInBytes));
-
-  // MinABIStackAlignInBytes is the size of argument slots on the stack.
-  CharUnits ArgSlotSize = CharUnits::fromQuantity(MinABIStackAlignInBytes);
-
-  Address Addr = emitVoidPtrVAArg(CGF, VAListAddr, Ty, /*indirect*/ false,
-                          TyInfo, ArgSlotSize, /*AllowHigherAlign*/ true);
-
-
-  // If there was a promotion, "unpromote" into a temporary.
-  // TODO: can we just use a pointer into a subset of the original slot?
-  if (DidPromote) {
-    Address Temp = CGF.CreateMemTemp(OrigTy, "vaarg.promotion-temp");
-    llvm::Value *Promoted = CGF.Builder.CreateLoad(Addr);
-
-    // Truncate down to the right width.
-    llvm::Type *IntTy = (OrigTy->isIntegerType() ? Temp.getElementType()
-                                                 : CGF.IntPtrTy);
-    llvm::Value *V = CGF.Builder.CreateTrunc(Promoted, IntTy);
-    if (OrigTy->isPointerType())
-      V = CGF.Builder.CreateIntToPtr(V, Temp.getElementType());
-
-    CGF.Builder.CreateStore(V, Temp);
-    Addr = Temp;
-  }
-
-  return Addr;
-}
-
-ABIArgInfo MipsABIInfo::extendType(QualType Ty) const {
-  int TySize = getContext().getTypeSize(Ty);
-
-  // MIPS64 ABI requires unsigned 32 bit integers to be sign extended.
-  if (Ty->isUnsignedIntegerOrEnumerationType() && TySize == 32)
-    return ABIArgInfo::getSignExtend(Ty);
-
-  return ABIArgInfo::getExtend(Ty);
-}
-
-bool
-MIPSTargetCodeGenInfo::initDwarfEHRegSizeTable(CodeGen::CodeGenFunction &CGF,
-                                               llvm::Value *Address) const {
-  // This information comes from gcc's implementation, which seems to
-  // as canonical as it gets.
-
-  // Everything on MIPS is 4 bytes.  Double-precision FP registers
-  // are aliased to pairs of single-precision FP registers.
-  llvm::Value *Four8 = llvm::ConstantInt::get(CGF.Int8Ty, 4);
-
-  // 0-31 are the general purpose registers, $0 - $31.
-  // 32-63 are the floating-point registers, $f0 - $f31.
-  // 64 and 65 are the multiply/divide registers, $hi and $lo.
-  // 66 is the (notional, I think) register for signal-handler return.
-  AssignToArrayRange(CGF.Builder, Address, Four8, 0, 65);
-
-  // 67-74 are the floating-point status registers, $fcc0 - $fcc7.
-  // They are one bit wide and ignored here.
-
-  // 80-111 are the coprocessor 0 registers, $c0r0 - $c0r31.
-  // (coprocessor 1 is the FP unit)
-  // 112-143 are the coprocessor 2 registers, $c2r0 - $c2r31.
-  // 144-175 are the coprocessor 3 registers, $c3r0 - $c3r31.
-  // 176-181 are the DSP accumulator registers.
-  AssignToArrayRange(CGF.Builder, Address, Four8, 80, 181);
-  return false;
-}
-
-//===----------------------------------------------------------------------===//
-// M68k ABI Implementation
-//===----------------------------------------------------------------------===//
-
-namespace {
-
-class M68kTargetCodeGenInfo : public TargetCodeGenInfo {
-public:
-  M68kTargetCodeGenInfo(CodeGenTypes &CGT)
-      : TargetCodeGenInfo(std::make_unique<DefaultABIInfo>(CGT)) {}
-  void setTargetAttributes(const Decl *D, llvm::GlobalValue *GV,
-                           CodeGen::CodeGenModule &M) const override;
-};
-
-} // namespace
-
-void M68kTargetCodeGenInfo::setTargetAttributes(
-    const Decl *D, llvm::GlobalValue *GV, CodeGen::CodeGenModule &M) const {
-  if (const auto *FD = dyn_cast_or_null<FunctionDecl>(D)) {
-    if (const auto *attr = FD->getAttr<M68kInterruptAttr>()) {
-      // Handle 'interrupt' attribute:
-      llvm::Function *F = cast<llvm::Function>(GV);
-
-      // Step 1: Set ISR calling convention.
-      F->setCallingConv(llvm::CallingConv::M68k_INTR);
-
-      // Step 2: Add attributes goodness.
-      F->addFnAttr(llvm::Attribute::NoInline);
-
-      // Step 3: Emit ISR vector alias.
-      unsigned Num = attr->getNumber() / 2;
-      llvm::GlobalAlias::create(llvm::Function::ExternalLinkage,
-                                "__isr_" + Twine(Num), F);
-    }
-  }
-}
-
-//===----------------------------------------------------------------------===//
-// AVR ABI Implementation. Documented at
-// https://gcc.gnu.org/wiki/avr-gcc#Calling_Convention
-// https://gcc.gnu.org/wiki/avr-gcc#Reduced_Tiny
-//===----------------------------------------------------------------------===//
-
-namespace {
-class AVRABIInfo : public DefaultABIInfo {
-private:
-  // The total amount of registers can be used to pass parameters. It is 18 on
-  // AVR, or 6 on AVRTiny.
-  const unsigned ParamRegs;
-  // The total amount of registers can be used to pass return value. It is 8 on
-  // AVR, or 4 on AVRTiny.
-  const unsigned RetRegs;
-
-public:
-  AVRABIInfo(CodeGenTypes &CGT, unsigned NPR, unsigned NRR)
-      : DefaultABIInfo(CGT), ParamRegs(NPR), RetRegs(NRR) {}
-
-  ABIArgInfo classifyReturnType(QualType Ty, bool &LargeRet) const {
-    // On AVR, a return struct with size less than or equals to 8 bytes is
-    // returned directly via registers R18-R25. On AVRTiny, a return struct
-    // with size less than or equals to 4 bytes is returned directly via
-    // registers R22-R25.
-    if (isAggregateTypeForABI(Ty) &&
-        getContext().getTypeSize(Ty) <= RetRegs * 8)
-      return ABIArgInfo::getDirect();
-    // A return value (struct or scalar) with larger size is returned via a
-    // stack slot, along with a pointer as the function's implicit argument.
-    if (getContext().getTypeSize(Ty) > RetRegs * 8) {
-      LargeRet = true;
-      return getNaturalAlignIndirect(Ty);
-    }
-    // An i8 return value should not be extended to i16, since AVR has 8-bit
-    // registers.
-    if (Ty->isIntegralOrEnumerationType() && getContext().getTypeSize(Ty) <= 8)
-      return ABIArgInfo::getDirect();
-    // Otherwise we follow the default way which is compatible.
-    return DefaultABIInfo::classifyReturnType(Ty);
-  }
-
-  ABIArgInfo classifyArgumentType(QualType Ty, unsigned &NumRegs) const {
-    unsigned TySize = getContext().getTypeSize(Ty);
-
-    // An int8 type argument always costs two registers like an int16.
-    if (TySize == 8 && NumRegs >= 2) {
-      NumRegs -= 2;
-      return ABIArgInfo::getExtend(Ty);
-    }
-
-    // If the argument size is an odd number of bytes, round up the size
-    // to the next even number.
-    TySize = llvm::alignTo(TySize, 16);
-
-    // Any type including an array/struct type can be passed in rgisters,
-    // if there are enough registers left.
-    if (TySize <= NumRegs * 8) {
-      NumRegs -= TySize / 8;
-      return ABIArgInfo::getDirect();
-    }
-
-    // An argument is passed either completely in registers or completely in
-    // memory. Since there are not enough registers left, current argument
-    // and all other unprocessed arguments should be passed in memory.
-    // However we still need to return `ABIArgInfo::getDirect()` other than
-    // `ABIInfo::getNaturalAlignIndirect(Ty)`, otherwise an extra stack slot
-    // will be allocated, so the stack frame layout will be incompatible with
-    // avr-gcc.
-    NumRegs = 0;
-    return ABIArgInfo::getDirect();
-  }
-
-  void computeInfo(CGFunctionInfo &FI) const override {
-    // Decide the return type.
-    bool LargeRet = false;
-    if (!getCXXABI().classifyReturnType(FI))
-      FI.getReturnInfo() = classifyReturnType(FI.getReturnType(), LargeRet);
-
-    // Decide each argument type. The total number of registers can be used for
-    // arguments depends on several factors:
-    // 1. Arguments of varargs functions are passed on the stack. This applies
-    //    even to the named arguments. So no register can be used.
-    // 2. Total 18 registers can be used on avr and 6 ones on avrtiny.
-    // 3. If the return type is a struct with too large size, two registers
-    //    (out of 18/6) will be cost as an implicit pointer argument.
-    unsigned NumRegs = ParamRegs;
-    if (FI.isVariadic())
-      NumRegs = 0;
-    else if (LargeRet)
-      NumRegs -= 2;
-    for (auto &I : FI.arguments())
-      I.info = classifyArgumentType(I.type, NumRegs);
-  }
-};
-
-class AVRTargetCodeGenInfo : public TargetCodeGenInfo {
-public:
-  AVRTargetCodeGenInfo(CodeGenTypes &CGT, unsigned NPR, unsigned NRR)
-      : TargetCodeGenInfo(std::make_unique<AVRABIInfo>(CGT, NPR, NRR)) {}
-
-  LangAS getGlobalVarAddressSpace(CodeGenModule &CGM,
-                                  const VarDecl *D) const override {
-    // Check if global/static variable is defined in address space
-    // 1~6 (__flash, __flash1, __flash2, __flash3, __flash4, __flash5)
-    // but not constant.
-    if (D) {
-      LangAS AS = D->getType().getAddressSpace();
-      if (isTargetAddressSpace(AS) && 1 <= toTargetAddressSpace(AS) &&
-          toTargetAddressSpace(AS) <= 6 && !D->getType().isConstQualified())
-        CGM.getDiags().Report(D->getLocation(),
-                              diag::err_verify_nonconst_addrspace)
-            << "__flash*";
-    }
-    return TargetCodeGenInfo::getGlobalVarAddressSpace(CGM, D);
-  }
-
-  void setTargetAttributes(const Decl *D, llvm::GlobalValue *GV,
-                           CodeGen::CodeGenModule &CGM) const override {
-    if (GV->isDeclaration())
-      return;
-    const auto *FD = dyn_cast_or_null<FunctionDecl>(D);
-    if (!FD) return;
-    auto *Fn = cast<llvm::Function>(GV);
-
-    if (FD->getAttr<AVRInterruptAttr>())
-      Fn->addFnAttr("interrupt");
-
-    if (FD->getAttr<AVRSignalAttr>())
-      Fn->addFnAttr("signal");
-  }
-};
-}
-
-//===----------------------------------------------------------------------===//
-// TCE ABI Implementation (see http://tce.cs.tut.fi). Uses mostly the defaults.
-// Currently subclassed only to implement custom OpenCL C function attribute
-// handling.
-//===----------------------------------------------------------------------===//
-
-namespace {
-
-class TCETargetCodeGenInfo : public TargetCodeGenInfo {
-public:
-  TCETargetCodeGenInfo(CodeGenTypes &CGT)
-      : TargetCodeGenInfo(std::make_unique<DefaultABIInfo>(CGT)) {}
-
-  void setTargetAttributes(const Decl *D, llvm::GlobalValue *GV,
-                           CodeGen::CodeGenModule &M) const override;
-};
-
-void TCETargetCodeGenInfo::setTargetAttributes(
-    const Decl *D, llvm::GlobalValue *GV, CodeGen::CodeGenModule &M) const {
-  if (GV->isDeclaration())
-    return;
-  const FunctionDecl *FD = dyn_cast_or_null<FunctionDecl>(D);
-  if (!FD) return;
-
-  llvm::Function *F = cast<llvm::Function>(GV);
-
-  if (M.getLangOpts().OpenCL) {
-    if (FD->hasAttr<OpenCLKernelAttr>()) {
-      // OpenCL C Kernel functions are not subject to inlining
-      F->addFnAttr(llvm::Attribute::NoInline);
-      const ReqdWorkGroupSizeAttr *Attr = FD->getAttr<ReqdWorkGroupSizeAttr>();
-      if (Attr) {
-        // Convert the reqd_work_group_size() attributes to metadata.
-        llvm::LLVMContext &Context = F->getContext();
-        llvm::NamedMDNode *OpenCLMetadata =
-            M.getModule().getOrInsertNamedMetadata(
-                "opencl.kernel_wg_size_info");
-
-        SmallVector<llvm::Metadata *, 5> Operands;
-        Operands.push_back(llvm::ConstantAsMetadata::get(F));
-
-        Operands.push_back(
-            llvm::ConstantAsMetadata::get(llvm::Constant::getIntegerValue(
-                M.Int32Ty, llvm::APInt(32, Attr->getXDim()))));
-        Operands.push_back(
-            llvm::ConstantAsMetadata::get(llvm::Constant::getIntegerValue(
-                M.Int32Ty, llvm::APInt(32, Attr->getYDim()))));
-        Operands.push_back(
-            llvm::ConstantAsMetadata::get(llvm::Constant::getIntegerValue(
-                M.Int32Ty, llvm::APInt(32, Attr->getZDim()))));
-
-        // Add a boolean constant operand for "required" (true) or "hint"
-        // (false) for implementing the work_group_size_hint attr later.
-        // Currently always true as the hint is not yet implemented.
-        Operands.push_back(
-            llvm::ConstantAsMetadata::get(llvm::ConstantInt::getTrue(Context)));
-        OpenCLMetadata->addOperand(llvm::MDNode::get(Context, Operands));
-      }
-    }
-  }
-}
-
-}
-
-//===----------------------------------------------------------------------===//
-// Hexagon ABI Implementation
-//===----------------------------------------------------------------------===//
-
-namespace {
-
-class HexagonABIInfo : public DefaultABIInfo {
-public:
-  HexagonABIInfo(CodeGenTypes &CGT) : DefaultABIInfo(CGT) {}
-
-private:
-  ABIArgInfo classifyReturnType(QualType RetTy) const;
-  ABIArgInfo classifyArgumentType(QualType RetTy) const;
-  ABIArgInfo classifyArgumentType(QualType RetTy, unsigned *RegsLeft) const;
-
-  void computeInfo(CGFunctionInfo &FI) const override;
-
-  Address EmitVAArg(CodeGenFunction &CGF, Address VAListAddr,
-                    QualType Ty) const override;
-  Address EmitVAArgFromMemory(CodeGenFunction &CFG, Address VAListAddr,
-                              QualType Ty) const;
-  Address EmitVAArgForHexagon(CodeGenFunction &CFG, Address VAListAddr,
-                              QualType Ty) const;
-  Address EmitVAArgForHexagonLinux(CodeGenFunction &CFG, Address VAListAddr,
-                                   QualType Ty) const;
-};
-
-class HexagonTargetCodeGenInfo : public TargetCodeGenInfo {
-public:
-  HexagonTargetCodeGenInfo(CodeGenTypes &CGT)
-      : TargetCodeGenInfo(std::make_unique<HexagonABIInfo>(CGT)) {}
-
-  int getDwarfEHStackPointer(CodeGen::CodeGenModule &M) const override {
-    return 29;
-  }
-
-  void setTargetAttributes(const Decl *D, llvm::GlobalValue *GV,
-                           CodeGen::CodeGenModule &GCM) const override {
-    if (GV->isDeclaration())
-      return;
-    const FunctionDecl *FD = dyn_cast_or_null<FunctionDecl>(D);
-    if (!FD)
-      return;
-  }
-};
-
-} // namespace
-
-void HexagonABIInfo::computeInfo(CGFunctionInfo &FI) const {
-  unsigned RegsLeft = 6;
-  if (!getCXXABI().classifyReturnType(FI))
-    FI.getReturnInfo() = classifyReturnType(FI.getReturnType());
-  for (auto &I : FI.arguments())
-    I.info = classifyArgumentType(I.type, &RegsLeft);
-}
-
-static bool HexagonAdjustRegsLeft(uint64_t Size, unsigned *RegsLeft) {
-  assert(Size <= 64 && "Not expecting to pass arguments larger than 64 bits"
-                       " through registers");
-
-  if (*RegsLeft == 0)
-    return false;
-
-  if (Size <= 32) {
-    (*RegsLeft)--;
-    return true;
-  }
-
-  if (2 <= (*RegsLeft & (~1U))) {
-    *RegsLeft = (*RegsLeft & (~1U)) - 2;
-    return true;
-  }
-
-  // Next available register was r5 but candidate was greater than 32-bits so it
-  // has to go on the stack. However we still consume r5
-  if (*RegsLeft == 1)
-    *RegsLeft = 0;
-
-  return false;
-}
-
-ABIArgInfo HexagonABIInfo::classifyArgumentType(QualType Ty,
-                                                unsigned *RegsLeft) const {
-  if (!isAggregateTypeForABI(Ty)) {
-    // Treat an enum type as its underlying type.
-    if (const EnumType *EnumTy = Ty->getAs<EnumType>())
-      Ty = EnumTy->getDecl()->getIntegerType();
-
-    uint64_t Size = getContext().getTypeSize(Ty);
-    if (Size <= 64)
-      HexagonAdjustRegsLeft(Size, RegsLeft);
-
-    if (Size > 64 && Ty->isBitIntType())
-      return getNaturalAlignIndirect(Ty, /*ByVal=*/true);
-
-    return isPromotableIntegerTypeForABI(Ty) ? ABIArgInfo::getExtend(Ty)
-                                             : ABIArgInfo::getDirect();
-  }
-
-  if (CGCXXABI::RecordArgABI RAA = getRecordArgABI(Ty, getCXXABI()))
-    return getNaturalAlignIndirect(Ty, RAA == CGCXXABI::RAA_DirectInMemory);
-
-  // Ignore empty records.
-  if (isEmptyRecord(getContext(), Ty, true))
-    return ABIArgInfo::getIgnore();
-
-  uint64_t Size = getContext().getTypeSize(Ty);
-  unsigned Align = getContext().getTypeAlign(Ty);
-
-  if (Size > 64)
-    return getNaturalAlignIndirect(Ty, /*ByVal=*/true);
-
-  if (HexagonAdjustRegsLeft(Size, RegsLeft))
-    Align = Size <= 32 ? 32 : 64;
-  if (Size <= Align) {
-    // Pass in the smallest viable integer type.
-    Size = llvm::bit_ceil(Size);
-    return ABIArgInfo::getDirect(llvm::Type::getIntNTy(getVMContext(), Size));
-  }
-  return DefaultABIInfo::classifyArgumentType(Ty);
-}
-
-ABIArgInfo HexagonABIInfo::classifyReturnType(QualType RetTy) const {
-  if (RetTy->isVoidType())
-    return ABIArgInfo::getIgnore();
-
-  const TargetInfo &T = CGT.getTarget();
-  uint64_t Size = getContext().getTypeSize(RetTy);
-
-  if (RetTy->getAs<VectorType>()) {
-    // HVX vectors are returned in vector registers or register pairs.
-    if (T.hasFeature("hvx")) {
-      assert(T.hasFeature("hvx-length64b") || T.hasFeature("hvx-length128b"));
-      uint64_t VecSize = T.hasFeature("hvx-length64b") ? 64*8 : 128*8;
-      if (Size == VecSize || Size == 2*VecSize)
-        return ABIArgInfo::getDirectInReg();
-    }
-    // Large vector types should be returned via memory.
-    if (Size > 64)
-      return getNaturalAlignIndirect(RetTy);
-  }
-
-  if (!isAggregateTypeForABI(RetTy)) {
-    // Treat an enum type as its underlying type.
-    if (const EnumType *EnumTy = RetTy->getAs<EnumType>())
-      RetTy = EnumTy->getDecl()->getIntegerType();
-
-    if (Size > 64 && RetTy->isBitIntType())
-      return getNaturalAlignIndirect(RetTy, /*ByVal=*/false);
-
-    return isPromotableIntegerTypeForABI(RetTy) ? ABIArgInfo::getExtend(RetTy)
-                                                : ABIArgInfo::getDirect();
-  }
-
-  if (isEmptyRecord(getContext(), RetTy, true))
-    return ABIArgInfo::getIgnore();
-
-  // Aggregates <= 8 bytes are returned in registers, other aggregates
-  // are returned indirectly.
-  if (Size <= 64) {
-    // Return in the smallest viable integer type.
-    Size = llvm::bit_ceil(Size);
-    return ABIArgInfo::getDirect(llvm::Type::getIntNTy(getVMContext(), Size));
-  }
-  return getNaturalAlignIndirect(RetTy, /*ByVal=*/true);
-}
-
-Address HexagonABIInfo::EmitVAArgFromMemory(CodeGenFunction &CGF,
-                                            Address VAListAddr,
-                                            QualType Ty) const {
-  // Load the overflow area pointer.
-  Address __overflow_area_pointer_p =
-      CGF.Builder.CreateStructGEP(VAListAddr, 2, "__overflow_area_pointer_p");
-  llvm::Value *__overflow_area_pointer = CGF.Builder.CreateLoad(
-      __overflow_area_pointer_p, "__overflow_area_pointer");
-
-  uint64_t Align = CGF.getContext().getTypeAlign(Ty) / 8;
-  if (Align > 4) {
-    // Alignment should be a power of 2.
-    assert((Align & (Align - 1)) == 0 && "Alignment is not power of 2!");
-
-    // overflow_arg_area = (overflow_arg_area + align - 1) & -align;
-    llvm::Value *Offset = llvm::ConstantInt::get(CGF.Int64Ty, Align - 1);
-
-    // Add offset to the current pointer to access the argument.
-    __overflow_area_pointer =
-        CGF.Builder.CreateGEP(CGF.Int8Ty, __overflow_area_pointer, Offset);
-    llvm::Value *AsInt =
-        CGF.Builder.CreatePtrToInt(__overflow_area_pointer, CGF.Int32Ty);
-
-    // Create a mask which should be "AND"ed
-    // with (overflow_arg_area + align - 1)
-    llvm::Value *Mask = llvm::ConstantInt::get(CGF.Int32Ty, -(int)Align);
-    __overflow_area_pointer = CGF.Builder.CreateIntToPtr(
-        CGF.Builder.CreateAnd(AsInt, Mask), __overflow_area_pointer->getType(),
-        "__overflow_area_pointer.align");
-  }
-
-  // Get the type of the argument from memory and bitcast
-  // overflow area pointer to the argument type.
-  llvm::Type *PTy = CGF.ConvertTypeForMem(Ty);
-  Address AddrTyped = CGF.Builder.CreateElementBitCast(
-      Address(__overflow_area_pointer, CGF.Int8Ty,
-              CharUnits::fromQuantity(Align)),
-      PTy);
-
-  // Round up to the minimum stack alignment for varargs which is 4 bytes.
-  uint64_t Offset = llvm::alignTo(CGF.getContext().getTypeSize(Ty) / 8, 4);
-
-  __overflow_area_pointer = CGF.Builder.CreateGEP(
-      CGF.Int8Ty, __overflow_area_pointer,
-      llvm::ConstantInt::get(CGF.Int32Ty, Offset),
-      "__overflow_area_pointer.next");
-  CGF.Builder.CreateStore(__overflow_area_pointer, __overflow_area_pointer_p);
-
-  return AddrTyped;
-}
-
-Address HexagonABIInfo::EmitVAArgForHexagon(CodeGenFunction &CGF,
-                                            Address VAListAddr,
-                                            QualType Ty) const {
-  // FIXME: Need to handle alignment
-  llvm::Type *BP = CGF.Int8PtrTy;
-  CGBuilderTy &Builder = CGF.Builder;
-  Address VAListAddrAsBPP = Builder.CreateElementBitCast(VAListAddr, BP, "ap");
-  llvm::Value *Addr = Builder.CreateLoad(VAListAddrAsBPP, "ap.cur");
-  // Handle address alignment for type alignment > 32 bits
-  uint64_t TyAlign = CGF.getContext().getTypeAlign(Ty) / 8;
-  if (TyAlign > 4) {
-    assert((TyAlign & (TyAlign - 1)) == 0 && "Alignment is not power of 2!");
-    llvm::Value *AddrAsInt = Builder.CreatePtrToInt(Addr, CGF.Int32Ty);
-    AddrAsInt = Builder.CreateAdd(AddrAsInt, Builder.getInt32(TyAlign - 1));
-    AddrAsInt = Builder.CreateAnd(AddrAsInt, Builder.getInt32(~(TyAlign - 1)));
-    Addr = Builder.CreateIntToPtr(AddrAsInt, BP);
-  }
-  Address AddrTyped = Builder.CreateElementBitCast(
-      Address(Addr, CGF.Int8Ty, CharUnits::fromQuantity(TyAlign)),
-      CGF.ConvertType(Ty));
-
-  uint64_t Offset = llvm::alignTo(CGF.getContext().getTypeSize(Ty) / 8, 4);
-  llvm::Value *NextAddr = Builder.CreateGEP(
-      CGF.Int8Ty, Addr, llvm::ConstantInt::get(CGF.Int32Ty, Offset), "ap.next");
-  Builder.CreateStore(NextAddr, VAListAddrAsBPP);
-
-  return AddrTyped;
-}
-
-Address HexagonABIInfo::EmitVAArgForHexagonLinux(CodeGenFunction &CGF,
-                                                 Address VAListAddr,
-                                                 QualType Ty) const {
-  int ArgSize = CGF.getContext().getTypeSize(Ty) / 8;
-
-  if (ArgSize > 8)
-    return EmitVAArgFromMemory(CGF, VAListAddr, Ty);
-
-  // Here we have check if the argument is in register area or
-  // in overflow area.
-  // If the saved register area pointer + argsize rounded up to alignment >
-  // saved register area end pointer, argument is in overflow area.
-  unsigned RegsLeft = 6;
-  Ty = CGF.getContext().getCanonicalType(Ty);
-  (void)classifyArgumentType(Ty, &RegsLeft);
-
-  llvm::BasicBlock *MaybeRegBlock = CGF.createBasicBlock("vaarg.maybe_reg");
-  llvm::BasicBlock *InRegBlock = CGF.createBasicBlock("vaarg.in_reg");
-  llvm::BasicBlock *OnStackBlock = CGF.createBasicBlock("vaarg.on_stack");
-  llvm::BasicBlock *ContBlock = CGF.createBasicBlock("vaarg.end");
-
-  // Get rounded size of the argument.GCC does not allow vararg of
-  // size < 4 bytes. We follow the same logic here.
-  ArgSize = (CGF.getContext().getTypeSize(Ty) <= 32) ? 4 : 8;
-  int ArgAlign = (CGF.getContext().getTypeSize(Ty) <= 32) ? 4 : 8;
-
-  // Argument may be in saved register area
-  CGF.EmitBlock(MaybeRegBlock);
-
-  // Load the current saved register area pointer.
-  Address __current_saved_reg_area_pointer_p = CGF.Builder.CreateStructGEP(
-      VAListAddr, 0, "__current_saved_reg_area_pointer_p");
-  llvm::Value *__current_saved_reg_area_pointer = CGF.Builder.CreateLoad(
-      __current_saved_reg_area_pointer_p, "__current_saved_reg_area_pointer");
-
-  // Load the saved register area end pointer.
-  Address __saved_reg_area_end_pointer_p = CGF.Builder.CreateStructGEP(
-      VAListAddr, 1, "__saved_reg_area_end_pointer_p");
-  llvm::Value *__saved_reg_area_end_pointer = CGF.Builder.CreateLoad(
-      __saved_reg_area_end_pointer_p, "__saved_reg_area_end_pointer");
-
-  // If the size of argument is > 4 bytes, check if the stack
-  // location is aligned to 8 bytes
-  if (ArgAlign > 4) {
-
-    llvm::Value *__current_saved_reg_area_pointer_int =
-        CGF.Builder.CreatePtrToInt(__current_saved_reg_area_pointer,
-                                   CGF.Int32Ty);
-
-    __current_saved_reg_area_pointer_int = CGF.Builder.CreateAdd(
-        __current_saved_reg_area_pointer_int,
-        llvm::ConstantInt::get(CGF.Int32Ty, (ArgAlign - 1)),
-        "align_current_saved_reg_area_pointer");
-
-    __current_saved_reg_area_pointer_int =
-        CGF.Builder.CreateAnd(__current_saved_reg_area_pointer_int,
-                              llvm::ConstantInt::get(CGF.Int32Ty, -ArgAlign),
-                              "align_current_saved_reg_area_pointer");
-
-    __current_saved_reg_area_pointer =
-        CGF.Builder.CreateIntToPtr(__current_saved_reg_area_pointer_int,
-                                   __current_saved_reg_area_pointer->getType(),
-                                   "align_current_saved_reg_area_pointer");
-  }
-
-  llvm::Value *__new_saved_reg_area_pointer =
-      CGF.Builder.CreateGEP(CGF.Int8Ty, __current_saved_reg_area_pointer,
-                            llvm::ConstantInt::get(CGF.Int32Ty, ArgSize),
-                            "__new_saved_reg_area_pointer");
-
-  llvm::Value *UsingStack = nullptr;
-  UsingStack = CGF.Builder.CreateICmpSGT(__new_saved_reg_area_pointer,
-                                         __saved_reg_area_end_pointer);
-
-  CGF.Builder.CreateCondBr(UsingStack, OnStackBlock, InRegBlock);
-
-  // Argument in saved register area
-  // Implement the block where argument is in register saved area
-  CGF.EmitBlock(InRegBlock);
-
-  llvm::Type *PTy = CGF.ConvertType(Ty);
-  llvm::Value *__saved_reg_area_p = CGF.Builder.CreateBitCast(
-      __current_saved_reg_area_pointer, llvm::PointerType::getUnqual(PTy));
-
-  CGF.Builder.CreateStore(__new_saved_reg_area_pointer,
-                          __current_saved_reg_area_pointer_p);
-
-  CGF.EmitBranch(ContBlock);
-
-  // Argument in overflow area
-  // Implement the block where the argument is in overflow area.
-  CGF.EmitBlock(OnStackBlock);
-
-  // Load the overflow area pointer
-  Address __overflow_area_pointer_p =
-      CGF.Builder.CreateStructGEP(VAListAddr, 2, "__overflow_area_pointer_p");
-  llvm::Value *__overflow_area_pointer = CGF.Builder.CreateLoad(
-      __overflow_area_pointer_p, "__overflow_area_pointer");
-
-  // Align the overflow area pointer according to the alignment of the argument
-  if (ArgAlign > 4) {
-    llvm::Value *__overflow_area_pointer_int =
-        CGF.Builder.CreatePtrToInt(__overflow_area_pointer, CGF.Int32Ty);
-
-    __overflow_area_pointer_int =
-        CGF.Builder.CreateAdd(__overflow_area_pointer_int,
-                              llvm::ConstantInt::get(CGF.Int32Ty, ArgAlign - 1),
-                              "align_overflow_area_pointer");
-
-    __overflow_area_pointer_int =
-        CGF.Builder.CreateAnd(__overflow_area_pointer_int,
-                              llvm::ConstantInt::get(CGF.Int32Ty, -ArgAlign),
-                              "align_overflow_area_pointer");
-
-    __overflow_area_pointer = CGF.Builder.CreateIntToPtr(
-        __overflow_area_pointer_int, __overflow_area_pointer->getType(),
-        "align_overflow_area_pointer");
-  }
-
-  // Get the pointer for next argument in overflow area and store it
-  // to overflow area pointer.
-  llvm::Value *__new_overflow_area_pointer = CGF.Builder.CreateGEP(
-      CGF.Int8Ty, __overflow_area_pointer,
-      llvm::ConstantInt::get(CGF.Int32Ty, ArgSize),
-      "__overflow_area_pointer.next");
-
-  CGF.Builder.CreateStore(__new_overflow_area_pointer,
-                          __overflow_area_pointer_p);
-
-  CGF.Builder.CreateStore(__new_overflow_area_pointer,
-                          __current_saved_reg_area_pointer_p);
-
-  // Bitcast the overflow area pointer to the type of argument.
-  llvm::Type *OverflowPTy = CGF.ConvertTypeForMem(Ty);
-  llvm::Value *__overflow_area_p = CGF.Builder.CreateBitCast(
-      __overflow_area_pointer, llvm::PointerType::getUnqual(OverflowPTy));
-
-  CGF.EmitBranch(ContBlock);
-
-  // Get the correct pointer to load the variable argument
-  // Implement the ContBlock
-  CGF.EmitBlock(ContBlock);
-
-  llvm::Type *MemTy = CGF.ConvertTypeForMem(Ty);
-  llvm::Type *MemPTy = llvm::PointerType::getUnqual(MemTy);
-  llvm::PHINode *ArgAddr = CGF.Builder.CreatePHI(MemPTy, 2, "vaarg.addr");
-  ArgAddr->addIncoming(__saved_reg_area_p, InRegBlock);
-  ArgAddr->addIncoming(__overflow_area_p, OnStackBlock);
-
-  return Address(ArgAddr, MemTy, CharUnits::fromQuantity(ArgAlign));
-}
-
-Address HexagonABIInfo::EmitVAArg(CodeGenFunction &CGF, Address VAListAddr,
-                                  QualType Ty) const {
-
-  if (getTarget().getTriple().isMusl())
-    return EmitVAArgForHexagonLinux(CGF, VAListAddr, Ty);
-
-  return EmitVAArgForHexagon(CGF, VAListAddr, Ty);
-}
-
-//===----------------------------------------------------------------------===//
-// Lanai ABI Implementation
-//===----------------------------------------------------------------------===//
-
-namespace {
-class LanaiABIInfo : public DefaultABIInfo {
-  struct CCState {
-    unsigned FreeRegs;
-  };
-
-public:
-  LanaiABIInfo(CodeGen::CodeGenTypes &CGT) : DefaultABIInfo(CGT) {}
-
-  bool shouldUseInReg(QualType Ty, CCState &State) const;
-
-  void computeInfo(CGFunctionInfo &FI) const override {
-    CCState State;
-    // Lanai uses 4 registers to pass arguments unless the function has the
-    // regparm attribute set.
-    if (FI.getHasRegParm()) {
-      State.FreeRegs = FI.getRegParm();
-    } else {
-      State.FreeRegs = 4;
-    }
-
-    if (!getCXXABI().classifyReturnType(FI))
-      FI.getReturnInfo() = classifyReturnType(FI.getReturnType());
-    for (auto &I : FI.arguments())
-      I.info = classifyArgumentType(I.type, State);
-  }
-
-  ABIArgInfo getIndirectResult(QualType Ty, bool ByVal, CCState &State) const;
-  ABIArgInfo classifyArgumentType(QualType RetTy, CCState &State) const;
-};
-} // end anonymous namespace
-
-bool LanaiABIInfo::shouldUseInReg(QualType Ty, CCState &State) const {
-  unsigned Size = getContext().getTypeSize(Ty);
-  unsigned SizeInRegs = llvm::alignTo(Size, 32U) / 32U;
-
-  if (SizeInRegs == 0)
-    return false;
-
-  if (SizeInRegs > State.FreeRegs) {
-    State.FreeRegs = 0;
-    return false;
-  }
-
-  State.FreeRegs -= SizeInRegs;
-
-  return true;
-}
-
-ABIArgInfo LanaiABIInfo::getIndirectResult(QualType Ty, bool ByVal,
-                                           CCState &State) const {
-  if (!ByVal) {
-    if (State.FreeRegs) {
-      --State.FreeRegs; // Non-byval indirects just use one pointer.
-      return getNaturalAlignIndirectInReg(Ty);
-    }
-    return getNaturalAlignIndirect(Ty, false);
-  }
-
-  // Compute the byval alignment.
-  const unsigned MinABIStackAlignInBytes = 4;
-  unsigned TypeAlign = getContext().getTypeAlign(Ty) / 8;
-  return ABIArgInfo::getIndirect(CharUnits::fromQuantity(4), /*ByVal=*/true,
-                                 /*Realign=*/TypeAlign >
-                                     MinABIStackAlignInBytes);
-}
-
-ABIArgInfo LanaiABIInfo::classifyArgumentType(QualType Ty,
-                                              CCState &State) const {
-  // Check with the C++ ABI first.
-  const RecordType *RT = Ty->getAs<RecordType>();
-  if (RT) {
-    CGCXXABI::RecordArgABI RAA = getRecordArgABI(RT, getCXXABI());
-    if (RAA == CGCXXABI::RAA_Indirect) {
-      return getIndirectResult(Ty, /*ByVal=*/false, State);
-    } else if (RAA == CGCXXABI::RAA_DirectInMemory) {
-      return getNaturalAlignIndirect(Ty, /*ByVal=*/true);
-    }
-  }
-
-  if (isAggregateTypeForABI(Ty)) {
-    // Structures with flexible arrays are always indirect.
-    if (RT && RT->getDecl()->hasFlexibleArrayMember())
-      return getIndirectResult(Ty, /*ByVal=*/true, State);
-
-    // Ignore empty structs/unions.
-    if (isEmptyRecord(getContext(), Ty, true))
-      return ABIArgInfo::getIgnore();
-
-    llvm::LLVMContext &LLVMContext = getVMContext();
-    unsigned SizeInRegs = (getContext().getTypeSize(Ty) + 31) / 32;
-    if (SizeInRegs <= State.FreeRegs) {
-      llvm::IntegerType *Int32 = llvm::Type::getInt32Ty(LLVMContext);
-      SmallVector<llvm::Type *, 3> Elements(SizeInRegs, Int32);
-      llvm::Type *Result = llvm::StructType::get(LLVMContext, Elements);
-      State.FreeRegs -= SizeInRegs;
-      return ABIArgInfo::getDirectInReg(Result);
-    } else {
-      State.FreeRegs = 0;
-    }
-    return getIndirectResult(Ty, true, State);
-  }
-
-  // Treat an enum type as its underlying type.
-  if (const auto *EnumTy = Ty->getAs<EnumType>())
-    Ty = EnumTy->getDecl()->getIntegerType();
-
-  bool InReg = shouldUseInReg(Ty, State);
-
-  // Don't pass >64 bit integers in registers.
-  if (const auto *EIT = Ty->getAs<BitIntType>())
-    if (EIT->getNumBits() > 64)
-      return getIndirectResult(Ty, /*ByVal=*/true, State);
-
-  if (isPromotableIntegerTypeForABI(Ty)) {
-    if (InReg)
-      return ABIArgInfo::getDirectInReg();
-    return ABIArgInfo::getExtend(Ty);
-  }
-  if (InReg)
-    return ABIArgInfo::getDirectInReg();
-  return ABIArgInfo::getDirect();
-}
-
-namespace {
-class LanaiTargetCodeGenInfo : public TargetCodeGenInfo {
-public:
-  LanaiTargetCodeGenInfo(CodeGen::CodeGenTypes &CGT)
-      : TargetCodeGenInfo(std::make_unique<LanaiABIInfo>(CGT)) {}
-};
-}
-
-//===----------------------------------------------------------------------===//
-// AMDGPU ABI Implementation
-//===----------------------------------------------------------------------===//
-
-namespace {
-
-class AMDGPUABIInfo final : public DefaultABIInfo {
-private:
-  static const unsigned MaxNumRegsForArgsRet = 16;
-
-  unsigned numRegsForType(QualType Ty) const;
-
-  bool isHomogeneousAggregateBaseType(QualType Ty) const override;
-  bool isHomogeneousAggregateSmallEnough(const Type *Base,
-                                         uint64_t Members) const override;
-
-  // Coerce HIP scalar pointer arguments from generic pointers to global ones.
-  llvm::Type *coerceKernelArgumentType(llvm::Type *Ty, unsigned FromAS,
-                                       unsigned ToAS) const {
-    // Single value types.
-    auto *PtrTy = llvm::dyn_cast<llvm::PointerType>(Ty);
-    if (PtrTy && PtrTy->getAddressSpace() == FromAS)
-#ifdef INTEL_SYCL_OPAQUEPOINTER_READY
-      return llvm::PointerType::get(Ty->getContext(), ToAS);
-#else // INTEL_SYCL_OPAQUEPOINTER_READY
-      return llvm::PointerType::getWithSamePointeeType(PtrTy, ToAS);
-#endif // INTEL_SYCL_OPAQUEPOINTER_READY
-    return Ty;
-  }
-
-public:
-  explicit AMDGPUABIInfo(CodeGen::CodeGenTypes &CGT) :
-    DefaultABIInfo(CGT) {}
-
-  ABIArgInfo classifyReturnType(QualType RetTy) const;
-  ABIArgInfo classifyKernelArgumentType(QualType Ty) const;
-  ABIArgInfo classifyArgumentType(QualType Ty, unsigned &NumRegsLeft) const;
-
-  void computeInfo(CGFunctionInfo &FI) const override;
-  Address EmitVAArg(CodeGenFunction &CGF, Address VAListAddr,
-                    QualType Ty) const override;
-};
-
-bool AMDGPUABIInfo::isHomogeneousAggregateBaseType(QualType Ty) const {
-  return true;
-}
-
-bool AMDGPUABIInfo::isHomogeneousAggregateSmallEnough(
-  const Type *Base, uint64_t Members) const {
-  uint32_t NumRegs = (getContext().getTypeSize(Base) + 31) / 32;
-
-  // Homogeneous Aggregates may occupy at most 16 registers.
-  return Members * NumRegs <= MaxNumRegsForArgsRet;
-}
-
-/// Estimate number of registers the type will use when passed in registers.
-unsigned AMDGPUABIInfo::numRegsForType(QualType Ty) const {
-  unsigned NumRegs = 0;
-
-  if (const VectorType *VT = Ty->getAs<VectorType>()) {
-    // Compute from the number of elements. The reported size is based on the
-    // in-memory size, which includes the padding 4th element for 3-vectors.
-    QualType EltTy = VT->getElementType();
-    unsigned EltSize = getContext().getTypeSize(EltTy);
-
-    // 16-bit element vectors should be passed as packed.
-    if (EltSize == 16)
-      return (VT->getNumElements() + 1) / 2;
-
-    unsigned EltNumRegs = (EltSize + 31) / 32;
-    return EltNumRegs * VT->getNumElements();
-  }
-
-  if (const RecordType *RT = Ty->getAs<RecordType>()) {
-    const RecordDecl *RD = RT->getDecl();
-    assert(!RD->hasFlexibleArrayMember());
-
-    for (const FieldDecl *Field : RD->fields()) {
-      QualType FieldTy = Field->getType();
-      NumRegs += numRegsForType(FieldTy);
-    }
-
-    return NumRegs;
-  }
-
-  return (getContext().getTypeSize(Ty) + 31) / 32;
-}
-
-void AMDGPUABIInfo::computeInfo(CGFunctionInfo &FI) const {
-  llvm::CallingConv::ID CC = FI.getCallingConvention();
-
-  if (!getCXXABI().classifyReturnType(FI))
-    FI.getReturnInfo() = classifyReturnType(FI.getReturnType());
-
-  unsigned NumRegsLeft = MaxNumRegsForArgsRet;
-  for (auto &Arg : FI.arguments()) {
-    if (CC == llvm::CallingConv::AMDGPU_KERNEL) {
-      Arg.info = classifyKernelArgumentType(Arg.type);
-    } else {
-      Arg.info = classifyArgumentType(Arg.type, NumRegsLeft);
-    }
-  }
-}
-
-Address AMDGPUABIInfo::EmitVAArg(CodeGenFunction &CGF, Address VAListAddr,
-                                 QualType Ty) const {
-  llvm_unreachable("AMDGPU does not support varargs");
-}
-
-ABIArgInfo AMDGPUABIInfo::classifyReturnType(QualType RetTy) const {
-  if (isAggregateTypeForABI(RetTy)) {
-    // Records with non-trivial destructors/copy-constructors should not be
-    // returned by value.
-    if (!getRecordArgABI(RetTy, getCXXABI())) {
-      // Ignore empty structs/unions.
-      if (isEmptyRecord(getContext(), RetTy, true))
-        return ABIArgInfo::getIgnore();
-
-      // Lower single-element structs to just return a regular value.
-      if (const Type *SeltTy = isSingleElementStruct(RetTy, getContext()))
-        return ABIArgInfo::getDirect(CGT.ConvertType(QualType(SeltTy, 0)));
-
-      if (const RecordType *RT = RetTy->getAs<RecordType>()) {
-        const RecordDecl *RD = RT->getDecl();
-        if (RD->hasFlexibleArrayMember())
-          return DefaultABIInfo::classifyReturnType(RetTy);
-      }
-
-      // Pack aggregates <= 4 bytes into single VGPR or pair.
-      uint64_t Size = getContext().getTypeSize(RetTy);
-      if (Size <= 16)
-        return ABIArgInfo::getDirect(llvm::Type::getInt16Ty(getVMContext()));
-
-      if (Size <= 32)
-        return ABIArgInfo::getDirect(llvm::Type::getInt32Ty(getVMContext()));
-
-      if (Size <= 64) {
-        llvm::Type *I32Ty = llvm::Type::getInt32Ty(getVMContext());
-        return ABIArgInfo::getDirect(llvm::ArrayType::get(I32Ty, 2));
-      }
-
-      if (numRegsForType(RetTy) <= MaxNumRegsForArgsRet)
-        return ABIArgInfo::getDirect();
-    }
-  }
-
-  // Otherwise just do the default thing.
-  return DefaultABIInfo::classifyReturnType(RetTy);
-}
-
-/// For kernels all parameters are really passed in a special buffer. It doesn't
-/// make sense to pass anything byval, so everything must be direct.
-ABIArgInfo AMDGPUABIInfo::classifyKernelArgumentType(QualType Ty) const {
-  Ty = useFirstFieldIfTransparentUnion(Ty);
-
-  // TODO: Can we omit empty structs?
-
-  if (const Type *SeltTy = isSingleElementStruct(Ty, getContext()))
-    Ty = QualType(SeltTy, 0);
-
-  llvm::Type *OrigLTy = CGT.ConvertType(Ty);
-  llvm::Type *LTy = OrigLTy;
-  if (getContext().getLangOpts().HIP) {
-    LTy = coerceKernelArgumentType(
-        OrigLTy, /*FromAS=*/getContext().getTargetAddressSpace(LangAS::Default),
-        /*ToAS=*/getContext().getTargetAddressSpace(LangAS::cuda_device));
-  }
-
-  // FIXME: Should also use this for OpenCL, but it requires addressing the
-  // problem of kernels being called.
-  //
-  // FIXME: This doesn't apply the optimization of coercing pointers in structs
-  // to global address space when using byref. This would require implementing a
-  // new kind of coercion of the in-memory type when for indirect arguments.
-  if (!getContext().getLangOpts().OpenCL && LTy == OrigLTy &&
-      isAggregateTypeForABI(Ty)) {
-    return ABIArgInfo::getIndirectAliased(
-        getContext().getTypeAlignInChars(Ty),
-        getContext().getTargetAddressSpace(LangAS::opencl_constant),
-        false /*Realign*/, nullptr /*Padding*/);
-  }
-
-  // If we set CanBeFlattened to true, CodeGen will expand the struct to its
-  // individual elements, which confuses the Clover OpenCL backend; therefore we
-  // have to set it to false here. Other args of getDirect() are just defaults.
-  return ABIArgInfo::getDirect(LTy, 0, nullptr, false);
-}
-
-ABIArgInfo AMDGPUABIInfo::classifyArgumentType(QualType Ty,
-                                               unsigned &NumRegsLeft) const {
-  assert(NumRegsLeft <= MaxNumRegsForArgsRet && "register estimate underflow");
-
-  Ty = useFirstFieldIfTransparentUnion(Ty);
-
-  if (isAggregateTypeForABI(Ty)) {
-    // Records with non-trivial destructors/copy-constructors should not be
-    // passed by value.
-    if (auto RAA = getRecordArgABI(Ty, getCXXABI()))
-      return getNaturalAlignIndirect(Ty, RAA == CGCXXABI::RAA_DirectInMemory);
-
-    // Ignore empty structs/unions.
-    if (isEmptyRecord(getContext(), Ty, true))
-      return ABIArgInfo::getIgnore();
-
-    // Lower single-element structs to just pass a regular value. TODO: We
-    // could do reasonable-size multiple-element structs too, using getExpand(),
-    // though watch out for things like bitfields.
-    if (const Type *SeltTy = isSingleElementStruct(Ty, getContext()))
-      return ABIArgInfo::getDirect(CGT.ConvertType(QualType(SeltTy, 0)));
-
-    if (const RecordType *RT = Ty->getAs<RecordType>()) {
-      const RecordDecl *RD = RT->getDecl();
-      if (RD->hasFlexibleArrayMember())
-        return DefaultABIInfo::classifyArgumentType(Ty);
-    }
-
-    // Pack aggregates <= 8 bytes into single VGPR or pair.
-    uint64_t Size = getContext().getTypeSize(Ty);
-    if (Size <= 64) {
-      unsigned NumRegs = (Size + 31) / 32;
-      NumRegsLeft -= std::min(NumRegsLeft, NumRegs);
-
-      if (Size <= 16)
-        return ABIArgInfo::getDirect(llvm::Type::getInt16Ty(getVMContext()));
-
-      if (Size <= 32)
-        return ABIArgInfo::getDirect(llvm::Type::getInt32Ty(getVMContext()));
-
-      // XXX: Should this be i64 instead, and should the limit increase?
-      llvm::Type *I32Ty = llvm::Type::getInt32Ty(getVMContext());
-      return ABIArgInfo::getDirect(llvm::ArrayType::get(I32Ty, 2));
-    }
-
-    if (NumRegsLeft > 0) {
-      unsigned NumRegs = numRegsForType(Ty);
-      if (NumRegsLeft >= NumRegs) {
-        NumRegsLeft -= NumRegs;
-        return ABIArgInfo::getDirect();
-      }
-    }
-  }
-
-  // Otherwise just do the default thing.
-  ABIArgInfo ArgInfo = DefaultABIInfo::classifyArgumentType(Ty);
-  if (!ArgInfo.isIndirect()) {
-    unsigned NumRegs = numRegsForType(Ty);
-    NumRegsLeft -= std::min(NumRegs, NumRegsLeft);
-  }
-
-  return ArgInfo;
-}
-
-class AMDGPUTargetCodeGenInfo : public TargetCodeGenInfo {
-public:
-  AMDGPUTargetCodeGenInfo(CodeGenTypes &CGT)
-      : TargetCodeGenInfo(std::make_unique<AMDGPUABIInfo>(CGT)) {}
-
-  void setFunctionDeclAttributes(const FunctionDecl *FD, llvm::Function *F,
-                                 CodeGenModule &CGM) const;
-
-  void setTargetAttributes(const Decl *D, llvm::GlobalValue *GV,
-                           CodeGen::CodeGenModule &M) const override;
-  unsigned getOpenCLKernelCallingConv() const override;
-
-  llvm::Constant *getNullPointer(const CodeGen::CodeGenModule &CGM,
-      llvm::PointerType *T, QualType QT) const override;
-
-  LangAS getASTAllocaAddressSpace() const override {
-    return getLangASFromTargetAS(
-        getABIInfo().getDataLayout().getAllocaAddrSpace());
-  }
-  LangAS getGlobalVarAddressSpace(CodeGenModule &CGM,
-                                  const VarDecl *D) const override;
-  llvm::SyncScope::ID getLLVMSyncScopeID(const LangOptions &LangOpts,
-                                         SyncScope Scope,
-                                         llvm::AtomicOrdering Ordering,
-                                         llvm::LLVMContext &Ctx) const override;
-  llvm::Value *createEnqueuedBlockKernel(CodeGenFunction &CGF,
-                                         llvm::Function *BlockInvokeFunc,
-                                         llvm::Type *BlockTy) const override;
-  bool shouldEmitStaticExternCAliases() const override;
-  bool shouldEmitDWARFBitFieldSeparators() const override;
-  void setCUDAKernelCallingConvention(const FunctionType *&FT) const override;
-
-private:
-  // Adds a NamedMDNode with GV, Name, and Operand as operands, and adds the
-  // resulting MDNode to the amdgcn.annotations MDNode.
-  static void addAMDGCNMetadata(llvm::GlobalValue *GV, StringRef Name,
-                                int Operand);
-};
-}
-
-static bool requiresAMDGPUProtectedVisibility(const Decl *D,
-                                              llvm::GlobalValue *GV) {
-  if (GV->getVisibility() != llvm::GlobalValue::HiddenVisibility)
-    return false;
-
-  return D->hasAttr<OpenCLKernelAttr>() ||
-         (isa<FunctionDecl>(D) && D->hasAttr<CUDAGlobalAttr>()) ||
-         (isa<VarDecl>(D) &&
-          (D->hasAttr<CUDADeviceAttr>() || D->hasAttr<CUDAConstantAttr>() ||
-           cast<VarDecl>(D)->getType()->isCUDADeviceBuiltinSurfaceType() ||
-           cast<VarDecl>(D)->getType()->isCUDADeviceBuiltinTextureType()));
-}
-
-void AMDGPUTargetCodeGenInfo::addAMDGCNMetadata(llvm::GlobalValue *GV,
-                                                StringRef Name, int Operand) {
-  addAMDGCOrNVVMMetadata("amdgcn.annotations", GV, Name, Operand);
-}
-
-void AMDGPUTargetCodeGenInfo::setFunctionDeclAttributes(
-    const FunctionDecl *FD, llvm::Function *F, CodeGenModule &M) const {
-  const auto *ReqdWGS =
-      M.getLangOpts().OpenCL ? FD->getAttr<ReqdWorkGroupSizeAttr>() : nullptr;
-  const bool IsOpenCLKernel =
-      M.getLangOpts().OpenCL && FD->hasAttr<OpenCLKernelAttr>();
-  const bool IsHIPKernel = M.getLangOpts().HIP && FD->hasAttr<CUDAGlobalAttr>();
-
-  const auto *FlatWGS = FD->getAttr<AMDGPUFlatWorkGroupSizeAttr>();
-  if (ReqdWGS || FlatWGS) {
-    unsigned Min = 0;
-    unsigned Max = 0;
-    if (FlatWGS) {
-      Min = FlatWGS->getMin()
-                ->EvaluateKnownConstInt(M.getContext())
-                .getExtValue();
-      Max = FlatWGS->getMax()
-                ->EvaluateKnownConstInt(M.getContext())
-                .getExtValue();
-    }
-    if (ReqdWGS && Min == 0 && Max == 0)
-      Min = Max = ReqdWGS->getXDim() * ReqdWGS->getYDim() * ReqdWGS->getZDim();
-
-    if (Min != 0) {
-      assert(Min <= Max && "Min must be less than or equal Max");
-
-      std::string AttrVal = llvm::utostr(Min) + "," + llvm::utostr(Max);
-      F->addFnAttr("amdgpu-flat-work-group-size", AttrVal);
-    } else
-      assert(Max == 0 && "Max must be zero");
-  } else if (IsOpenCLKernel || IsHIPKernel) {
-    // By default, restrict the maximum size to a value specified by
-    // --gpu-max-threads-per-block=n or its default value for HIP.
-    const unsigned OpenCLDefaultMaxWorkGroupSize = 256;
-    const unsigned DefaultMaxWorkGroupSize =
-        IsOpenCLKernel ? OpenCLDefaultMaxWorkGroupSize
-                       : M.getLangOpts().GPUMaxThreadsPerBlock;
-    std::string AttrVal =
-        std::string("1,") + llvm::utostr(DefaultMaxWorkGroupSize);
-    F->addFnAttr("amdgpu-flat-work-group-size", AttrVal);
-  }
-
-  if (const auto *Attr = FD->getAttr<AMDGPUWavesPerEUAttr>()) {
-    unsigned Min =
-        Attr->getMin()->EvaluateKnownConstInt(M.getContext()).getExtValue();
-    unsigned Max = Attr->getMax() ? Attr->getMax()
-                                        ->EvaluateKnownConstInt(M.getContext())
-                                        .getExtValue()
-                                  : 0;
-
-    if (Min != 0) {
-      assert((Max == 0 || Min <= Max) && "Min must be less than or equal Max");
-
-      std::string AttrVal = llvm::utostr(Min);
-      if (Max != 0)
-        AttrVal = AttrVal + "," + llvm::utostr(Max);
-      F->addFnAttr("amdgpu-waves-per-eu", AttrVal);
-    } else
-      assert(Max == 0 && "Max must be zero");
-  }
-
-  if (const auto *Attr = FD->getAttr<AMDGPUNumSGPRAttr>()) {
-    unsigned NumSGPR = Attr->getNumSGPR();
-
-    if (NumSGPR != 0)
-      F->addFnAttr("amdgpu-num-sgpr", llvm::utostr(NumSGPR));
-  }
-
-  if (const auto *Attr = FD->getAttr<AMDGPUNumVGPRAttr>()) {
-    uint32_t NumVGPR = Attr->getNumVGPR();
-
-    if (NumVGPR != 0)
-      F->addFnAttr("amdgpu-num-vgpr", llvm::utostr(NumVGPR));
-  }
-}
-
-void AMDGPUTargetCodeGenInfo::setTargetAttributes(
-    const Decl *D, llvm::GlobalValue *GV, CodeGen::CodeGenModule &M) const {
-  if (requiresAMDGPUProtectedVisibility(D, GV)) {
-    GV->setVisibility(llvm::GlobalValue::ProtectedVisibility);
-    GV->setDSOLocal(true);
-  }
-
-  if (GV->isDeclaration())
-    return;
-
-  llvm::Function *F = dyn_cast<llvm::Function>(GV);
-  if (!F)
-    return;
-
-  const FunctionDecl *FD = dyn_cast_or_null<FunctionDecl>(D);
-  if (FD)
-    setFunctionDeclAttributes(FD, F, M);
-
-  const bool IsHIPKernel =
-      M.getLangOpts().HIP && FD && FD->hasAttr<CUDAGlobalAttr>();
-
-  // TODO: This should be moved to language specific attributes instead.
-  if (IsHIPKernel)
-    F->addFnAttr("uniform-work-group-size", "true");
-
-  // Create !{<func-ref>, metadata !"kernel", i32 1} node for SYCL kernels.
-  const bool IsSYCLKernel =
-      FD && M.getLangOpts().SYCLIsDevice && FD->hasAttr<SYCLKernelAttr>();
-  if (IsSYCLKernel)
-    addAMDGCNMetadata(F, "kernel", 1);
-
-  if (M.getContext().getTargetInfo().allowAMDGPUUnsafeFPAtomics())
-    F->addFnAttr("amdgpu-unsafe-fp-atomics", "true");
-
-  if (!getABIInfo().getCodeGenOpts().EmitIEEENaNCompliantInsts)
-    F->addFnAttr("amdgpu-ieee", "false");
-}
-
-unsigned AMDGPUTargetCodeGenInfo::getOpenCLKernelCallingConv() const {
-  return llvm::CallingConv::AMDGPU_KERNEL;
-}
-
-// Currently LLVM assumes null pointers always have value 0,
-// which results in incorrectly transformed IR. Therefore, instead of
-// emitting null pointers in private and local address spaces, a null
-// pointer in generic address space is emitted which is casted to a
-// pointer in local or private address space.
-llvm::Constant *AMDGPUTargetCodeGenInfo::getNullPointer(
-    const CodeGen::CodeGenModule &CGM, llvm::PointerType *PT,
-    QualType QT) const {
-  if (CGM.getContext().getTargetNullPointerValue(QT) == 0)
-    return llvm::ConstantPointerNull::get(PT);
-
-  auto &Ctx = CGM.getContext();
-#ifdef INTEL_SYCL_OPAQUEPOINTER_READY
-  auto NPT = llvm::PointerType::get(
-      PT->getContext(), Ctx.getTargetAddressSpace(LangAS::opencl_generic));
-#else // INTEL_SYCL_OPAQUEPOINTER_READY
-  auto NPT = llvm::PointerType::getWithSamePointeeType(
-      PT, Ctx.getTargetAddressSpace(LangAS::opencl_generic));
-#endif // INTEL_SYCL_OPAQUEPOINTER_READY
-  return llvm::ConstantExpr::getAddrSpaceCast(
-      llvm::ConstantPointerNull::get(NPT), PT);
-}
-
-LangAS
-AMDGPUTargetCodeGenInfo::getGlobalVarAddressSpace(CodeGenModule &CGM,
-                                                  const VarDecl *D) const {
-  assert(!CGM.getLangOpts().OpenCL &&
-         !(CGM.getLangOpts().CUDA && CGM.getLangOpts().CUDAIsDevice) &&
-         "Address space agnostic languages only");
-  LangAS DefaultGlobalAS = getLangASFromTargetAS(
-      CGM.getContext().getTargetAddressSpace(LangAS::opencl_global));
-  if (!D)
-    return DefaultGlobalAS;
-
-  LangAS AddrSpace = D->getType().getAddressSpace();
-  assert(AddrSpace == LangAS::Default || isTargetAddressSpace(AddrSpace));
-  if (AddrSpace != LangAS::Default)
-    return AddrSpace;
-
-  // Only promote to address space 4 if VarDecl has constant initialization.
-  if (CGM.isTypeConstant(D->getType(), false, false) &&
-      D->hasConstantInitialization()) {
-    if (auto ConstAS = CGM.getTarget().getConstantAddressSpace())
-      return *ConstAS;
-  }
-  return DefaultGlobalAS;
-}
-
-llvm::SyncScope::ID
-AMDGPUTargetCodeGenInfo::getLLVMSyncScopeID(const LangOptions &LangOpts,
-                                            SyncScope Scope,
-                                            llvm::AtomicOrdering Ordering,
-                                            llvm::LLVMContext &Ctx) const {
-  std::string Name;
-  switch (Scope) {
-  case SyncScope::HIPSingleThread:
-    Name = "singlethread";
-    break;
-  case SyncScope::HIPWavefront:
-  case SyncScope::OpenCLSubGroup:
-    Name = "wavefront";
-    break;
-  case SyncScope::HIPWorkgroup:
-  case SyncScope::OpenCLWorkGroup:
-    Name = "workgroup";
-    break;
-  case SyncScope::HIPAgent:
-  case SyncScope::OpenCLDevice:
-    Name = "agent";
-    break;
-  case SyncScope::HIPSystem:
-  case SyncScope::OpenCLAllSVMDevices:
-    Name = "";
-    break;
-  }
-
-  if (Ordering != llvm::AtomicOrdering::SequentiallyConsistent) {
-    if (!Name.empty())
-      Name = Twine(Twine(Name) + Twine("-")).str();
-
-    Name = Twine(Twine(Name) + Twine("one-as")).str();
-  }
-
-  return Ctx.getOrInsertSyncScopeID(Name);
-}
-
-bool AMDGPUTargetCodeGenInfo::shouldEmitStaticExternCAliases() const {
-  return false;
-}
-
-bool AMDGPUTargetCodeGenInfo::shouldEmitDWARFBitFieldSeparators() const {
-  return true;
-}
-
-void AMDGPUTargetCodeGenInfo::setCUDAKernelCallingConvention(
-    const FunctionType *&FT) const {
-  FT = getABIInfo().getContext().adjustFunctionType(
-      FT, FT->getExtInfo().withCallingConv(CC_OpenCLKernel));
-}
-
-//===----------------------------------------------------------------------===//
-// SPARC v8 ABI Implementation.
-// Based on the SPARC Compliance Definition version 2.4.1.
-//
-// Ensures that complex values are passed in registers.
-//
-namespace {
-class SparcV8ABIInfo : public DefaultABIInfo {
-public:
-  SparcV8ABIInfo(CodeGenTypes &CGT) : DefaultABIInfo(CGT) {}
-
-private:
-  ABIArgInfo classifyReturnType(QualType RetTy) const;
-  void computeInfo(CGFunctionInfo &FI) const override;
-};
-} // end anonymous namespace
-
-
-ABIArgInfo
-SparcV8ABIInfo::classifyReturnType(QualType Ty) const {
-  if (Ty->isAnyComplexType()) {
-    return ABIArgInfo::getDirect();
-  }
-  else {
-    return DefaultABIInfo::classifyReturnType(Ty);
-  }
-}
-
-void SparcV8ABIInfo::computeInfo(CGFunctionInfo &FI) const {
-
-  FI.getReturnInfo() = classifyReturnType(FI.getReturnType());
-  for (auto &Arg : FI.arguments())
-    Arg.info = classifyArgumentType(Arg.type);
-}
-
-namespace {
-class SparcV8TargetCodeGenInfo : public TargetCodeGenInfo {
-public:
-  SparcV8TargetCodeGenInfo(CodeGenTypes &CGT)
-      : TargetCodeGenInfo(std::make_unique<SparcV8ABIInfo>(CGT)) {}
-
-  llvm::Value *decodeReturnAddress(CodeGen::CodeGenFunction &CGF,
-                                   llvm::Value *Address) const override {
-    int Offset;
-    if (isAggregateTypeForABI(CGF.CurFnInfo->getReturnType()))
-      Offset = 12;
-    else
-      Offset = 8;
-    return CGF.Builder.CreateGEP(CGF.Int8Ty, Address,
-                                 llvm::ConstantInt::get(CGF.Int32Ty, Offset));
-  }
-
-  llvm::Value *encodeReturnAddress(CodeGen::CodeGenFunction &CGF,
-                                   llvm::Value *Address) const override {
-    int Offset;
-    if (isAggregateTypeForABI(CGF.CurFnInfo->getReturnType()))
-      Offset = -12;
-    else
-      Offset = -8;
-    return CGF.Builder.CreateGEP(CGF.Int8Ty, Address,
-                                 llvm::ConstantInt::get(CGF.Int32Ty, Offset));
-  }
-};
-} // end anonymous namespace
-
-//===----------------------------------------------------------------------===//
-// SPARC v9 ABI Implementation.
-// Based on the SPARC Compliance Definition version 2.4.1.
-//
-// Function arguments a mapped to a nominal "parameter array" and promoted to
-// registers depending on their type. Each argument occupies 8 or 16 bytes in
-// the array, structs larger than 16 bytes are passed indirectly.
-//
-// One case requires special care:
-//
-//   struct mixed {
-//     int i;
-//     float f;
-//   };
-//
-// When a struct mixed is passed by value, it only occupies 8 bytes in the
-// parameter array, but the int is passed in an integer register, and the float
-// is passed in a floating point register. This is represented as two arguments
-// with the LLVM IR inreg attribute:
-//
-//   declare void f(i32 inreg %i, float inreg %f)
-//
-// The code generator will only allocate 4 bytes from the parameter array for
-// the inreg arguments. All other arguments are allocated a multiple of 8
-// bytes.
-//
-namespace {
-class SparcV9ABIInfo : public ABIInfo {
-public:
-  SparcV9ABIInfo(CodeGenTypes &CGT) : ABIInfo(CGT) {}
-
-private:
-  ABIArgInfo classifyType(QualType RetTy, unsigned SizeLimit) const;
-  void computeInfo(CGFunctionInfo &FI) const override;
-  Address EmitVAArg(CodeGenFunction &CGF, Address VAListAddr,
-                    QualType Ty) const override;
-
-  // Coercion type builder for structs passed in registers. The coercion type
-  // serves two purposes:
-  //
-  // 1. Pad structs to a multiple of 64 bits, so they are passed 'left-aligned'
-  //    in registers.
-  // 2. Expose aligned floating point elements as first-level elements, so the
-  //    code generator knows to pass them in floating point registers.
-  //
-  // We also compute the InReg flag which indicates that the struct contains
-  // aligned 32-bit floats.
-  //
-  struct CoerceBuilder {
-    llvm::LLVMContext &Context;
-    const llvm::DataLayout &DL;
-    SmallVector<llvm::Type*, 8> Elems;
-    uint64_t Size;
-    bool InReg;
-
-    CoerceBuilder(llvm::LLVMContext &c, const llvm::DataLayout &dl)
-      : Context(c), DL(dl), Size(0), InReg(false) {}
-
-    // Pad Elems with integers until Size is ToSize.
-    void pad(uint64_t ToSize) {
-      assert(ToSize >= Size && "Cannot remove elements");
-      if (ToSize == Size)
-        return;
-
-      // Finish the current 64-bit word.
-      uint64_t Aligned = llvm::alignTo(Size, 64);
-      if (Aligned > Size && Aligned <= ToSize) {
-        Elems.push_back(llvm::IntegerType::get(Context, Aligned - Size));
-        Size = Aligned;
-      }
-
-      // Add whole 64-bit words.
-      while (Size + 64 <= ToSize) {
-        Elems.push_back(llvm::Type::getInt64Ty(Context));
-        Size += 64;
-      }
-
-      // Final in-word padding.
-      if (Size < ToSize) {
-        Elems.push_back(llvm::IntegerType::get(Context, ToSize - Size));
-        Size = ToSize;
-      }
-    }
-
-    // Add a floating point element at Offset.
-    void addFloat(uint64_t Offset, llvm::Type *Ty, unsigned Bits) {
-      // Unaligned floats are treated as integers.
-      if (Offset % Bits)
-        return;
-      // The InReg flag is only required if there are any floats < 64 bits.
-      if (Bits < 64)
-        InReg = true;
-      pad(Offset);
-      Elems.push_back(Ty);
-      Size = Offset + Bits;
-    }
-
-    // Add a struct type to the coercion type, starting at Offset (in bits).
-    void addStruct(uint64_t Offset, llvm::StructType *StrTy) {
-      const llvm::StructLayout *Layout = DL.getStructLayout(StrTy);
-      for (unsigned i = 0, e = StrTy->getNumElements(); i != e; ++i) {
-        llvm::Type *ElemTy = StrTy->getElementType(i);
-        uint64_t ElemOffset = Offset + Layout->getElementOffsetInBits(i);
-        switch (ElemTy->getTypeID()) {
-        case llvm::Type::StructTyID:
-          addStruct(ElemOffset, cast<llvm::StructType>(ElemTy));
-          break;
-        case llvm::Type::FloatTyID:
-          addFloat(ElemOffset, ElemTy, 32);
-          break;
-        case llvm::Type::DoubleTyID:
-          addFloat(ElemOffset, ElemTy, 64);
-          break;
-        case llvm::Type::FP128TyID:
-          addFloat(ElemOffset, ElemTy, 128);
-          break;
-        case llvm::Type::PointerTyID:
-          if (ElemOffset % 64 == 0) {
-            pad(ElemOffset);
-            Elems.push_back(ElemTy);
-            Size += 64;
-          }
-          break;
-        default:
-          break;
-        }
-      }
-    }
-
-    // Check if Ty is a usable substitute for the coercion type.
-    bool isUsableType(llvm::StructType *Ty) const {
-      return llvm::ArrayRef(Elems) == Ty->elements();
-    }
-
-    // Get the coercion type as a literal struct type.
-    llvm::Type *getType() const {
-      if (Elems.size() == 1)
-        return Elems.front();
-      else
-        return llvm::StructType::get(Context, Elems);
-    }
-  };
-};
-} // end anonymous namespace
-
-ABIArgInfo
-SparcV9ABIInfo::classifyType(QualType Ty, unsigned SizeLimit) const {
-  if (Ty->isVoidType())
-    return ABIArgInfo::getIgnore();
-
-  uint64_t Size = getContext().getTypeSize(Ty);
-
-  // Anything too big to fit in registers is passed with an explicit indirect
-  // pointer / sret pointer.
-  if (Size > SizeLimit)
-    return getNaturalAlignIndirect(Ty, /*ByVal=*/false);
-
-  // Treat an enum type as its underlying type.
-  if (const EnumType *EnumTy = Ty->getAs<EnumType>())
-    Ty = EnumTy->getDecl()->getIntegerType();
-
-  // Integer types smaller than a register are extended.
-  if (Size < 64 && Ty->isIntegerType())
-    return ABIArgInfo::getExtend(Ty);
-
-  if (const auto *EIT = Ty->getAs<BitIntType>())
-    if (EIT->getNumBits() < 64)
-      return ABIArgInfo::getExtend(Ty);
-
-  // Other non-aggregates go in registers.
-  if (!isAggregateTypeForABI(Ty))
-    return ABIArgInfo::getDirect();
-
-  // If a C++ object has either a non-trivial copy constructor or a non-trivial
-  // destructor, it is passed with an explicit indirect pointer / sret pointer.
-  if (CGCXXABI::RecordArgABI RAA = getRecordArgABI(Ty, getCXXABI()))
-    return getNaturalAlignIndirect(Ty, RAA == CGCXXABI::RAA_DirectInMemory);
-
-  // This is a small aggregate type that should be passed in registers.
-  // Build a coercion type from the LLVM struct type.
-  llvm::StructType *StrTy = dyn_cast<llvm::StructType>(CGT.ConvertType(Ty));
-  if (!StrTy)
-    return ABIArgInfo::getDirect();
-
-  CoerceBuilder CB(getVMContext(), getDataLayout());
-  CB.addStruct(0, StrTy);
-  CB.pad(llvm::alignTo(CB.DL.getTypeSizeInBits(StrTy), 64));
-
-  // Try to use the original type for coercion.
-  llvm::Type *CoerceTy = CB.isUsableType(StrTy) ? StrTy : CB.getType();
-
-  if (CB.InReg)
-    return ABIArgInfo::getDirectInReg(CoerceTy);
-  else
-    return ABIArgInfo::getDirect(CoerceTy);
-}
-
-Address SparcV9ABIInfo::EmitVAArg(CodeGenFunction &CGF, Address VAListAddr,
-                                  QualType Ty) const {
-  ABIArgInfo AI = classifyType(Ty, 16 * 8);
-  llvm::Type *ArgTy = CGT.ConvertType(Ty);
-  if (AI.canHaveCoerceToType() && !AI.getCoerceToType())
-    AI.setCoerceToType(ArgTy);
-
-  CharUnits SlotSize = CharUnits::fromQuantity(8);
-
-  CGBuilderTy &Builder = CGF.Builder;
-  Address Addr = Address(Builder.CreateLoad(VAListAddr, "ap.cur"),
-                         getVAListElementType(CGF), SlotSize);
-  llvm::Type *ArgPtrTy = llvm::PointerType::getUnqual(ArgTy);
-
-  auto TypeInfo = getContext().getTypeInfoInChars(Ty);
-
-  Address ArgAddr = Address::invalid();
-  CharUnits Stride;
-  switch (AI.getKind()) {
-  case ABIArgInfo::Expand:
-  case ABIArgInfo::CoerceAndExpand:
-  case ABIArgInfo::InAlloca:
-    llvm_unreachable("Unsupported ABI kind for va_arg");
-
-  case ABIArgInfo::Extend: {
-    Stride = SlotSize;
-    CharUnits Offset = SlotSize - TypeInfo.Width;
-    ArgAddr = Builder.CreateConstInBoundsByteGEP(Addr, Offset, "extend");
-    break;
-  }
-
-  case ABIArgInfo::Direct: {
-    auto AllocSize = getDataLayout().getTypeAllocSize(AI.getCoerceToType());
-    Stride = CharUnits::fromQuantity(AllocSize).alignTo(SlotSize);
-    ArgAddr = Addr;
-    break;
-  }
-
-  case ABIArgInfo::Indirect:
-  case ABIArgInfo::IndirectAliased:
-    Stride = SlotSize;
-    ArgAddr = Builder.CreateElementBitCast(Addr, ArgPtrTy, "indirect");
-    ArgAddr = Address(Builder.CreateLoad(ArgAddr, "indirect.arg"), ArgTy,
-                      TypeInfo.Align);
-    break;
-
-  case ABIArgInfo::Ignore:
-    return Address(llvm::UndefValue::get(ArgPtrTy), ArgTy, TypeInfo.Align);
-  }
-
-  // Update VAList.
-  Address NextPtr = Builder.CreateConstInBoundsByteGEP(Addr, Stride, "ap.next");
-  Builder.CreateStore(NextPtr.getPointer(), VAListAddr);
-
-  return Builder.CreateElementBitCast(ArgAddr, ArgTy, "arg.addr");
-}
-
-void SparcV9ABIInfo::computeInfo(CGFunctionInfo &FI) const {
-  FI.getReturnInfo() = classifyType(FI.getReturnType(), 32 * 8);
-  for (auto &I : FI.arguments())
-    I.info = classifyType(I.type, 16 * 8);
-}
-
-namespace {
-class SparcV9TargetCodeGenInfo : public TargetCodeGenInfo {
-public:
-  SparcV9TargetCodeGenInfo(CodeGenTypes &CGT)
-      : TargetCodeGenInfo(std::make_unique<SparcV9ABIInfo>(CGT)) {}
-
-  int getDwarfEHStackPointer(CodeGen::CodeGenModule &M) const override {
-    return 14;
-  }
-
-  bool initDwarfEHRegSizeTable(CodeGen::CodeGenFunction &CGF,
-                               llvm::Value *Address) const override;
-
-  llvm::Value *decodeReturnAddress(CodeGen::CodeGenFunction &CGF,
-                                   llvm::Value *Address) const override {
-    return CGF.Builder.CreateGEP(CGF.Int8Ty, Address,
-                                 llvm::ConstantInt::get(CGF.Int32Ty, 8));
-  }
-
-  llvm::Value *encodeReturnAddress(CodeGen::CodeGenFunction &CGF,
-                                   llvm::Value *Address) const override {
-    return CGF.Builder.CreateGEP(CGF.Int8Ty, Address,
-                                 llvm::ConstantInt::get(CGF.Int32Ty, -8));
-  }
-};
-} // end anonymous namespace
-
-bool
-SparcV9TargetCodeGenInfo::initDwarfEHRegSizeTable(CodeGen::CodeGenFunction &CGF,
-                                                llvm::Value *Address) const {
-  // This is calculated from the LLVM and GCC tables and verified
-  // against gcc output.  AFAIK all ABIs use the same encoding.
-
-  CodeGen::CGBuilderTy &Builder = CGF.Builder;
-
-  llvm::IntegerType *i8 = CGF.Int8Ty;
-  llvm::Value *Four8 = llvm::ConstantInt::get(i8, 4);
-  llvm::Value *Eight8 = llvm::ConstantInt::get(i8, 8);
-
-  // 0-31: the 8-byte general-purpose registers
-  AssignToArrayRange(Builder, Address, Eight8, 0, 31);
-
-  // 32-63: f0-31, the 4-byte floating-point registers
-  AssignToArrayRange(Builder, Address, Four8, 32, 63);
-
-  //   Y   = 64
-  //   PSR = 65
-  //   WIM = 66
-  //   TBR = 67
-  //   PC  = 68
-  //   NPC = 69
-  //   FSR = 70
-  //   CSR = 71
-  AssignToArrayRange(Builder, Address, Eight8, 64, 71);
-
-  // 72-87: d0-15, the 8-byte floating-point registers
-  AssignToArrayRange(Builder, Address, Eight8, 72, 87);
-
-  return false;
-}
-
-// ARC ABI implementation.
-namespace {
-
-class ARCABIInfo : public DefaultABIInfo {
-  struct CCState {
-    unsigned FreeRegs;
-  };
-
-public:
-  using DefaultABIInfo::DefaultABIInfo;
-
-private:
-  Address EmitVAArg(CodeGenFunction &CGF, Address VAListAddr,
-                    QualType Ty) const override;
-
-  void updateState(const ABIArgInfo &Info, QualType Ty, CCState &State) const {
-    if (!State.FreeRegs)
-      return;
-    if (Info.isIndirect() && Info.getInReg())
-      State.FreeRegs--;
-    else if (Info.isDirect() && Info.getInReg()) {
-      unsigned sz = (getContext().getTypeSize(Ty) + 31) / 32;
-      if (sz < State.FreeRegs)
-        State.FreeRegs -= sz;
-      else
-        State.FreeRegs = 0;
-    }
-  }
-
-  void computeInfo(CGFunctionInfo &FI) const override {
-    CCState State;
-    // ARC uses 8 registers to pass arguments.
-    State.FreeRegs = 8;
-
-    if (!getCXXABI().classifyReturnType(FI))
-      FI.getReturnInfo() = classifyReturnType(FI.getReturnType());
-    updateState(FI.getReturnInfo(), FI.getReturnType(), State);
-    for (auto &I : FI.arguments()) {
-      I.info = classifyArgumentType(I.type, State.FreeRegs);
-      updateState(I.info, I.type, State);
-    }
-  }
-
-  ABIArgInfo getIndirectByRef(QualType Ty, bool HasFreeRegs) const;
-  ABIArgInfo getIndirectByValue(QualType Ty) const;
-  ABIArgInfo classifyArgumentType(QualType Ty, uint8_t FreeRegs) const;
-  ABIArgInfo classifyReturnType(QualType RetTy) const;
-};
-
-class ARCTargetCodeGenInfo : public TargetCodeGenInfo {
-public:
-  ARCTargetCodeGenInfo(CodeGenTypes &CGT)
-      : TargetCodeGenInfo(std::make_unique<ARCABIInfo>(CGT)) {}
-};
-
-
-ABIArgInfo ARCABIInfo::getIndirectByRef(QualType Ty, bool HasFreeRegs) const {
-  return HasFreeRegs ? getNaturalAlignIndirectInReg(Ty) :
-                       getNaturalAlignIndirect(Ty, false);
-}
-
-ABIArgInfo ARCABIInfo::getIndirectByValue(QualType Ty) const {
-  // Compute the byval alignment.
-  const unsigned MinABIStackAlignInBytes = 4;
-  unsigned TypeAlign = getContext().getTypeAlign(Ty) / 8;
-  return ABIArgInfo::getIndirect(CharUnits::fromQuantity(4), /*ByVal=*/true,
-                                 TypeAlign > MinABIStackAlignInBytes);
-}
-
-Address ARCABIInfo::EmitVAArg(CodeGenFunction &CGF, Address VAListAddr,
-                              QualType Ty) const {
-  return emitVoidPtrVAArg(CGF, VAListAddr, Ty, /*indirect*/ false,
-                          getContext().getTypeInfoInChars(Ty),
-                          CharUnits::fromQuantity(4), true);
-}
-
-ABIArgInfo ARCABIInfo::classifyArgumentType(QualType Ty,
-                                            uint8_t FreeRegs) const {
-  // Handle the generic C++ ABI.
-  const RecordType *RT = Ty->getAs<RecordType>();
-  if (RT) {
-    CGCXXABI::RecordArgABI RAA = getRecordArgABI(RT, getCXXABI());
-    if (RAA == CGCXXABI::RAA_Indirect)
-      return getIndirectByRef(Ty, FreeRegs > 0);
-
-    if (RAA == CGCXXABI::RAA_DirectInMemory)
-      return getIndirectByValue(Ty);
-  }
-
-  // Treat an enum type as its underlying type.
-  if (const EnumType *EnumTy = Ty->getAs<EnumType>())
-    Ty = EnumTy->getDecl()->getIntegerType();
-
-  auto SizeInRegs = llvm::alignTo(getContext().getTypeSize(Ty), 32) / 32;
-
-  if (isAggregateTypeForABI(Ty)) {
-    // Structures with flexible arrays are always indirect.
-    if (RT && RT->getDecl()->hasFlexibleArrayMember())
-      return getIndirectByValue(Ty);
-
-    // Ignore empty structs/unions.
-    if (isEmptyRecord(getContext(), Ty, true))
-      return ABIArgInfo::getIgnore();
-
-    llvm::LLVMContext &LLVMContext = getVMContext();
-
-    llvm::IntegerType *Int32 = llvm::Type::getInt32Ty(LLVMContext);
-    SmallVector<llvm::Type *, 3> Elements(SizeInRegs, Int32);
-    llvm::Type *Result = llvm::StructType::get(LLVMContext, Elements);
-
-    return FreeRegs >= SizeInRegs ?
-        ABIArgInfo::getDirectInReg(Result) :
-        ABIArgInfo::getDirect(Result, 0, nullptr, false);
-  }
-
-  if (const auto *EIT = Ty->getAs<BitIntType>())
-    if (EIT->getNumBits() > 64)
-      return getIndirectByValue(Ty);
-
-  return isPromotableIntegerTypeForABI(Ty)
-             ? (FreeRegs >= SizeInRegs ? ABIArgInfo::getExtendInReg(Ty)
-                                       : ABIArgInfo::getExtend(Ty))
-             : (FreeRegs >= SizeInRegs ? ABIArgInfo::getDirectInReg()
-                                       : ABIArgInfo::getDirect());
-}
-
-ABIArgInfo ARCABIInfo::classifyReturnType(QualType RetTy) const {
-  if (RetTy->isAnyComplexType())
-    return ABIArgInfo::getDirectInReg();
-
-  // Arguments of size > 4 registers are indirect.
-  auto RetSize = llvm::alignTo(getContext().getTypeSize(RetTy), 32) / 32;
-  if (RetSize > 4)
-    return getIndirectByRef(RetTy, /*HasFreeRegs*/ true);
-
-  return DefaultABIInfo::classifyReturnType(RetTy);
-}
-
-} // End anonymous namespace.
-
-//===----------------------------------------------------------------------===//
-// XCore ABI Implementation
-//===----------------------------------------------------------------------===//
-
-namespace {
-
-/// A SmallStringEnc instance is used to build up the TypeString by passing
-/// it by reference between functions that append to it.
-typedef llvm::SmallString<128> SmallStringEnc;
-
-/// TypeStringCache caches the meta encodings of Types.
-///
-/// The reason for caching TypeStrings is two fold:
-///   1. To cache a type's encoding for later uses;
-///   2. As a means to break recursive member type inclusion.
-///
-/// A cache Entry can have a Status of:
-///   NonRecursive:   The type encoding is not recursive;
-///   Recursive:      The type encoding is recursive;
-///   Incomplete:     An incomplete TypeString;
-///   IncompleteUsed: An incomplete TypeString that has been used in a
-///                   Recursive type encoding.
-///
-/// A NonRecursive entry will have all of its sub-members expanded as fully
-/// as possible. Whilst it may contain types which are recursive, the type
-/// itself is not recursive and thus its encoding may be safely used whenever
-/// the type is encountered.
-///
-/// A Recursive entry will have all of its sub-members expanded as fully as
-/// possible. The type itself is recursive and it may contain other types which
-/// are recursive. The Recursive encoding must not be used during the expansion
-/// of a recursive type's recursive branch. For simplicity the code uses
-/// IncompleteCount to reject all usage of Recursive encodings for member types.
-///
-/// An Incomplete entry is always a RecordType and only encodes its
-/// identifier e.g. "s(S){}". Incomplete 'StubEnc' entries are ephemeral and
-/// are placed into the cache during type expansion as a means to identify and
-/// handle recursive inclusion of types as sub-members. If there is recursion
-/// the entry becomes IncompleteUsed.
-///
-/// During the expansion of a RecordType's members:
-///
-///   If the cache contains a NonRecursive encoding for the member type, the
-///   cached encoding is used;
-///
-///   If the cache contains a Recursive encoding for the member type, the
-///   cached encoding is 'Swapped' out, as it may be incorrect, and...
-///
-///   If the member is a RecordType, an Incomplete encoding is placed into the
-///   cache to break potential recursive inclusion of itself as a sub-member;
-///
-///   Once a member RecordType has been expanded, its temporary incomplete
-///   entry is removed from the cache. If a Recursive encoding was swapped out
-///   it is swapped back in;
-///
-///   If an incomplete entry is used to expand a sub-member, the incomplete
-///   entry is marked as IncompleteUsed. The cache keeps count of how many
-///   IncompleteUsed entries it currently contains in IncompleteUsedCount;
-///
-///   If a member's encoding is found to be a NonRecursive or Recursive viz:
-///   IncompleteUsedCount==0, the member's encoding is added to the cache.
-///   Else the member is part of a recursive type and thus the recursion has
-///   been exited too soon for the encoding to be correct for the member.
-///
-class TypeStringCache {
-  enum Status {NonRecursive, Recursive, Incomplete, IncompleteUsed};
-  struct Entry {
-    std::string Str;     // The encoded TypeString for the type.
-    enum Status State;   // Information about the encoding in 'Str'.
-    std::string Swapped; // A temporary place holder for a Recursive encoding
-                         // during the expansion of RecordType's members.
-  };
-  std::map<const IdentifierInfo *, struct Entry> Map;
-  unsigned IncompleteCount;     // Number of Incomplete entries in the Map.
-  unsigned IncompleteUsedCount; // Number of IncompleteUsed entries in the Map.
-public:
-  TypeStringCache() : IncompleteCount(0), IncompleteUsedCount(0) {}
-  void addIncomplete(const IdentifierInfo *ID, std::string StubEnc);
-  bool removeIncomplete(const IdentifierInfo *ID);
-  void addIfComplete(const IdentifierInfo *ID, StringRef Str,
-                     bool IsRecursive);
-  StringRef lookupStr(const IdentifierInfo *ID);
-};
-
-/// TypeString encodings for enum & union fields must be order.
-/// FieldEncoding is a helper for this ordering process.
-class FieldEncoding {
-  bool HasName;
-  std::string Enc;
-public:
-  FieldEncoding(bool b, SmallStringEnc &e) : HasName(b), Enc(e.c_str()) {}
-  StringRef str() { return Enc; }
-  bool operator<(const FieldEncoding &rhs) const {
-    if (HasName != rhs.HasName) return HasName;
-    return Enc < rhs.Enc;
-  }
-};
-
-class XCoreABIInfo : public DefaultABIInfo {
-public:
-  XCoreABIInfo(CodeGen::CodeGenTypes &CGT) : DefaultABIInfo(CGT) {}
-  Address EmitVAArg(CodeGenFunction &CGF, Address VAListAddr,
-                    QualType Ty) const override;
-};
-
-class XCoreTargetCodeGenInfo : public TargetCodeGenInfo {
-  mutable TypeStringCache TSC;
-  void emitTargetMD(const Decl *D, llvm::GlobalValue *GV,
-                    const CodeGen::CodeGenModule &M) const;
-
-public:
-  XCoreTargetCodeGenInfo(CodeGenTypes &CGT)
-      : TargetCodeGenInfo(std::make_unique<XCoreABIInfo>(CGT)) {}
-  void emitTargetMetadata(CodeGen::CodeGenModule &CGM,
-                          const llvm::MapVector<GlobalDecl, StringRef>
-                              &MangledDeclNames) const override;
-};
-
-} // End anonymous namespace.
-
-// TODO: this implementation is likely now redundant with the default
-// EmitVAArg.
-Address XCoreABIInfo::EmitVAArg(CodeGenFunction &CGF, Address VAListAddr,
-                                QualType Ty) const {
-  CGBuilderTy &Builder = CGF.Builder;
-
-  // Get the VAList.
-  CharUnits SlotSize = CharUnits::fromQuantity(4);
-  Address AP = Address(Builder.CreateLoad(VAListAddr),
-                       getVAListElementType(CGF), SlotSize);
-
-  // Handle the argument.
-  ABIArgInfo AI = classifyArgumentType(Ty);
-  CharUnits TypeAlign = getContext().getTypeAlignInChars(Ty);
-  llvm::Type *ArgTy = CGT.ConvertType(Ty);
-  if (AI.canHaveCoerceToType() && !AI.getCoerceToType())
-    AI.setCoerceToType(ArgTy);
-  llvm::Type *ArgPtrTy = llvm::PointerType::getUnqual(ArgTy);
-
-  Address Val = Address::invalid();
-  CharUnits ArgSize = CharUnits::Zero();
-  switch (AI.getKind()) {
-  case ABIArgInfo::Expand:
-  case ABIArgInfo::CoerceAndExpand:
-  case ABIArgInfo::InAlloca:
-    llvm_unreachable("Unsupported ABI kind for va_arg");
-  case ABIArgInfo::Ignore:
-    Val = Address(llvm::UndefValue::get(ArgPtrTy), ArgTy, TypeAlign);
-    ArgSize = CharUnits::Zero();
-    break;
-  case ABIArgInfo::Extend:
-  case ABIArgInfo::Direct:
-    Val = Builder.CreateElementBitCast(AP, ArgTy);
-    ArgSize = CharUnits::fromQuantity(
-        getDataLayout().getTypeAllocSize(AI.getCoerceToType()));
-    ArgSize = ArgSize.alignTo(SlotSize);
-    break;
-  case ABIArgInfo::Indirect:
-  case ABIArgInfo::IndirectAliased:
-    Val = Builder.CreateElementBitCast(AP, ArgPtrTy);
-    Val = Address(Builder.CreateLoad(Val), ArgTy, TypeAlign);
-    ArgSize = SlotSize;
-    break;
-  }
-
-  // Increment the VAList.
-  if (!ArgSize.isZero()) {
-    Address APN = Builder.CreateConstInBoundsByteGEP(AP, ArgSize);
-    Builder.CreateStore(APN.getPointer(), VAListAddr);
-  }
-
-  return Val;
-}
-
-/// During the expansion of a RecordType, an incomplete TypeString is placed
-/// into the cache as a means to identify and break recursion.
-/// If there is a Recursive encoding in the cache, it is swapped out and will
-/// be reinserted by removeIncomplete().
-/// All other types of encoding should have been used rather than arriving here.
-void TypeStringCache::addIncomplete(const IdentifierInfo *ID,
-                                    std::string StubEnc) {
-  if (!ID)
-    return;
-  Entry &E = Map[ID];
-  assert( (E.Str.empty() || E.State == Recursive) &&
-         "Incorrectly use of addIncomplete");
-  assert(!StubEnc.empty() && "Passing an empty string to addIncomplete()");
-  E.Swapped.swap(E.Str); // swap out the Recursive
-  E.Str.swap(StubEnc);
-  E.State = Incomplete;
-  ++IncompleteCount;
-}
-
-/// Once the RecordType has been expanded, the temporary incomplete TypeString
-/// must be removed from the cache.
-/// If a Recursive was swapped out by addIncomplete(), it will be replaced.
-/// Returns true if the RecordType was defined recursively.
-bool TypeStringCache::removeIncomplete(const IdentifierInfo *ID) {
-  if (!ID)
-    return false;
-  auto I = Map.find(ID);
-  assert(I != Map.end() && "Entry not present");
-  Entry &E = I->second;
-  assert( (E.State == Incomplete ||
-           E.State == IncompleteUsed) &&
-         "Entry must be an incomplete type");
-  bool IsRecursive = false;
-  if (E.State == IncompleteUsed) {
-    // We made use of our Incomplete encoding, thus we are recursive.
-    IsRecursive = true;
-    --IncompleteUsedCount;
-  }
-  if (E.Swapped.empty())
-    Map.erase(I);
-  else {
-    // Swap the Recursive back.
-    E.Swapped.swap(E.Str);
-    E.Swapped.clear();
-    E.State = Recursive;
-  }
-  --IncompleteCount;
-  return IsRecursive;
-}
-
-/// Add the encoded TypeString to the cache only if it is NonRecursive or
-/// Recursive (viz: all sub-members were expanded as fully as possible).
-void TypeStringCache::addIfComplete(const IdentifierInfo *ID, StringRef Str,
-                                    bool IsRecursive) {
-  if (!ID || IncompleteUsedCount)
-    return; // No key or it is an incomplete sub-type so don't add.
-  Entry &E = Map[ID];
-  if (IsRecursive && !E.Str.empty()) {
-    assert(E.State==Recursive && E.Str.size() == Str.size() &&
-           "This is not the same Recursive entry");
-    // The parent container was not recursive after all, so we could have used
-    // this Recursive sub-member entry after all, but we assumed the worse when
-    // we started viz: IncompleteCount!=0.
-    return;
-  }
-  assert(E.Str.empty() && "Entry already present");
-  E.Str = Str.str();
-  E.State = IsRecursive? Recursive : NonRecursive;
-}
-
-/// Return a cached TypeString encoding for the ID. If there isn't one, or we
-/// are recursively expanding a type (IncompleteCount != 0) and the cached
-/// encoding is Recursive, return an empty StringRef.
-StringRef TypeStringCache::lookupStr(const IdentifierInfo *ID) {
-  if (!ID)
-    return StringRef();   // We have no key.
-  auto I = Map.find(ID);
-  if (I == Map.end())
-    return StringRef();   // We have no encoding.
-  Entry &E = I->second;
-  if (E.State == Recursive && IncompleteCount)
-    return StringRef();   // We don't use Recursive encodings for member types.
-
-  if (E.State == Incomplete) {
-    // The incomplete type is being used to break out of recursion.
-    E.State = IncompleteUsed;
-    ++IncompleteUsedCount;
-  }
-  return E.Str;
-}
-
-/// The XCore ABI includes a type information section that communicates symbol
-/// type information to the linker. The linker uses this information to verify
-/// safety/correctness of things such as array bound and pointers et al.
-/// The ABI only requires C (and XC) language modules to emit TypeStrings.
-/// This type information (TypeString) is emitted into meta data for all global
-/// symbols: definitions, declarations, functions & variables.
-///
-/// The TypeString carries type, qualifier, name, size & value details.
-/// Please see 'Tools Development Guide' section 2.16.2 for format details:
-/// https://www.xmos.com/download/public/Tools-Development-Guide%28X9114A%29.pdf
-/// The output is tested by test/CodeGen/xcore-stringtype.c.
-///
-static bool getTypeString(SmallStringEnc &Enc, const Decl *D,
-                          const CodeGen::CodeGenModule &CGM,
-                          TypeStringCache &TSC);
-
-/// XCore uses emitTargetMD to emit TypeString metadata for global symbols.
-void XCoreTargetCodeGenInfo::emitTargetMD(
-    const Decl *D, llvm::GlobalValue *GV,
-    const CodeGen::CodeGenModule &CGM) const {
-  SmallStringEnc Enc;
-  if (getTypeString(Enc, D, CGM, TSC)) {
-    llvm::LLVMContext &Ctx = CGM.getModule().getContext();
-    llvm::Metadata *MDVals[] = {llvm::ConstantAsMetadata::get(GV),
-                                llvm::MDString::get(Ctx, Enc.str())};
-    llvm::NamedMDNode *MD =
-      CGM.getModule().getOrInsertNamedMetadata("xcore.typestrings");
-    MD->addOperand(llvm::MDNode::get(Ctx, MDVals));
-  }
-}
-
-void XCoreTargetCodeGenInfo::emitTargetMetadata(
-    CodeGen::CodeGenModule &CGM,
-    const llvm::MapVector<GlobalDecl, StringRef> &MangledDeclNames) const {
-  // Warning, new MangledDeclNames may be appended within this loop.
-  // We rely on MapVector insertions adding new elements to the end
-  // of the container.
-  for (unsigned I = 0; I != MangledDeclNames.size(); ++I) {
-    auto Val = *(MangledDeclNames.begin() + I);
-    llvm::GlobalValue *GV = CGM.GetGlobalValue(Val.second);
-    if (GV) {
-      const Decl *D = Val.first.getDecl()->getMostRecentDecl();
-      emitTargetMD(D, GV, CGM);
-    }
-  }
-}
-
-//===----------------------------------------------------------------------===//
-// Base ABI and target codegen info implementation common between SPIR and
-// SPIR-V.
-//===----------------------------------------------------------------------===//
-
-namespace {
-class CommonSPIRABIInfo : public DefaultABIInfo {
-public:
-  CommonSPIRABIInfo(CodeGenTypes &CGT) : DefaultABIInfo(CGT) { setCCs(); }
-
-  ABIArgInfo classifyKernelArgumentType(QualType Ty) const;
-
-  // Add new functions rather than overload existing so that these public APIs
-  // can't be blindly misused with wrong calling convention.
-  ABIArgInfo classifyRegcallReturnType(QualType RetTy) const;
-  ABIArgInfo classifyRegcallArgumentType(QualType RetTy) const;
-
-  void computeInfo(CGFunctionInfo &FI) const override;
-
-private:
-  void setCCs();
-};
-
-ABIArgInfo CommonSPIRABIInfo::classifyKernelArgumentType(QualType Ty) const {
-  Ty = useFirstFieldIfTransparentUnion(Ty);
-
-  if (getContext().getLangOpts().SYCLIsDevice && isAggregateTypeForABI(Ty)) {
-    // Pass all aggregate types allowed by Sema by value.
-    return getNaturalAlignIndirect(Ty);
-  }
-
-  return DefaultABIInfo::classifyArgumentType(Ty);
-}
-
-void CommonSPIRABIInfo::computeInfo(CGFunctionInfo &FI) const {
-  llvm::CallingConv::ID CC = FI.getCallingConvention();
-  bool IsRegCall = CC == llvm::CallingConv::X86_RegCall;
-
-  if (!getCXXABI().classifyReturnType(FI)) {
-    CanQualType RetT = FI.getReturnType();
-    FI.getReturnInfo() =
-        IsRegCall ? classifyRegcallReturnType(RetT) : classifyReturnType(RetT);
-  }
-
-  for (auto &Arg : FI.arguments()) {
-    if (CC == llvm::CallingConv::SPIR_KERNEL) {
-      Arg.info = classifyKernelArgumentType(Arg.type);
-    } else {
-      Arg.info = IsRegCall ? classifyRegcallArgumentType(Arg.type)
-                           : classifyArgumentType(Arg.type);
-    }
-  }
-}
-
-// The two functions below are based on AMDGPUABIInfo, but without any
-// restriction on the maximum number of arguments passed via registers.
-// SPIRV BEs are expected to further adjust the calling convention as
-// needed (use stack or byval-like passing) for some of the arguments.
-
-ABIArgInfo CommonSPIRABIInfo::classifyRegcallReturnType(QualType RetTy) const {
-  if (isAggregateTypeForABI(RetTy)) {
-    // Records with non-trivial destructors/copy-constructors should not be
-    // returned by value.
-    if (!getRecordArgABI(RetTy, getCXXABI())) {
-      // Ignore empty structs/unions.
-      if (isEmptyRecord(getContext(), RetTy, true))
-        return ABIArgInfo::getIgnore();
-
-      // Lower single-element structs to just return a regular value.
-      if (const Type *SeltTy = isSingleElementStruct(RetTy, getContext()))
-        return ABIArgInfo::getDirect(CGT.ConvertType(QualType(SeltTy, 0)));
-
-      if (const RecordType *RT = RetTy->getAs<RecordType>()) {
-        const RecordDecl *RD = RT->getDecl();
-        if (RD->hasFlexibleArrayMember())
-          return classifyReturnType(RetTy);
-      }
-
-      // Pack aggregates <= 8 bytes into a single vector register or pair.
-      // TODO make this parameterizeable/adjustable depending on spir target
-      // triple abi component.
-      uint64_t Size = getContext().getTypeSize(RetTy);
-      if (Size <= 16)
-        return ABIArgInfo::getDirect(llvm::Type::getInt16Ty(getVMContext()));
-
-      if (Size <= 32)
-        return ABIArgInfo::getDirect(llvm::Type::getInt32Ty(getVMContext()));
-
-      if (Size <= 64) {
-        llvm::Type *I32Ty = llvm::Type::getInt32Ty(getVMContext());
-        return ABIArgInfo::getDirect(llvm::ArrayType::get(I32Ty, 2));
-      }
-      return ABIArgInfo::getDirect();
-    }
-  }
-  // Otherwise just do the default thing.
-  return classifyReturnType(RetTy);
-}
-
-ABIArgInfo CommonSPIRABIInfo::classifyRegcallArgumentType(QualType Ty) const {
-  Ty = useFirstFieldIfTransparentUnion(Ty);
-
-  if (isAggregateTypeForABI(Ty)) {
-    // Records with non-trivial destructors/copy-constructors should not be
-    // passed by value.
-    if (auto RAA = getRecordArgABI(Ty, getCXXABI()))
-      return getNaturalAlignIndirect(Ty, RAA == CGCXXABI::RAA_DirectInMemory);
-
-    // Ignore empty structs/unions.
-    if (isEmptyRecord(getContext(), Ty, true))
-      return ABIArgInfo::getIgnore();
-
-    // Lower single-element structs to just pass a regular value. TODO: We
-    // could do reasonable-size multiple-element structs too, using getExpand(),
-    // though watch out for things like bitfields.
-    if (const Type *SeltTy = isSingleElementStruct(Ty, getContext()))
-      return ABIArgInfo::getDirect(CGT.ConvertType(QualType(SeltTy, 0)));
-
-    if (const RecordType *RT = Ty->getAs<RecordType>()) {
-      const RecordDecl *RD = RT->getDecl();
-      if (RD->hasFlexibleArrayMember())
-        return classifyArgumentType(Ty);
-    }
-
-    // Pack aggregates <= 8 bytes into single vector register or pair.
-    // TODO make this parameterizeable/adjustable depending on spir target
-    // triple abi component.
-    uint64_t Size = getContext().getTypeSize(Ty);
-    if (Size <= 64) {
-      if (Size <= 16)
-        return ABIArgInfo::getDirect(llvm::Type::getInt16Ty(getVMContext()));
-
-      if (Size <= 32)
-        return ABIArgInfo::getDirect(llvm::Type::getInt32Ty(getVMContext()));
-
-      // XXX: Should this be i64 instead, and should the limit increase?
-      llvm::Type *I32Ty = llvm::Type::getInt32Ty(getVMContext());
-      return ABIArgInfo::getDirect(llvm::ArrayType::get(I32Ty, 2));
-    }
-    return ABIArgInfo::getDirect();
-  }
-
-  // Otherwise just do the default thing.
-  return classifyArgumentType(Ty);
-}
-
-class SPIRVABIInfo : public CommonSPIRABIInfo {
-public:
-  SPIRVABIInfo(CodeGenTypes &CGT) : CommonSPIRABIInfo(CGT) {}
-  void computeInfo(CGFunctionInfo &FI) const override;
-
-private:
-  ABIArgInfo classifyKernelArgumentType(QualType Ty) const;
-};
-} // end anonymous namespace
-namespace {
-class CommonSPIRTargetCodeGenInfo : public TargetCodeGenInfo {
-public:
-  CommonSPIRTargetCodeGenInfo(CodeGen::CodeGenTypes &CGT)
-      : TargetCodeGenInfo(std::make_unique<CommonSPIRABIInfo>(CGT)) {}
-  CommonSPIRTargetCodeGenInfo(std::unique_ptr<ABIInfo> ABIInfo)
-      : TargetCodeGenInfo(std::move(ABIInfo)) {}
-
-  LangAS getASTAllocaAddressSpace() const override {
-    return getLangASFromTargetAS(
-        getABIInfo().getDataLayout().getAllocaAddrSpace());
-  }
-
-  unsigned getOpenCLKernelCallingConv() const override;
-  llvm::Type *getOpenCLType(CodeGenModule &CGM, const Type *T) const override;
-
-  bool shouldEmitStaticExternCAliases() const override;
-};
-class SPIRVTargetCodeGenInfo : public CommonSPIRTargetCodeGenInfo {
-public:
-  SPIRVTargetCodeGenInfo(CodeGen::CodeGenTypes &CGT)
-      : CommonSPIRTargetCodeGenInfo(std::make_unique<SPIRVABIInfo>(CGT)) {}
-  void setCUDAKernelCallingConvention(const FunctionType *&FT) const override;
-};
-} // End anonymous namespace.
-
-void CommonSPIRABIInfo::setCCs() {
-  assert(getRuntimeCC() == llvm::CallingConv::C);
-  RuntimeCC = llvm::CallingConv::SPIR_FUNC;
-}
-
-ABIArgInfo SPIRVABIInfo::classifyKernelArgumentType(QualType Ty) const {
-  if (getContext().getLangOpts().CUDAIsDevice) {
-    // Coerce pointer arguments with default address space to CrossWorkGroup
-    // pointers for HIPSPV/CUDASPV. When the language mode is HIP/CUDA, the
-    // SPIRTargetInfo maps cuda_device to SPIR-V's CrossWorkGroup address space.
-    llvm::Type *LTy = CGT.ConvertType(Ty);
-    auto DefaultAS = getContext().getTargetAddressSpace(LangAS::Default);
-    auto GlobalAS = getContext().getTargetAddressSpace(LangAS::cuda_device);
-    auto *PtrTy = llvm::dyn_cast<llvm::PointerType>(LTy);
-    if (PtrTy && PtrTy->getAddressSpace() == DefaultAS) {
-#ifdef INTEL_SYCL_OPAQUEPOINTER_READY
-      LTy = llvm::PointerType::get(PtrTy->getContext(), GlobalAS);
-#else // INTEL_SYCL_OPAQUEPOINTER_READY
-      LTy = llvm::PointerType::getWithSamePointeeType(PtrTy, GlobalAS);
-#endif // INTEL_SYCL_OPAQUEPOINTER_READY
-      return ABIArgInfo::getDirect(LTy, 0, nullptr, false);
-    }
-
-    // Force copying aggregate type in kernel arguments by value when
-    // compiling CUDA targeting SPIR-V. This is required for the object
-    // copied to be valid on the device.
-    // This behavior follows the CUDA spec
-    // https://docs.nvidia.com/cuda/cuda-c-programming-guide/index.html#global-function-argument-processing,
-    // and matches the NVPTX implementation.
-    if (isAggregateTypeForABI(Ty))
-      return getNaturalAlignIndirect(Ty, /* byval */ true);
-  }
-  return classifyArgumentType(Ty);
-}
-
-void SPIRVABIInfo::computeInfo(CGFunctionInfo &FI) const {
-  // The logic is same as in DefaultABIInfo with an exception on the kernel
-  // arguments handling.
-  llvm::CallingConv::ID CC = FI.getCallingConvention();
-
-  if (!getCXXABI().classifyReturnType(FI))
-    FI.getReturnInfo() = classifyReturnType(FI.getReturnType());
-
-  for (auto &I : FI.arguments()) {
-    if (CC == llvm::CallingConv::SPIR_KERNEL) {
-      I.info = classifyKernelArgumentType(I.type);
-    } else {
-      I.info = classifyArgumentType(I.type);
-    }
-  }
-}
-
-namespace clang {
-namespace CodeGen {
-void computeSPIRKernelABIInfo(CodeGenModule &CGM, CGFunctionInfo &FI) {
-  if (CGM.getTarget().getTriple().isSPIRV())
-    SPIRVABIInfo(CGM.getTypes()).computeInfo(FI);
-  else
-    CommonSPIRABIInfo(CGM.getTypes()).computeInfo(FI);
-}
-}
-}
-
-unsigned CommonSPIRTargetCodeGenInfo::getOpenCLKernelCallingConv() const {
-  return llvm::CallingConv::SPIR_KERNEL;
-}
-
-bool CommonSPIRTargetCodeGenInfo::shouldEmitStaticExternCAliases() const {
-  return false;
-}
-
-void SPIRVTargetCodeGenInfo::setCUDAKernelCallingConvention(
-    const FunctionType *&FT) const {
-  // Convert HIP kernels to SPIR-V kernels.
-  if (getABIInfo().getContext().getLangOpts().HIP) {
-    FT = getABIInfo().getContext().adjustFunctionType(
-        FT, FT->getExtInfo().withCallingConv(CC_OpenCLKernel));
-    return;
-  }
-}
-
-static bool appendType(SmallStringEnc &Enc, QualType QType,
-                       const CodeGen::CodeGenModule &CGM,
-                       TypeStringCache &TSC);
-
-/// Helper function for appendRecordType().
-/// Builds a SmallVector containing the encoded field types in declaration
-/// order.
-static bool extractFieldType(SmallVectorImpl<FieldEncoding> &FE,
-                             const RecordDecl *RD,
-                             const CodeGen::CodeGenModule &CGM,
-                             TypeStringCache &TSC) {
-  for (const auto *Field : RD->fields()) {
-    SmallStringEnc Enc;
-    Enc += "m(";
-    Enc += Field->getName();
-    Enc += "){";
-    if (Field->isBitField()) {
-      Enc += "b(";
-      llvm::raw_svector_ostream OS(Enc);
-      OS << Field->getBitWidthValue(CGM.getContext());
-      Enc += ':';
-    }
-    if (!appendType(Enc, Field->getType(), CGM, TSC))
-      return false;
-    if (Field->isBitField())
-      Enc += ')';
-    Enc += '}';
-    FE.emplace_back(!Field->getName().empty(), Enc);
-  }
-  return true;
-}
-
-/// Appends structure and union types to Enc and adds encoding to cache.
-/// Recursively calls appendType (via extractFieldType) for each field.
-/// Union types have their fields ordered according to the ABI.
-static bool appendRecordType(SmallStringEnc &Enc, const RecordType *RT,
-                             const CodeGen::CodeGenModule &CGM,
-                             TypeStringCache &TSC, const IdentifierInfo *ID) {
-  // Append the cached TypeString if we have one.
-  StringRef TypeString = TSC.lookupStr(ID);
-  if (!TypeString.empty()) {
-    Enc += TypeString;
-    return true;
-  }
-
-  // Start to emit an incomplete TypeString.
-  size_t Start = Enc.size();
-  Enc += (RT->isUnionType()? 'u' : 's');
-  Enc += '(';
-  if (ID)
-    Enc += ID->getName();
-  Enc += "){";
-
-  // We collect all encoded fields and order as necessary.
-  bool IsRecursive = false;
-  const RecordDecl *RD = RT->getDecl()->getDefinition();
-  if (RD && !RD->field_empty()) {
-    // An incomplete TypeString stub is placed in the cache for this RecordType
-    // so that recursive calls to this RecordType will use it whilst building a
-    // complete TypeString for this RecordType.
-    SmallVector<FieldEncoding, 16> FE;
-    std::string StubEnc(Enc.substr(Start).str());
-    StubEnc += '}';  // StubEnc now holds a valid incomplete TypeString.
-    TSC.addIncomplete(ID, std::move(StubEnc));
-    if (!extractFieldType(FE, RD, CGM, TSC)) {
-      (void) TSC.removeIncomplete(ID);
-      return false;
-    }
-    IsRecursive = TSC.removeIncomplete(ID);
-    // The ABI requires unions to be sorted but not structures.
-    // See FieldEncoding::operator< for sort algorithm.
-    if (RT->isUnionType())
-      llvm::sort(FE);
-    // We can now complete the TypeString.
-    unsigned E = FE.size();
-    for (unsigned I = 0; I != E; ++I) {
-      if (I)
-        Enc += ',';
-      Enc += FE[I].str();
-    }
-  }
-  Enc += '}';
-  TSC.addIfComplete(ID, Enc.substr(Start), IsRecursive);
-  return true;
-}
-
-/// Appends enum types to Enc and adds the encoding to the cache.
-static bool appendEnumType(SmallStringEnc &Enc, const EnumType *ET,
-                           TypeStringCache &TSC,
-                           const IdentifierInfo *ID) {
-  // Append the cached TypeString if we have one.
-  StringRef TypeString = TSC.lookupStr(ID);
-  if (!TypeString.empty()) {
-    Enc += TypeString;
-    return true;
-  }
-
-  size_t Start = Enc.size();
-  Enc += "e(";
-  if (ID)
-    Enc += ID->getName();
-  Enc += "){";
-
-  // We collect all encoded enumerations and order them alphanumerically.
-  if (const EnumDecl *ED = ET->getDecl()->getDefinition()) {
-    SmallVector<FieldEncoding, 16> FE;
-    for (auto I = ED->enumerator_begin(), E = ED->enumerator_end(); I != E;
-         ++I) {
-      SmallStringEnc EnumEnc;
-      EnumEnc += "m(";
-      EnumEnc += I->getName();
-      EnumEnc += "){";
-      I->getInitVal().toString(EnumEnc);
-      EnumEnc += '}';
-      FE.push_back(FieldEncoding(!I->getName().empty(), EnumEnc));
-    }
-    llvm::sort(FE);
-    unsigned E = FE.size();
-    for (unsigned I = 0; I != E; ++I) {
-      if (I)
-        Enc += ',';
-      Enc += FE[I].str();
-    }
-  }
-  Enc += '}';
-  TSC.addIfComplete(ID, Enc.substr(Start), false);
-  return true;
-}
-
-/// Appends type's qualifier to Enc.
-/// This is done prior to appending the type's encoding.
-static void appendQualifier(SmallStringEnc &Enc, QualType QT) {
-  // Qualifiers are emitted in alphabetical order.
-  static const char *const Table[]={"","c:","r:","cr:","v:","cv:","rv:","crv:"};
-  int Lookup = 0;
-  if (QT.isConstQualified())
-    Lookup += 1<<0;
-  if (QT.isRestrictQualified())
-    Lookup += 1<<1;
-  if (QT.isVolatileQualified())
-    Lookup += 1<<2;
-  Enc += Table[Lookup];
-}
-
-/// Appends built-in types to Enc.
-static bool appendBuiltinType(SmallStringEnc &Enc, const BuiltinType *BT) {
-  const char *EncType;
-  switch (BT->getKind()) {
-    case BuiltinType::Void:
-      EncType = "0";
-      break;
-    case BuiltinType::Bool:
-      EncType = "b";
-      break;
-    case BuiltinType::Char_U:
-      EncType = "uc";
-      break;
-    case BuiltinType::UChar:
-      EncType = "uc";
-      break;
-    case BuiltinType::SChar:
-      EncType = "sc";
-      break;
-    case BuiltinType::UShort:
-      EncType = "us";
-      break;
-    case BuiltinType::Short:
-      EncType = "ss";
-      break;
-    case BuiltinType::UInt:
-      EncType = "ui";
-      break;
-    case BuiltinType::Int:
-      EncType = "si";
-      break;
-    case BuiltinType::ULong:
-      EncType = "ul";
-      break;
-    case BuiltinType::Long:
-      EncType = "sl";
-      break;
-    case BuiltinType::ULongLong:
-      EncType = "ull";
-      break;
-    case BuiltinType::LongLong:
-      EncType = "sll";
-      break;
-    case BuiltinType::Float:
-      EncType = "ft";
-      break;
-    case BuiltinType::Double:
-      EncType = "d";
-      break;
-    case BuiltinType::LongDouble:
-      EncType = "ld";
-      break;
-    default:
-      return false;
-  }
-  Enc += EncType;
-  return true;
-}
-
-/// Appends a pointer encoding to Enc before calling appendType for the pointee.
-static bool appendPointerType(SmallStringEnc &Enc, const PointerType *PT,
-                              const CodeGen::CodeGenModule &CGM,
-                              TypeStringCache &TSC) {
-  Enc += "p(";
-  if (!appendType(Enc, PT->getPointeeType(), CGM, TSC))
-    return false;
-  Enc += ')';
-  return true;
-}
-
-/// Appends array encoding to Enc before calling appendType for the element.
-static bool appendArrayType(SmallStringEnc &Enc, QualType QT,
-                            const ArrayType *AT,
-                            const CodeGen::CodeGenModule &CGM,
-                            TypeStringCache &TSC, StringRef NoSizeEnc) {
-  if (AT->getSizeModifier() != ArrayType::Normal)
-    return false;
-  Enc += "a(";
-  if (const ConstantArrayType *CAT = dyn_cast<ConstantArrayType>(AT))
-    CAT->getSize().toStringUnsigned(Enc);
-  else
-    Enc += NoSizeEnc; // Global arrays use "*", otherwise it is "".
-  Enc += ':';
-  // The Qualifiers should be attached to the type rather than the array.
-  appendQualifier(Enc, QT);
-  if (!appendType(Enc, AT->getElementType(), CGM, TSC))
-    return false;
-  Enc += ')';
-  return true;
-}
-
-/// Appends a function encoding to Enc, calling appendType for the return type
-/// and the arguments.
-static bool appendFunctionType(SmallStringEnc &Enc, const FunctionType *FT,
-                             const CodeGen::CodeGenModule &CGM,
-                             TypeStringCache &TSC) {
-  Enc += "f{";
-  if (!appendType(Enc, FT->getReturnType(), CGM, TSC))
-    return false;
-  Enc += "}(";
-  if (const FunctionProtoType *FPT = FT->getAs<FunctionProtoType>()) {
-    // N.B. we are only interested in the adjusted param types.
-    auto I = FPT->param_type_begin();
-    auto E = FPT->param_type_end();
-    if (I != E) {
-      do {
-        if (!appendType(Enc, *I, CGM, TSC))
-          return false;
-        ++I;
-        if (I != E)
-          Enc += ',';
-      } while (I != E);
-      if (FPT->isVariadic())
-        Enc += ",va";
-    } else {
-      if (FPT->isVariadic())
-        Enc += "va";
-      else
-        Enc += '0';
-    }
-  }
-  Enc += ')';
-  return true;
-}
-
-/// Handles the type's qualifier before dispatching a call to handle specific
-/// type encodings.
-static bool appendType(SmallStringEnc &Enc, QualType QType,
-                       const CodeGen::CodeGenModule &CGM,
-                       TypeStringCache &TSC) {
-
-  QualType QT = QType.getCanonicalType();
-
-  if (const ArrayType *AT = QT->getAsArrayTypeUnsafe())
-    // The Qualifiers should be attached to the type rather than the array.
-    // Thus we don't call appendQualifier() here.
-    return appendArrayType(Enc, QT, AT, CGM, TSC, "");
-
-  appendQualifier(Enc, QT);
-
-  if (const BuiltinType *BT = QT->getAs<BuiltinType>())
-    return appendBuiltinType(Enc, BT);
-
-  if (const PointerType *PT = QT->getAs<PointerType>())
-    return appendPointerType(Enc, PT, CGM, TSC);
-
-  if (const EnumType *ET = QT->getAs<EnumType>())
-    return appendEnumType(Enc, ET, TSC, QT.getBaseTypeIdentifier());
-
-  if (const RecordType *RT = QT->getAsStructureType())
-    return appendRecordType(Enc, RT, CGM, TSC, QT.getBaseTypeIdentifier());
-
-  if (const RecordType *RT = QT->getAsUnionType())
-    return appendRecordType(Enc, RT, CGM, TSC, QT.getBaseTypeIdentifier());
-
-  if (const FunctionType *FT = QT->getAs<FunctionType>())
-    return appendFunctionType(Enc, FT, CGM, TSC);
-
-  return false;
-}
-
-static bool getTypeString(SmallStringEnc &Enc, const Decl *D,
-                          const CodeGen::CodeGenModule &CGM,
-                          TypeStringCache &TSC) {
-  if (!D)
-    return false;
-
-  if (const FunctionDecl *FD = dyn_cast<FunctionDecl>(D)) {
-    if (FD->getLanguageLinkage() != CLanguageLinkage)
-      return false;
-    return appendType(Enc, FD->getType(), CGM, TSC);
-  }
-
-  if (const VarDecl *VD = dyn_cast<VarDecl>(D)) {
-    if (VD->getLanguageLinkage() != CLanguageLinkage)
-      return false;
-    QualType QT = VD->getType().getCanonicalType();
-    if (const ArrayType *AT = QT->getAsArrayTypeUnsafe()) {
-      // Global ArrayTypes are given a size of '*' if the size is unknown.
-      // The Qualifiers should be attached to the type rather than the array.
-      // Thus we don't call appendQualifier() here.
-      return appendArrayType(Enc, QT, AT, CGM, TSC, "*");
-    }
-    return appendType(Enc, QT, CGM, TSC);
-  }
-  return false;
-}
-
-/// Construct a SPIR-V target extension type for the given OpenCL image type.
-static llvm::Type *getSPIRVImageType(llvm::LLVMContext &Ctx, StringRef BaseType,
-                                     StringRef OpenCLName,
-                                     unsigned AccessQualifier) {
-  // These parameters compare to the operands of OpTypeImage (see
-  // https://registry.khronos.org/SPIR-V/specs/unified1/SPIRV.html#OpTypeImage
-  // for more details). The first 6 integer parameters all default to 0, and
-  // will be changed to 1 only for the image type(s) that set the parameter to
-  // one. The 7th integer parameter is the access qualifier, which is tacked on
-  // at the end.
-  SmallVector<unsigned, 7> IntParams = {0, 0, 0, 0, 0, 0};
-
-  // Choose the dimension of the image--this corresponds to the Dim enum in
-  // SPIR-V (first integer parameter of OpTypeImage).
-  if (OpenCLName.startswith("image2d"))
-    IntParams[0] = 1; // 1D
-  else if (OpenCLName.startswith("image3d"))
-    IntParams[0] = 2; // 2D
-  else if (OpenCLName == "image1d_buffer")
-    IntParams[0] = 5; // Buffer
-  else
-    assert(OpenCLName.startswith("image1d") && "Unknown image type");
-
-  // Set the other integer parameters of OpTypeImage if necessary. Note that the
-  // OpenCL image types don't provide any information for the Sampled or
-  // Image Format parameters.
-  if (OpenCLName.contains("_depth"))
-    IntParams[1] = 1;
-  if (OpenCLName.contains("_array"))
-    IntParams[2] = 1;
-  if (OpenCLName.contains("_msaa"))
-    IntParams[3] = 1;
-
-  // Access qualifier
-  IntParams.push_back(AccessQualifier);
-
-  return llvm::TargetExtType::get(Ctx, BaseType, {llvm::Type::getVoidTy(Ctx)},
-                                  IntParams);
-}
-
-llvm::Type *CommonSPIRTargetCodeGenInfo::getOpenCLType(CodeGenModule &CGM,
-                                                       const Type *Ty) const {
-  llvm::LLVMContext &Ctx = CGM.getLLVMContext();
-  if (Ctx.supportsTypedPointers())
-    return nullptr;
-  if (auto *PipeTy = dyn_cast<PipeType>(Ty))
-    return llvm::TargetExtType::get(Ctx, "spirv.Pipe", {},
-                                    {!PipeTy->isReadOnly()});
-  if (auto *BuiltinTy = dyn_cast<BuiltinType>(Ty)) {
-    enum AccessQualifier : unsigned { AQ_ro = 0, AQ_wo = 1, AQ_rw = 2 };
-    switch (BuiltinTy->getKind()) {
-// clang-format off
-#define IMAGE_TYPE(ImgType, Id, SingletonId, Access, Suffix)                   \
-    case BuiltinType::Id:                                                      \
-      return getSPIRVImageType(Ctx, "spirv.Image", #ImgType, AQ_##Suffix);
-#include "clang/Basic/OpenCLImageTypes.def"
-#define IMAGE_TYPE(ImgType, Id, SingletonId, Access, Suffix)                   \
-    case BuiltinType::Sampled##Id:                                             \
-      return getSPIRVImageType(Ctx, "spirv.SampledImage", #ImgType, AQ_##Suffix);
-// clang-format on
-#define IMAGE_WRITE_TYPE(Type, Id, Ext)
-#define IMAGE_READ_WRITE_TYPE(Type, Id, Ext)
-#include "clang/Basic/OpenCLImageTypes.def"
-    case BuiltinType::OCLSampler:
-      return llvm::TargetExtType::get(Ctx, "spirv.Sampler");
-    case BuiltinType::OCLEvent:
-      return llvm::TargetExtType::get(Ctx, "spirv.Event");
-    case BuiltinType::OCLClkEvent:
-      return llvm::TargetExtType::get(Ctx, "spirv.DeviceEvent");
-    case BuiltinType::OCLQueue:
-      return llvm::TargetExtType::get(Ctx, "spirv.Queue");
-    case BuiltinType::OCLReserveID:
-      return llvm::TargetExtType::get(Ctx, "spirv.ReserveId");
-#define INTEL_SUBGROUP_AVC_TYPE(Name, Id)                                      \
-    case BuiltinType::OCLIntelSubgroupAVC##Id:                                 \
-      return llvm::TargetExtType::get(Ctx, "spirv.Avc" #Id "INTEL");
-#include "clang/Basic/OpenCLExtensionTypes.def"
-    default:
-      return nullptr;
-    }
-  }
-
-  return nullptr;
-}
-//===----------------------------------------------------------------------===//
-// RISC-V ABI Implementation
-//===----------------------------------------------------------------------===//
-
-namespace {
-class RISCVABIInfo : public DefaultABIInfo {
-private:
-  // Size of the integer ('x') registers in bits.
-  unsigned XLen;
-  // Size of the floating point ('f') registers in bits. Note that the target
-  // ISA might have a wider FLen than the selected ABI (e.g. an RV32IF target
-  // with soft float ABI has FLen==0).
-  unsigned FLen;
-  static const int NumArgGPRs = 8;
-  static const int NumArgFPRs = 8;
-  bool detectFPCCEligibleStructHelper(QualType Ty, CharUnits CurOff,
-                                      llvm::Type *&Field1Ty,
-                                      CharUnits &Field1Off,
-                                      llvm::Type *&Field2Ty,
-                                      CharUnits &Field2Off) const;
-
-public:
-  RISCVABIInfo(CodeGen::CodeGenTypes &CGT, unsigned XLen, unsigned FLen)
-      : DefaultABIInfo(CGT), XLen(XLen), FLen(FLen) {}
-
-  // DefaultABIInfo's classifyReturnType and classifyArgumentType are
-  // non-virtual, but computeInfo is virtual, so we overload it.
-  void computeInfo(CGFunctionInfo &FI) const override;
-
-  ABIArgInfo classifyArgumentType(QualType Ty, bool IsFixed, int &ArgGPRsLeft,
-                                  int &ArgFPRsLeft) const;
-  ABIArgInfo classifyReturnType(QualType RetTy) const;
-
-  Address EmitVAArg(CodeGenFunction &CGF, Address VAListAddr,
-                    QualType Ty) const override;
-
-  ABIArgInfo extendType(QualType Ty) const;
-
-  bool detectFPCCEligibleStruct(QualType Ty, llvm::Type *&Field1Ty,
-                                CharUnits &Field1Off, llvm::Type *&Field2Ty,
-                                CharUnits &Field2Off, int &NeededArgGPRs,
-                                int &NeededArgFPRs) const;
-  ABIArgInfo coerceAndExpandFPCCEligibleStruct(llvm::Type *Field1Ty,
-                                               CharUnits Field1Off,
-                                               llvm::Type *Field2Ty,
-                                               CharUnits Field2Off) const;
-
-  ABIArgInfo coerceVLSVector(QualType Ty) const;
-};
-} // end anonymous namespace
-
-void RISCVABIInfo::computeInfo(CGFunctionInfo &FI) const {
-  QualType RetTy = FI.getReturnType();
-  if (!getCXXABI().classifyReturnType(FI))
-    FI.getReturnInfo() = classifyReturnType(RetTy);
-
-  // IsRetIndirect is true if classifyArgumentType indicated the value should
-  // be passed indirect, or if the type size is a scalar greater than 2*XLen
-  // and not a complex type with elements <= FLen. e.g. fp128 is passed direct
-  // in LLVM IR, relying on the backend lowering code to rewrite the argument
-  // list and pass indirectly on RV32.
-  bool IsRetIndirect = FI.getReturnInfo().getKind() == ABIArgInfo::Indirect;
-  if (!IsRetIndirect && RetTy->isScalarType() &&
-      getContext().getTypeSize(RetTy) > (2 * XLen)) {
-    if (RetTy->isComplexType() && FLen) {
-      QualType EltTy = RetTy->castAs<ComplexType>()->getElementType();
-      IsRetIndirect = getContext().getTypeSize(EltTy) > FLen;
-    } else {
-      // This is a normal scalar > 2*XLen, such as fp128 on RV32.
-      IsRetIndirect = true;
-    }
-  }
-
-  int ArgGPRsLeft = IsRetIndirect ? NumArgGPRs - 1 : NumArgGPRs;
-  int ArgFPRsLeft = FLen ? NumArgFPRs : 0;
-  int NumFixedArgs = FI.getNumRequiredArgs();
-
-  int ArgNum = 0;
-  for (auto &ArgInfo : FI.arguments()) {
-    bool IsFixed = ArgNum < NumFixedArgs;
-    ArgInfo.info =
-        classifyArgumentType(ArgInfo.type, IsFixed, ArgGPRsLeft, ArgFPRsLeft);
-    ArgNum++;
-  }
-}
-
-// Returns true if the struct is a potential candidate for the floating point
-// calling convention. If this function returns true, the caller is
-// responsible for checking that if there is only a single field then that
-// field is a float.
-bool RISCVABIInfo::detectFPCCEligibleStructHelper(QualType Ty, CharUnits CurOff,
-                                                  llvm::Type *&Field1Ty,
-                                                  CharUnits &Field1Off,
-                                                  llvm::Type *&Field2Ty,
-                                                  CharUnits &Field2Off) const {
-  bool IsInt = Ty->isIntegralOrEnumerationType();
-  bool IsFloat = Ty->isRealFloatingType();
-
-  if (IsInt || IsFloat) {
-    uint64_t Size = getContext().getTypeSize(Ty);
-    if (IsInt && Size > XLen)
-      return false;
-    // Can't be eligible if larger than the FP registers. Handling of half
-    // precision values has been specified in the ABI, so don't block those.
-    if (IsFloat && Size > FLen)
-      return false;
-    // Can't be eligible if an integer type was already found (int+int pairs
-    // are not eligible).
-    if (IsInt && Field1Ty && Field1Ty->isIntegerTy())
-      return false;
-    if (!Field1Ty) {
-      Field1Ty = CGT.ConvertType(Ty);
-      Field1Off = CurOff;
-      return true;
-    }
-    if (!Field2Ty) {
-      Field2Ty = CGT.ConvertType(Ty);
-      Field2Off = CurOff;
-      return true;
-    }
-    return false;
-  }
-
-  if (auto CTy = Ty->getAs<ComplexType>()) {
-    if (Field1Ty)
-      return false;
-    QualType EltTy = CTy->getElementType();
-    if (getContext().getTypeSize(EltTy) > FLen)
-      return false;
-    Field1Ty = CGT.ConvertType(EltTy);
-    Field1Off = CurOff;
-    Field2Ty = Field1Ty;
-    Field2Off = Field1Off + getContext().getTypeSizeInChars(EltTy);
-    return true;
-  }
-
-  if (const ConstantArrayType *ATy = getContext().getAsConstantArrayType(Ty)) {
-    uint64_t ArraySize = ATy->getSize().getZExtValue();
-    QualType EltTy = ATy->getElementType();
-    CharUnits EltSize = getContext().getTypeSizeInChars(EltTy);
-    for (uint64_t i = 0; i < ArraySize; ++i) {
-      bool Ret = detectFPCCEligibleStructHelper(EltTy, CurOff, Field1Ty,
-                                                Field1Off, Field2Ty, Field2Off);
-      if (!Ret)
-        return false;
-      CurOff += EltSize;
-    }
-    return true;
-  }
-
-  if (const auto *RTy = Ty->getAs<RecordType>()) {
-    // Structures with either a non-trivial destructor or a non-trivial
-    // copy constructor are not eligible for the FP calling convention.
-    if (getRecordArgABI(Ty, CGT.getCXXABI()))
-      return false;
-    if (isEmptyRecord(getContext(), Ty, true))
-      return true;
-    const RecordDecl *RD = RTy->getDecl();
-    // Unions aren't eligible unless they're empty (which is caught above).
-    if (RD->isUnion())
-      return false;
-    const ASTRecordLayout &Layout = getContext().getASTRecordLayout(RD);
-    // If this is a C++ record, check the bases first.
-    if (const CXXRecordDecl *CXXRD = dyn_cast<CXXRecordDecl>(RD)) {
-      for (const CXXBaseSpecifier &B : CXXRD->bases()) {
-        const auto *BDecl =
-            cast<CXXRecordDecl>(B.getType()->castAs<RecordType>()->getDecl());
-        CharUnits BaseOff = Layout.getBaseClassOffset(BDecl);
-        bool Ret = detectFPCCEligibleStructHelper(B.getType(), CurOff + BaseOff,
-                                                  Field1Ty, Field1Off, Field2Ty,
-                                                  Field2Off);
-        if (!Ret)
-          return false;
-      }
-    }
-    int ZeroWidthBitFieldCount = 0;
-    for (const FieldDecl *FD : RD->fields()) {
-      uint64_t FieldOffInBits = Layout.getFieldOffset(FD->getFieldIndex());
-      QualType QTy = FD->getType();
-      if (FD->isBitField()) {
-        unsigned BitWidth = FD->getBitWidthValue(getContext());
-        // Allow a bitfield with a type greater than XLen as long as the
-        // bitwidth is XLen or less.
-        if (getContext().getTypeSize(QTy) > XLen && BitWidth <= XLen)
-          QTy = getContext().getIntTypeForBitwidth(XLen, false);
-        if (BitWidth == 0) {
-          ZeroWidthBitFieldCount++;
-          continue;
-        }
-      }
-
-      bool Ret = detectFPCCEligibleStructHelper(
-          QTy, CurOff + getContext().toCharUnitsFromBits(FieldOffInBits),
-          Field1Ty, Field1Off, Field2Ty, Field2Off);
-      if (!Ret)
-        return false;
-
-      // As a quirk of the ABI, zero-width bitfields aren't ignored for fp+fp
-      // or int+fp structs, but are ignored for a struct with an fp field and
-      // any number of zero-width bitfields.
-      if (Field2Ty && ZeroWidthBitFieldCount > 0)
-        return false;
-    }
-    return Field1Ty != nullptr;
-  }
-
-  return false;
-}
-
-// Determine if a struct is eligible for passing according to the floating
-// point calling convention (i.e., when flattened it contains a single fp
-// value, fp+fp, or int+fp of appropriate size). If so, NeededArgFPRs and
-// NeededArgGPRs are incremented appropriately.
-bool RISCVABIInfo::detectFPCCEligibleStruct(QualType Ty, llvm::Type *&Field1Ty,
-                                            CharUnits &Field1Off,
-                                            llvm::Type *&Field2Ty,
-                                            CharUnits &Field2Off,
-                                            int &NeededArgGPRs,
-                                            int &NeededArgFPRs) const {
-  Field1Ty = nullptr;
-  Field2Ty = nullptr;
-  NeededArgGPRs = 0;
-  NeededArgFPRs = 0;
-  bool IsCandidate = detectFPCCEligibleStructHelper(
-      Ty, CharUnits::Zero(), Field1Ty, Field1Off, Field2Ty, Field2Off);
-  // Not really a candidate if we have a single int but no float.
-  if (Field1Ty && !Field2Ty && !Field1Ty->isFloatingPointTy())
-    return false;
-  if (!IsCandidate)
-    return false;
-  if (Field1Ty && Field1Ty->isFloatingPointTy())
-    NeededArgFPRs++;
-  else if (Field1Ty)
-    NeededArgGPRs++;
-  if (Field2Ty && Field2Ty->isFloatingPointTy())
-    NeededArgFPRs++;
-  else if (Field2Ty)
-    NeededArgGPRs++;
-  return true;
-}
-
-// Call getCoerceAndExpand for the two-element flattened struct described by
-// Field1Ty, Field1Off, Field2Ty, Field2Off. This method will create an
-// appropriate coerceToType and unpaddedCoerceToType.
-ABIArgInfo RISCVABIInfo::coerceAndExpandFPCCEligibleStruct(
-    llvm::Type *Field1Ty, CharUnits Field1Off, llvm::Type *Field2Ty,
-    CharUnits Field2Off) const {
-  SmallVector<llvm::Type *, 3> CoerceElts;
-  SmallVector<llvm::Type *, 2> UnpaddedCoerceElts;
-  if (!Field1Off.isZero())
-    CoerceElts.push_back(llvm::ArrayType::get(
-        llvm::Type::getInt8Ty(getVMContext()), Field1Off.getQuantity()));
-
-  CoerceElts.push_back(Field1Ty);
-  UnpaddedCoerceElts.push_back(Field1Ty);
-
-  if (!Field2Ty) {
-    return ABIArgInfo::getCoerceAndExpand(
-        llvm::StructType::get(getVMContext(), CoerceElts, !Field1Off.isZero()),
-        UnpaddedCoerceElts[0]);
-  }
-
-  CharUnits Field2Align =
-      CharUnits::fromQuantity(getDataLayout().getABITypeAlign(Field2Ty));
-  CharUnits Field1End = Field1Off +
-      CharUnits::fromQuantity(getDataLayout().getTypeStoreSize(Field1Ty));
-  CharUnits Field2OffNoPadNoPack = Field1End.alignTo(Field2Align);
-
-  CharUnits Padding = CharUnits::Zero();
-  if (Field2Off > Field2OffNoPadNoPack)
-    Padding = Field2Off - Field2OffNoPadNoPack;
-  else if (Field2Off != Field2Align && Field2Off > Field1End)
-    Padding = Field2Off - Field1End;
-
-  bool IsPacked = !Field2Off.isMultipleOf(Field2Align);
-
-  if (!Padding.isZero())
-    CoerceElts.push_back(llvm::ArrayType::get(
-        llvm::Type::getInt8Ty(getVMContext()), Padding.getQuantity()));
-
-  CoerceElts.push_back(Field2Ty);
-  UnpaddedCoerceElts.push_back(Field2Ty);
-
-  auto CoerceToType =
-      llvm::StructType::get(getVMContext(), CoerceElts, IsPacked);
-  auto UnpaddedCoerceToType =
-      llvm::StructType::get(getVMContext(), UnpaddedCoerceElts, IsPacked);
-
-  return ABIArgInfo::getCoerceAndExpand(CoerceToType, UnpaddedCoerceToType);
-}
-
-// Fixed-length RVV vectors are represented as scalable vectors in function
-// args/return and must be coerced from fixed vectors.
-ABIArgInfo RISCVABIInfo::coerceVLSVector(QualType Ty) const {
-  assert(Ty->isVectorType() && "expected vector type!");
-
-  const auto *VT = Ty->castAs<VectorType>();
-  assert(VT->getVectorKind() == VectorType::RVVFixedLengthDataVector &&
-         "Unexpected vector kind");
-
-  assert(VT->getElementType()->isBuiltinType() && "expected builtin type!");
-
-  const auto *BT = VT->getElementType()->castAs<BuiltinType>();
-  unsigned EltSize = getContext().getTypeSize(BT);
-  llvm::ScalableVectorType *ResType =
-        llvm::ScalableVectorType::get(CGT.ConvertType(VT->getElementType()),
-                                      llvm::RISCV::RVVBitsPerBlock / EltSize);
-  return ABIArgInfo::getDirect(ResType);
-}
-
-ABIArgInfo RISCVABIInfo::classifyArgumentType(QualType Ty, bool IsFixed,
-                                              int &ArgGPRsLeft,
-                                              int &ArgFPRsLeft) const {
-  assert(ArgGPRsLeft <= NumArgGPRs && "Arg GPR tracking underflow");
-  Ty = useFirstFieldIfTransparentUnion(Ty);
-
-  // Structures with either a non-trivial destructor or a non-trivial
-  // copy constructor are always passed indirectly.
-  if (CGCXXABI::RecordArgABI RAA = getRecordArgABI(Ty, getCXXABI())) {
-    if (ArgGPRsLeft)
-      ArgGPRsLeft -= 1;
-    return getNaturalAlignIndirect(Ty, /*ByVal=*/RAA ==
-                                           CGCXXABI::RAA_DirectInMemory);
-  }
-
-  // Ignore empty structs/unions.
-  if (isEmptyRecord(getContext(), Ty, true))
-    return ABIArgInfo::getIgnore();
-
-  uint64_t Size = getContext().getTypeSize(Ty);
-
-  // Pass floating point values via FPRs if possible.
-  if (IsFixed && Ty->isFloatingType() && !Ty->isComplexType() &&
-      FLen >= Size && ArgFPRsLeft) {
-    ArgFPRsLeft--;
-    return ABIArgInfo::getDirect();
-  }
-
-  // Complex types for the hard float ABI must be passed direct rather than
-  // using CoerceAndExpand.
-  if (IsFixed && Ty->isComplexType() && FLen && ArgFPRsLeft >= 2) {
-    QualType EltTy = Ty->castAs<ComplexType>()->getElementType();
-    if (getContext().getTypeSize(EltTy) <= FLen) {
-      ArgFPRsLeft -= 2;
-      return ABIArgInfo::getDirect();
-    }
-  }
-
-  if (IsFixed && FLen && Ty->isStructureOrClassType()) {
-    llvm::Type *Field1Ty = nullptr;
-    llvm::Type *Field2Ty = nullptr;
-    CharUnits Field1Off = CharUnits::Zero();
-    CharUnits Field2Off = CharUnits::Zero();
-    int NeededArgGPRs = 0;
-    int NeededArgFPRs = 0;
-    bool IsCandidate =
-        detectFPCCEligibleStruct(Ty, Field1Ty, Field1Off, Field2Ty, Field2Off,
-                                 NeededArgGPRs, NeededArgFPRs);
-    if (IsCandidate && NeededArgGPRs <= ArgGPRsLeft &&
-        NeededArgFPRs <= ArgFPRsLeft) {
-      ArgGPRsLeft -= NeededArgGPRs;
-      ArgFPRsLeft -= NeededArgFPRs;
-      return coerceAndExpandFPCCEligibleStruct(Field1Ty, Field1Off, Field2Ty,
-                                               Field2Off);
-    }
-  }
-
-  uint64_t NeededAlign = getContext().getTypeAlign(Ty);
-  // Determine the number of GPRs needed to pass the current argument
-  // according to the ABI. 2*XLen-aligned varargs are passed in "aligned"
-  // register pairs, so may consume 3 registers.
-  int NeededArgGPRs = 1;
-  if (!IsFixed && NeededAlign == 2 * XLen)
-    NeededArgGPRs = 2 + (ArgGPRsLeft % 2);
-  else if (Size > XLen && Size <= 2 * XLen)
-    NeededArgGPRs = 2;
-
-  if (NeededArgGPRs > ArgGPRsLeft) {
-    NeededArgGPRs = ArgGPRsLeft;
-  }
-
-  ArgGPRsLeft -= NeededArgGPRs;
-
-  if (!isAggregateTypeForABI(Ty) && !Ty->isVectorType()) {
-    // Treat an enum type as its underlying type.
-    if (const EnumType *EnumTy = Ty->getAs<EnumType>())
-      Ty = EnumTy->getDecl()->getIntegerType();
-
-    // All integral types are promoted to XLen width
-    if (Size < XLen && Ty->isIntegralOrEnumerationType()) {
-      return extendType(Ty);
-    }
-
-    if (const auto *EIT = Ty->getAs<BitIntType>()) {
-      if (EIT->getNumBits() < XLen)
-        return extendType(Ty);
-      if (EIT->getNumBits() > 128 ||
-          (!getContext().getTargetInfo().hasInt128Type() &&
-           EIT->getNumBits() > 64))
-        return getNaturalAlignIndirect(Ty, /*ByVal=*/false);
-    }
-
-    return ABIArgInfo::getDirect();
-  }
-
-  if (const VectorType *VT = Ty->getAs<VectorType>())
-    if (VT->getVectorKind() == VectorType::RVVFixedLengthDataVector)
-      return coerceVLSVector(Ty);
-
-  // Aggregates which are <= 2*XLen will be passed in registers if possible,
-  // so coerce to integers.
-  if (Size <= 2 * XLen) {
-    unsigned Alignment = getContext().getTypeAlign(Ty);
-
-    // Use a single XLen int if possible, 2*XLen if 2*XLen alignment is
-    // required, and a 2-element XLen array if only XLen alignment is required.
-    if (Size <= XLen) {
-      return ABIArgInfo::getDirect(
-          llvm::IntegerType::get(getVMContext(), XLen));
-    } else if (Alignment == 2 * XLen) {
-      return ABIArgInfo::getDirect(
-          llvm::IntegerType::get(getVMContext(), 2 * XLen));
-    } else {
-      return ABIArgInfo::getDirect(llvm::ArrayType::get(
-          llvm::IntegerType::get(getVMContext(), XLen), 2));
-    }
-  }
-  return getNaturalAlignIndirect(Ty, /*ByVal=*/false);
-}
-
-ABIArgInfo RISCVABIInfo::classifyReturnType(QualType RetTy) const {
-  if (RetTy->isVoidType())
-    return ABIArgInfo::getIgnore();
-
-  int ArgGPRsLeft = 2;
-  int ArgFPRsLeft = FLen ? 2 : 0;
-
-  // The rules for return and argument types are the same, so defer to
-  // classifyArgumentType.
-  return classifyArgumentType(RetTy, /*IsFixed=*/true, ArgGPRsLeft,
-                              ArgFPRsLeft);
-}
-
-Address RISCVABIInfo::EmitVAArg(CodeGenFunction &CGF, Address VAListAddr,
-                                QualType Ty) const {
-  CharUnits SlotSize = CharUnits::fromQuantity(XLen / 8);
-
-  // Empty records are ignored for parameter passing purposes.
-  if (isEmptyRecord(getContext(), Ty, true)) {
-    Address Addr = Address(CGF.Builder.CreateLoad(VAListAddr),
-                           getVAListElementType(CGF), SlotSize);
-    Addr = CGF.Builder.CreateElementBitCast(Addr, CGF.ConvertTypeForMem(Ty));
-    return Addr;
-  }
-
-  auto TInfo = getContext().getTypeInfoInChars(Ty);
-
-  // Arguments bigger than 2*Xlen bytes are passed indirectly.
-  bool IsIndirect = TInfo.Width > 2 * SlotSize;
-
-  return emitVoidPtrVAArg(CGF, VAListAddr, Ty, IsIndirect, TInfo,
-                          SlotSize, /*AllowHigherAlign=*/true);
-}
-
-ABIArgInfo RISCVABIInfo::extendType(QualType Ty) const {
-  int TySize = getContext().getTypeSize(Ty);
-  // RV64 ABI requires unsigned 32 bit integers to be sign extended.
-  if (XLen == 64 && Ty->isUnsignedIntegerOrEnumerationType() && TySize == 32)
-    return ABIArgInfo::getSignExtend(Ty);
-  return ABIArgInfo::getExtend(Ty);
-}
-
-namespace {
-class RISCVTargetCodeGenInfo : public TargetCodeGenInfo {
-public:
-  RISCVTargetCodeGenInfo(CodeGen::CodeGenTypes &CGT, unsigned XLen,
-                         unsigned FLen)
-      : TargetCodeGenInfo(std::make_unique<RISCVABIInfo>(CGT, XLen, FLen)) {}
-
-  void setTargetAttributes(const Decl *D, llvm::GlobalValue *GV,
-                           CodeGen::CodeGenModule &CGM) const override {
-    const auto *FD = dyn_cast_or_null<FunctionDecl>(D);
-    if (!FD) return;
-
-    const auto *Attr = FD->getAttr<RISCVInterruptAttr>();
-    if (!Attr)
-      return;
-
-    const char *Kind;
-    switch (Attr->getInterrupt()) {
-    case RISCVInterruptAttr::supervisor: Kind = "supervisor"; break;
-    case RISCVInterruptAttr::machine: Kind = "machine"; break;
-    }
-
-    auto *Fn = cast<llvm::Function>(GV);
-
-    Fn->addFnAttr("interrupt", Kind);
-  }
-};
-} // namespace
-
-//===----------------------------------------------------------------------===//
-// VE ABI Implementation.
-//
-namespace {
-class VEABIInfo : public DefaultABIInfo {
-public:
-  VEABIInfo(CodeGenTypes &CGT) : DefaultABIInfo(CGT) {}
-
-private:
-  ABIArgInfo classifyReturnType(QualType RetTy) const;
-  ABIArgInfo classifyArgumentType(QualType RetTy) const;
-  void computeInfo(CGFunctionInfo &FI) const override;
-};
-} // end anonymous namespace
-
-ABIArgInfo VEABIInfo::classifyReturnType(QualType Ty) const {
-  if (Ty->isAnyComplexType())
-    return ABIArgInfo::getDirect();
-  uint64_t Size = getContext().getTypeSize(Ty);
-  if (Size < 64 && Ty->isIntegerType())
-    return ABIArgInfo::getExtend(Ty);
-  return DefaultABIInfo::classifyReturnType(Ty);
-}
-
-ABIArgInfo VEABIInfo::classifyArgumentType(QualType Ty) const {
-  if (Ty->isAnyComplexType())
-    return ABIArgInfo::getDirect();
-  uint64_t Size = getContext().getTypeSize(Ty);
-  if (Size < 64 && Ty->isIntegerType())
-    return ABIArgInfo::getExtend(Ty);
-  return DefaultABIInfo::classifyArgumentType(Ty);
-}
-
-void VEABIInfo::computeInfo(CGFunctionInfo &FI) const {
-  FI.getReturnInfo() = classifyReturnType(FI.getReturnType());
-  for (auto &Arg : FI.arguments())
-    Arg.info = classifyArgumentType(Arg.type);
-}
-
-namespace {
-class VETargetCodeGenInfo : public TargetCodeGenInfo {
-public:
-  VETargetCodeGenInfo(CodeGenTypes &CGT)
-      : TargetCodeGenInfo(std::make_unique<VEABIInfo>(CGT)) {}
-  // VE ABI requires the arguments of variadic and prototype-less functions
-  // are passed in both registers and memory.
-  bool isNoProtoCallVariadic(const CallArgList &args,
-                             const FunctionNoProtoType *fnType) const override {
-    return true;
-  }
-};
-} // end anonymous namespace
-
-//===----------------------------------------------------------------------===//
-// CSKY ABI Implementation
-//===----------------------------------------------------------------------===//
-namespace {
-class CSKYABIInfo : public DefaultABIInfo {
-  static const int NumArgGPRs = 4;
-  static const int NumArgFPRs = 4;
-
-  static const unsigned XLen = 32;
-  unsigned FLen;
-
-public:
-  CSKYABIInfo(CodeGen::CodeGenTypes &CGT, unsigned FLen)
-      : DefaultABIInfo(CGT), FLen(FLen) {}
-
-  void computeInfo(CGFunctionInfo &FI) const override;
-  ABIArgInfo classifyArgumentType(QualType Ty, int &ArgGPRsLeft,
-                                  int &ArgFPRsLeft,
-                                  bool isReturnType = false) const;
-  ABIArgInfo classifyReturnType(QualType RetTy) const;
-
-  Address EmitVAArg(CodeGenFunction &CGF, Address VAListAddr,
-                    QualType Ty) const override;
-};
-
-} // end anonymous namespace
-
-void CSKYABIInfo::computeInfo(CGFunctionInfo &FI) const {
-  QualType RetTy = FI.getReturnType();
-  if (!getCXXABI().classifyReturnType(FI))
-    FI.getReturnInfo() = classifyReturnType(RetTy);
-
-  bool IsRetIndirect = FI.getReturnInfo().getKind() == ABIArgInfo::Indirect;
-
-  // We must track the number of GPRs used in order to conform to the CSKY
-  // ABI, as integer scalars passed in registers should have signext/zeroext
-  // when promoted.
-  int ArgGPRsLeft = IsRetIndirect ? NumArgGPRs - 1 : NumArgGPRs;
-  int ArgFPRsLeft = FLen ? NumArgFPRs : 0;
-
-  for (auto &ArgInfo : FI.arguments()) {
-    ArgInfo.info = classifyArgumentType(ArgInfo.type, ArgGPRsLeft, ArgFPRsLeft);
-  }
-}
-
-Address CSKYABIInfo::EmitVAArg(CodeGenFunction &CGF, Address VAListAddr,
-                               QualType Ty) const {
-  CharUnits SlotSize = CharUnits::fromQuantity(XLen / 8);
-
-  // Empty records are ignored for parameter passing purposes.
-  if (isEmptyRecord(getContext(), Ty, true)) {
-    Address Addr = Address(CGF.Builder.CreateLoad(VAListAddr),
-                           getVAListElementType(CGF), SlotSize);
-    Addr = CGF.Builder.CreateElementBitCast(Addr, CGF.ConvertTypeForMem(Ty));
-    return Addr;
-  }
-
-  auto TInfo = getContext().getTypeInfoInChars(Ty);
-
-  return emitVoidPtrVAArg(CGF, VAListAddr, Ty, false, TInfo, SlotSize,
-                          /*AllowHigherAlign=*/true);
-}
-
-ABIArgInfo CSKYABIInfo::classifyArgumentType(QualType Ty, int &ArgGPRsLeft,
-                                             int &ArgFPRsLeft,
-                                             bool isReturnType) const {
-  assert(ArgGPRsLeft <= NumArgGPRs && "Arg GPR tracking underflow");
-  Ty = useFirstFieldIfTransparentUnion(Ty);
-
-  // Structures with either a non-trivial destructor or a non-trivial
-  // copy constructor are always passed indirectly.
-  if (CGCXXABI::RecordArgABI RAA = getRecordArgABI(Ty, getCXXABI())) {
-    if (ArgGPRsLeft)
-      ArgGPRsLeft -= 1;
-    return getNaturalAlignIndirect(Ty, /*ByVal=*/RAA ==
-                                           CGCXXABI::RAA_DirectInMemory);
-  }
-
-  // Ignore empty structs/unions.
-  if (isEmptyRecord(getContext(), Ty, true))
-    return ABIArgInfo::getIgnore();
-
-  if (!Ty->getAsUnionType())
-    if (const Type *SeltTy = isSingleElementStruct(Ty, getContext()))
-      return ABIArgInfo::getDirect(CGT.ConvertType(QualType(SeltTy, 0)));
-
-  uint64_t Size = getContext().getTypeSize(Ty);
-  // Pass floating point values via FPRs if possible.
-  if (Ty->isFloatingType() && !Ty->isComplexType() && FLen >= Size &&
-      ArgFPRsLeft) {
-    ArgFPRsLeft--;
-    return ABIArgInfo::getDirect();
-  }
-
-  // Complex types for the hard float ABI must be passed direct rather than
-  // using CoerceAndExpand.
-  if (Ty->isComplexType() && FLen && !isReturnType) {
-    QualType EltTy = Ty->castAs<ComplexType>()->getElementType();
-    if (getContext().getTypeSize(EltTy) <= FLen) {
-      ArgFPRsLeft -= 2;
-      return ABIArgInfo::getDirect();
-    }
-  }
-
-  if (!isAggregateTypeForABI(Ty)) {
-    // Treat an enum type as its underlying type.
-    if (const EnumType *EnumTy = Ty->getAs<EnumType>())
-      Ty = EnumTy->getDecl()->getIntegerType();
-
-    // All integral types are promoted to XLen width, unless passed on the
-    // stack.
-    if (Size < XLen && Ty->isIntegralOrEnumerationType())
-      return ABIArgInfo::getExtend(Ty);
-
-    if (const auto *EIT = Ty->getAs<BitIntType>()) {
-      if (EIT->getNumBits() < XLen)
-        return ABIArgInfo::getExtend(Ty);
-    }
-
-    return ABIArgInfo::getDirect();
-  }
-
-  // For argument type, the first 4*XLen parts of aggregate will be passed
-  // in registers, and the rest will be passed in stack.
-  // So we can coerce to integers directly and let backend handle it correctly.
-  // For return type, aggregate which <= 2*XLen will be returned in registers.
-  // Otherwise, aggregate will be returned indirectly.
-  if (!isReturnType || (isReturnType && Size <= 2 * XLen)) {
-    if (Size <= XLen) {
-      return ABIArgInfo::getDirect(
-          llvm::IntegerType::get(getVMContext(), XLen));
-    } else {
-      return ABIArgInfo::getDirect(llvm::ArrayType::get(
-          llvm::IntegerType::get(getVMContext(), XLen), (Size + 31) / XLen));
-    }
-  }
-  return getNaturalAlignIndirect(Ty, /*ByVal=*/false);
-}
-
-ABIArgInfo CSKYABIInfo::classifyReturnType(QualType RetTy) const {
-  if (RetTy->isVoidType())
-    return ABIArgInfo::getIgnore();
-
-  int ArgGPRsLeft = 2;
-  int ArgFPRsLeft = FLen ? 1 : 0;
-
-  // The rules for return and argument types are the same, so defer to
-  // classifyArgumentType.
-  return classifyArgumentType(RetTy, ArgGPRsLeft, ArgFPRsLeft, true);
-}
-
-namespace {
-class CSKYTargetCodeGenInfo : public TargetCodeGenInfo {
-public:
-  CSKYTargetCodeGenInfo(CodeGen::CodeGenTypes &CGT, unsigned FLen)
-      : TargetCodeGenInfo(std::make_unique<CSKYABIInfo>(CGT, FLen)) {}
-};
-} // end anonymous namespace
-
-//===----------------------------------------------------------------------===//
-// BPF ABI Implementation
-//===----------------------------------------------------------------------===//
-
-namespace {
-
-class BPFABIInfo : public DefaultABIInfo {
-public:
-  BPFABIInfo(CodeGenTypes &CGT) : DefaultABIInfo(CGT) {}
-
-  ABIArgInfo classifyArgumentType(QualType Ty) const {
-    Ty = useFirstFieldIfTransparentUnion(Ty);
-
-    if (isAggregateTypeForABI(Ty)) {
-      uint64_t Bits = getContext().getTypeSize(Ty);
-      if (Bits == 0)
-        return ABIArgInfo::getIgnore();
-
-      // If the aggregate needs 1 or 2 registers, do not use reference.
-      if (Bits <= 128) {
-        llvm::Type *CoerceTy;
-        if (Bits <= 64) {
-          CoerceTy =
-              llvm::IntegerType::get(getVMContext(), llvm::alignTo(Bits, 8));
-        } else {
-          llvm::Type *RegTy = llvm::IntegerType::get(getVMContext(), 64);
-          CoerceTy = llvm::ArrayType::get(RegTy, 2);
-        }
-        return ABIArgInfo::getDirect(CoerceTy);
-      } else {
-        return getNaturalAlignIndirect(Ty);
-      }
-    }
-
-    if (const EnumType *EnumTy = Ty->getAs<EnumType>())
-      Ty = EnumTy->getDecl()->getIntegerType();
-
-    ASTContext &Context = getContext();
-    if (const auto *EIT = Ty->getAs<BitIntType>())
-      if (EIT->getNumBits() > Context.getTypeSize(Context.Int128Ty))
-        return getNaturalAlignIndirect(Ty);
-
-    return (isPromotableIntegerTypeForABI(Ty) ? ABIArgInfo::getExtend(Ty)
-                                              : ABIArgInfo::getDirect());
-  }
-
-  ABIArgInfo classifyReturnType(QualType RetTy) const {
-    if (RetTy->isVoidType())
-      return ABIArgInfo::getIgnore();
-
-    if (isAggregateTypeForABI(RetTy))
-      return getNaturalAlignIndirect(RetTy);
-
-    // Treat an enum type as its underlying type.
-    if (const EnumType *EnumTy = RetTy->getAs<EnumType>())
-      RetTy = EnumTy->getDecl()->getIntegerType();
-
-    ASTContext &Context = getContext();
-    if (const auto *EIT = RetTy->getAs<BitIntType>())
-      if (EIT->getNumBits() > Context.getTypeSize(Context.Int128Ty))
-        return getNaturalAlignIndirect(RetTy);
-
-    // Caller will do necessary sign/zero extension.
-    return ABIArgInfo::getDirect();
-  }
-
-  void computeInfo(CGFunctionInfo &FI) const override {
-    FI.getReturnInfo() = classifyReturnType(FI.getReturnType());
-    for (auto &I : FI.arguments())
-      I.info = classifyArgumentType(I.type);
-  }
-
-};
-
-class BPFTargetCodeGenInfo : public TargetCodeGenInfo {
-public:
-  BPFTargetCodeGenInfo(CodeGenTypes &CGT)
-      : TargetCodeGenInfo(std::make_unique<BPFABIInfo>(CGT)) {}
-};
-
-}
-
-// LoongArch ABI Implementation. Documented at
-// https://loongson.github.io/LoongArch-Documentation/LoongArch-ELF-ABI-EN.html
-//
-//===----------------------------------------------------------------------===//
-
-namespace {
-class LoongArchABIInfo : public DefaultABIInfo {
-private:
-  // Size of the integer ('r') registers in bits.
-  unsigned GRLen;
-  // Size of the floating point ('f') registers in bits.
-  unsigned FRLen;
-  // Number of general-purpose argument registers.
-  static const int NumGARs = 8;
-  // Number of floating-point argument registers.
-  static const int NumFARs = 8;
-  bool detectFARsEligibleStructHelper(QualType Ty, CharUnits CurOff,
-                                      llvm::Type *&Field1Ty,
-                                      CharUnits &Field1Off,
-                                      llvm::Type *&Field2Ty,
-                                      CharUnits &Field2Off) const;
-
-public:
-  LoongArchABIInfo(CodeGen::CodeGenTypes &CGT, unsigned GRLen, unsigned FRLen)
-      : DefaultABIInfo(CGT), GRLen(GRLen), FRLen(FRLen) {}
-
-  void computeInfo(CGFunctionInfo &FI) const override;
-
-  ABIArgInfo classifyArgumentType(QualType Ty, bool IsFixed, int &GARsLeft,
-                                  int &FARsLeft) const;
-  ABIArgInfo classifyReturnType(QualType RetTy) const;
-
-  Address EmitVAArg(CodeGenFunction &CGF, Address VAListAddr,
-                    QualType Ty) const override;
-
-  ABIArgInfo extendType(QualType Ty) const;
-
-  bool detectFARsEligibleStruct(QualType Ty, llvm::Type *&Field1Ty,
-                                CharUnits &Field1Off, llvm::Type *&Field2Ty,
-                                CharUnits &Field2Off, int &NeededArgGPRs,
-                                int &NeededArgFPRs) const;
-  ABIArgInfo coerceAndExpandFARsEligibleStruct(llvm::Type *Field1Ty,
-                                               CharUnits Field1Off,
-                                               llvm::Type *Field2Ty,
-                                               CharUnits Field2Off) const;
-};
-} // end anonymous namespace
-
-void LoongArchABIInfo::computeInfo(CGFunctionInfo &FI) const {
-  QualType RetTy = FI.getReturnType();
-  if (!getCXXABI().classifyReturnType(FI))
-    FI.getReturnInfo() = classifyReturnType(RetTy);
-
-  // IsRetIndirect is true if classifyArgumentType indicated the value should
-  // be passed indirect, or if the type size is a scalar greater than 2*GRLen
-  // and not a complex type with elements <= FRLen. e.g. fp128 is passed direct
-  // in LLVM IR, relying on the backend lowering code to rewrite the argument
-  // list and pass indirectly on LA32.
-  bool IsRetIndirect = FI.getReturnInfo().getKind() == ABIArgInfo::Indirect;
-  if (!IsRetIndirect && RetTy->isScalarType() &&
-      getContext().getTypeSize(RetTy) > (2 * GRLen)) {
-    if (RetTy->isComplexType() && FRLen) {
-      QualType EltTy = RetTy->castAs<ComplexType>()->getElementType();
-      IsRetIndirect = getContext().getTypeSize(EltTy) > FRLen;
-    } else {
-      // This is a normal scalar > 2*GRLen, such as fp128 on LA32.
-      IsRetIndirect = true;
-    }
-  }
-
-  // We must track the number of GARs and FARs used in order to conform to the
-  // LoongArch ABI. As GAR usage is different for variadic arguments, we must
-  // also track whether we are examining a vararg or not.
-  int GARsLeft = IsRetIndirect ? NumGARs - 1 : NumGARs;
-  int FARsLeft = FRLen ? NumFARs : 0;
-  int NumFixedArgs = FI.getNumRequiredArgs();
-
-  int ArgNum = 0;
-  for (auto &ArgInfo : FI.arguments()) {
-    ArgInfo.info = classifyArgumentType(
-        ArgInfo.type, /*IsFixed=*/ArgNum < NumFixedArgs, GARsLeft, FARsLeft);
-    ArgNum++;
-  }
-}
-
-// Returns true if the struct is a potential candidate to be passed in FARs (and
-// GARs). If this function returns true, the caller is responsible for checking
-// that if there is only a single field then that field is a float.
-bool LoongArchABIInfo::detectFARsEligibleStructHelper(
-    QualType Ty, CharUnits CurOff, llvm::Type *&Field1Ty, CharUnits &Field1Off,
-    llvm::Type *&Field2Ty, CharUnits &Field2Off) const {
-  bool IsInt = Ty->isIntegralOrEnumerationType();
-  bool IsFloat = Ty->isRealFloatingType();
-
-  if (IsInt || IsFloat) {
-    uint64_t Size = getContext().getTypeSize(Ty);
-    if (IsInt && Size > GRLen)
-      return false;
-    // Can't be eligible if larger than the FP registers. Half precision isn't
-    // currently supported on LoongArch and the ABI hasn't been confirmed, so
-    // default to the integer ABI in that case.
-    if (IsFloat && (Size > FRLen || Size < 32))
-      return false;
-    // Can't be eligible if an integer type was already found (int+int pairs
-    // are not eligible).
-    if (IsInt && Field1Ty && Field1Ty->isIntegerTy())
-      return false;
-    if (!Field1Ty) {
-      Field1Ty = CGT.ConvertType(Ty);
-      Field1Off = CurOff;
-      return true;
-    }
-    if (!Field2Ty) {
-      Field2Ty = CGT.ConvertType(Ty);
-      Field2Off = CurOff;
-      return true;
-    }
-    return false;
-  }
-
-  if (auto CTy = Ty->getAs<ComplexType>()) {
-    if (Field1Ty)
-      return false;
-    QualType EltTy = CTy->getElementType();
-    if (getContext().getTypeSize(EltTy) > FRLen)
-      return false;
-    Field1Ty = CGT.ConvertType(EltTy);
-    Field1Off = CurOff;
-    Field2Ty = Field1Ty;
-    Field2Off = Field1Off + getContext().getTypeSizeInChars(EltTy);
-    return true;
-  }
-
-  if (const ConstantArrayType *ATy = getContext().getAsConstantArrayType(Ty)) {
-    uint64_t ArraySize = ATy->getSize().getZExtValue();
-    QualType EltTy = ATy->getElementType();
-    CharUnits EltSize = getContext().getTypeSizeInChars(EltTy);
-    for (uint64_t i = 0; i < ArraySize; ++i) {
-      if (!detectFARsEligibleStructHelper(EltTy, CurOff, Field1Ty, Field1Off,
-                                          Field2Ty, Field2Off))
-        return false;
-      CurOff += EltSize;
-    }
-    return true;
-  }
-
-  if (const auto *RTy = Ty->getAs<RecordType>()) {
-    // Structures with either a non-trivial destructor or a non-trivial
-    // copy constructor are not eligible for the FP calling convention.
-    if (getRecordArgABI(Ty, CGT.getCXXABI()))
-      return false;
-    if (isEmptyRecord(getContext(), Ty, true))
-      return true;
-    const RecordDecl *RD = RTy->getDecl();
-    // Unions aren't eligible unless they're empty (which is caught above).
-    if (RD->isUnion())
-      return false;
-    const ASTRecordLayout &Layout = getContext().getASTRecordLayout(RD);
-    // If this is a C++ record, check the bases first.
-    if (const CXXRecordDecl *CXXRD = dyn_cast<CXXRecordDecl>(RD)) {
-      for (const CXXBaseSpecifier &B : CXXRD->bases()) {
-        const auto *BDecl =
-            cast<CXXRecordDecl>(B.getType()->castAs<RecordType>()->getDecl());
-        if (!detectFARsEligibleStructHelper(
-                B.getType(), CurOff + Layout.getBaseClassOffset(BDecl),
-                Field1Ty, Field1Off, Field2Ty, Field2Off))
-          return false;
-      }
-    }
-    for (const FieldDecl *FD : RD->fields()) {
-      QualType QTy = FD->getType();
-      if (FD->isBitField()) {
-        unsigned BitWidth = FD->getBitWidthValue(getContext());
-        // Zero-width bitfields are ignored.
-        if (BitWidth == 0)
-          continue;
-        // Allow a bitfield with a type greater than GRLen as long as the
-        // bitwidth is GRLen or less.
-        if (getContext().getTypeSize(QTy) > GRLen && BitWidth <= GRLen) {
-          QTy = getContext().getIntTypeForBitwidth(GRLen, false);
-        }
-      }
-
-      if (!detectFARsEligibleStructHelper(
-              QTy,
-              CurOff + getContext().toCharUnitsFromBits(
-                           Layout.getFieldOffset(FD->getFieldIndex())),
-              Field1Ty, Field1Off, Field2Ty, Field2Off))
-        return false;
-    }
-    return Field1Ty != nullptr;
-  }
-
-  return false;
-}
-
-// Determine if a struct is eligible to be passed in FARs (and GARs) (i.e., when
-// flattened it contains a single fp value, fp+fp, or int+fp of appropriate
-// size). If so, NeededFARs and NeededGARs are incremented appropriately.
-bool LoongArchABIInfo::detectFARsEligibleStruct(
-    QualType Ty, llvm::Type *&Field1Ty, CharUnits &Field1Off,
-    llvm::Type *&Field2Ty, CharUnits &Field2Off, int &NeededGARs,
-    int &NeededFARs) const {
-  Field1Ty = nullptr;
-  Field2Ty = nullptr;
-  NeededGARs = 0;
-  NeededFARs = 0;
-  if (!detectFARsEligibleStructHelper(Ty, CharUnits::Zero(), Field1Ty,
-                                      Field1Off, Field2Ty, Field2Off))
-    return false;
-  // Not really a candidate if we have a single int but no float.
-  if (Field1Ty && !Field2Ty && !Field1Ty->isFloatingPointTy())
-    return false;
-  if (Field1Ty && Field1Ty->isFloatingPointTy())
-    NeededFARs++;
-  else if (Field1Ty)
-    NeededGARs++;
-  if (Field2Ty && Field2Ty->isFloatingPointTy())
-    NeededFARs++;
-  else if (Field2Ty)
-    NeededGARs++;
-  return true;
-}
-
-// Call getCoerceAndExpand for the two-element flattened struct described by
-// Field1Ty, Field1Off, Field2Ty, Field2Off. This method will create an
-// appropriate coerceToType and unpaddedCoerceToType.
-ABIArgInfo LoongArchABIInfo::coerceAndExpandFARsEligibleStruct(
-    llvm::Type *Field1Ty, CharUnits Field1Off, llvm::Type *Field2Ty,
-    CharUnits Field2Off) const {
-  SmallVector<llvm::Type *, 3> CoerceElts;
-  SmallVector<llvm::Type *, 2> UnpaddedCoerceElts;
-  if (!Field1Off.isZero())
-    CoerceElts.push_back(llvm::ArrayType::get(
-        llvm::Type::getInt8Ty(getVMContext()), Field1Off.getQuantity()));
-
-  CoerceElts.push_back(Field1Ty);
-  UnpaddedCoerceElts.push_back(Field1Ty);
-
-  if (!Field2Ty) {
-    return ABIArgInfo::getCoerceAndExpand(
-        llvm::StructType::get(getVMContext(), CoerceElts, !Field1Off.isZero()),
-        UnpaddedCoerceElts[0]);
-  }
-
-  CharUnits Field2Align =
-      CharUnits::fromQuantity(getDataLayout().getABITypeAlign(Field2Ty));
-  CharUnits Field1End =
-      Field1Off +
-      CharUnits::fromQuantity(getDataLayout().getTypeStoreSize(Field1Ty));
-  CharUnits Field2OffNoPadNoPack = Field1End.alignTo(Field2Align);
-
-  CharUnits Padding = CharUnits::Zero();
-  if (Field2Off > Field2OffNoPadNoPack)
-    Padding = Field2Off - Field2OffNoPadNoPack;
-  else if (Field2Off != Field2Align && Field2Off > Field1End)
-    Padding = Field2Off - Field1End;
-
-  bool IsPacked = !Field2Off.isMultipleOf(Field2Align);
-
-  if (!Padding.isZero())
-    CoerceElts.push_back(llvm::ArrayType::get(
-        llvm::Type::getInt8Ty(getVMContext()), Padding.getQuantity()));
-
-  CoerceElts.push_back(Field2Ty);
-  UnpaddedCoerceElts.push_back(Field2Ty);
-
-  return ABIArgInfo::getCoerceAndExpand(
-      llvm::StructType::get(getVMContext(), CoerceElts, IsPacked),
-      llvm::StructType::get(getVMContext(), UnpaddedCoerceElts, IsPacked));
-}
-
-ABIArgInfo LoongArchABIInfo::classifyArgumentType(QualType Ty, bool IsFixed,
-                                                  int &GARsLeft,
-                                                  int &FARsLeft) const {
-  assert(GARsLeft <= NumGARs && "GAR tracking underflow");
-  Ty = useFirstFieldIfTransparentUnion(Ty);
-
-  // Structures with either a non-trivial destructor or a non-trivial
-  // copy constructor are always passed indirectly.
-  if (CGCXXABI::RecordArgABI RAA = getRecordArgABI(Ty, getCXXABI())) {
-    if (GARsLeft)
-      GARsLeft -= 1;
-    return getNaturalAlignIndirect(Ty, /*ByVal=*/RAA ==
-                                           CGCXXABI::RAA_DirectInMemory);
-  }
-
-  // Ignore empty structs/unions.
-  if (isEmptyRecord(getContext(), Ty, true))
-    return ABIArgInfo::getIgnore();
-
-  uint64_t Size = getContext().getTypeSize(Ty);
-
-  // Pass floating point values via FARs if possible.
-  if (IsFixed && Ty->isFloatingType() && !Ty->isComplexType() &&
-      FRLen >= Size && FARsLeft) {
-    FARsLeft--;
-    return ABIArgInfo::getDirect();
-  }
-
-  // Complex types for the *f or *d ABI must be passed directly rather than
-  // using CoerceAndExpand.
-  if (IsFixed && Ty->isComplexType() && FRLen && FARsLeft >= 2) {
-    QualType EltTy = Ty->castAs<ComplexType>()->getElementType();
-    if (getContext().getTypeSize(EltTy) <= FRLen) {
-      FARsLeft -= 2;
-      return ABIArgInfo::getDirect();
-    }
-  }
-
-  if (IsFixed && FRLen && Ty->isStructureOrClassType()) {
-    llvm::Type *Field1Ty = nullptr;
-    llvm::Type *Field2Ty = nullptr;
-    CharUnits Field1Off = CharUnits::Zero();
-    CharUnits Field2Off = CharUnits::Zero();
-    int NeededGARs = 0;
-    int NeededFARs = 0;
-    bool IsCandidate = detectFARsEligibleStruct(
-        Ty, Field1Ty, Field1Off, Field2Ty, Field2Off, NeededGARs, NeededFARs);
-    if (IsCandidate && NeededGARs <= GARsLeft && NeededFARs <= FARsLeft) {
-      GARsLeft -= NeededGARs;
-      FARsLeft -= NeededFARs;
-      return coerceAndExpandFARsEligibleStruct(Field1Ty, Field1Off, Field2Ty,
-                                               Field2Off);
-    }
-  }
-
-  uint64_t NeededAlign = getContext().getTypeAlign(Ty);
-  // Determine the number of GARs needed to pass the current argument
-  // according to the ABI. 2*GRLen-aligned varargs are passed in "aligned"
-  // register pairs, so may consume 3 registers.
-  int NeededGARs = 1;
-  if (!IsFixed && NeededAlign == 2 * GRLen)
-    NeededGARs = 2 + (GARsLeft % 2);
-  else if (Size > GRLen && Size <= 2 * GRLen)
-    NeededGARs = 2;
-
-  if (NeededGARs > GARsLeft)
-    NeededGARs = GARsLeft;
-
-  GARsLeft -= NeededGARs;
-
-  if (!isAggregateTypeForABI(Ty) && !Ty->isVectorType()) {
-    // Treat an enum type as its underlying type.
-    if (const EnumType *EnumTy = Ty->getAs<EnumType>())
-      Ty = EnumTy->getDecl()->getIntegerType();
-
-    // All integral types are promoted to GRLen width.
-    if (Size < GRLen && Ty->isIntegralOrEnumerationType())
-      return extendType(Ty);
-
-    if (const auto *EIT = Ty->getAs<BitIntType>()) {
-      if (EIT->getNumBits() < GRLen)
-        return extendType(Ty);
-      if (EIT->getNumBits() > 128 ||
-          (!getContext().getTargetInfo().hasInt128Type() &&
-           EIT->getNumBits() > 64))
-        return getNaturalAlignIndirect(Ty, /*ByVal=*/false);
-    }
-
-    return ABIArgInfo::getDirect();
-  }
-
-  // Aggregates which are <= 2*GRLen will be passed in registers if possible,
-  // so coerce to integers.
-  if (Size <= 2 * GRLen) {
-    // Use a single GRLen int if possible, 2*GRLen if 2*GRLen alignment is
-    // required, and a 2-element GRLen array if only GRLen alignment is
-    // required.
-    if (Size <= GRLen) {
-      return ABIArgInfo::getDirect(
-          llvm::IntegerType::get(getVMContext(), GRLen));
-    }
-    if (getContext().getTypeAlign(Ty) == 2 * GRLen) {
-      return ABIArgInfo::getDirect(
-          llvm::IntegerType::get(getVMContext(), 2 * GRLen));
-    }
-    return ABIArgInfo::getDirect(
-        llvm::ArrayType::get(llvm::IntegerType::get(getVMContext(), GRLen), 2));
-  }
-  return getNaturalAlignIndirect(Ty, /*ByVal=*/false);
-}
-
-ABIArgInfo LoongArchABIInfo::classifyReturnType(QualType RetTy) const {
-  if (RetTy->isVoidType())
-    return ABIArgInfo::getIgnore();
-  // The rules for return and argument types are the same, so defer to
-  // classifyArgumentType.
-  int GARsLeft = 2;
-  int FARsLeft = FRLen ? 2 : 0;
-  return classifyArgumentType(RetTy, /*IsFixed=*/true, GARsLeft, FARsLeft);
-}
-
-Address LoongArchABIInfo::EmitVAArg(CodeGenFunction &CGF, Address VAListAddr,
-                                    QualType Ty) const {
-  CharUnits SlotSize = CharUnits::fromQuantity(GRLen / 8);
-
-  // Empty records are ignored for parameter passing purposes.
-  if (isEmptyRecord(getContext(), Ty, true)) {
-    Address Addr = Address(CGF.Builder.CreateLoad(VAListAddr),
-                           getVAListElementType(CGF), SlotSize);
-    Addr = CGF.Builder.CreateElementBitCast(Addr, CGF.ConvertTypeForMem(Ty));
-    return Addr;
-  }
-
-  auto TInfo = getContext().getTypeInfoInChars(Ty);
-
-  // Arguments bigger than 2*GRLen bytes are passed indirectly.
-  return emitVoidPtrVAArg(CGF, VAListAddr, Ty,
-                          /*IsIndirect=*/TInfo.Width > 2 * SlotSize, TInfo,
-                          SlotSize,
-                          /*AllowHigherAlign=*/true);
-}
-
-ABIArgInfo LoongArchABIInfo::extendType(QualType Ty) const {
-  int TySize = getContext().getTypeSize(Ty);
-  // LA64 ABI requires unsigned 32 bit integers to be sign extended.
-  if (GRLen == 64 && Ty->isUnsignedIntegerOrEnumerationType() && TySize == 32)
-    return ABIArgInfo::getSignExtend(Ty);
-  return ABIArgInfo::getExtend(Ty);
-}
-
-namespace {
-class LoongArchTargetCodeGenInfo : public TargetCodeGenInfo {
-public:
-  LoongArchTargetCodeGenInfo(CodeGen::CodeGenTypes &CGT, unsigned GRLen,
-                             unsigned FRLen)
-      : TargetCodeGenInfo(
-            std::make_unique<LoongArchABIInfo>(CGT, GRLen, FRLen)) {}
-};
-} // namespace
-
-//===----------------------------------------------------------------------===//
-// Driver code
-//===----------------------------------------------------------------------===//
-
-bool CodeGenModule::supportsCOMDAT() const {
-  return getTriple().supportsCOMDAT();
-}
-
-const TargetCodeGenInfo &CodeGenModule::getTargetCodeGenInfo() {
-  if (TheTargetCodeGenInfo)
-    return *TheTargetCodeGenInfo;
-
-  // Helper to set the unique_ptr while still keeping the return value.
-  auto SetCGInfo = [&](TargetCodeGenInfo *P) -> const TargetCodeGenInfo & {
-    this->TheTargetCodeGenInfo.reset(P);
-    return *P;
-  };
-
-  const llvm::Triple &Triple = getTarget().getTriple();
-  switch (Triple.getArch()) {
-  default:
-    return SetCGInfo(new DefaultTargetCodeGenInfo(Types));
-
-  case llvm::Triple::le32:
-    return SetCGInfo(new PNaClTargetCodeGenInfo(Types));
-  case llvm::Triple::m68k:
-    return SetCGInfo(new M68kTargetCodeGenInfo(Types));
-  case llvm::Triple::mips:
-  case llvm::Triple::mipsel:
-    if (Triple.getOS() == llvm::Triple::NaCl)
-      return SetCGInfo(new PNaClTargetCodeGenInfo(Types));
-    return SetCGInfo(new MIPSTargetCodeGenInfo(Types, true));
-
-  case llvm::Triple::mips64:
-  case llvm::Triple::mips64el:
-    return SetCGInfo(new MIPSTargetCodeGenInfo(Types, false));
-
-  case llvm::Triple::avr: {
-    // For passing parameters, R8~R25 are used on avr, and R18~R25 are used
-    // on avrtiny. For passing return value, R18~R25 are used on avr, and
-    // R22~R25 are used on avrtiny.
-    unsigned NPR = getTarget().getABI() == "avrtiny" ? 6 : 18;
-    unsigned NRR = getTarget().getABI() == "avrtiny" ? 4 : 8;
-    return SetCGInfo(new AVRTargetCodeGenInfo(Types, NPR, NRR));
-  }
-
-  case llvm::Triple::aarch64:
-  case llvm::Triple::aarch64_32:
-  case llvm::Triple::aarch64_be: {
-    AArch64ABIKind Kind = AArch64ABIKind::AAPCS;
-    if (getTarget().getABI() == "darwinpcs")
-      Kind = AArch64ABIKind::DarwinPCS;
-    else if (Triple.isOSWindows())
-      return SetCGInfo(
-          new WindowsAArch64TargetCodeGenInfo(Types, AArch64ABIKind::Win64));
-
-    return SetCGInfo(new AArch64TargetCodeGenInfo(Types, Kind));
-  }
-
-  case llvm::Triple::wasm32:
-  case llvm::Triple::wasm64: {
-    WebAssemblyABIKind Kind = WebAssemblyABIKind::MVP;
-    if (getTarget().getABI() == "experimental-mv")
-      Kind = WebAssemblyABIKind::ExperimentalMV;
-    return SetCGInfo(new WebAssemblyTargetCodeGenInfo(Types, Kind));
-  }
-
-  case llvm::Triple::arm:
-  case llvm::Triple::armeb:
-  case llvm::Triple::thumb:
-  case llvm::Triple::thumbeb: {
-    if (Triple.getOS() == llvm::Triple::Win32) {
-      return SetCGInfo(
-          new WindowsARMTargetCodeGenInfo(Types, ARMABIKind::AAPCS_VFP));
-    }
-
-    ARMABIKind Kind = ARMABIKind::AAPCS;
-    StringRef ABIStr = getTarget().getABI();
-    if (ABIStr == "apcs-gnu")
-      Kind = ARMABIKind::APCS;
-    else if (ABIStr == "aapcs16")
-      Kind = ARMABIKind::AAPCS16_VFP;
-    else if (CodeGenOpts.FloatABI == "hard" ||
-             (CodeGenOpts.FloatABI != "soft" &&
-              (Triple.getEnvironment() == llvm::Triple::GNUEABIHF ||
-               Triple.getEnvironment() == llvm::Triple::MuslEABIHF ||
-               Triple.getEnvironment() == llvm::Triple::EABIHF)))
-      Kind = ARMABIKind::AAPCS_VFP;
-
-    return SetCGInfo(new ARMTargetCodeGenInfo(Types, Kind));
-  }
-
-  case llvm::Triple::ppc: {
-    if (Triple.isOSAIX())
-      return SetCGInfo(new AIXTargetCodeGenInfo(Types, /*Is64Bit*/ false));
-
-    bool IsSoftFloat =
-        CodeGenOpts.FloatABI == "soft" || getTarget().hasFeature("spe");
-    bool RetSmallStructInRegABI =
-        PPC32TargetCodeGenInfo::isStructReturnInRegABI(Triple, CodeGenOpts);
-    return SetCGInfo(
-        new PPC32TargetCodeGenInfo(Types, IsSoftFloat, RetSmallStructInRegABI));
-  }
-  case llvm::Triple::ppcle: {
-    bool IsSoftFloat = CodeGenOpts.FloatABI == "soft";
-    bool RetSmallStructInRegABI =
-        PPC32TargetCodeGenInfo::isStructReturnInRegABI(Triple, CodeGenOpts);
-    return SetCGInfo(
-        new PPC32TargetCodeGenInfo(Types, IsSoftFloat, RetSmallStructInRegABI));
-  }
-  case llvm::Triple::ppc64:
-    if (Triple.isOSAIX())
-      return SetCGInfo(new AIXTargetCodeGenInfo(Types, /*Is64Bit*/ true));
-
-    if (Triple.isOSBinFormatELF()) {
-      PPC64_SVR4_ABIKind Kind = PPC64_SVR4_ABIKind::ELFv1;
-      if (getTarget().getABI() == "elfv2")
-        Kind = PPC64_SVR4_ABIKind::ELFv2;
-      bool IsSoftFloat = CodeGenOpts.FloatABI == "soft";
-
-      return SetCGInfo(
-          new PPC64_SVR4_TargetCodeGenInfo(Types, Kind, IsSoftFloat));
-    }
-    return SetCGInfo(new PPC64TargetCodeGenInfo(Types));
-  case llvm::Triple::ppc64le: {
-    assert(Triple.isOSBinFormatELF() && "PPC64 LE non-ELF not supported!");
-    PPC64_SVR4_ABIKind Kind = PPC64_SVR4_ABIKind::ELFv2;
-    if (getTarget().getABI() == "elfv1")
-      Kind = PPC64_SVR4_ABIKind::ELFv1;
-    bool IsSoftFloat = CodeGenOpts.FloatABI == "soft";
-
-    return SetCGInfo(
-        new PPC64_SVR4_TargetCodeGenInfo(Types, Kind, IsSoftFloat));
-  }
-
-  case llvm::Triple::nvptx:
-  case llvm::Triple::nvptx64:
-    return SetCGInfo(new NVPTXTargetCodeGenInfo(Types));
-
-  case llvm::Triple::msp430:
-    return SetCGInfo(new MSP430TargetCodeGenInfo(Types));
-
-  case llvm::Triple::riscv32:
-  case llvm::Triple::riscv64: {
-    StringRef ABIStr = getTarget().getABI();
-    unsigned XLen = getTarget().getPointerWidth(LangAS::Default);
-    unsigned ABIFLen = 0;
-    if (ABIStr.endswith("f"))
-      ABIFLen = 32;
-    else if (ABIStr.endswith("d"))
-      ABIFLen = 64;
-    return SetCGInfo(new RISCVTargetCodeGenInfo(Types, XLen, ABIFLen));
-  }
-
-  case llvm::Triple::systemz: {
-    bool SoftFloat = CodeGenOpts.FloatABI == "soft";
-    bool HasVector = !SoftFloat && getTarget().getABI() == "vector";
-    return SetCGInfo(new SystemZTargetCodeGenInfo(Types, HasVector, SoftFloat));
-  }
-
-  case llvm::Triple::tce:
-  case llvm::Triple::tcele:
-    return SetCGInfo(new TCETargetCodeGenInfo(Types));
-
-  case llvm::Triple::x86: {
-    bool IsDarwinVectorABI = Triple.isOSDarwin();
-    bool RetSmallStructInRegABI =
-        X86_32TargetCodeGenInfo::isStructReturnInRegABI(Triple, CodeGenOpts);
-    bool IsWin32FloatStructABI = Triple.isOSWindows() && !Triple.isOSCygMing();
-
-    if (Triple.getOS() == llvm::Triple::Win32) {
-      return SetCGInfo(new WinX86_32TargetCodeGenInfo(
-          Types, IsDarwinVectorABI, RetSmallStructInRegABI,
-          IsWin32FloatStructABI, CodeGenOpts.NumRegisterParameters));
-    } else {
-      return SetCGInfo(new X86_32TargetCodeGenInfo(
-          Types, IsDarwinVectorABI, RetSmallStructInRegABI,
-          IsWin32FloatStructABI, CodeGenOpts.NumRegisterParameters,
-          CodeGenOpts.FloatABI == "soft"));
-    }
-  }
-
-  case llvm::Triple::x86_64: {
-    StringRef ABI = getTarget().getABI();
-    X86AVXABILevel AVXLevel =
-        (ABI == "avx512"
-             ? X86AVXABILevel::AVX512
-             : ABI == "avx" ? X86AVXABILevel::AVX : X86AVXABILevel::None);
-
-    switch (Triple.getOS()) {
-    case llvm::Triple::Win32:
-      return SetCGInfo(new WinX86_64TargetCodeGenInfo(Types, AVXLevel));
-    default:
-      return SetCGInfo(new X86_64TargetCodeGenInfo(Types, AVXLevel));
-    }
-  }
-  case llvm::Triple::hexagon:
-    return SetCGInfo(new HexagonTargetCodeGenInfo(Types));
-  case llvm::Triple::lanai:
-    return SetCGInfo(new LanaiTargetCodeGenInfo(Types));
-  case llvm::Triple::r600:
-    return SetCGInfo(new AMDGPUTargetCodeGenInfo(Types));
-  case llvm::Triple::amdgcn:
-    return SetCGInfo(new AMDGPUTargetCodeGenInfo(Types));
-  case llvm::Triple::sparc:
-    return SetCGInfo(new SparcV8TargetCodeGenInfo(Types));
-  case llvm::Triple::sparcv9:
-    return SetCGInfo(new SparcV9TargetCodeGenInfo(Types));
-  case llvm::Triple::xcore:
-    return SetCGInfo(new XCoreTargetCodeGenInfo(Types));
-  case llvm::Triple::arc:
-    return SetCGInfo(new ARCTargetCodeGenInfo(Types));
-  case llvm::Triple::spir:
-  case llvm::Triple::spir64:
-    return SetCGInfo(new CommonSPIRTargetCodeGenInfo(Types));
-  case llvm::Triple::spirv32:
-  case llvm::Triple::spirv64:
-    return SetCGInfo(new SPIRVTargetCodeGenInfo(Types));
-  case llvm::Triple::ve:
-    return SetCGInfo(new VETargetCodeGenInfo(Types));
-  case llvm::Triple::csky: {
-    bool IsSoftFloat = !getTarget().hasFeature("hard-float-abi");
-    bool hasFP64 = getTarget().hasFeature("fpuv2_df") ||
-                   getTarget().hasFeature("fpuv3_df");
-    return SetCGInfo(new CSKYTargetCodeGenInfo(Types, IsSoftFloat ? 0
-                                                      : hasFP64   ? 64
-                                                                  : 32));
-  }
-  case llvm::Triple::bpfeb:
-  case llvm::Triple::bpfel:
-    return SetCGInfo(new BPFTargetCodeGenInfo(Types));
-  case llvm::Triple::loongarch32:
-  case llvm::Triple::loongarch64: {
-    StringRef ABIStr = getTarget().getABI();
-    unsigned ABIFRLen = 0;
-    if (ABIStr.endswith("f"))
-      ABIFRLen = 32;
-    else if (ABIStr.endswith("d"))
-      ABIFRLen = 64;
-    return SetCGInfo(new LoongArchTargetCodeGenInfo(
-        Types, getTarget().getPointerWidth(LangAS::Default), ABIFRLen));
-  }
-  }
-}
-
-/// Create an OpenCL kernel for an enqueued block.
-///
-/// The kernel has the same function type as the block invoke function. Its
-/// name is the name of the block invoke function postfixed with "_kernel".
-/// It simply calls the block invoke function then returns.
-llvm::Value *TargetCodeGenInfo::createEnqueuedBlockKernel(
-    CodeGenFunction &CGF, llvm::Function *Invoke, llvm::Type *BlockTy) const {
-  auto *InvokeFT = Invoke->getFunctionType();
-  auto &C = CGF.getLLVMContext();
-  std::string Name = Invoke->getName().str() + "_kernel";
-  auto *FT = llvm::FunctionType::get(llvm::Type::getVoidTy(C),
-                                     InvokeFT->params(), false);
-  auto *F = llvm::Function::Create(FT, llvm::GlobalValue::ExternalLinkage, Name,
-                                   &CGF.CGM.getModule());
-  llvm::CallingConv::ID KernelCC =
-      CGF.getTypes().ClangCallConvToLLVMCallConv(CallingConv::CC_OpenCLKernel);
-  F->setCallingConv(KernelCC);
-
-  llvm::AttrBuilder KernelAttrs(C);
-
-  // FIXME: This is missing setTargetAttributes
-  CGF.CGM.addDefaultFunctionDefinitionAttributes(KernelAttrs);
-  F->addFnAttrs(KernelAttrs);
-
-  auto IP = CGF.Builder.saveIP();
-  auto *BB = llvm::BasicBlock::Create(C, "entry", F);
-  auto &Builder = CGF.Builder;
-  Builder.SetInsertPoint(BB);
-  llvm::SmallVector<llvm::Value *, 2> Args(llvm::make_pointer_range(F->args()));
-  llvm::CallInst *Call = Builder.CreateCall(Invoke, Args);
-  Call->setCallingConv(Invoke->getCallingConv());
-
-  Builder.CreateRetVoid();
-  Builder.restoreIP(IP);
-  return F;
-}
-
-/// Create an OpenCL kernel for an enqueued block.
-///
-/// The type of the first argument (the block literal) is the struct type
-/// of the block literal instead of a pointer type. The first argument
-/// (block literal) is passed directly by value to the kernel. The kernel
-/// allocates the same type of struct on stack and stores the block literal
-/// to it and passes its pointer to the block invoke function. The kernel
-/// has "enqueued-block" function attribute and kernel argument metadata.
-llvm::Value *AMDGPUTargetCodeGenInfo::createEnqueuedBlockKernel(
-    CodeGenFunction &CGF, llvm::Function *Invoke, llvm::Type *BlockTy) const {
-  auto &Builder = CGF.Builder;
-  auto &C = CGF.getLLVMContext();
-
-  auto *InvokeFT = Invoke->getFunctionType();
-  llvm::SmallVector<llvm::Type *, 2> ArgTys;
-  llvm::SmallVector<llvm::Metadata *, 8> AddressQuals;
-  llvm::SmallVector<llvm::Metadata *, 8> AccessQuals;
-  llvm::SmallVector<llvm::Metadata *, 8> ArgTypeNames;
-  llvm::SmallVector<llvm::Metadata *, 8> ArgBaseTypeNames;
-  llvm::SmallVector<llvm::Metadata *, 8> ArgTypeQuals;
-  llvm::SmallVector<llvm::Metadata *, 8> ArgNames;
-
-  ArgTys.push_back(BlockTy);
-  ArgTypeNames.push_back(llvm::MDString::get(C, "__block_literal"));
-  AddressQuals.push_back(llvm::ConstantAsMetadata::get(Builder.getInt32(0)));
-  ArgBaseTypeNames.push_back(llvm::MDString::get(C, "__block_literal"));
-  ArgTypeQuals.push_back(llvm::MDString::get(C, ""));
-  AccessQuals.push_back(llvm::MDString::get(C, "none"));
-  ArgNames.push_back(llvm::MDString::get(C, "block_literal"));
-  for (unsigned I = 1, E = InvokeFT->getNumParams(); I < E; ++I) {
-    ArgTys.push_back(InvokeFT->getParamType(I));
-    ArgTypeNames.push_back(llvm::MDString::get(C, "void*"));
-    AddressQuals.push_back(llvm::ConstantAsMetadata::get(Builder.getInt32(3)));
-    AccessQuals.push_back(llvm::MDString::get(C, "none"));
-    ArgBaseTypeNames.push_back(llvm::MDString::get(C, "void*"));
-    ArgTypeQuals.push_back(llvm::MDString::get(C, ""));
-    ArgNames.push_back(
-        llvm::MDString::get(C, (Twine("local_arg") + Twine(I)).str()));
-  }
-  std::string Name = Invoke->getName().str() + "_kernel";
-  auto *FT = llvm::FunctionType::get(llvm::Type::getVoidTy(C), ArgTys, false);
-  auto *F = llvm::Function::Create(FT, llvm::GlobalValue::InternalLinkage, Name,
-                                   &CGF.CGM.getModule());
-  F->setCallingConv(llvm::CallingConv::AMDGPU_KERNEL);
-
-  llvm::AttrBuilder KernelAttrs(C);
-  // FIXME: The invoke isn't applying the right attributes either
-  // FIXME: This is missing setTargetAttributes
-  CGF.CGM.addDefaultFunctionDefinitionAttributes(KernelAttrs);
-  KernelAttrs.addAttribute("enqueued-block");
-  F->addFnAttrs(KernelAttrs);
-
-  auto IP = CGF.Builder.saveIP();
-  auto *BB = llvm::BasicBlock::Create(C, "entry", F);
-  Builder.SetInsertPoint(BB);
-  const auto BlockAlign = CGF.CGM.getDataLayout().getPrefTypeAlign(BlockTy);
-  auto *BlockPtr = Builder.CreateAlloca(BlockTy, nullptr);
-  BlockPtr->setAlignment(BlockAlign);
-  Builder.CreateAlignedStore(F->arg_begin(), BlockPtr, BlockAlign);
-  auto *Cast = Builder.CreatePointerCast(BlockPtr, InvokeFT->getParamType(0));
-  llvm::SmallVector<llvm::Value *, 2> Args;
-  Args.push_back(Cast);
-  for (llvm::Argument &A : llvm::drop_begin(F->args()))
-    Args.push_back(&A);
-  llvm::CallInst *call = Builder.CreateCall(Invoke, Args);
-  call->setCallingConv(Invoke->getCallingConv());
-  Builder.CreateRetVoid();
-  Builder.restoreIP(IP);
-
-  F->setMetadata("kernel_arg_addr_space", llvm::MDNode::get(C, AddressQuals));
-  F->setMetadata("kernel_arg_access_qual", llvm::MDNode::get(C, AccessQuals));
-  F->setMetadata("kernel_arg_type", llvm::MDNode::get(C, ArgTypeNames));
-  F->setMetadata("kernel_arg_base_type",
-                 llvm::MDNode::get(C, ArgBaseTypeNames));
-  F->setMetadata("kernel_arg_type_qual", llvm::MDNode::get(C, ArgTypeQuals));
-  if (CGF.CGM.getCodeGenOpts().EmitOpenCLArgMetadata)
-    F->setMetadata("kernel_arg_name", llvm::MDNode::get(C, ArgNames));
-
-  return F;
-=======
 std::unique_ptr<TargetCodeGenInfo>
 CodeGen::createDefaultTargetCodeGenInfo(CodeGenModule &CGM) {
   return std::make_unique<DefaultTargetCodeGenInfo>(CGM.getTypes());
->>>>>>> 992cb984
 }