--- conflicted
+++ resolved
@@ -1022,12 +1022,6 @@
             MPM.addPass(InstrProfiling(*Options, false));
           });
 
-<<<<<<< HEAD
-    if (CodeGenOpts.DisableSYCLEarlyOpts) {
-      MPM =
-          PB.buildO0DefaultPipeline(OptimizationLevel::O0, IsLTO || IsThinLTO);
-    } else if (IsThinLTO) {
-=======
     // TODO: Consider passing the MemoryProfileOutput to the pass builder via
     // the PGOOptions, and set this up there.
     if (!CodeGenOpts.MemoryProfileOutput.empty()) {
@@ -1039,14 +1033,12 @@
     }
 
     if (IsThinLTO) {
->>>>>>> f354e971
       MPM = PB.buildThinLTOPreLinkDefaultPipeline(Level);
     } else if (IsLTO) {
       MPM = PB.buildLTOPreLinkDefaultPipeline(Level);
     } else {
       MPM = PB.buildPerModuleDefaultPipeline(Level);
     }
-<<<<<<< HEAD
 
     if (!CodeGenOpts.MemoryProfileOutput.empty()) {
       MPM.addPass(createModuleToFunctionPassAdaptor(MemProfilerPass()));
@@ -1082,8 +1074,6 @@
       // Process properties and annotations
       MPM.addPass(CompileTimePropertiesPass());
     }
-=======
->>>>>>> f354e971
   }
 
   // Add a verifier pass if requested. We don't have to do this if the action
