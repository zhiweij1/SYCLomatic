--- conflicted
+++ resolved
@@ -125,15 +125,11 @@
 // Re-link builtin bitcodes after optimization
 cl::opt<bool> ClRelinkBuiltinBitcodePostop(
     "relink-builtin-bitcode-postop", cl::Optional,
-<<<<<<< HEAD
     cl::desc("Re-link builtin bitcodes after optimization."), cl::init(false));
 
 static cl::opt<bool> SYCLNativeCPUBackend(
     "sycl-native-cpu-backend", cl::init(false),
-    cl::desc("Run the backend passes for SYCL Native CPU"));
-=======
     cl::desc("Re-link builtin bitcodes after optimization."));
->>>>>>> e93b5f5a
 } // namespace llvm
 
 namespace {
