--- conflicted
+++ resolved
@@ -4083,7 +4083,6 @@
 
     // Forward declarations are emitted lazily on first use.
     if (!FD->doesThisDeclarationHaveABody()) {
-<<<<<<< HEAD
       if (!FD->doesDeclarationForceExternallyVisibleDefinition()) {
         // Force the declaration in SYCL compilation of CUDA sources.
         if (!((SYCLCUDAIsHost(LangOpts) && Global->hasAttr<CUDAHostAttr>()) ||
@@ -4091,11 +4090,6 @@
                Global->hasAttr<CUDADeviceAttr>())))
           return;
       }
-=======
-      if (!FD->doesDeclarationForceExternallyVisibleDefinition() &&
-          !FD->isTargetVersionMultiVersion())
-        return;
->>>>>>> 7434a6b9
 
       StringRef MangledName = getMangledName(GD);
 
