--- conflicted
+++ resolved
@@ -51,11 +51,7 @@
   using FormatCtxT = std::basic_format_context<decltype(out), CharT>;
 
   ArgumentT arg = a;
-<<<<<<< HEAD
-  std::basic_format_context format_ctx = test_format_context_create<decltype(out), CharT>(
-=======
   FormatCtxT format_ctx = test_format_context_create<decltype(out), CharT>(
->>>>>>> f788a4d7
       out, std::make_format_args<FormatCtxT>(std::forward<ArgumentT>(arg)));
   formatter.format(arg, format_ctx);
   assert(result == expected);
