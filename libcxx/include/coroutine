--- conflicted
+++ resolved
@@ -46,13 +46,10 @@
 #include <__coroutine/trivial_awaitables.h>
 #include <version>
 
-<<<<<<< HEAD
-=======
 #ifndef _LIBCPP_REMOVE_TRANSITIVE_INCLUDES
 #  include <iosfwd>
 #endif
 
->>>>>>> 3de04b6d
 // standard-mandated includes
 #include <compare>
 
