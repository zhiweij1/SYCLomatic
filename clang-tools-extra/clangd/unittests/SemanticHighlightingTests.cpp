--- conflicted
+++ resolved
@@ -687,8 +687,6 @@
         @implementation $Class[[Foo]]($Namespace_decl[[Bar]])
         @end
       )cpp",
-<<<<<<< HEAD
-=======
       R"cpp(
         // ObjC: Properties and Ivars.
         @interface $Class_decl[[Foo]] {
@@ -704,7 +702,6 @@
         }
         @end
       )cpp",
->>>>>>> 3f9ee3c9
       // Member imported from dependent base
       R"cpp(
         template <typename> struct $Class_decl[[Base]] {
